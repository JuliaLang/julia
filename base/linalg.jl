## linalg.jl: Basic Linear Algebra interface specifications and
## specialized matrix types

#
# This file mostly contains commented functions which are supposed
# to be defined in type-specific linalg_<type>.jl files.
#
# It defines functions in cases where sufficiently few assumptions about
# storage can be made.

#Ac_mul_B(x::AbstractVector, y::AbstractVector)
#At_mul_B{T<:Real}(x::AbstractVector{T}, y::AbstractVector{T})

#dot(x::AbstractVector, y::AbstractVector)

#cross(a::AbstractVector, b::AbstractVector)

#(*){T,S}(A::AbstractMatrix{T}, B::AbstractVector{S})
#(*){T,S}(A::AbstractVector{S}, B::AbstractMatrix{T})
#(*){T,S}(A::AbstractMatrix{T}, B::AbstractMatrix{S})

function axpy{TA<:Number, T<:LapackScalar}(alpha::TA, x::Array{T}, y::Array{T})
    if length(x) != length(y)
        error("Inputs should be of the same length")
    end
    Blas.axpy!(length(x), convert(T, alpha), x, 1, y, 1)
    return y
end

function axpy{TA<:Number, T<:LapackScalar, TI<:Integer}(alpha::TA, x::Array{T}, rx::Union(Range1{TI},Range{TI}), y::Array{T}, ry::Union(Range1{TI},Range{TI}))
    if length(rx) != length(ry)
        error("Ranges should be of the same length")
    end
    if min(rx) < 1 || max(rx) > length(x) || min(ry) < 1 || max(ry) > length(y)
        throw(BoundsError())
    end
    Blas.axpy!(length(rx), convert(T, alpha), pointer(x)+(first(rx)-1)*sizeof(T), step(rx), pointer(y)+(first(ry)-1)*sizeof(T), step(ry))
    return y
end

function copy_to{T<:LapackScalar}(dest::Ptr{T}, src::Ptr{T}, n::Integer)
    if n < 200
        Blas.copy!(n, src, 1, dest, 1)
    else
        ccall(:memcpy, Ptr{Void}, (Ptr{Void}, Ptr{Void}, Uint), dest, src, n*sizeof(T))
    end
    dest
end

function copy_to{T<:LapackScalar}(dest::Array{T}, src::Array{T})
    n = numel(src)
    if n > numel(dest)
        throw(BoundsError())
    end
    if n < 200
        Blas.copy!(n, src, 1, dest, 1)
    else
        ccall(:memcpy, Ptr{Void}, (Ptr{Void}, Ptr{Void}, Uint), dest, src, n*sizeof(T))
    end
    dest
end

function copy_to{T<:LapackScalar,TI<:Integer}(dest::Array{T}, rdest::Union(Range1{TI},Range{TI}), src::Array{T}, rsrc::Union(Range1{TI},Range{TI}))
    if min(rdest) < 1 || max(rdest) > length(dest) || min(rsrc) < 1 || max(rsrc) > length(src)
        throw(BoundsError())
    end
    if length(rdest) != length(rsrc)
        error("Ranges must be of the same length")
    end
    Blas.copy!(length(rsrc), pointer(src)+(first(rsrc)-1)*sizeof(T), step(rsrc),
              pointer(dest)+(first(rdest)-1)*sizeof(T), step(rdest))
    return dest
end

function dot{T<:Union(Vector{Float64}, Vector{Float32})}(x::T, y::T)
    length(x) != length(y) ? error("Inputs should be of same length") : true
    Blas.dot(length(x), x, 1, y, 1)
end

function dot{T<:Union(Float64, Float32), TI<:Integer}(x::Vector{T}, rx::Union(Range1{TI},Range{TI}), y::Vector{T}, ry::Union(Range1{TI},Range{TI}))
    length(rx) != length(ry) ? error("Ranges should be of same length") : true
    if min(rx) < 1 || max(rx) > length(x) || min(ry) < 1 || max(ry) > length(y)
        throw(BoundsError())
    end
    Blas.dot(length(rx), pointer(x)+(first(rx)-1)*sizeof(T), step(rx), pointer(y)+(first(ry)-1)*sizeof(T), step(ry))
end

norm{T<:LapackScalar}(x::Vector{T}) = Blas.nrm2(length(x), x, 1)

function norm{T<:LapackScalar, TI<:Integer}(x::Vector{T}, rx::Union(Range1{TI},Range{TI}))
    if min(rx) < 1 || max(rx) > length(x)
        throw(BoundsError())
    end
    Blas.nrm2(length(rx), pointer(x)+(first(rx)-1)*sizeof(T), step(rx))
end


(*){T<:LapackScalar}(A::StridedMatrix{T}, B::StridedMatrix{T}) = _jl_gemm('N', 'N', A, B)
A_mul_B{T<:LapackScalar}(C::StridedMatrix{T}, A::StridedMatrix{T}, B::StridedMatrix{T}) = _jl_gemm(C, 'N', 'N', A, B)
A_mul_B{T,S,R}(C::StridedMatrix{R}, A::StridedMatrix{T}, B::StridedMatrix{S}) = _jl_generic_matmatmul(C, 'N', 'N', A, B)

function At_mul_B{T<:LapackScalar}(A::StridedMatrix{T},
                                   B::StridedMatrix{T})
    if is(A, B) && size(A,1)>=500
        _jl_syrk('T', A)
    else
        _jl_gemm('T', 'N', A, B)
    end
end
# TODO: syrk
At_mul_B{T<:LapackScalar}(C::StridedMatrix{T}, A::StridedMatrix{T}, B::StridedMatrix{T}) = _jl_gemm(C, 'T', 'N', A, B)
At_mul_B{T,S}(A::StridedMatrix{T}, B::StridedMatrix{S}) = _jl_generic_matmatmul('T', 'N', A, B)
At_mul_B{T,S,R}(C::StridedMatrix{R}, A::StridedMatrix{T}, B::StridedMatrix{S}) = _jl_generic_matmatmul(C, 'T', 'N', A, B)

function A_mul_Bt{T<:LapackScalar}(A::StridedMatrix{T},
                                   B::StridedMatrix{T})
    if is(A, B) && size(A,2)>=500
        _jl_syrk('N', A)
    else
        _jl_gemm('N', 'T', A, B)
    end
end
A_mul_Bt{T<:LapackScalar}(C::StridedMatrix{T}, A::StridedMatrix{T}, B::StridedMatrix{T}) = _jl_gemm(C, 'N', 'T', A, B)
A_mul_Bt{T,S}(A::StridedMatrix{T}, B::StridedMatrix{S}) = _jl_generic_matmatmul('N', 'T', A, B)
A_mul_Bt{T,S,R}(C::StridedMatrix{R}, A::StridedMatrix{T}, B::StridedMatrix{S}) = _jl_generic_matmatmul(C, 'N', 'T', A, B)


At_mul_Bt{T<:LapackScalar}(A::StridedMatrix{T}, B::StridedMatrix{T}) = _jl_gemm('T', 'T', A, B)
At_mul_Bt{T<:LapackScalar}(C::StridedMatrix{T}, A::StridedMatrix{T}, B::StridedMatrix{T}) = _jl_gemm(C, 'T', 'T', A, B)
At_mul_Bt{T,S}(A::StridedMatrix{T}, B::StridedMatrix{S}) = _jl_generic_matmatmul('T', 'T', A, B)
At_mul_Bt{T,S,R}(C::StridedMatrix{R}, A::StridedMatrix{T}, B::StridedMatrix{S}) = _jl_generic_matmatmul(C, 'T', 'T', A, B)

Ac_mul_B{T<:Union(Float64,Float32)}(A::StridedMatrix{T}, B::StridedMatrix{T}) = At_mul_B(A, B)
Ac_mul_B{T<:Union(Float64,Float32)}(C::StridedMatrix{T}, A::StridedMatrix{T}, B::StridedMatrix{T}) = At_mul_B(C, A, B)
function Ac_mul_B{T<:Union(Complex128,Complex64)}(A::StridedMatrix{T},
                                                  B::StridedMatrix{T})
    if is(A, B) && size(A,1)>=500
        _jl_herk('C', A)
    else
        _jl_gemm('C', 'N', A, B)
    end
end
Ac_mul_B{T<:Union(Complex128,Complex64)}(C::StridedMatrix{T}, A::StridedMatrix{T}, B::StridedMatrix{T}) = _jl_gemm('C', 'N', A, B)
Ac_mul_B{T,S}(A::StridedMatrix{T}, B::StridedMatrix{S}) = _jl_generic_matmatmul('C', 'N', A, B)
Ac_mul_B{T,S,R}(C::StridedMatrix{R}, A::StridedMatrix{T}, B::StridedMatrix{S}) = _jl_generic_matmatmul(C, 'C', 'N', A, B)

A_mul_Bc{T<:Union(Float64,Float32)}(A::StridedMatrix{T}, B::StridedMatrix{T}) = A_mul_Bt(A, B)
A_mul_Bc{T<:Union(Float64,Float32)}(C::StridedMatrix{T}, A::StridedMatrix{T}, B::StridedMatrix{T}) = A_mul_Bt(C, A, B)
function A_mul_Bc{T<:Union(Complex128,Complex64)}(A::StridedMatrix{T},
                                                  B::StridedMatrix{T})
    if is(A, B) && size(A,2)>=500
        _jl_herk('N', A)
    else
        _jl_gemm('N', 'C', A, B)
    end
end
A_mul_Bc{T<:Union(Complex128,Complex64)}(C::StridedMatrix{T}, A::StridedMatrix{T}, B::StridedMatrix{T}) = _jl_gemm(C, 'N', 'C', A, B)
A_mul_Bc{T,S}(A::StridedMatrix{T}, B::StridedMatrix{S}) = _jl_generic_matmatmul('N', 'C', A, B)
A_mul_Bc{T,S,R}(C::StridedMatrix{R}, A::StridedMatrix{T}, B::StridedMatrix{S}) = _jl_generic_matmatmul(C, 'N', 'C', A, B)

Ac_mul_Bc{T<:LapackScalar}(A::StridedMatrix{T}, B::StridedMatrix{T}) = _jl_gemm('C', 'C', A, B)
Ac_mul_Bc{T<:LapackScalar}(C::StridedMatrix{T}, A::StridedMatrix{T}, B::StridedMatrix{T}) = _jl_gemm(C, 'C', 'C', A, B)
Ac_mul_Bt{T,S}(A::StridedMatrix{T}, B::StridedMatrix{S}) = _jl_generic_matmatmul('C', 'C', A, B)
Ac_mul_Bt{T,S,R}(C::StridedMatrix{R}, A::StridedMatrix{T}, B::StridedMatrix{S}) = _jl_generic_matmatmul(C, 'C', 'C', A, B)

function _jl_copy_upper_to_lower(A::StridedMatrix)
    n = size(A, 1)
    for i = 1:n-1
        for j = i+1:n
            A[j, i] = A[i, j]
        end
    end
    A
end

function _jl_syrk{T<:LapackScalar}(tA, A::StridedMatrix{T})
    if tA == 'T'
        (nA, mA) = size(A)
        tAt = 'N'
    else
        (mA, nA) = size(A)
        tAt = 'T'
    end

    if mA == 2 && nA == 2; return matmul2x2(tA,tAt,A,A); end
    if mA == 3 && nA == 3; return matmul3x3(tA,tAt,A,A); end

    if stride(A, 1) != 1
        return _jl_generic_matmatmul(tA, tAt, A, A)
    end

    _jl_copy_upper_to_lower(Blas.syrk('U', tA, one(T), A))
end

function _jl_copy_upper_to_lower_conj(A::StridedMatrix)
    n = size(A, 1)
    for i = 1:n-1
        for j = i+1:n
            A[j, i] = conj(A[i, j])
        end
    end
    A
end

function _jl_herk{T<:LapackScalar}(tA, A::StridedMatrix{T})
    if tA == 'C'
        (nA, mA) = size(A)
        tAt = 'N'
    else
        (mA, nA) = size(A)
        tAt = 'C'
    end

    if mA == 2 && nA == 2; return matmul2x2(tA,tAt,A,A); end
    if mA == 3 && nA == 3; return matmul3x3(tA,tAt,A,A); end

    if stride(A, 1) != 1
        return _jl_generic_matmatmul(tA, tAt, A, A)
    end

    # Result array does not need to be initialized as long as beta==0
#    C = Array(T, mA, mA)

    _jl_copy_upper_to_lower_conj(Blas.herk('U', tA, one(T), A))
end



function _jl_gemm{T<:LapackScalar}(tA, tB,
                                   A::StridedMatrix{T},
                                   B::StridedMatrix{T})
    mA, nA = lapack_size(tA, A)
    mB, nB = lapack_size(tB, B)
    C = Array(T, mA, nB)
    _jl_gemm(C, tA, tB, A, B)
end

function _jl_gemm{T<:LapackScalar}(C::StridedMatrix{T}, tA, tB,
                                   A::StridedMatrix{T},
                                   B::StridedMatrix{T})
    mA, nA = lapack_size(tA, A)
    mB, nB = lapack_size(tB, B)

    if nA != mB; error("*: argument shapes do not match"); end

<<<<<<< HEAD
    if nA == 0 return zeros(T, mA, nB); end
=======
    if mA == 0 || nA == 0 || nB == 0; return zeros(T, mA, nB); end
>>>>>>> 2eb755c8
    if mA == 2 && nA == 2 && nB == 2; return matmul2x2(C,tA,tB,A,B); end
    if mA == 3 && nA == 3 && nB == 3; return matmul3x3(C,tA,tB,A,B); end

    if stride(A, 1) != 1 || stride(B, 1) != 1
        return _jl_generic_matmatmul(C, tA, tB, A, B)
    end

    Blas.gemm!(tA, tB, one(T), A, B, zero(T), C)
end

function (*){T<:LapackScalar}(A::StridedMatrix{T},
                              X::StridedVector{T})
    Y = similar(A, size(A,1))
    _jl_gemv(Y, 'N', A, X)
end

A_mul_B{T<:LapackScalar}(y::StridedVector{T}, A::StridedMatrix{T}, x::StridedVector{T}) = _jl_gemv(y, 'N', A, x)
    
A_mul_B(y::StridedVector, A::StridedMatrix, x::StridedVector) = _jl_generic_matvecmul(y, 'N', A, x)
    
function At_mul_B{T<:LapackScalar}(A::StridedMatrix{T}, x::StridedVector{T})
    y = similar(A, size(A, 2))
    _jl_gemv(y, 'T', A, x)
end

At_mul_B{T<:LapackScalar}(y::StridedVector{T}, A::StridedMatrix{T}, x::StridedVector{T}) = _jl_gemv(y, 'T', A, x)
    
At_mul_B(y::StridedVector, A::StridedMatrix, x::StridedVector) = _jl_generic_matvecmul(y, 'T', A, x)
    
function _jl_gemv{T<:LapackScalar}(y::StridedVector{T},
                                   tA,
                                   A::StridedMatrix{T},
                                   x::StridedVector{T})
    if stride(A, 1) != 1
        return _jl_generic_matvecmul(y, tA, A, x)
    end

    if tA != 'N'
        (nA, mA) = size(A)
    else
        (mA, nA) = size(A)
    end

    if nA != length(x); error("*: argument shapes do not match"); end
    if mA != length(y); error("*: output size is incorrect"); end

    Blas.gemv!(tA, one(T), A, x, zero(T), y)
end

triu(M::AbstractMatrix) = triu(M,0)
tril(M::AbstractMatrix) = tril(M,0)
#triu{T}(M::AbstractMatrix{T}, k::Integer)
#tril{T}(M::AbstractMatrix{T}, k::Integer)
triu!(M::AbstractMatrix) = triu!(M,0)
tril!(M::AbstractMatrix) = tril!(M,0)

#diff(a::AbstractVector)
#diff(a::AbstractMatrix, dim::Integer)
diff(a::AbstractMatrix) = diff(a, 1)

gradient(F::AbstractVector) = gradient(F, [1:length(F)])
gradient(F::AbstractVector, h::Real) = gradient(F, [h*(1:length(F))])
#gradient(F::AbstractVector, h::AbstractVector)

diag(A::AbstractVector) = error("Perhaps you meant to use diagm().")
#diag(A::AbstractMatrix)

#diagm{T}(v::Union(AbstractVector{T},AbstractMatrix{T}))

function norm(x::AbstractVector, p::Number)
    if p == Inf
        return max(abs(x))
    elseif p == -Inf
        return min(abs(x))
    else
        return sum(abs(x).^p).^(1/p)
    end
end

norm(x::AbstractVector) = sqrt(real(dot(x,x)))

function norm(A::AbstractMatrix, p)
    if size(A,1) == 1 || size(A,2) == 1
        return norm(reshape(A, numel(A)), p)
    elseif p == 1
        return max(sum(abs(A),1))
    elseif p == 2
        return max(svd(A)[2])
    elseif p == Inf
        max(sum(abs(A),2))
    elseif p == "fro"
        return sqrt(sum(diag(A'*A)))
    else
        error("invalid parameter to matrix norm")
    end
end

norm(A::AbstractMatrix) = norm(A, 2)
rank(A::AbstractMatrix, tol::Real) = sum(svdvals(A) .> tol)
function rank(A::AbstractMatrix)
    sv = svdvals(A)
    sum(sv .> max(size(A,1),size(A,2))*eps(sv[1]))
end

trace(A::AbstractMatrix) = sum(diag(A))

#kron(a::AbstractVector, b::AbstractVector)
#kron{T,S}(a::AbstractMatrix{T}, b::AbstractMatrix{S})

#det(a::AbstractMatrix)
inv(a::AbstractMatrix) = a \ one(a)
cond(a::AbstractMatrix, p) = norm(a, p) * norm(inv(a), p)
cond(a::AbstractMatrix) = cond(a, 2)

#issym(A::AbstractMatrix)
#ishermitian(A::AbstractMatrix)
#istriu(A::AbstractMatrix)
#istril(A::AbstractMatrix)

function linreg(x::AbstractVector, y::AbstractVector)
    M = [ones(length(x)) x]
    Mt = M'
    ((Mt*M)\Mt)*y
end

# weighted least squares
function linreg(x::AbstractVector, y::AbstractVector, w::AbstractVector)
    w = sqrt(w)
    M = [w w.*x]
    Mt = M'
    ((Mt*M)\Mt)*(w.*y)
end

# multiply by diagonal matrix as vector
#diagmm!(C::AbstractMatrix, A::AbstractMatrix, b::AbstractVector)

#diagmm!(C::AbstractMatrix, b::AbstractVector, A::AbstractMatrix)

diagmm!(A::AbstractMatrix, b::AbstractVector) = diagmm!(A,A,b)
diagmm!(b::AbstractVector, A::AbstractMatrix) = diagmm!(A,b,A)

#diagmm(A::AbstractMatrix, b::AbstractVector)
#diagmm(b::AbstractVector, A::AbstractMatrix)

#^(A::AbstractMatrix, p::Number)

#findmax(a::AbstractArray)
#findmin(a::AbstractArray)

#rref{T}(A::AbstractMatrix{T})<|MERGE_RESOLUTION|>--- conflicted
+++ resolved
@@ -243,11 +243,7 @@
 
     if nA != mB; error("*: argument shapes do not match"); end
 
-<<<<<<< HEAD
-    if nA == 0 return zeros(T, mA, nB); end
-=======
     if mA == 0 || nA == 0 || nB == 0; return zeros(T, mA, nB); end
->>>>>>> 2eb755c8
     if mA == 2 && nA == 2 && nB == 2; return matmul2x2(C,tA,tB,A,B); end
     if mA == 3 && nA == 3 && nB == 3; return matmul3x3(C,tA,tB,A,B); end
 
