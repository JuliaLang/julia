# magic rounding constant: 1.5*2^52 Adding, then subtracting it from a float rounds it to an Int.
# This works because eps(MAGIC_ROUND_CONST(T)) == one(T), so adding it to a smaller number aligns the lsb to the 1s place.
# Values for which this trick doesn't work are going to have outputs of 0 or Inf.
MAGIC_ROUND_CONST(::Type{Float64}) = 6.755399441055744e15
MAGIC_ROUND_CONST(::Type{Float32}) = 1.048576f7

# max, min, and subnormal arguments
# max_exp = T(exponent_bias(T)*log(base, big(2)) + log(base, 2 - big(2.0)^-significand_bits(T)))
MAX_EXP(n::Val{2}, ::Type{Float32}) = 128.0f0
MAX_EXP(n::Val{2}, ::Type{Float64}) = 1024.0
MAX_EXP(n::Val{:ℯ}, ::Type{Float32}) = 88.72284f0
MAX_EXP(n::Val{:ℯ}, ::Type{Float64}) = 709.7827128933841
MAX_EXP(n::Val{10}, ::Type{Float32}) = 38.53184f0
MAX_EXP(n::Val{10}, ::Type{Float64}) = 308.25471555991675

# min_exp = T(-(exponent_bias(T)+significand_bits(T)) * log(base, big(2)))
MIN_EXP(n::Val{2}, ::Type{Float32}) = -150.0f0
MIN_EXP(n::Val{2}, ::Type{Float64}) = -1075.0
MIN_EXP(n::Val{:ℯ}, ::Type{Float32}) = -103.97208f0
MIN_EXP(n::Val{:ℯ}, ::Type{Float64}) = -745.1332191019412
MIN_EXP(n::Val{10}, ::Type{Float32}) = -45.1545f0
MIN_EXP(n::Val{10}, ::Type{Float64}) = -323.60724533877976

# subnorm_exp = abs(log(base, floatmin(T)))
# these vals are positive since it's easier to take abs(x) than -abs(x)
SUBNORM_EXP(n::Val{2}, ::Type{Float32}) = 126.00001f0
SUBNORM_EXP(n::Val{2}, ::Type{Float64}) = 1022.0
SUBNORM_EXP(n::Val{:ℯ}, ::Type{Float32}) = 87.33655f0
SUBNORM_EXP(n::Val{:ℯ}, ::Type{Float64}) = 708.3964185322641
SUBNORM_EXP(n::Val{10}, ::Type{Float32}) = 37.92978f0
SUBNORM_EXP(n::Val{10}, ::Type{Float64}) = 307.6526555685887

# 256/log(base, 2) (For Float64 reductions)
LogBo256INV(::Val{2}, ::Type{Float64}) = 256.0
LogBo256INV(::Val{:ℯ}, ::Type{Float64}) = 369.3299304675746
LogBo256INV(::Val{10}, ::Type{Float64}) = 850.4135922911647

# -log(base, 2)/256 in upper and lower bits
# Upper is truncated to only have 34 bits of significand since N has at most
# ceil(log2(-MIN_EXP(base, Float64)*LogBo256INV(Val(2), Float64))) = 19 bits.
# This ensures no rounding when multiplying LogBo256U*N for FMAless hardware
LogBo256U(::Val{2}, ::Type{Float64}) = -0.00390625
LogBo256U(::Val{:ℯ}, ::Type{Float64}) = -0.002707606173999011
LogBo256U(::Val{10}, ::Type{Float64}) = -0.0011758984204561784
LogBo256L(::Val{2}, ::Type{Float64}) = 0.0
LogBo256L(::Val{:ℯ}, ::Type{Float64}) = -6.327543041662719e-14
LogBo256L(::Val{10}, ::Type{Float64}) = -1.0624811566412999e-13

# 1/log(base, 2) (For Float32 reductions)
LogBINV(::Val{2}, ::Type{Float32}) = 1.0f0
LogBINV(::Val{:ℯ}, ::Type{Float32}) = 1.442695f0
LogBINV(::Val{10}, ::Type{Float32}) = 3.321928f0

# -log(base, 2) in upper and lower bits
# Upper is truncated to only have 16 bits of significand since N has at most
# ceil(log2(-MIN_EXP(n, Float32)*LogBINV(Val(2), Float32))) = 8 bits.
# This ensures no rounding when multiplying LogBU*N for FMAless hardware
LogBU(::Val{2}, ::Type{Float32}) = -1.0f0
LogBU(::Val{:ℯ}, ::Type{Float32}) = -0.69314575f0
LogBU(::Val{10}, ::Type{Float32}) = -0.3010254f0
LogBL(::Val{2}, ::Type{Float32}) = 0.0f0
LogBL(::Val{:ℯ}, ::Type{Float32}) = -1.4286068f-6
LogBL(::Val{10}, ::Type{Float32}) = -4.605039f-6

# -log(base, 2) as a Float32 for Float16 version.
LogB(::Val{2}, ::Type{Float16}) = -1.0f0
LogB(::Val{:ℯ}, ::Type{Float16}) = -0.6931472f0
LogB(::Val{10}, ::Type{Float16}) = -0.30103f0

# Range reduced kernels
@inline function expm1b_kernel(::Val{2}, x::Float64)
    return x * evalpoly(x, (0.6931471805599393, 0.24022650695910058,
                            0.05550411502333161, 0.009618129548366803))
end
@inline function expm1b_kernel(::Val{:ℯ}, x::Float64)
    return x * evalpoly(x, (0.9999999999999912, 0.4999999999999997,
                            0.1666666857598779, 0.04166666857598777))
end

@inline function expm1b_kernel(::Val{10}, x::Float64)
    return x * evalpoly(x, (2.3025850929940255, 2.6509490552391974,
                            2.034678825384765, 1.1712552025835192))
end

@inline function expb_kernel(::Val{2}, x::Float32)
    return evalpoly(x, (1.0f0, 0.6931472f0, 0.2402265f0,
                        0.05550411f0, 0.009618025f0,
                        0.0013333423f0, 0.00015469732f0, 1.5316464f-5))
end
@inline function expb_kernel(::Val{:ℯ}, x::Float32)
    return evalpoly(x, (1.0f0, 1.0f0, 0.5f0, 0.16666667f0,
                        0.041666217f0, 0.008333249f0,
                        0.001394858f0, 0.00019924171f0))
end
@inline function expb_kernel(::Val{10}, x::Float32)
    return evalpoly(x, (1.0f0, 2.3025851f0, 2.650949f0,
                        2.0346787f0, 1.1712426f0, 0.53937745f0,
                        0.20788547f0, 0.06837386f0))
end

# Table stores data with 60 sig figs by using the fact that the first 12 bits of all the
# values would be the same if stored as regular Float64.
# This only gains 8 bits since the least significant 4 bits of the exponent
# of the small part are not the same for all table entries
const JU_MASK = typemax(UInt64)>>12
const JL_MASK = typemax(UInt64)>>8
const JU_CONST = 0x3FF0000000000000
const JL_CONST = 0x3C00000000000000


#function make_table(size)
#    t_array = zeros(UInt64, size);
#    for j in 1:size
#        val = 2.0^(BigFloat(j-1)/size)
#        valU = Float64(val, RoundDown)
#        valL = Float64(val-valU)
#        valU = reinterpret(UInt64, valU) & JU_MASK
#        valL = ((reinterpret(UInt64, valL) & JL_MASK)>>44)<<52
#        t_array[j] = valU | valL
#    end
#    return Tuple(t_array)
#end
#const J_TABLE = make_table(256);
const J_TABLE = (0x0000000000000000, 0xaac00b1afa5abcbe, 0x9b60163da9fb3335, 0xab502168143b0280, 0xadc02c9a3e778060,
                 0x656037d42e11bbcc, 0xa7a04315e86e7f84, 0x84c04e5f72f654b1, 0x8d7059b0d3158574, 0xa510650a0e3c1f88,
                 0xa8d0706b29ddf6dd, 0x83207bd42b72a836, 0x6180874518759bc8, 0xa4b092bdf66607df, 0x91409e3ecac6f383,
                 0x85d0a9c79b1f3919, 0x98a0b5586cf9890f, 0x94f0c0f145e46c85, 0x9010cc922b7247f7, 0xa210d83b23395deb,
                 0x4030e3ec32d3d1a2, 0xa5b0efa55fdfa9c4, 0xae40fb66affed31a, 0x8d41073028d7233e, 0xa4911301d0125b50,
                 0xa1a11edbab5e2ab5, 0xaf712abdc06c31cb, 0xae8136a814f204aa, 0xa661429aaea92ddf, 0xa9114e95934f312d,
                 0x82415a98c8a58e51, 0x58f166a45471c3c2, 0xab9172b83c7d517a, 0x70917ed48695bbc0, 0xa7718af9388c8de9,
                 0x94a1972658375d2f, 0x8e51a35beb6fcb75, 0x97b1af99f8138a1c, 0xa351bbe084045cd3, 0x9001c82f95281c6b,
                 0x9e01d4873168b9aa, 0xa481e0e75eb44026, 0xa711ed5022fcd91c, 0xa201f9c18438ce4c, 0x8dc2063b88628cd6,
                 0x935212be3578a819, 0x82a21f49917ddc96, 0x8d322bdda27912d1, 0x99b2387a6e756238, 0x8ac2451ffb82140a,
                 0x8ac251ce4fb2a63f, 0x93e25e85711ece75, 0x82b26b4565e27cdd, 0x9e02780e341ddf29, 0xa2d284dfe1f56380,
                 0xab4291ba7591bb6f, 0x86129e9df51fdee1, 0xa352ab8a66d10f12, 0xafb2b87fd0dad98f, 0xa572c57e39771b2e,
                 0x9002d285a6e4030b, 0x9d12df961f641589, 0x71c2ecafa93e2f56, 0xaea2f9d24abd886a, 0x86f306fe0a31b715,
                 0x89531432edeeb2fd, 0x8a932170fc4cd831, 0xa1d32eb83ba8ea31, 0x93233c08b26416ff, 0xab23496266e3fa2c,
                 0xa92356c55f929ff0, 0xa8f36431a2de883a, 0xa4e371a7373aa9ca, 0xa3037f26231e7549, 0xa0b38cae6d05d865,
                 0xa3239a401b7140ee, 0xad43a7db34e59ff6, 0x9543b57fbfec6cf4, 0xa083c32dc313a8e4, 0x7fe3d0e544ede173,
                 0x8ad3dea64c123422, 0xa943ec70df1c5174, 0xa413fa4504ac801b, 0x8bd40822c367a024, 0xaf04160a21f72e29,
                 0xa3d423fb27094689, 0xab8431f5d950a896, 0x88843ffa3f84b9d4, 0x48944e086061892d, 0xae745c2042a7d231,
                 0x9c946a41ed1d0057, 0xa1e4786d668b3236, 0x73c486a2b5c13cd0, 0xab1494e1e192aed1, 0x99c4a32af0d7d3de,
                 0xabb4b17dea6db7d6, 0x7d44bfdad5362a27, 0x9054ce41b817c114, 0x98e4dcb299fddd0d, 0xa564eb2d81d8abfe,
                 0xa5a4f9b2769d2ca6, 0x7a2508417f4531ee, 0xa82516daa2cf6641, 0xac65257de83f4eee, 0xabe5342b569d4f81,
                 0x879542e2f4f6ad27, 0xa8a551a4ca5d920e, 0xa7856070dde910d1, 0x99b56f4736b527da, 0xa7a57e27dbe2c4ce,
                 0x82958d12d497c7fd, 0xa4059c0827ff07cb, 0x9635ab07dd485429, 0xa245ba11fba87a02, 0x3c45c9268a5946b7,
                 0xa195d84590998b92, 0x9ba5e76f15ad2148, 0xa985f6a320dceb70, 0xa60605e1b976dc08, 0x9e46152ae6cdf6f4,
                 0xa636247eb03a5584, 0x984633dd1d1929fd, 0xa8e6434634ccc31f, 0xa28652b9febc8fb6, 0xa226623882552224,
                 0xa85671c1c70833f5, 0x60368155d44ca973, 0x880690f4b19e9538, 0xa216a09e667f3bcc, 0x7a36b052fa75173e,
                 0xada6c012750bdabe, 0x9c76cfdcddd47645, 0xae46dfb23c651a2e, 0xa7a6ef9298593ae4, 0xa9f6ff7df9519483,
                 0x59d70f7466f42e87, 0xaba71f75e8ec5f73, 0xa6f72f8286ead089, 0xa7a73f9a48a58173, 0x90474fbd35d7cbfd,
                 0xa7e75feb564267c8, 0x9b777024b1ab6e09, 0x986780694fde5d3f, 0x934790b938ac1cf6, 0xaaf7a11473eb0186,
                 0xa207b17b0976cfda, 0x9f17c1ed0130c132, 0x91b7d26a62ff86f0, 0x7057e2f336cf4e62, 0xabe7f3878491c490,
                 0xa6c80427543e1a11, 0x946814d2add106d9, 0xa1582589994cce12, 0x9998364c1eb941f7, 0xa9c8471a4623c7ac,
                 0xaf2857f4179f5b20, 0xa01868d99b4492ec, 0x85d879cad931a436, 0x99988ac7d98a6699, 0x9d589bd0a478580f,
                 0x96e8ace5422aa0db, 0x9ec8be05bad61778, 0xade8cf3216b5448b, 0xa478e06a5e0866d8, 0x85c8f1ae99157736,
                 0x959902fed0282c8a, 0xa119145b0b91ffc5, 0xab2925c353aa2fe1, 0xae893737b0cdc5e4, 0xa88948b82b5f98e4,
                 0xad395a44cbc8520e, 0xaf296bdd9a7670b2, 0xa1797d829fde4e4f, 0x7ca98f33e47a22a2, 0xa749a0f170ca07b9,
                 0xa119b2bb4d53fe0c, 0x7c79c49182a3f090, 0xa579d674194bb8d4, 0x7829e86319e32323, 0xaad9fa5e8d07f29d,
                 0xa65a0c667b5de564, 0x9c6a1e7aed8eb8bb, 0x963a309bec4a2d33, 0xa2aa42c980460ad7, 0xa16a5503b23e255c,
                 0x650a674a8af46052, 0x9bca799e1330b358, 0xa58a8bfe53c12e58, 0x90fa9e6b5579fdbf, 0x889ab0e521356eba,
                 0xa81ac36bbfd3f379, 0x97ead5ff3a3c2774, 0x97aae89f995ad3ad, 0xa5aafb4ce622f2fe, 0xa21b0e07298db665,
                 0x94db20ce6c9a8952, 0xaedb33a2b84f15fa, 0xac1b468415b749b0, 0xa1cb59728de55939, 0x92ab6c6e29f1c52a,
                 0xad5b7f76f2fb5e46, 0xa24b928cf22749e3, 0xa08ba5b030a10649, 0xafcbb8e0b79a6f1e, 0x823bcc1e904bc1d2,
                 0xafcbdf69c3f3a206, 0xa08bf2c25bd71e08, 0xa89c06286141b33c, 0x811c199bdd85529c, 0xa48c2d1cd9fa652b,
                 0x9b4c40ab5fffd07a, 0x912c544778fafb22, 0x928c67f12e57d14b, 0xa86c7ba88988c932, 0x71ac8f6d9406e7b5,
                 0xaa0ca3405751c4da, 0x750cb720dcef9069, 0xac5ccb0f2e6d1674, 0xa88cdf0b555dc3f9, 0xa2fcf3155b5bab73,
                 0xa1ad072d4a07897b, 0x955d1b532b08c968, 0xa15d2f87080d89f1, 0x93dd43c8eacaa1d6, 0x82ed5818dcfba487,
                 0x5fed6c76e862e6d3, 0xa77d80e316c98397, 0x9a0d955d71ff6075, 0x9c2da9e603db3285, 0xa24dbe7cd63a8314,
                 0x92ddd321f301b460, 0xa1ade7d5641c0657, 0xa72dfc97337b9b5e, 0xadae11676b197d16, 0xa42e264614f5a128,
                 0xa30e3b333b16ee11, 0x839e502ee78b3ff6, 0xaa7e653924676d75, 0x92de7a51fbc74c83, 0xa77e8f7977cdb73f,
                 0xa0bea4afa2a490d9, 0x948eb9f4867cca6e, 0xa1becf482d8e67f0, 0x91cee4aaa2188510, 0x9dcefa1bee615a27,
                 0xa66f0f9c1cb64129, 0x93af252b376bba97, 0xacdf3ac948dd7273, 0x99df50765b6e4540, 0x9faf6632798844f8,
                 0xa12f7bfdad9cbe13, 0xaeef91d802243c88, 0x874fa7c1819e90d8, 0xacdfbdba3692d513, 0x62efd3c22b8f71f1, 0x74afe9d96b2a23d9)

@inline function table_unpack(ind)
    j = @inbounds J_TABLE[ind]
    jU = reinterpret(Float64, JU_CONST | (j&JU_MASK))
    jL = reinterpret(Float64, JL_CONST | (j>>8))
    return jU, jL
end

# Method for Float64
# 1. Argument reduction: Reduce x to an r so that |r| <= log(b, 2)/512. Given x, base b,
#    find r and integers k, j such that
#       x = (k + j/256)*log(b, 2) + r,  0 <= j < 256, |r| <= log(b,2)/512.
#
# 2. Approximate b^r-1 by 3rd-degree minimax polynomial p_b(r) on the interval [-log(b,2)/512, log(b,2)/512].
#    Since the bounds on r are very tight, this is sufficient to be accurate to floating point epsilon.
#
# 3. Scale back: b^x = 2^k * 2^(j/256) * (1 + p_b(r))
#    Since the range of possible j is small, 2^(j/256) is stored for all possible values in slightly extended precision.

# Method for Float32
# 1. Argument reduction: Reduce x to an r so that |r| <= log(b, 2)/2. Given x, base b,
#    find r and integer N such that
#       x = N*log(b, 2) + r,  |r| <= log(b,2)/2.
#
# 2. Approximate b^r by 7th-degree minimax polynomial p_b(r) on the interval [-log(b,2)/2, log(b,2)/2].
# 3. Scale back: b^x = 2^N * p_b(r)
# For both, a little extra care needs to be taken if b^r is subnormal.
# The solution is to do the scaling back in 2 steps as just messing with the exponent wouldn't work.

@inline function exp_impl(x::Float64, base)
    T = Float64
    N_float = muladd(x, LogBo256INV(base, T), MAGIC_ROUND_CONST(T))
    N = reinterpret(UInt64, N_float) % Int32
    N_float -=  MAGIC_ROUND_CONST(T) #N_float now equals round(x*LogBo256INV(base, T))
    r = muladd(N_float, LogBo256U(base, T), x)
    r = muladd(N_float, LogBo256L(base, T), r)
    k = N >> 8
    jU, jL = table_unpack(N&255 + 1)
    small_part =  muladd(jU, expm1b_kernel(base, r), jL) + jU

    if !(abs(x) <= SUBNORM_EXP(base, T))
        x >= MAX_EXP(base, T) && return Inf
        x <= MIN_EXP(base, T) && return 0.0
        if k <= -53
            # The UInt64 forces promotion. (Only matters for 32 bit systems.)
            twopk = (k + UInt64(53)) << 52
            return reinterpret(T, twopk + reinterpret(UInt64, small_part))*(2.0^-53)
        end
        #k == 1024 && return (small_part * 2.0) * 2.0^1023
    end
    twopk = Int64(k) << 52
    return reinterpret(T, twopk + reinterpret(Int64, small_part))
end
@inline function exp_impl_fast(x::Float64, base)
    T = Float64
    N_float = muladd(x, LogBo256INV(base, T), MAGIC_ROUND_CONST(T))
    N = reinterpret(UInt64, N_float) % Int32
    N_float -=  MAGIC_ROUND_CONST(T) #N_float now equals round(x*LogBo256INV(base, T))
    r = muladd(N_float, LogBo256U(base, T), x)
    r = muladd(N_float, LogBo256L(base, T), r)
    k = N >> 8
    jU = reinterpret(Float64, JU_CONST | (@inbounds J_TABLE[N&255 + 1] & JU_MASK))
    small_part =  muladd(jU, expm1b_kernel(base, r), jU)
    twopk = Int64(k) << 52
    return reinterpret(T, twopk + reinterpret(Int64, small_part))
end

@inline function exp_impl(x::Float32, base)
    T = Float32
    N_float = round(x*LogBINV(base, T))
    N = unsafe_trunc(Int32, N_float)
    r = muladd(N_float, LogBU(base, T), x)
    r = muladd(N_float, LogBL(base, T), r)
    small_part = expb_kernel(base, r)
    if !(abs(x) <= SUBNORM_EXP(base, T))
        x > MAX_EXP(base, T) && return Inf32
        x < MIN_EXP(base, T) && return 0.0f0
        if N <= Int32(-24)
            twopk = reinterpret(T, (N+Int32(151)) << Int32(23))
            return (twopk*small_part)*(2f0^(-24))
        end
        N == 128 && return small_part * T(2.0) * T(2.0)^127
    end
    twopk = reinterpret(T, (N+Int32(127)) << Int32(23))
    return twopk*small_part
end

@inline function exp_impl_fast(x::Float32, base)
    T = Float32
    N_float = round(x*LogBINV(base, T))
    N = unsafe_trunc(Int32, N_float)
    r = muladd(N_float, LogBU(base, T), x)
    r = muladd(N_float, LogBL(base, T), r)
    small_part = expb_kernel(base, r)
    twopk = reinterpret(T, (N+Int32(127)) << Int32(23))
    return twopk*small_part
end

@inline function exp_impl(a::Float16, base)
    T = Float32
    x = T(a)
    N_float = round(x*LogBINV(base, T))
    N = unsafe_trunc(Int32, N_float)
    r = muladd(N_float, LogB(base, Float16), x)
    small_part = expb_kernel(base, r)
    if !(abs(x) <= SUBNORM_EXP(base, T))
        x > MAX_EXP(base, T) && return Inf16
        N<=Int32(-24) && return zero(Float16)
    end
    twopk = reinterpret(T, (N+Int32(127)) << Int32(23))
    return Float16(twopk*small_part)
end

for (func, fast_func, base) in ((:exp2,  :exp2_fast,  Val(2)),
                                (:exp,   :exp_fast,   Val(:ℯ)),
                                (:exp10, :exp10_fast, Val(10)))
    @eval begin
        $func(x::Union{Float16,Float32,Float64}) = exp_impl(x, $base)
        $fast_func(x::Union{Float32,Float64}) = exp_impl_fast(x, $base)
    end
end

@doc """
    exp(x)

Compute the natural base exponential of `x`, in other words ``ℯ^x``.

See also [`exp2`](@ref), [`exp10`](@ref) and [`cis`](@ref).

# Examples
```jldoctest
julia> exp(1.0)
2.718281828459045

julia> exp(im * pi) == cis(pi)
true
```
""" exp(x::Real)

"""
    exp2(x)

Compute the base 2 exponential of `x`, in other words ``2^x``.

See also [`ldexp`](@ref), [`<<`](@ref).

# Examples
```jldoctest
julia> exp2(5)
32.0

julia> 2^5
32

julia> exp2(63) > typemax(Int)
true
```
"""
exp2(x)

"""
    exp10(x)

Compute the base 10 exponential of `x`, in other words ``10^x``.

# Examples
```jldoctest
julia> exp10(2)
100.0

julia> 10^2
100
```
"""
exp10(x)

# functions with special cases for integer arguments
@inline function exp2(x::Base.BitInteger)
    if x > 1023
        Inf64
    elseif x <= -1023
        # if -1073 < x <= -1023 then Result will be a subnormal number
        # Hex literal with padding must be used to work on 32bit machine
        reinterpret(Float64, 0x0000_0000_0000_0001 << ((x + 1074) % UInt))
    else
        # We will cast everything to Int64 to avoid errors in case of Int128
        # If x is a Int128, and is outside the range of Int64, then it is not -1023<x<=1023
        reinterpret(Float64, (exponent_bias(Float64) + (x % Int64)) << (significand_bits(Float64) % UInt))
    end
end

# min and max arguments for expm1 by type
MAX_EXP(::Type{Float64}) =  709.7827128933845   # log 2^1023*(2-2^-52)
MIN_EXP(::Type{Float64}) = -37.42994775023705   # log 2^-54
MAX_EXP(::Type{Float32}) =  88.72284f0          # log 2^127 *(2-2^-23)
MIN_EXP(::Type{Float32}) = -17.32868f0          # log 2^-25
MAX_EXP(::Type{Float16}) =  Float16(11.09)      # log 2^15 *(2-2^-10)
MIN_EXP(::Type{Float16}) = -Float16(8.32)       # log 2^-12

Ln2INV(::Type{Float64}) = 1.4426950408889634
Ln2(::Type{Float64}) = -0.6931471805599453
Ln2INV(::Type{Float32}) = 1.442695f0
Ln2(::Type{Float32}) = -0.6931472f0

# log(.75) <= x <= log(1.25)
@inline function expm1_small(x::Float64)
    p = evalpoly(x, (0.16666666666666632, 0.04166666666666556, 0.008333333333401227,
                     0.001388888889068783, 0.00019841269447671544, 2.480157691845342e-5,
                     2.7558212415361945e-6, 2.758218402815439e-7, 2.4360682937111612e-8))
    p2 = exthorner(x, (1.0, .5, p))
    return fma(x, p2[1], x*p2[2])
end
@inline function expm1_small(x::Float32)
    p = evalpoly(x, (0.16666666f0, 0.041666627f0, 0.008333682f0,
                     0.0013908712f0, 0.0001933096f0))
    p2 = exthorner(x, (1f0, .5f0, p))
    return fma(x, p2[1], x*p2[2])
end

function expm1(x::Float64)
    T = Float64
    if -0.2876820724517809 <= x <= 0.22314355131420976
        return expm1_small(x)
    elseif !(abs(x)<=MIN_EXP(Float64))
        isnan(x) && return x
        x > MAX_EXP(Float64) && return Inf
        x < MIN_EXP(Float64) && return -1.0
    end

    N_float = muladd(x, LogBo256INV(Val(:ℯ), T), MAGIC_ROUND_CONST(T))
    N = reinterpret(UInt64, N_float) % Int32
    N_float -=  MAGIC_ROUND_CONST(T) #N_float now equals round(x*LogBo256INV(Val(:ℯ), T))
    r = muladd(N_float, LogBo256U(Val(:ℯ), T), x)
    r = muladd(N_float, LogBo256L(Val(:ℯ), T), r)
    k = Int64(N >> 8)
    jU, jL = table_unpack(N&255 +1)
    p = expm1b_kernel(Val(:ℯ), r)
    twopk  = reinterpret(Float64, (1023+k) << 52)
    twopnk = reinterpret(Float64, (1023-k) << 52)
    k>=106 && return reinterpret(Float64, (1022+k) << 52)*(jU + muladd(jU, p, jL))*2
    k>=53 && return twopk*(jU + muladd(jU, p, (jL-twopnk)))
    k<=-2 && return twopk*(jU + muladd(jU, p, jL))-1
    return twopk*((jU-twopnk) + fma(jU, p, jL))
end

<<<<<<< HEAD
@inline function expm1(x::Float32)
    x > MAX_EXP(Float32) && return Inf32
    x < MIN_EXP(Float32) && return -1f0
=======
function expm1(x::Float32)
>>>>>>> 46527efd
    if -0.2876821f0 <=x <= 0.22314355f0
        return expm1_small(x)
    end
    x = Float64(x)
    N_float = round(x*Ln2INV(Float64))
    N = unsafe_trunc(UInt64, N_float)
    r = muladd(N_float, Ln2(Float64), x)
    hi = evalpoly(r, (1.0, .5, 0.16666667546642386, 0.041666183019487026,
                      0.008332997481506921, 0.0013966479175977883, 0.0002004037059220124))
    small_part = r*hi
    twopk = reinterpret(Float64, (N+1023) << 52)
    return Float32(muladd(twopk, small_part, twopk-1.0))
end

@inline function expm1(x::Float16)
    x > MAX_EXP(Float16) && return Inf16
    x < MIN_EXP(Float16) && return Float16(-1.0)
    x = Float32(x)
    if -0.2876821f0 <=x <= 0.22314355f0
        return Float16(x*evalpoly(x, (1f0, .5f0, 0.16666628f0, 0.04166785f0, 0.008351848f0, 0.0013675707f0)))
    end
    N_float = round(x*Ln2INV(Float32))
    N = unsafe_trunc(UInt32, N_float)
    r = muladd(N_float, Ln2(Float32), x)
    hi = evalpoly(r, (1f0, .5f0, 0.16666667f0, 0.041665863f0, 0.008333111f0, 0.0013981499f0, 0.00019983904f0))
    small_part = r*hi
    twopk = reinterpret(Float32, (N+Int32(127)) << Int32(23))
    return Float16(muladd(twopk, small_part, twopk-1f0))
end

"""
    expm1(x)

Accurately compute ``e^x-1``. It avoids the loss of precision involved in the direct
evaluation of exp(x)-1 for small values of x.
# Examples
```jldoctest
julia> expm1(1e-16)
1.0e-16

julia> exp(1e-16) - 1
0.0
```
"""
expm1(x)<|MERGE_RESOLUTION|>--- conflicted
+++ resolved
@@ -417,13 +417,9 @@
     return twopk*((jU-twopnk) + fma(jU, p, jL))
 end
 
-<<<<<<< HEAD
-@inline function expm1(x::Float32)
+function expm1(x::Float32)
     x > MAX_EXP(Float32) && return Inf32
     x < MIN_EXP(Float32) && return -1f0
-=======
-function expm1(x::Float32)
->>>>>>> 46527efd
     if -0.2876821f0 <=x <= 0.22314355f0
         return expm1_small(x)
     end
@@ -438,7 +434,7 @@
     return Float32(muladd(twopk, small_part, twopk-1.0))
 end
 
-@inline function expm1(x::Float16)
+function expm1(x::Float16)
     x > MAX_EXP(Float16) && return Inf16
     x < MIN_EXP(Float16) && return Float16(-1.0)
     x = Float32(x)
