--- conflicted
+++ resolved
@@ -1318,7 +1318,6 @@
     return (I, J, V)
 end
 
-<<<<<<< HEAD
 function _sparse_findnext(m::SparseMatrixCSC, i::Int)
     if i > length(m)
         return 0
@@ -1355,9 +1354,6 @@
     return sub2ind(m, m.rowval[prevhi-1], prevcol)
 end
 
-
-=======
->>>>>>> d929f0b8
 import Base.Random.GLOBAL_RNG
 function sprand_IJ(r::AbstractRNG, m::Integer, n::Integer, density::AbstractFloat)
     ((m < 0) || (n < 0)) && throw(ArgumentError("invalid Array dimensions"))
