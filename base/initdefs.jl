--- conflicted
+++ resolved
@@ -109,11 +109,7 @@
     path in DEPOT_PATH || push!(DEPOT_PATH, path)
     path = abspath(Sys.BINDIR, LIBDIR, "julia")
     path in DEPOT_PATH || push!(DEPOT_PATH, path)
-<<<<<<< HEAD
     path = abspath(Sys.BINDIR, DATAROOTDIR, "julia")
-=======
-    path = abspath(Sys.BINDIR, Base.DATAROOTDIR, "julia")
->>>>>>> e4a9e686
     path in DEPOT_PATH || push!(DEPOT_PATH, path)
     return DEPOT_PATH
 end
