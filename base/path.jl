--- conflicted
+++ resolved
@@ -6,11 +6,10 @@
     const path_dir_splitter = r"^(.*?)(/+)([^/]*)$"
     const path_ext_splitter = r"^((?:.*/)?(?:\.|[^/\.])[^/]*?)(\.[^/\.]*|)$"
 
-<<<<<<< HEAD
-    splitdrive(path::String) = ("",path)
-    function homedir(; user::String="")
+    splitdrive(path::AbstractString) = ("",path)
+    function homedir(; user::AbstractString="")
         # TODO: this needs to be replaced with libc's getpwnam ASAP
-        function getpwnam(user::String)
+        function getpwnam(user::AbstractString)
             open("/etc/passwd") do f
                 for line in eachline(f)
                     beginswith(line, '#') && continue
@@ -30,10 +29,6 @@
 
         isempty(home) ? error("unable to find home directory for $(user)") : home
     end
-=======
-    splitdrive(path::AbstractString) = ("",path)
-    homedir() = ENV["HOME"]
->>>>>>> caf02ef7
 end
 
 @windows_only begin
@@ -48,18 +43,13 @@
         m = match(r"^(\w+:|\\\\\w+\\\w+|\\\\\?\\UNC\\\w+\\\w+|\\\\\?\\\w+:|)(.*)$", path)
         bytestring(m.captures[1]), bytestring(m.captures[2])
     end
-    homedir(; user::String="") = get(ENV,"HOME",string(ENV["HOMEDRIVE"],ENV["HOMEPATH"]))
+    homedir(; user::AbstractString="") = get(ENV,"HOME",string(ENV["HOMEDRIVE"],ENV["HOMEPATH"]))
 end
 
-<<<<<<< HEAD
-homedir(path::String...; user::String="") = joinpath(homedir(user=user), path...)
+homedir(path::AbstractString...; user::AbstractString="") = joinpath(homedir(user=user), path...)
 
-isabspath(path::String) = ismatch(path_absolute_re, path)
-isdirpath(path::String) = ismatch(path_directory_re, splitdrive(path)[2])
-=======
 isabspath(path::AbstractString) = ismatch(path_absolute_re, path)
 isdirpath(path::AbstractString) = ismatch(path_directory_re, splitdrive(path)[2])
->>>>>>> caf02ef7
 
 function splitdir(path::ByteString)
     a, b = splitdrive(path)
@@ -165,9 +155,8 @@
     return s
 end
 
-<<<<<<< HEAD
-@windows_only expanduser(path::String) = path # on windows, ~ means "temporary file"
-@unix_only function expanduser(path::String)
+@windows_only expanduser(path::AbstractString) = path # on windows, ~ means "temporary file"
+@unix_only function expanduser(path::AbstractString)
     # TODO: expanduser("~=~") -> $HOME=~
     m = match(r"^~([^:/ \n]*)", path)
     m == nothing && return path
@@ -179,15 +168,4 @@
     catch
         return path
     end
-=======
-@windows_only expanduser(path::AbstractString) = path # on windows, ~ means "temporary file"
-@unix_only function expanduser(path::AbstractString)
-    i = start(path)
-    c, i = next(path,i)
-    if c != '~' return path end
-    if done(path,i) return homedir() end
-    c, j = next(path,i)
-    if c == '/' return homedir()*path[i:end] end
-    error("~user tilde expansion not yet implemented")
->>>>>>> caf02ef7
 end