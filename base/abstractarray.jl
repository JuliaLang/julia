# This file is a part of Julia. License is MIT: https://julialang.org/license

## Basic functions ##

"""
    AbstractArray{T,N}

Supertype for `N`-dimensional arrays (or array-like types) with elements of type `T`.
[`Array`](@ref) and other types are subtypes of this. See the manual section on the
[`AbstractArray` interface](@ref man-interface-array).
"""
AbstractArray

"""
    size(A::AbstractArray, [dim...])

Return a tuple containing the dimensions of `A`. Optionally you can specify the
dimension(s) you want the length of, and get the length of that dimension, or a tuple of the
lengths of dimensions you asked for.

# Examples
```jldoctest
julia> A = ones(2,3,4);

julia> size(A, 2)
3

julia> size(A,3,2)
(4, 3)
```
"""
size(t::AbstractArray{T,N}, d) where {T,N} = d <= N ? size(t)[d] : 1
size(x, d1::Integer, d2::Integer, dx::Vararg{Integer, N}) where {N} =
    (size(x, d1), size(x, d2), ntuple(k->size(x, dx[k]), Val(N))...)

"""
    axes(A, d)

Return the valid range of indices for array `A` along dimension `d`.

# Examples
```jldoctest
julia> A = ones(5,6,7);

julia> axes(A,2)
Base.OneTo(6)
```
"""
function axes(A::AbstractArray{T,N}, d) where {T,N}
    @_inline_meta
    d <= N ? axes(A)[d] : OneTo(1)
end

"""
    axes(A)

Return the tuple of valid indices for array `A`.

# Examples
```jldoctest
julia> A = ones(5,6,7);

julia> axes(A)
(Base.OneTo(5), Base.OneTo(6), Base.OneTo(7))
```
"""
function axes(A)
    @_inline_meta
    map(OneTo, size(A))
end

# Performance optimization: get rid of a branch on `d` in `axes(A, d)`
# for d=1. 1d arrays are heavily used, and the first dimension comes up
# in other applications.
indices1(A::AbstractArray{<:Any,0}) = OneTo(1)
indices1(A::AbstractArray) = (@_inline_meta; axes(A)[1])
indices1(iter) = OneTo(length(iter))

unsafe_indices(A) = axes(A)
unsafe_indices(r::AbstractRange) = (OneTo(unsafe_length(r)),) # Ranges use checked_sub for size

"""
    linearindices(A)

Return a `UnitRange` specifying the valid range of indices for `A[i]`
where `i` is an `Int`. For arrays with conventional indexing (indices
start at 1), or any multidimensional array, this is `1:length(A)`;
however, for one-dimensional arrays with unconventional indices, this
is `axes(A, 1)`.

Calling this function is the "safe" way to write algorithms that
exploit linear indexing.

# Examples
```jldoctest
julia> A = ones(5,6,7);

julia> b = linearindices(A);

julia> extrema(b)
(1, 210)
```
"""
linearindices(A::AbstractArray) = (@_inline_meta; OneTo(_length(A)))
linearindices(A::AbstractVector) = (@_inline_meta; indices1(A))

keys(a::AbstractArray) = CartesianRange(axes(a))
keys(a::AbstractVector) = linearindices(a)

prevind(::AbstractArray, i::Integer) = Int(i)-1
nextind(::AbstractArray, i::Integer) = Int(i)+1

eltype(::Type{<:AbstractArray{E}}) where {E} = @isdefined(E) ? E : Any
elsize(::AbstractArray{T}) where {T} = sizeof(T)

"""
    ndims(A::AbstractArray) -> Integer

Return the number of dimensions of `A`.

# Examples
```jldoctest
julia> A = ones(3,4,5);

julia> ndims(A)
3
```
"""
ndims(::AbstractArray{T,N}) where {T,N} = N
ndims(::Type{AbstractArray{T,N}}) where {T,N} = N
ndims(::Type{T}) where {T<:AbstractArray} = ndims(supertype(T))

"""
    length(collection) -> Integer

Return the number of elements in the collection.

Use [`endof`](@ref) to get the last valid index of an indexable collection.

# Examples
```jldoctest
julia> length(1:5)
5

julia> length([1, 2, 3, 4])
4

julia> length([1 2; 3 4])
4
```
"""
length(t::AbstractArray) = (@_inline_meta; prod(size(t)))
_length(A::AbstractArray) = (@_inline_meta; prod(map(unsafe_length, axes(A)))) # circumvent missing size
_length(A) = (@_inline_meta; length(A))

"""
    endof(collection) -> Integer

Return the last index of the collection.

# Examples
```jldoctest
julia> endof([1,2,4])
3
```
"""
endof(a::AbstractArray) = (@_inline_meta; last(linearindices(a)))

first(a::AbstractArray) = a[first(eachindex(a))]

"""
    first(coll)

Get the first element of an iterable collection. Return the start point of an
`AbstractRange` even if it is empty.

# Examples
```jldoctest
julia> first(2:2:10)
2

julia> first([1; 2; 3; 4])
1
```
"""
function first(itr)
    state = start(itr)
    done(itr, state) && throw(ArgumentError("collection must be non-empty"))
    next(itr, state)[1]
end

"""
    last(coll)

Get the last element of an ordered collection, if it can be computed in O(1) time. This is
accomplished by calling [`endof`](@ref) to get the last index. Return the end
point of an `AbstractRange` even if it is empty.

# Examples
```jldoctest
julia> last(1:2:10)
9

julia> last([1; 2; 3; 4])
4
```
"""
last(a) = a[end]

"""
    stride(A, k::Integer)

Return the distance in memory (in number of elements) between adjacent elements in dimension `k`.

# Examples
```jldoctest
julia> A = ones(3,4,5);

julia> stride(A,2)
3

julia> stride(A,3)
12
```
"""
function stride(a::AbstractArray, i::Integer)
    if i > ndims(a)
        return length(a)
    end
    s = 1
    for n = 1:(i-1)
        s *= size(a, n)
    end
    return s
end

"""
    strides(A)

Return a tuple of the memory strides in each dimension.

# Examples
```jldoctest
julia> A = ones(3,4,5);

julia> strides(A)
(1, 3, 12)
```
"""
strides(A::AbstractArray) = size_to_strides(1, size(A)...)
@inline size_to_strides(s, d, sz...) = (s, size_to_strides(s * d, sz...)...)
size_to_strides(s, d) = (s,)
size_to_strides(s) = ()


function isassigned(a::AbstractArray, i::Int...)
    try
        a[i...]
        true
    catch e
        if isa(e, BoundsError) || isa(e, UndefRefError)
            return false
        else
            rethrow(e)
        end
    end
end

# used to compute "end" for last index
function trailingsize(A, n)
    s = 1
    for i=n:ndims(A)
        s *= size(A,i)
    end
    return s
end
function trailingsize(inds::Indices, n)
    s = 1
    for i=n:length(inds)
        s *= unsafe_length(inds[i])
    end
    return s
end
# This version is type-stable even if inds is heterogeneous
function trailingsize(inds::Indices)
    @_inline_meta
    prod(map(unsafe_length, inds))
end

## Traits for array types ##

abstract type IndexStyle end
struct IndexLinear <: IndexStyle end
struct IndexCartesian <: IndexStyle end

"""
    IndexStyle(A)
    IndexStyle(typeof(A))

`IndexStyle` specifies the "native indexing style" for array `A`. When
you define a new `AbstractArray` type, you can choose to implement
either linear indexing or cartesian indexing.  If you decide to
implement linear indexing, then you must set this trait for your array
type:

    Base.IndexStyle(::Type{<:MyArray}) = IndexLinear()

The default is `IndexCartesian()`.

Julia's internal indexing machinery will automatically (and invisibly)
convert all indexing operations into the preferred style. This allows users
to access elements of your array using any indexing style, even when explicit
methods have not been provided.

If you define both styles of indexing for your `AbstractArray`, this
trait can be used to select the most performant indexing style. Some
methods check this trait on their inputs, and dispatch to different
algorithms depending on the most efficient access pattern. In
particular, [`eachindex`](@ref) creates an iterator whose type depends
on the setting of this trait.
"""
IndexStyle(A::AbstractArray) = IndexStyle(typeof(A))
IndexStyle(::Type{Union{}}) = IndexLinear()
IndexStyle(::Type{<:AbstractArray}) = IndexCartesian()
IndexStyle(::Type{<:Array}) = IndexLinear()
IndexStyle(::Type{<:AbstractRange}) = IndexLinear()

IndexStyle(A::AbstractArray, B::AbstractArray) = IndexStyle(IndexStyle(A), IndexStyle(B))
IndexStyle(A::AbstractArray, B::AbstractArray...) = IndexStyle(IndexStyle(A), IndexStyle(B...))
IndexStyle(::IndexLinear, ::IndexLinear) = IndexLinear()
IndexStyle(::IndexStyle, ::IndexStyle) = IndexCartesian()

## Bounds checking ##

# The overall hierarchy is
#     `checkbounds(A, I...)` ->
#         `checkbounds(Bool, A, I...)` ->
#             `checkbounds_indices(Bool, IA, I)`, which recursively calls
#                 `checkindex` for each dimension
#
# See the "boundscheck" devdocs for more information.
#
# Note this hierarchy has been designed to reduce the likelihood of
# method ambiguities.  We try to make `checkbounds` the place to
# specialize on array type, and try to avoid specializations on index
# types; conversely, `checkindex` is intended to be specialized only
# on index type (especially, its last argument).

"""
    checkbounds(Bool, A, I...)

Return `true` if the specified indices `I` are in bounds for the given
array `A`. Subtypes of `AbstractArray` should specialize this method
if they need to provide custom bounds checking behaviors; however, in
many cases one can rely on `A`'s indices and [`checkindex`](@ref).

See also [`checkindex`](@ref).

# Examples
```jldoctest
julia> A = rand(3, 3);

julia> checkbounds(Bool, A, 2)
true

julia> checkbounds(Bool, A, 3, 4)
false

julia> checkbounds(Bool, A, 1:3)
true

julia> checkbounds(Bool, A, 1:3, 2:4)
false
```
"""
function checkbounds(::Type{Bool}, A::AbstractArray, I...)
    @_inline_meta
    checkbounds_indices(Bool, axes(A), I)
end
# Linear indexing is explicitly allowed when there is only one (non-cartesian) index
function checkbounds(::Type{Bool}, A::AbstractArray, i)
    @_inline_meta
    checkindex(Bool, linearindices(A), i)
end
# As a special extension, allow using logical arrays that match the source array exactly
function checkbounds(::Type{Bool}, A::AbstractArray{<:Any,N}, I::AbstractArray{Bool,N}) where N
    @_inline_meta
    axes(A) == axes(I)
end

"""
    checkbounds(A, I...)

Throw an error if the specified indices `I` are not in bounds for the given array `A`.
"""
function checkbounds(A::AbstractArray, I...)
    @_inline_meta
    checkbounds(Bool, A, I...) || throw_boundserror(A, I)
    nothing
end

"""
    checkbounds_indices(Bool, IA, I)

Return `true` if the "requested" indices in the tuple `I` fall within
the bounds of the "permitted" indices specified by the tuple
`IA`. This function recursively consumes elements of these tuples,
usually in a 1-for-1 fashion,

    checkbounds_indices(Bool, (IA1, IA...), (I1, I...)) = checkindex(Bool, IA1, I1) &
                                                          checkbounds_indices(Bool, IA, I)

Note that [`checkindex`](@ref) is being used to perform the actual
bounds-check for a single dimension of the array.

There are two important exceptions to the 1-1 rule: linear indexing and
CartesianIndex{N}, both of which may "consume" more than one element
of `IA`.

See also [`checkbounds`](@ref).
"""
function checkbounds_indices(::Type{Bool}, IA::Tuple, I::Tuple)
    @_inline_meta
    checkindex(Bool, IA[1], I[1]) & checkbounds_indices(Bool, tail(IA), tail(I))
end
function checkbounds_indices(::Type{Bool}, ::Tuple{}, I::Tuple)
    @_inline_meta
    checkindex(Bool, OneTo(1), I[1]) & checkbounds_indices(Bool, (), tail(I))
end
checkbounds_indices(::Type{Bool}, IA::Tuple, ::Tuple{}) = (@_inline_meta; all(x->unsafe_length(x)==1, IA))
checkbounds_indices(::Type{Bool}, ::Tuple{}, ::Tuple{}) = true

throw_boundserror(A, I) = (@_noinline_meta; throw(BoundsError(A, I)))

# check along a single dimension
"""
    checkindex(Bool, inds::AbstractUnitRange, index)

Return `true` if the given `index` is within the bounds of
`inds`. Custom types that would like to behave as indices for all
arrays can extend this method in order to provide a specialized bounds
checking implementation.

# Examples
```jldoctest
julia> checkindex(Bool, 1:20, 8)
true

julia> checkindex(Bool, 1:20, 21)
false
```
"""
checkindex(::Type{Bool}, inds::AbstractUnitRange, i) =
    throw(ArgumentError("unable to check bounds for indices of type $(typeof(i))"))
checkindex(::Type{Bool}, inds::AbstractUnitRange, i::Real) = (first(inds) <= i) & (i <= last(inds))
checkindex(::Type{Bool}, inds::AbstractUnitRange, ::Colon) = true
checkindex(::Type{Bool}, inds::AbstractUnitRange, ::Slice) = true
function checkindex(::Type{Bool}, inds::AbstractUnitRange, r::AbstractRange)
    @_propagate_inbounds_meta
    isempty(r) | (checkindex(Bool, inds, first(r)) & checkindex(Bool, inds, last(r)))
end
checkindex(::Type{Bool}, indx::AbstractUnitRange, I::AbstractVector{Bool}) = indx == indices1(I)
checkindex(::Type{Bool}, indx::AbstractUnitRange, I::AbstractArray{Bool}) = false
function checkindex(::Type{Bool}, inds::AbstractUnitRange, I::AbstractArray)
    @_inline_meta
    b = true
    for i in I
        b &= checkindex(Bool, inds, i)
    end
    b
end

# See also specializations in multidimensional

## Constructors ##

# default arguments to similar()
"""
    similar(array, [element_type=eltype(array)], [dims=size(array)])

Create an uninitialized mutable array with the given element type and size, based upon the
given source array. The second and third arguments are both optional, defaulting to the
given array's `eltype` and `size`. The dimensions may be specified either as a single tuple
argument or as a series of integer arguments.

Custom AbstractArray subtypes may choose which specific array type is best-suited to return
for the given element type and dimensionality. If they do not specialize this method, the
default is an `Array{element_type}(uninitialized, dims...)`.

For example, `similar(1:10, 1, 4)` returns an uninitialized `Array{Int,2}` since ranges are
neither mutable nor support 2 dimensions:

```julia-repl
julia> similar(1:10, 1, 4)
1×4 Array{Int64,2}:
 4419743872  4374413872  4419743888  0
```

Conversely, `similar(trues(10,10), 2)` returns an uninitialized `BitVector` with two
elements since `BitArray`s are both mutable and can support 1-dimensional arrays:

```julia-repl
julia> similar(trues(10,10), 2)
2-element BitArray{1}:
 false
 false
```

Since `BitArray`s can only store elements of type [`Bool`](@ref), however, if you request a
different element type it will create a regular `Array` instead:

```julia-repl
julia> similar(falses(10), Float64, 2, 4)
2×4 Array{Float64,2}:
 2.18425e-314  2.18425e-314  2.18425e-314  2.18425e-314
 2.18425e-314  2.18425e-314  2.18425e-314  2.18425e-314
```

"""
similar(a::AbstractArray{T}) where {T}                             = similar(a, T)
similar(a::AbstractArray, ::Type{T}) where {T}                     = similar(a, T, to_shape(axes(a)))
similar(a::AbstractArray{T}, dims::Tuple) where {T}                = similar(a, T, to_shape(dims))
similar(a::AbstractArray{T}, dims::DimOrInd...) where {T}          = similar(a, T, to_shape(dims))
similar(a::AbstractArray, ::Type{T}, dims::DimOrInd...) where {T}  = similar(a, T, to_shape(dims))
similar(a::AbstractArray, ::Type{T}, dims::NeedsShaping) where {T} = similar(a, T, to_shape(dims))
# similar creates an Array by default
similar(a::AbstractArray, ::Type{T}, dims::Dims{N}) where {T,N}    = Array{T,N}(uninitialized, dims)

to_shape(::Tuple{}) = ()
to_shape(dims::Dims) = dims
to_shape(dims::DimsOrInds) = map(to_shape, dims)::DimsOrInds
# each dimension
to_shape(i::Int) = i
to_shape(i::Integer) = Int(i)
to_shape(r::OneTo) = Int(last(r))
to_shape(r::AbstractUnitRange) = r

"""
    similar(storagetype, indices)

Create an uninitialized mutable array analogous to that specified by
`storagetype`, but with `indices` specified by the last
argument. `storagetype` might be a type or a function.

**Examples**:

    similar(Array{Int}, axes(A))

creates an array that "acts like" an `Array{Int}` (and might indeed be
backed by one), but which is indexed identically to `A`. If `A` has
conventional indexing, this will be identical to
`Array{Int}(uninitialized, size(A))`, but if `A` has unconventional indexing then the
indices of the result will match `A`.

    similar(BitArray, (axes(A, 2),))

would create a 1-dimensional logical array whose indices match those
of the columns of `A`.

    similar(dims->zeros(Int, dims), axes(A))

would create an array of `Int`, initialized to zero, matching the
indices of `A`.
"""
similar(f, shape::Tuple) = f(to_shape(shape))
similar(f, dims::DimOrInd...) = similar(f, dims)

"""
    empty(v::AbstractVector, [eltype])

Create an empty vector similar to `v`, optionally changing the `eltype`.

# Examples

```jldoctest
julia> empty([1.0, 2.0, 3.0])
0-element Array{Float64,1}

julia> empty([1.0, 2.0, 3.0], String)
0-element Array{String,1}
```
"""
empty(a::AbstractVector) = empty(a, eltype(a))
empty(a::AbstractVector, ::Type{T}) where {T} = Vector{T}()

## from general iterable to any array

function copy!(dest::AbstractArray, src)
    destiter = eachindex(dest)
    state = start(destiter)
    for x in src
        i, state = next(destiter, state)
        dest[i] = x
    end
    return dest
end

function copy!(dest::AbstractArray, dstart::Integer, src)
    i = Int(dstart)
    for x in src
        dest[i] = x
        i += 1
    end
    return dest
end

# copy from an some iterable object into an AbstractArray
function copy!(dest::AbstractArray, dstart::Integer, src, sstart::Integer)
    if (sstart < 1)
        throw(ArgumentError(string("source start offset (",sstart,") is < 1")))
    end
    st = start(src)
    for j = 1:(sstart-1)
        if done(src, st)
            throw(ArgumentError(string("source has fewer elements than required, ",
                                       "expected at least ",sstart,", got ",j-1)))
        end
        _, st = next(src, st)
    end
    dn = done(src, st)
    if dn
        throw(ArgumentError(string("source has fewer elements than required, ",
                                      "expected at least ",sstart,", got ",sstart-1)))
    end
    i = Int(dstart)
    while !dn
        val, st = next(src, st)
        dest[i] = val
        i += 1
        dn = done(src, st)
    end
    return dest
end

# this method must be separate from the above since src might not have a length
function copy!(dest::AbstractArray, dstart::Integer, src, sstart::Integer, n::Integer)
    n < 0 && throw(ArgumentError(string("tried to copy n=", n, " elements, but n should be nonnegative")))
    n == 0 && return dest
    dmax = dstart + n - 1
    inds = linearindices(dest)
    if (dstart ∉ inds || dmax ∉ inds) | (sstart < 1)
        sstart < 1 && throw(ArgumentError(string("source start offset (",sstart,") is < 1")))
        throw(BoundsError(dest, dstart:dmax))
    end
    st = start(src)
    for j = 1:(sstart-1)
        if done(src, st)
            throw(ArgumentError(string("source has fewer elements than required, ",
                                       "expected at least ",sstart,", got ",j-1)))
        end
        _, st = next(src, st)
    end
    i = Int(dstart)
    while i <= dmax && !done(src, st)
        val, st = next(src, st)
        @inbounds dest[i] = val
        i += 1
    end
    i <= dmax && throw(BoundsError(dest, i))
    return dest
end

## copy between abstract arrays - generally more efficient
## since a single index variable can be used.

copy!(dest::AbstractArray, src::AbstractArray) =
    copy!(IndexStyle(dest), dest, IndexStyle(src), src)

function copy!(::IndexStyle, dest::AbstractArray, ::IndexStyle, src::AbstractArray)
    destinds, srcinds = linearindices(dest), linearindices(src)
    isempty(srcinds) || (first(srcinds) ∈ destinds && last(srcinds) ∈ destinds) ||
        throw(BoundsError(dest, srcinds))
    @inbounds for i in srcinds
        dest[i] = src[i]
    end
    return dest
end

function copy!(::IndexStyle, dest::AbstractArray, ::IndexCartesian, src::AbstractArray)
    destinds, srcinds = linearindices(dest), linearindices(src)
    isempty(srcinds) || (first(srcinds) ∈ destinds && last(srcinds) ∈ destinds) ||
        throw(BoundsError(dest, srcinds))
    i = 0
    @inbounds for a in src
        dest[i+=1] = a
    end
    return dest
end

function copy!(dest::AbstractArray, dstart::Integer, src::AbstractArray)
    copy!(dest, dstart, src, first(linearindices(src)), _length(src))
end

function copy!(dest::AbstractArray, dstart::Integer, src::AbstractArray, sstart::Integer)
    srcinds = linearindices(src)
    sstart ∈ srcinds || throw(BoundsError(src, sstart))
    copy!(dest, dstart, src, sstart, last(srcinds)-sstart+1)
end

function copy!(dest::AbstractArray, dstart::Integer,
               src::AbstractArray, sstart::Integer,
               n::Integer)
    n == 0 && return dest
    n < 0 && throw(ArgumentError(string("tried to copy n=", n, " elements, but n should be nonnegative")))
    destinds, srcinds = linearindices(dest), linearindices(src)
    (dstart ∈ destinds && dstart+n-1 ∈ destinds) || throw(BoundsError(dest, dstart:dstart+n-1))
    (sstart ∈ srcinds  && sstart+n-1 ∈ srcinds)  || throw(BoundsError(src,  sstart:sstart+n-1))
    @inbounds for i = 0:(n-1)
        dest[dstart+i] = src[sstart+i]
    end
    return dest
end

function copy(a::AbstractArray)
    @_propagate_inbounds_meta
    copymutable(a)
end

function copy!(B::AbstractVecOrMat{R}, ir_dest::AbstractRange{Int}, jr_dest::AbstractRange{Int},
               A::AbstractVecOrMat{S}, ir_src::AbstractRange{Int}, jr_src::AbstractRange{Int}) where {R,S}
    if length(ir_dest) != length(ir_src)
        throw(ArgumentError(string("source and destination must have same size (got ",
                                   length(ir_src)," and ",length(ir_dest),")")))
    end
    if length(jr_dest) != length(jr_src)
        throw(ArgumentError(string("source and destination must have same size (got ",
                                   length(jr_src)," and ",length(jr_dest),")")))
    end
    @boundscheck checkbounds(B, ir_dest, jr_dest)
    @boundscheck checkbounds(A, ir_src, jr_src)
    jdest = first(jr_dest)
    for jsrc in jr_src
        idest = first(ir_dest)
        for isrc in ir_src
            B[idest,jdest] = A[isrc,jsrc]
            idest += step(ir_dest)
        end
        jdest += step(jr_dest)
    end
    return B
end


"""
    copymutable(a)

Make a mutable copy of an array or iterable `a`.  For `a::Array`,
this is equivalent to `copy(a)`, but for other array types it may
differ depending on the type of `similar(a)`.  For generic iterables
this is equivalent to `collect(a)`.

# Examples
```jldoctest
julia> tup = (1, 2, 3)
(1, 2, 3)

julia> Base.copymutable(tup)
3-element Array{Int64,1}:
 1
 2
 3
```
"""
function copymutable(a::AbstractArray)
    @_propagate_inbounds_meta
    copy!(similar(a), a)
end
copymutable(itr) = collect(itr)

zero(x::AbstractArray{T}) where {T} = fill!(similar(x), zero(T))

## iteration support for arrays by iterating over `eachindex` in the array ##
# Allows fast iteration by default for both IndexLinear and IndexCartesian arrays

# While the definitions for IndexLinear are all simple enough to inline on their
# own, IndexCartesian's CartesianRange is more complicated and requires explicit
# inlining.
start(A::AbstractArray) = (@_inline_meta; itr = eachindex(A); (itr, start(itr)))
next(A::AbstractArray, i) = (@_propagate_inbounds_meta; (idx, s) = next(i[1], i[2]); (A[idx], (i[1], s)))
done(A::AbstractArray, i) = (@_propagate_inbounds_meta; done(i[1], i[2]))

# `eachindex` is mostly an optimization of `keys`
eachindex(itrs...) = keys(itrs...)

# eachindex iterates over all indices. IndexCartesian definitions are later.
eachindex(A::AbstractVector) = (@_inline_meta(); indices1(A))

"""
    eachindex(A...)

Create an iterable object for visiting each index of an AbstractArray `A` in an efficient
manner. For array types that have opted into fast linear indexing (like `Array`), this is
simply the range `1:length(A)`. For other array types, return a specialized Cartesian
range to efficiently index into the array with indices specified for every dimension. For
other iterables, including strings and dictionaries, return an iterator object
supporting arbitrary index types (e.g. unevenly spaced or non-integer indices).

Example for a sparse 2-d array:

```jldoctest
julia> A = sparse([1, 1, 2], [1, 3, 1], [1, 2, -5])
2×3 SparseMatrixCSC{Int64,Int64} with 3 stored entries:
  [1, 1]  =  1
  [2, 1]  =  -5
  [1, 3]  =  2

julia> for iter in eachindex(A)
           @show iter.I[1], iter.I[2]
           @show A[iter]
       end
(iter.I[1], iter.I[2]) = (1, 1)
A[iter] = 1
(iter.I[1], iter.I[2]) = (2, 1)
A[iter] = -5
(iter.I[1], iter.I[2]) = (1, 2)
A[iter] = 0
(iter.I[1], iter.I[2]) = (2, 2)
A[iter] = 0
(iter.I[1], iter.I[2]) = (1, 3)
A[iter] = 2
(iter.I[1], iter.I[2]) = (2, 3)
A[iter] = 0
```

If you supply more than one `AbstractArray` argument, `eachindex` will create an
iterable object that is fast for all arguments (a `UnitRange`
if all inputs have fast linear indexing, a [`CartesianRange`](@ref)
otherwise).
If the arrays have different sizes and/or dimensionalities, `eachindex` will return an
iterable that spans the largest range along each dimension.
"""
eachindex(A::AbstractArray) = (@_inline_meta(); eachindex(IndexStyle(A), A))

function eachindex(A::AbstractArray, B::AbstractArray)
    @_inline_meta
    eachindex(IndexStyle(A,B), A, B)
end
function eachindex(A::AbstractArray, B::AbstractArray...)
    @_inline_meta
    eachindex(IndexStyle(A,B...), A, B...)
end
eachindex(::IndexLinear, A::AbstractArray) = linearindices(A)
function eachindex(::IndexLinear, A::AbstractArray, B::AbstractArray...)
    @_inline_meta
    1:_maxlength(A, B...)
end
_maxlength(A) = length(A)
function _maxlength(A, B, C...)
    @_inline_meta
    max(length(A), _maxlength(B, C...))
end

isempty(a::AbstractArray) = (_length(a) == 0)

# keys with an IndexStyle
keys(s::IndexStyle, A::AbstractArray, B::AbstractArray...) = eachindex(s, A, B...)

## Conversions ##

convert(::Type{AbstractArray{T,N}}, A::AbstractArray{T,N}) where {T,N  } = A
convert(::Type{AbstractArray{T,N}}, A::AbstractArray{S,N}) where {T,S,N} = copy!(similar(A,T), A)
convert(::Type{AbstractArray{T}},   A::AbstractArray{S,N}) where {T,S,N} = convert(AbstractArray{T,N}, A)

convert(::Type{Array}, A::AbstractArray{T,N}) where {T,N} = convert(Array{T,N}, A)

"""
   of_indices(x, y)

Represents the array `y` as an array having the same indices type as `x`.
"""
of_indices(x, y) = similar(dims->y, oftype(axes(x), axes(y)))


## range conversions ##

map(::Type{T}, r::StepRange) where {T<:Real} = T(r.start):T(r.step):T(last(r))
map(::Type{T}, r::UnitRange) where {T<:Real} = T(r.start):T(last(r))
map(::Type{T}, r::StepRangeLen) where {T<:AbstractFloat} = convert(StepRangeLen{T}, r)
function map(::Type{T}, r::LinSpace) where T<:AbstractFloat
    LinSpace(T(r.start), T(r.stop), length(r))
end

## unsafe/pointer conversions ##

# note: the following type definitions don't mean any AbstractArray is convertible to
# a data Ref. they just map the array element type to the pointer type for
# convenience in cases that work.
pointer(x::AbstractArray{T}) where {T} = unsafe_convert(Ptr{T}, x)
function pointer(x::AbstractArray{T}, i::Integer) where T
    @_inline_meta
    unsafe_convert(Ptr{T}, x) + (i - first(linearindices(x)))*elsize(x)
end

## Approach:
# We only define one fallback method on getindex for all argument types.
# That dispatches to an (inlined) internal _getindex function, where the goal is
# to transform the indices such that we can call the only getindex method that
# we require the type A{T,N} <: AbstractArray{T,N} to define; either:
#       getindex(::A, ::Int) # if IndexStyle(A) == IndexLinear() OR
#       getindex(::A{T,N}, ::Vararg{Int, N}) where {T,N} # if IndexCartesian()
# If the subtype hasn't defined the required method, it falls back to the
# _getindex function again where an error is thrown to prevent stack overflows.
"""
    getindex(A, inds...)

Return a subset of array `A` as specified by `inds`, where each `ind` may be an
`Int`, an `AbstractRange`, or a [`Vector`](@ref). See the manual section on
[array indexing](@ref man-array-indexing) for details.

# Examples
```jldoctest
julia> A = [1 2; 3 4]
2×2 Array{Int64,2}:
 1  2
 3  4

julia> getindex(A, 1)
1

julia> getindex(A, [2, 1])
2-element Array{Int64,1}:
 3
 1

julia> getindex(A, 2:4)
3-element Array{Int64,1}:
 3
 2
 4
```
"""
function getindex(A::AbstractArray, I...)
    @_propagate_inbounds_meta
    error_if_canonical_indexing(IndexStyle(A), A, I...)
    _getindex(IndexStyle(A), A, to_indices(A, I)...)
end
function unsafe_getindex(A::AbstractArray, I...)
    @_inline_meta
    @inbounds r = getindex(A, I...)
    r
end

error_if_canonical_indexing(::IndexLinear, A::AbstractArray, ::Int) =
    error("indexing not defined for ", typeof(A))
error_if_canonical_indexing(::IndexCartesian, A::AbstractArray{T,N}, ::Vararg{Int,N}) where {T,N} =
    error("indexing not defined for ", typeof(A))
error_if_canonical_indexing(::IndexStyle, ::AbstractArray, ::Any...) = nothing

## Internal definitions
_getindex(::IndexStyle, A::AbstractArray, I...) =
    error("indexing $(typeof(A)) with types $(typeof(I)) is not supported")

## IndexLinear Scalar indexing: canonical method is one Int
_getindex(::IndexLinear, A::AbstractArray, i::Int) = (@_propagate_inbounds_meta; getindex(A, i))
function _getindex(::IndexLinear, A::AbstractArray, I::Vararg{Int,M}) where M
    @_inline_meta
    @boundscheck checkbounds(A, I...) # generally _to_linear_index requires bounds checking
    @inbounds r = getindex(A, _to_linear_index(A, I...))
    r
end
_to_linear_index(A::AbstractArray, i::Int) = i
_to_linear_index(A::AbstractVector, i::Int, I::Int...) = i
_to_linear_index(A::AbstractArray) = 1
_to_linear_index(A::AbstractArray, I::Int...) = (@_inline_meta; _sub2ind(A, I...))

## IndexCartesian Scalar indexing: Canonical method is full dimensionality of Ints
function _getindex(::IndexCartesian, A::AbstractArray, I::Vararg{Int,M}) where M
    @_inline_meta
    @boundscheck checkbounds(A, I...) # generally _to_subscript_indices requires bounds checking
    @inbounds r = getindex(A, _to_subscript_indices(A, I...)...)
    r
end
function _getindex(::IndexCartesian, A::AbstractArray{T,N}, I::Vararg{Int, N}) where {T,N}
    @_propagate_inbounds_meta
    getindex(A, I...)
end
_to_subscript_indices(A::AbstractArray, i::Int) = (@_inline_meta; _unsafe_ind2sub(A, i))
_to_subscript_indices(A::AbstractArray{T,N}) where {T,N} = (@_inline_meta; fill_to_length((), 1, Val(N)))
_to_subscript_indices(A::AbstractArray{T,0}) where {T} = ()
_to_subscript_indices(A::AbstractArray{T,0}, i::Int) where {T} = ()
_to_subscript_indices(A::AbstractArray{T,0}, I::Int...) where {T} = ()
function _to_subscript_indices(A::AbstractArray{T,N}, I::Int...) where {T,N}
    @_inline_meta
    J, Jrem = IteratorsMD.split(I, Val(N))
    _to_subscript_indices(A, J, Jrem)
end
_to_subscript_indices(A::AbstractArray, J::Tuple, Jrem::Tuple{}) =
    __to_subscript_indices(A, axes(A), J, Jrem)
function __to_subscript_indices(A::AbstractArray,
        ::Tuple{AbstractUnitRange,Vararg{AbstractUnitRange}}, J::Tuple, Jrem::Tuple{})
    @_inline_meta
    (J..., map(first, tail(_remaining_size(J, axes(A))))...)
end
_to_subscript_indices(A, J::Tuple, Jrem::Tuple) = J # already bounds-checked, safe to drop
_to_subscript_indices(A::AbstractArray{T,N}, I::Vararg{Int,N}) where {T,N} = I
_remaining_size(::Tuple{Any}, t::Tuple) = t
_remaining_size(h::Tuple, t::Tuple) = (@_inline_meta; _remaining_size(tail(h), tail(t)))
_unsafe_ind2sub(::Tuple{}, i) = () # _ind2sub may throw(BoundsError()) in this case
_unsafe_ind2sub(sz, i) = (@_inline_meta; _ind2sub(sz, i))

## Setindex! is defined similarly. We first dispatch to an internal _setindex!
# function that allows dispatch on array storage

"""
    setindex!(A, X, inds...)

Store values from array `X` within some subset of `A` as specified by `inds`.
"""
function setindex!(A::AbstractArray, v, I...)
    @_propagate_inbounds_meta
    error_if_canonical_indexing(IndexStyle(A), A, I...)
    _setindex!(IndexStyle(A), A, v, to_indices(A, I)...)
end
function unsafe_setindex!(A::AbstractArray, v, I...)
    @_inline_meta
    @inbounds r = setindex!(A, v, I...)
    r
end
## Internal defitions
_setindex!(::IndexStyle, A::AbstractArray, v, I...) =
    error("indexing $(typeof(A)) with types $(typeof(I)) is not supported")

## IndexLinear Scalar indexing
_setindex!(::IndexLinear, A::AbstractArray, v, i::Int) = (@_propagate_inbounds_meta; setindex!(A, v, i))
function _setindex!(::IndexLinear, A::AbstractArray, v, I::Vararg{Int,M}) where M
    @_inline_meta
    @boundscheck checkbounds(A, I...)
    @inbounds r = setindex!(A, v, _to_linear_index(A, I...))
    r
end

# IndexCartesian Scalar indexing
function _setindex!(::IndexCartesian, A::AbstractArray{T,N}, v, I::Vararg{Int, N}) where {T,N}
    @_propagate_inbounds_meta
    setindex!(A, v, I...)
end
function _setindex!(::IndexCartesian, A::AbstractArray, v, I::Vararg{Int,M}) where M
    @_inline_meta
    @boundscheck checkbounds(A, I...)
    @inbounds r = setindex!(A, v, _to_subscript_indices(A, I...)...)
    r
end

## get (getindex with a default value) ##

RangeVecIntList{A<:AbstractVector{Int}} = Union{Tuple{Vararg{Union{AbstractRange, AbstractVector{Int}}}},
    AbstractVector{UnitRange{Int}}, AbstractVector{AbstractRange{Int}}, AbstractVector{A}}

get(A::AbstractArray, i::Integer, default) = checkbounds(Bool, A, i) ? A[i] : default
get(A::AbstractArray, I::Tuple{}, default) = similar(A, typeof(default), 0)
get(A::AbstractArray, I::Dims, default) = checkbounds(Bool, A, I...) ? A[I...] : default

function get!(X::AbstractVector{T}, A::AbstractVector, I::Union{AbstractRange,AbstractVector{Int}}, default::T) where T
    # 1d is not linear indexing
    ind = findin(I, indices1(A))
    X[ind] = A[I[ind]]
    Xind = indices1(X)
    X[first(Xind):first(ind)-1] = default
    X[last(ind)+1:last(Xind)] = default
    X
end
function get!(X::AbstractArray{T}, A::AbstractArray, I::Union{AbstractRange,AbstractVector{Int}}, default::T) where T
    # Linear indexing
    ind = findin(I, 1:length(A))
    X[ind] = A[I[ind]]
    X[1:first(ind)-1] = default
    X[last(ind)+1:length(X)] = default
    X
end

get(A::AbstractArray, I::AbstractRange, default) = get!(similar(A, typeof(default), index_shape(I)), A, I, default)

function get!(X::AbstractArray{T}, A::AbstractArray, I::RangeVecIntList, default::T) where T
    fill!(X, default)
    dst, src = indcopy(size(A), I)
    X[dst...] = A[src...]
    X
end

get(A::AbstractArray, I::RangeVecIntList, default) =
    get!(similar(A, typeof(default), index_shape(I...)), A, I, default)

## structured matrix methods ##
replace_in_print_matrix(A::AbstractMatrix,i::Integer,j::Integer,s::AbstractString) = s
replace_in_print_matrix(A::AbstractVector,i::Integer,j::Integer,s::AbstractString) = s

## Concatenation ##
eltypeof(x) = typeof(x)
eltypeof(x::AbstractArray) = eltype(x)

promote_eltypeof() = Bottom
promote_eltypeof(v1, vs...) = promote_type(eltypeof(v1), promote_eltypeof(vs...))

promote_eltype() = Bottom
promote_eltype(v1, vs...) = promote_type(eltype(v1), promote_eltype(vs...))

#TODO: ERROR CHECK
cat(catdim::Integer) = Vector{Any}()

typed_vcat(::Type{T}) where {T} = Vector{T}()
typed_hcat(::Type{T}) where {T} = Vector{T}()

## cat: special cases
vcat(X::T...) where {T}         = T[ X[i] for i=1:length(X) ]
vcat(X::T...) where {T<:Number} = T[ X[i] for i=1:length(X) ]
hcat(X::T...) where {T}         = T[ X[j] for i=1:1, j=1:length(X) ]
hcat(X::T...) where {T<:Number} = T[ X[j] for i=1:1, j=1:length(X) ]

vcat(X::Number...) = hvcat_fill(Vector{promote_typeof(X...)}(uninitialized, length(X)), X)
hcat(X::Number...) = hvcat_fill(Matrix{promote_typeof(X...)}(uninitialized, 1,length(X)), X)
typed_vcat(::Type{T}, X::Number...) where {T} = hvcat_fill(Vector{T}(uninitialized, length(X)), X)
typed_hcat(::Type{T}, X::Number...) where {T} = hvcat_fill(Matrix{T}(uninitialized, 1,length(X)), X)

vcat(V::AbstractVector...) = typed_vcat(promote_eltype(V...), V...)
vcat(V::AbstractVector{T}...) where {T} = typed_vcat(T, V...)

function typed_vcat(::Type{T}, V::AbstractVector...) where T
    n::Int = 0
    for Vk in V
        n += length(Vk)
    end
    a = similar(V[1], T, n)
    pos = 1
    for k=1:length(V)
        Vk = V[k]
        p1 = pos+length(Vk)-1
        a[pos:p1] = Vk
        pos = p1+1
    end
    a
end

hcat(A::AbstractVecOrMat...) = typed_hcat(promote_eltype(A...), A...)
hcat(A::AbstractVecOrMat{T}...) where {T} = typed_hcat(T, A...)

function typed_hcat(::Type{T}, A::AbstractVecOrMat...) where T
    nargs = length(A)
    nrows = size(A[1], 1)
    ncols = 0
    dense = true
    for j = 1:nargs
        Aj = A[j]
        if size(Aj, 1) != nrows
            throw(ArgumentError("number of rows of each array must match (got $(map(x->size(x,1), A)))"))
        end
        dense &= isa(Aj,Array)
        nd = ndims(Aj)
        ncols += (nd==2 ? size(Aj,2) : 1)
    end
    B = similar(A[1], T, nrows, ncols)
    pos = 1
    if dense
        for k=1:nargs
            Ak = A[k]
            n = length(Ak)
            copy!(B, pos, Ak, 1, n)
            pos += n
        end
    else
        for k=1:nargs
            Ak = A[k]
            p1 = pos+(isa(Ak,AbstractMatrix) ? size(Ak, 2) : 1)-1
            B[:, pos:p1] = Ak
            pos = p1+1
        end
    end
    return B
end

vcat(A::AbstractMatrix...) = typed_vcat(promote_eltype(A...), A...)
vcat(A::AbstractMatrix{T}...) where {T} = typed_vcat(T, A...)

function typed_vcat(::Type{T}, A::AbstractMatrix...) where T
    nargs = length(A)
    nrows = sum(a->size(a, 1), A)::Int
    ncols = size(A[1], 2)
    for j = 2:nargs
        if size(A[j], 2) != ncols
            throw(ArgumentError("number of columns of each array must match (got $(map(x->size(x,2), A)))"))
        end
    end
    B = similar(A[1], T, nrows, ncols)
    pos = 1
    for k=1:nargs
        Ak = A[k]
        p1 = pos+size(Ak,1)-1
        B[pos:p1, :] = Ak
        pos = p1+1
    end
    return B
end

## cat: general case

# helper functions
cat_size(A) = (1,)
cat_size(A::AbstractArray) = size(A)
cat_size(A, d) = 1
cat_size(A::AbstractArray, d) = size(A, d)

cat_indices(A, d) = OneTo(1)
cat_indices(A::AbstractArray, d) = axes(A, d)

cat_similar(A, T, shape) = Array{T}(uninitialized, shape)
cat_similar(A::AbstractArray, T, shape) = similar(A, T, shape)

cat_shape(dims, shape::Tuple) = shape
@inline cat_shape(dims, shape::Tuple, nshape::Tuple, shapes::Tuple...) =
    cat_shape(dims, _cshp(1, dims, shape, nshape), shapes...)

_cshp(ndim::Int, ::Tuple{}, ::Tuple{}, ::Tuple{}) = ()
_cshp(ndim::Int, ::Tuple{}, ::Tuple{}, nshape) = nshape
_cshp(ndim::Int, dims, ::Tuple{}, ::Tuple{}) = ntuple(b -> 1, Val(length(dims)))
@inline _cshp(ndim::Int, dims, shape, ::Tuple{}) =
    (shape[1] + dims[1], _cshp(ndim + 1, tail(dims), tail(shape), ())...)
@inline _cshp(ndim::Int, dims, ::Tuple{}, nshape) =
    (nshape[1], _cshp(ndim + 1, tail(dims), (), tail(nshape))...)
@inline function _cshp(ndim::Int, ::Tuple{}, shape, ::Tuple{})
    _cs(ndim, shape[1], 1)
    (1, _cshp(ndim + 1, (), tail(shape), ())...)
end
@inline function _cshp(ndim::Int, ::Tuple{}, shape, nshape)
    next = _cs(ndim, shape[1], nshape[1])
    (next, _cshp(ndim + 1, (), tail(shape), tail(nshape))...)
end
@inline function _cshp(ndim::Int, dims, shape, nshape)
    a = shape[1]
    b = nshape[1]
    next = dims[1] ? a + b : _cs(ndim, a, b)
    (next, _cshp(ndim + 1, tail(dims), tail(shape), tail(nshape))...)
end

_cs(d, a, b) = (a == b ? a : throw(DimensionMismatch(
    "mismatch in dimension $d (expected $a got $b)")))

dims2cat(::Val{n}) where {n} = ntuple(i -> (i == n), Val(n))
dims2cat(dims) = ntuple(i -> (i in dims), maximum(dims))

cat(dims, X...) = cat_t(dims, promote_eltypeof(X...), X...)

function cat_t(dims, T::Type, X...)
    catdims = dims2cat(dims)
    shape = cat_shape(catdims, (), map(cat_size, X)...)
    A = cat_similar(X[1], T, shape)
    if T <: Number && count(!iszero, catdims) > 1
        fill!(A, zero(T))
    end
    return _cat(A, shape, catdims, X...)
end

function _cat(A, shape::NTuple{N}, catdims, X...) where N
    offsets = zeros(Int, N)
    inds = Vector{UnitRange{Int}}(uninitialized, N)
    concat = copy!(zeros(Bool, N), catdims)
    for x in X
        for i = 1:N
            if concat[i]
                inds[i] = offsets[i] .+ cat_indices(x, i)
                offsets[i] += cat_size(x, i)
            else
                inds[i] = 1:shape[i]
            end
        end
        I::NTuple{N, UnitRange{Int}} = (inds...,)
        A[I...] = x
    end
    return A
end

"""
    vcat(A...)

Concatenate along dimension 1.

# Examples
```jldoctest
julia> a = [1 2 3 4 5]
1×5 Array{Int64,2}:
 1  2  3  4  5

julia> b = [6 7 8 9 10; 11 12 13 14 15]
2×5 Array{Int64,2}:
  6   7   8   9  10
 11  12  13  14  15

julia> vcat(a,b)
3×5 Array{Int64,2}:
  1   2   3   4   5
  6   7   8   9  10
 11  12  13  14  15

julia> c = ([1 2 3], [4 5 6])
([1 2 3], [4 5 6])

julia> vcat(c...)
2×3 Array{Int64,2}:
 1  2  3
 4  5  6
```
"""
vcat(X...) = cat(Val(1), X...)
"""
    hcat(A...)

Concatenate along dimension 2.

# Examples
```jldoctest
julia> a = [1; 2; 3; 4; 5]
5-element Array{Int64,1}:
 1
 2
 3
 4
 5

julia> b = [6 7; 8 9; 10 11; 12 13; 14 15]
5×2 Array{Int64,2}:
  6   7
  8   9
 10  11
 12  13
 14  15

julia> hcat(a,b)
5×3 Array{Int64,2}:
 1   6   7
 2   8   9
 3  10  11
 4  12  13
 5  14  15

julia> c = ([1; 2; 3], [4; 5; 6])
([1, 2, 3], [4, 5, 6])

julia> hcat(c...)
3×2 Array{Int64,2}:
 1  4
 2  5
 3  6
```
"""
hcat(X...) = cat(Val(2), X...)

typed_vcat(T::Type, X...) = cat_t(Val(1), T, X...)
typed_hcat(T::Type, X...) = cat_t(Val(2), T, X...)

"""
    cat(dims, A...)

Concatenate the input arrays along the specified dimensions in the iterable `dims`. For
dimensions not in `dims`, all input arrays should have the same size, which will also be the
size of the output array along that dimension. For dimensions in `dims`, the size of the
output array is the sum of the sizes of the input arrays along that dimension. If `dims` is
a single number, the different arrays are tightly stacked along that dimension. If `dims` is
an iterable containing several dimensions, this allows one to construct block diagonal
matrices and their higher-dimensional analogues by simultaneously increasing several
dimensions for every new input array and putting zero blocks elsewhere. For example,
`cat([1,2], matrices...)` builds a block diagonal matrix, i.e. a block matrix with
`matrices[1]`, `matrices[2]`, ... as diagonal blocks and matching zero blocks away from the
diagonal.
"""
cat(catdims, A::AbstractArray{T}...) where {T} = cat_t(catdims, T, A...)

# The specializations for 1 and 2 inputs are important
# especially when running with --inline=no, see #11158
vcat(A::AbstractArray) = cat(Val(1), A)
vcat(A::AbstractArray, B::AbstractArray) = cat(Val(1), A, B)
vcat(A::AbstractArray...) = cat(Val(1), A...)
hcat(A::AbstractArray) = cat(Val(2), A)
hcat(A::AbstractArray, B::AbstractArray) = cat(Val(2), A, B)
hcat(A::AbstractArray...) = cat(Val(2), A...)

typed_vcat(T::Type, A::AbstractArray) = cat_t(Val(1), T, A)
typed_vcat(T::Type, A::AbstractArray, B::AbstractArray) = cat_t(Val(1), T, A, B)
typed_vcat(T::Type, A::AbstractArray...) = cat_t(Val(1), T, A...)
typed_hcat(T::Type, A::AbstractArray) = cat_t(Val(2), T, A)
typed_hcat(T::Type, A::AbstractArray, B::AbstractArray) = cat_t(Val(2), T, A, B)
typed_hcat(T::Type, A::AbstractArray...) = cat_t(Val(2), T, A...)

# 2d horizontal and vertical concatenation

function hvcat(nbc::Integer, as...)
    # nbc = # of block columns
    n = length(as)
    mod(n,nbc) != 0 &&
        throw(ArgumentError("number of arrays $n is not a multiple of the requested number of block columns $nbc"))
    nbr = div(n,nbc)
    hvcat(ntuple(i->nbc, nbr), as...)
end

"""
    hvcat(rows::Tuple{Vararg{Int}}, values...)

Horizontal and vertical concatenation in one call. This function is called for block matrix
syntax. The first argument specifies the number of arguments to concatenate in each block
row.

# Examples
```jldoctest
julia> a, b, c, d, e, f = 1, 2, 3, 4, 5, 6
(1, 2, 3, 4, 5, 6)

julia> [a b c; d e f]
2×3 Array{Int64,2}:
 1  2  3
 4  5  6

julia> hvcat((3,3), a,b,c,d,e,f)
2×3 Array{Int64,2}:
 1  2  3
 4  5  6

julia> [a b;c d; e f]
3×2 Array{Int64,2}:
 1  2
 3  4
 5  6

julia> hvcat((2,2,2), a,b,c,d,e,f)
3×2 Array{Int64,2}:
 1  2
 3  4
 5  6
```

If the first argument is a single integer `n`, then all block rows are assumed to have `n`
block columns.
"""
hvcat(rows::Tuple{Vararg{Int}}, xs::AbstractVecOrMat...) = typed_hvcat(promote_eltype(xs...), rows, xs...)
hvcat(rows::Tuple{Vararg{Int}}, xs::AbstractVecOrMat{T}...) where {T} = typed_hvcat(T, rows, xs...)

function typed_hvcat(::Type{T}, rows::Tuple{Vararg{Int}}, as::AbstractVecOrMat...) where T
    nbr = length(rows)  # number of block rows

    nc = 0
    for i=1:rows[1]
        nc += size(as[i],2)
    end

    nr = 0
    a = 1
    for i = 1:nbr
        nr += size(as[a],1)
        a += rows[i]
    end

    out = similar(as[1], T, nr, nc)

    a = 1
    r = 1
    for i = 1:nbr
        c = 1
        szi = size(as[a],1)
        for j = 1:rows[i]
            Aj = as[a+j-1]
            szj = size(Aj,2)
            if size(Aj,1) != szi
                throw(ArgumentError("mismatched height in block row $(i) (expected $szi, got $(size(Aj,1)))"))
            end
            if c-1+szj > nc
                throw(ArgumentError("block row $(i) has mismatched number of columns (expected $nc, got $(c-1+szj))"))
            end
            out[r:r-1+szi, c:c-1+szj] = Aj
            c += szj
        end
        if c != nc+1
            throw(ArgumentError("block row $(i) has mismatched number of columns (expected $nc, got $(c-1))"))
        end
        r += szi
        a += rows[i]
    end
    out
end

hvcat(rows::Tuple{Vararg{Int}}) = []
typed_hvcat(::Type{T}, rows::Tuple{Vararg{Int}}) where {T} = Vector{T}()

function hvcat(rows::Tuple{Vararg{Int}}, xs::T...) where T<:Number
    nr = length(rows)
    nc = rows[1]

    a = Matrix{T}(uninitialized, nr, nc)
    if length(a) != length(xs)
        throw(ArgumentError("argument count does not match specified shape (expected $(length(a)), got $(length(xs)))"))
    end
    k = 1
    @inbounds for i=1:nr
        if nc != rows[i]
            throw(ArgumentError("row $(i) has mismatched number of columns (expected $nc, got $(rows[i]))"))
        end
        for j=1:nc
            a[i,j] = xs[k]
            k += 1
        end
    end
    a
end

function hvcat_fill(a::Array, xs::Tuple)
    k = 1
    nr, nc = size(a,1), size(a,2)
    for i=1:nr
        @inbounds for j=1:nc
            a[i,j] = xs[k]
            k += 1
        end
    end
    a
end

hvcat(rows::Tuple{Vararg{Int}}, xs::Number...) = typed_hvcat(promote_typeof(xs...), rows, xs...)
hvcat(rows::Tuple{Vararg{Int}}, xs...) = typed_hvcat(promote_eltypeof(xs...), rows, xs...)

function typed_hvcat(::Type{T}, rows::Tuple{Vararg{Int}}, xs::Number...) where T
    nr = length(rows)
    nc = rows[1]
    for i = 2:nr
        if nc != rows[i]
            throw(ArgumentError("row $(i) has mismatched number of columns (expected $nc, got $(rows[i]))"))
        end
    end
    len = length(xs)
    if nr*nc != len
        throw(ArgumentError("argument count $(len) does not match specified shape $((nr,nc))"))
    end
    hvcat_fill(Matrix{T}(uninitialized, nr, nc), xs)
end

function typed_hvcat(::Type{T}, rows::Tuple{Vararg{Int}}, as...) where T
    nbr = length(rows)  # number of block rows
    rs = Vector{Any}(uninitialized, nbr)
    a = 1
    for i = 1:nbr
        rs[i] = typed_hcat(T, as[a:a-1+rows[i]]...)
        a += rows[i]
    end
    T[rs...;]
end

## Reductions and accumulates ##

function isequal(A::AbstractArray, B::AbstractArray)
    if A === B return true end
    if axes(A) != axes(B)
        return false
    end
    if isa(A,AbstractRange) != isa(B,AbstractRange)
        return false
    end
    for (a, b) in zip(A, B)
        if !isequal(a, b)
            return false
        end
    end
    return true
end

function lexcmp(A::AbstractArray, B::AbstractArray)
    for (a, b) in zip(A, B)
        res = lexcmp(a, b)
        res == 0 || return res
    end
    return cmp(length(A), length(B))
end

function (==)(A::AbstractArray, B::AbstractArray)
    if axes(A) != axes(B)
        return false
    end
    if isa(A,AbstractRange) != isa(B,AbstractRange)
        return false
    end
    anymissing = false
    for (a, b) in zip(A, B)
        eq = (a == b)
        if ismissing(eq)
            anymissing = true
        elseif !eq
            return false
        end
    end
    return anymissing ? missing : true
end

# _sub2ind and _ind2sub
# fallbacks
function _sub2ind(A::AbstractArray, I...)
    @_inline_meta
<<<<<<< HEAD
    _sub2ind(indices(A), I...)
=======
    sub2ind(axes(A), I...)
>>>>>>> 5e1418bc
end

function _ind2sub(A::AbstractArray, ind)
    @_inline_meta
<<<<<<< HEAD
    _ind2sub(indices(A), ind)
=======
    ind2sub(axes(A), ind)
>>>>>>> 5e1418bc
end

# 0-dimensional arrays and indexing with []
_sub2ind(::Tuple{}) = 1
_sub2ind(::DimsInteger) = 1
_sub2ind(::Indices) = 1
_sub2ind(::Tuple{}, I::Integer...) = (@_inline_meta; _sub2ind_recurse((), 1, 1, I...))

# Generic cases
_sub2ind(dims::DimsInteger, I::Integer...) = (@_inline_meta; _sub2ind_recurse(dims, 1, 1, I...))
_sub2ind(inds::Indices, I::Integer...) = (@_inline_meta; _sub2ind_recurse(inds, 1, 1, I...))
# In 1d, there's a question of whether we're doing cartesian indexing
# or linear indexing. Support only the former.
_sub2ind(inds::Indices{1}, I::Integer...) =
    throw(ArgumentError("Linear indexing is not defined for one-dimensional arrays"))
_sub2ind(inds::Tuple{OneTo}, I::Integer...) = (@_inline_meta; _sub2ind_recurse(inds, 1, 1, I...)) # only OneTo is safe
_sub2ind(inds::Tuple{OneTo}, i::Integer)    = i

_sub2ind_recurse(::Any, L, ind) = ind
function _sub2ind_recurse(::Tuple{}, L, ind, i::Integer, I::Integer...)
    @_inline_meta
    _sub2ind_recurse((), L, ind+(i-1)*L, I...)
end
function _sub2ind_recurse(inds, L, ind, i::Integer, I::Integer...)
    @_inline_meta
    r1 = inds[1]
    _sub2ind_recurse(tail(inds), nextL(L, r1), ind+offsetin(i, r1)*L, I...)
end

nextL(L, l::Integer) = L*l
nextL(L, r::AbstractUnitRange) = L*unsafe_length(r)
offsetin(i, l::Integer) = i-1
offsetin(i, r::AbstractUnitRange) = i-first(r)

_ind2sub(::Tuple{}, ind::Integer) = (@_inline_meta; ind == 1 ? () : throw(BoundsError()))
_ind2sub(dims::DimsInteger, ind::Integer) = (@_inline_meta; _ind2sub_recurse(dims, ind-1))
_ind2sub(inds::Indices, ind::Integer)     = (@_inline_meta; _ind2sub_recurse(inds, ind-1))
_ind2sub(inds::Indices{1}, ind::Integer) =
    throw(ArgumentError("Linear indexing is not defined for one-dimensional arrays"))
_ind2sub(inds::Tuple{OneTo}, ind::Integer) = (ind,)

_ind2sub_recurse(::Tuple{}, ind) = (ind+1,)
function _ind2sub_recurse(indslast::NTuple{1}, ind)
    @_inline_meta
    (_lookup(ind, indslast[1]),)
end
function _ind2sub_recurse(inds, ind)
    @_inline_meta
    r1 = inds[1]
    indnext, f, l = _div(ind, r1)
    (ind-l*indnext+f, _ind2sub_recurse(tail(inds), indnext)...)
end

_lookup(ind, d::Integer) = ind+1
_lookup(ind, r::AbstractUnitRange) = ind+first(r)
_div(ind, d::Integer) = div(ind, d), 1, d
_div(ind, r::AbstractUnitRange) = (d = unsafe_length(r); (div(ind, d), first(r), d))

# Vectorized forms
function _sub2ind(inds::Indices{1}, I1::AbstractVector{T}, I::AbstractVector{T}...) where T<:Integer
    throw(ArgumentError("Linear indexing is not defined for one-dimensional arrays"))
end
_sub2ind(inds::Tuple{OneTo}, I1::AbstractVector{T}, I::AbstractVector{T}...) where {T<:Integer} =
    _sub2ind_vecs(inds, I1, I...)
_sub2ind(inds::Union{DimsInteger,Indices}, I1::AbstractVector{T}, I::AbstractVector{T}...) where {T<:Integer} =
    _sub2ind_vecs(inds, I1, I...)
function _sub2ind_vecs(inds, I::AbstractVector...)
    I1 = I[1]
    Iinds = indices1(I1)
    for j = 2:length(I)
        indices1(I[j]) == Iinds || throw(DimensionMismatch("indices of I[1] ($(Iinds)) does not match indices of I[$j] ($(indices1(I[j])))"))
    end
    Iout = similar(I1)
    _sub2ind!(Iout, inds, Iinds, I)
    Iout
end

function _sub2ind!(Iout, inds, Iinds, I)
    @_noinline_meta
    for i in Iinds
        # Iout[i] = _sub2ind(inds, map(Ij -> Ij[i], I)...)
        Iout[i] = sub2ind_vec(inds, i, I)
    end
    Iout
end

sub2ind_vec(inds, i, I) = (@_inline_meta; _sub2ind(inds, _sub2ind_vec(i, I...)...))
_sub2ind_vec(i, I1, I...) = (@_inline_meta; (I1[i], _sub2ind_vec(i, I...)...))
_sub2ind_vec(i) = ()

function _ind2sub(inds::Union{DimsInteger{N},Indices{N}}, ind::AbstractVector{<:Integer}) where N
    M = length(ind)
    t = ntuple(n->similar(ind),Val(N))
    for (i,idx) in pairs(IndexLinear(), ind)
        sub = _ind2sub(inds, idx)
        for j = 1:N
            t[j][i] = sub[j]
        end
    end
    t
end

## iteration utilities ##

"""
    foreach(f, c...) -> Void

Call function `f` on each element of iterable `c`.
For multiple iterable arguments, `f` is called elementwise.
`foreach` should be used instead of `map` when the results of `f` are not
needed, for example in `foreach(println, array)`.

# Examples
```jldoctest
julia> a = 1:3:7;

julia> foreach(x -> println(x^2), a)
1
16
49
```
"""
foreach(f) = (f(); nothing)
foreach(f, itr) = (for x in itr; f(x); end; nothing)
foreach(f, itrs...) = (for z in zip(itrs...); f(z...); end; nothing)

## map over arrays ##

## transform any set of dimensions
## dims specifies which dimensions will be transformed. for example
## dims==1:2 will call f on all slices A[:,:,...]
"""
    mapslices(f, A, dims)

Transform the given dimensions of array `A` using function `f`. `f` is called on each slice
of `A` of the form `A[...,:,...,:,...]`. `dims` is an integer vector specifying where the
colons go in this expression. The results are concatenated along the remaining dimensions.
For example, if `dims` is `[1,2]` and `A` is 4-dimensional, `f` is called on `A[:,:,i,j]`
for all `i` and `j`.

# Examples
```jldoctest
julia> a = reshape(collect(1:16),(2,2,2,2))
2×2×2×2 Array{Int64,4}:
[:, :, 1, 1] =
 1  3
 2  4

[:, :, 2, 1] =
 5  7
 6  8

[:, :, 1, 2] =
  9  11
 10  12

[:, :, 2, 2] =
 13  15
 14  16

julia> mapslices(sum, a, [1,2])
1×1×2×2 Array{Int64,4}:
[:, :, 1, 1] =
 10

[:, :, 2, 1] =
 26

[:, :, 1, 2] =
 42

[:, :, 2, 2] =
 58
```
"""
mapslices(f, A::AbstractArray, dims) = mapslices(f, A, [dims...])
function mapslices(f, A::AbstractArray, dims::AbstractVector)
    if isempty(dims)
        return map(f,A)
    end

    dimsA = [axes(A)...]
    ndimsA = ndims(A)
    alldims = [1:ndimsA;]

    otherdims = setdiff(alldims, dims)

    idx = Any[first(ind) for ind in axes(A)]
    itershape   = tuple(dimsA[otherdims]...)
    for d in dims
        idx[d] = Slice(axes(A, d))
    end

    # Apply the function to the first slice in order to determine the next steps
    Aslice = A[idx...]
    r1 = f(Aslice)
    # In some cases, we can re-use the first slice for a dramatic performance
    # increase. The slice itself must be mutable and the result cannot contain
    # any mutable containers. The following errs on the side of being overly
    # strict (#18570 & #21123).
    safe_for_reuse = isa(Aslice, StridedArray) &&
                     (isa(r1, Number) || (isa(r1, AbstractArray) && eltype(r1) <: Number))

    # determine result size and allocate
    Rsize = copy(dimsA)
    # TODO: maybe support removing dimensions
    if !isa(r1, AbstractArray) || ndims(r1) == 0
        r1 = [r1]
    end
    nextra = max(0, length(dims)-ndims(r1))
    if eltype(Rsize) == Int
        Rsize[dims] = [size(r1)..., ntuple(d->1, nextra)...]
    else
        Rsize[dims] = [axes(r1)..., ntuple(d->OneTo(1), nextra)...]
    end
    R = similar(r1, tuple(Rsize...,))

    ridx = Any[map(first, axes(R))...]
    for d in dims
        ridx[d] = axes(R,d)
    end

    R[ridx...] = r1

    nidx = length(otherdims)
    indexes = Iterators.drop(CartesianRange(itershape), 1)
    inner_mapslices!(safe_for_reuse, indexes, nidx, idx, otherdims, ridx, Aslice, A, f, R)
end

@noinline function inner_mapslices!(safe_for_reuse, indexes, nidx, idx, otherdims, ridx, Aslice, A, f, R)
    if safe_for_reuse
        # when f returns an array, R[ridx...] = f(Aslice) line copies elements,
        # so we can reuse Aslice
        for I in indexes # skip the first element, we already handled it
            replace_tuples!(nidx, idx, ridx, otherdims, I)
            _unsafe_getindex!(Aslice, A, idx...)
            R[ridx...] = f(Aslice)
        end
    else
        # we can't guarantee safety (#18524), so allocate new storage for each slice
        for I in indexes
            replace_tuples!(nidx, idx, ridx, otherdims, I)
            R[ridx...] = f(A[idx...])
        end
    end

    return R
end

function replace_tuples!(nidx, idx, ridx, otherdims, I)
    for i in 1:nidx
        idx[otherdims[i]] = ridx[otherdims[i]] = I.I[i]
    end
end


## 1 argument

function map!(f::F, dest::AbstractArray, A::AbstractArray) where F
    for (i,j) in zip(eachindex(dest),eachindex(A))
        dest[i] = f(A[j])
    end
    return dest
end

# map on collections
map(f, A::Union{AbstractArray,AbstractSet}) = collect_similar(A, Generator(f,A))

# default to returning an Array for `map` on general iterators
"""
    map(f, c...) -> collection

Transform collection `c` by applying `f` to each element. For multiple collection arguments,
apply `f` elementwise.

See also: [`mapslices`](@ref)

# Examples
```jldoctest
julia> map(x -> x * 2, [1, 2, 3])
3-element Array{Int64,1}:
 2
 4
 6

julia> map(+, [1, 2, 3], [10, 20, 30])
3-element Array{Int64,1}:
 11
 22
 33
```
"""
map(f, A) = collect(Generator(f,A))

## 2 argument
function map!(f::F, dest::AbstractArray, A::AbstractArray, B::AbstractArray) where F
    for (i, j, k) in zip(eachindex(dest), eachindex(A), eachindex(B))
        dest[i] = f(A[j], B[k])
    end
    return dest
end

## N argument

@inline ith_all(i, ::Tuple{}) = ()
@inline ith_all(i, as) = (as[1][i], ith_all(i, tail(as))...)

function map_n!(f::F, dest::AbstractArray, As) where F
    for i = linearindices(As[1])
        dest[i] = f(ith_all(i, As)...)
    end
    return dest
end

"""
    map!(function, destination, collection...)

Like [`map`](@ref), but stores the result in `destination` rather than a new
collection. `destination` must be at least as large as the first collection.

# Examples
```jldoctest
julia> x = zeros(3);

julia> map!(x -> x * 2, x, [1, 2, 3]);

julia> x
3-element Array{Float64,1}:
 2.0
 4.0
 6.0
```
"""
map!(f::F, dest::AbstractArray, As::AbstractArray...) where {F} = map_n!(f, dest, As)

map(f) = f()
map(f, iters...) = collect(Generator(f, iters...))

# multi-item push!, unshift! (built on top of type-specific 1-item version)
# (note: must not cause a dispatch loop when 1-item case is not defined)
push!(A, a, b) = push!(push!(A, a), b)
push!(A, a, b, c...) = push!(push!(A, a, b), c...)
unshift!(A, a, b) = unshift!(unshift!(A, b), a)
unshift!(A, a, b, c...) = unshift!(unshift!(A, c...), a, b)

## hashing collections ##

const hashaa_seed = UInt === UInt64 ? 0x7f53e68ceb575e76 : 0xeb575e76
const hashrle_seed = UInt === UInt64 ? 0x2aab8909bfea414c : 0xbfea414c
function hash(a::AbstractArray, h::UInt)
    h += hashaa_seed
    h += hash(size(a))

    state = start(a)
    done(a, state) && return h
    x2, state = next(a, state)
    done(a, state) && return hash(x2, h)

    x1 = x2
    while !done(a, state)
        x1 = x2
        x2, state = next(a, state)
        if isequal(x2, x1)
            # For repeated elements, use run length encoding
            # This allows efficient hashing of sparse arrays
            runlength = 2
            while !done(a, state)
                x2, state = next(a, state)
                isequal(x1, x2) || break
                runlength += 1
            end
            h += hashrle_seed
            h = hash(runlength, h)
        end
        h = hash(x1, h)
    end
    !isequal(x2, x1) && (h = hash(x2, h))
    return h
end<|MERGE_RESOLUTION|>--- conflicted
+++ resolved
@@ -1587,20 +1587,12 @@
 # fallbacks
 function _sub2ind(A::AbstractArray, I...)
     @_inline_meta
-<<<<<<< HEAD
-    _sub2ind(indices(A), I...)
-=======
-    sub2ind(axes(A), I...)
->>>>>>> 5e1418bc
+    _sub2ind(axes(A), I...)
 end
 
 function _ind2sub(A::AbstractArray, ind)
     @_inline_meta
-<<<<<<< HEAD
-    _ind2sub(indices(A), ind)
-=======
-    ind2sub(axes(A), ind)
->>>>>>> 5e1418bc
+    _ind2sub(axes(A), ind)
 end
 
 # 0-dimensional arrays and indexing with []
