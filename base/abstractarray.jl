--- conflicted
+++ resolved
@@ -511,7 +511,6 @@
     prod(map(unsafe_length, inds))
 end
 
-<<<<<<< HEAD
 ## Traits for array types ##
 
 abstract type IndexStyle end
@@ -556,8 +555,6 @@
 IndexStyle(::IndexStyle, ::IndexStyle) = IndexCartesian()
 
 
-=======
->>>>>>> ecf24255
 ## Bounds checking ##
 
 # The overall hierarchy is
