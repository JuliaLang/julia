--- conflicted
+++ resolved
@@ -2153,20 +2153,114 @@
 _typed_hvncat_0d_only_one() =
     throw(ArgumentError("a 0-dimensional array may only contain exactly one element"))
 
-<<<<<<< HEAD
-_typed_hvncat(::Type{T}, ::Val{N}) where {T, N} = Array{T, N}(undef, ntuple(x -> 0, Val(N)))
-
 _typed_hvncat(T::Type, dim::Int, ::Bool, xs...) = _typed_hvncat(T, Val(dim), xs...) # catches from _hvncat type promoters
+
+function _typed_hvncat(::Type{T}, ::Val{N}) where {T, N}
+    N < 0 &&
+        throw(ArgumentError("concatenation dimension must be nonnegative"))
+    return Array{T, N}(undef, ntuple(x -> 0, Val(N)))
+end
+
 function _typed_hvncat(T::Type, ::Val{N}, xs::Number...) where N
+    N < 0 &&
+        throw(ArgumentError("concatenation dimension must be nonnegative"))
     A = cat_similar(xs[1], T, (ntuple(x -> 1, Val(N - 1))..., length(xs)))
     hvncat_fill!(A, false, xs)
     return A
 end
-
-=======
+                                                                                                                    
+function _typed_hvncat(::Type{T}, ::Val{N}, as::AbstractArray...) where {T, N}
+    # optimization for arrays that can be concatenated by copying them linearly into the destination
+    # conditions: the elements must all have 1-length dimensions above N
+    length(as) > 0 ||
+        throw(ArgumentError("must have at least one element"))
+    N < 0 &&
+        throw(ArgumentError("concatenation dimension must be nonnegative"))
+    for a ∈ as
+        ndims(a) <= N || all(x -> size(a, x) == 1, (N + 1):ndims(a)) ||
+            return _typed_hvncat(T, (ntuple(x -> 1, Val(N - 1))..., length(as), 1), false, as...)
+            # the extra 1 is to avoid an infinite cycle
+    end
+
+    nd = N
+
+    Ndim = 0
+    for i ∈ eachindex(as)
+        Ndim += cat_size(as[i], N)
+        nd = max(nd, cat_ndims(as[i]))
+        for d ∈ 1:N - 1
+            cat_size(as[1], d) == cat_size(as[i], d) || throw(ArgumentError("mismatched size along axis $d in element $i"))
+        end
+    end
+
+    A = cat_similar(as[1], T, (ntuple(d -> size(as[1], d), N - 1)..., Ndim, ntuple(x -> 1, nd - N)...))
+    k = 1
+    for a ∈ as
+        for i ∈ eachindex(a)
+            A[k] = a[i]
+            k += 1
+        end
+    end
+    return A
+end
+
+function _typed_hvncat(::Type{T}, ::Val{N}, as...) where {T, N}
+    length(as) > 0 ||
+        throw(ArgumentError("must have at least one element"))
+    N < 0 &&
+        throw(ArgumentError("concatenation dimension must be nonnegative"))
+    nd = N
+    Ndim = 0
+    for i ∈ eachindex(as)
+        Ndim += cat_size(as[i], N)
+        nd = max(nd, cat_ndims(as[i]))
+        for d ∈ 1:N-1
+            cat_size(as[i], d) == 1 ||
+                throw(ArgumentError("all dimensions of element $i other than $N must be of length 1"))
+        end
+    end
+
+    A = Array{T, nd}(undef, ntuple(x -> 1, Val(N - 1))..., Ndim, ntuple(x -> 1, nd - N)...)
+
+    k = 1
+    for a ∈ as
+        if a isa AbstractArray
+            lena = length(a)
+            copyto!(A, k, a, 1, lena)
+            k += lena
+        else
+            A[k] = a
+            k += 1
+        end
+    end
+    return A
+end
+
+# 0-dimensional cases for balanced and unbalanced hvncat method
+
+_typed_hvncat(T::Type, ::Tuple{}, ::Bool, x...) = _typed_hvncat(T, Val(0), x...)
+_typed_hvncat(T::Type, ::Tuple{}, ::Bool, x::Number...) = _typed_hvncat(T, Val(0), x...)
+
+
+# balanced dimensions hvncat methods
+
+_typed_hvncat(T::Type, dims::Tuple{Int}, ::Bool, as...) = _typed_hvncat_1d(T, dims[1], Val(false), as...)
+_typed_hvncat(T::Type, dims::Tuple{Int}, ::Bool, as::Number...) = _typed_hvncat_1d(T, dims[1], Val(false), as...)
+
+function _typed_hvncat_1d(::Type{T}, ds::Int, ::Val{row_first}, as...) where {T, row_first}
+    lengthas = length(as)
+    ds > 0 ||
+        throw(ArgumentError("`dimsshape` argument must consist of positive integers"))
+    lengthas == ds ||
+        throw(ArgumentError("number of elements does not match `dimshape` argument; expected $ds, got $lengthas"))
+    if row_first
+        return _typed_hvncat(T, Val(2), as...)
+    else
+        return _typed_hvncat(T, Val(1), as...)
+    end
+end
+
 function _typed_hvncat(::Type{T}, dims::NTuple{N, Int}, row_first::Bool, xs::Number...) where {T, N}
-    all(>(0), dims) ||
-        throw(ArgumentError("`dims` argument must contain positive integers"))
     A = Array{T, N}(undef, dims...)
     lengtha = length(A)  # Necessary to store result because throw blocks are being deoptimized right now, which leads to excessive allocations
     lengthx = length(xs) # Cuts from 3 allocations to 1.
@@ -2202,166 +2296,6 @@
     end
 end
 
-_typed_hvncat(T::Type, dim::Int, ::Bool, xs...) = _typed_hvncat(T, Val(dim), xs...) # catches from _hvncat type promoters
-
-function _typed_hvncat(::Type{T}, ::Val{N}) where {T, N}
-    N < 0 &&
-        throw(ArgumentError("concatenation dimension must be nonnegative"))
-    return Array{T, N}(undef, ntuple(x -> 0, Val(N)))
-end
-
-function _typed_hvncat(T::Type, ::Val{N}, xs::Number...) where N
-    N < 0 &&
-        throw(ArgumentError("concatenation dimension must be nonnegative"))
-    A = cat_similar(xs[1], T, (ntuple(x -> 1, Val(N - 1))..., length(xs)))
-    hvncat_fill!(A, false, xs)
-    return A
-end
-
->>>>>>> e6aca892
-function _typed_hvncat(::Type{T}, ::Val{N}, as::AbstractArray...) where {T, N}
-    # optimization for arrays that can be concatenated by copying them linearly into the destination
-    # conditions: the elements must all have 1-length dimensions above N
-    length(as) > 0 ||
-        throw(ArgumentError("must have at least one element"))
-    N < 0 &&
-        throw(ArgumentError("concatenation dimension must be nonnegative"))
-    for a ∈ as
-        ndims(a) <= N || all(x -> size(a, x) == 1, (N + 1):ndims(a)) ||
-            return _typed_hvncat(T, (ntuple(x -> 1, Val(N - 1))..., length(as), 1), false, as...)
-            # the extra 1 is to avoid an infinite cycle
-    end
-
-    nd = N
-
-    Ndim = 0
-    for i ∈ eachindex(as)
-<<<<<<< HEAD
-        Ndim += cat_size(as[i], N)
-        nd = max(nd, cat_ndims(as[i]))
-        for d ∈ 1:N - 1
-            cat_size(as[1], d) == cat_size(as[i], d) || throw(ArgumentError("mismatched size along axis $d in element $i"))
-=======
-        a = as[i]
-        Ndim += size(a, N)
-        nd = max(nd, ndims(a))
-        for d ∈ 1:N-1
-            size(a, d) == size(as[1], d) ||
-                throw(ArgumentError("all dimensions of element $i other than $N must be of length 1"))
->>>>>>> e6aca892
-        end
-    end
-
-    A = cat_similar(as[1], T, (ntuple(d -> size(as[1], d), N - 1)..., Ndim, ntuple(x -> 1, nd - N)...))
-    k = 1
-    for a ∈ as
-        for i ∈ eachindex(a)
-            A[k] = a[i]
-            k += 1
-        end
-    end
-    return A
-end
-
-function _typed_hvncat(::Type{T}, ::Val{N}, as...) where {T, N}
-    length(as) > 0 ||
-        throw(ArgumentError("must have at least one element"))
-    N < 0 &&
-        throw(ArgumentError("concatenation dimension must be nonnegative"))
-    nd = N
-    Ndim = 0
-    for i ∈ eachindex(as)
-<<<<<<< HEAD
-        Ndim += cat_size(as[i], N)
-        nd = max(nd, cat_ndims(as[i]))
-=======
-        a = as[i]
-        Ndim += cat_size(a, N)
-        nd = max(nd, cat_ndims(a))
-        for d ∈ 1:N-1
-            cat_size(a, d) == 1 ||
-                throw(ArgumentError("all dimensions of element $i other than $N must be of length 1"))
-        end
->>>>>>> e6aca892
-    end
-
-    A = Array{T, nd}(undef, ntuple(x -> 1, Val(N - 1))..., Ndim, ntuple(x -> 1, nd - N)...)
-
-    k = 1
-    for a ∈ as
-        if a isa AbstractArray
-            lena = length(a)
-            copyto!(A, k, a, 1, lena)
-            k += lena
-        else
-            A[k] = a
-            k += 1
-        end
-    end
-    return A
-end
-
-# 0-dimensional cases for balanced and unbalanced hvncat method
-
-_typed_hvncat(T::Type, ::Tuple{}, ::Bool, x...) = _typed_hvncat(T, Val(0), x...)
-_typed_hvncat(T::Type, ::Tuple{}, ::Bool, x::Number...) = _typed_hvncat(T, Val(0), x...)
-
-
-# balanced dimensions hvncat methods
-
-_typed_hvncat(T::Type, dims::Tuple{Int}, ::Bool, as...) = _typed_hvncat_1d(T, dims[1], Val(false), as...)
-_typed_hvncat(T::Type, dims::Tuple{Int}, ::Bool, as::Number...) = _typed_hvncat_1d(T, dims[1], Val(false), as...)
-
-function _typed_hvncat_1d(::Type{T}, ds::Int, ::Val{row_first}, as...) where {T, row_first}
-    lengthas = length(as)
-    ds > 0 ||
-        throw(ArgumentError("`dimsshape` argument must consist of positive integers"))
-    lengthas == ds ||
-        throw(ArgumentError("number of elements does not match `dimshape` argument; expected $ds, got $lengthas"))
-    if row_first
-        return _typed_hvncat(T, Val(2), as...)
-    else
-        return _typed_hvncat(T, Val(1), as...)
-    end
-end
-
-<<<<<<< HEAD
-function _typed_hvncat(::Type{T}, dims::NTuple{N, Int}, row_first::Bool, xs::Number...) where {T, N}
-    A = Array{T, N}(undef, dims...)
-    lengtha = length(A)  # Necessary to store result because throw blocks are being deoptimized right now, which leads to excessive allocations
-    lengthx = length(xs) # Cuts from 3 allocations to 1.
-    if lengtha != lengthx
-       throw(ArgumentError("argument count does not match specified shape (expected $lengtha, got $lengthx)"))
-    end
-    hvncat_fill!(A, row_first, xs)
-    return A
-end
-
-function hvncat_fill!(A::Array, row_first::Bool, xs::Tuple)
-    # putting these in separate functions leads to unnecessary allocations
-    if row_first
-        nr, nc = size(A, 1), size(A, 2)
-        nrc = nr * nc
-        na = prod(size(A)[3:end])
-        k = 1
-        for d ∈ 1:na
-            dd = nrc * (d - 1)
-            for i ∈ 1:nr
-                Ai = dd + i
-                for j ∈ 1:nc
-                    A[Ai] = xs[k]
-                    k += 1
-                    Ai += nr
-                end
-            end
-        end
-    else
-        for k ∈ eachindex(xs)
-            A[k] = xs[k]
-        end
-    end
-end
-
 function _typed_hvncat(T::Type, dims::NTuple{N, Int}, row_first::Bool, as...) where {N}
     # function barrier after calculating the max is necessary for high performance
     nd = max(maximum(cat_ndims(a) for a ∈ as), N)
@@ -2369,9 +2303,6 @@
 end
 
 function _typed_hvncat_dims(::Type{T}, dims::NTuple{N, Int}, row_first::Bool, as::Tuple) where {T, N}
-=======
-function _typed_hvncat(::Type{T}, dims::NTuple{N, Int}, row_first::Bool, as...) where {T, N}
->>>>>>> e6aca892
     length(as) > 0 ||
         throw(ArgumentError("must have at least one element"))
     all(>(0), dims) ||
@@ -2442,7 +2373,6 @@
     return _typed_hvncat_1d(T, shape[1][1], Val(row_first), xs...)
 end
 
-<<<<<<< HEAD
 function _typed_hvncat(T::Type, shape::NTuple{N, Tuple}, row_first::Bool, as...) where {N}
     # function barrier after calculating the max is necessary for high performance
     nd = max(maximum(cat_ndims(a) for a ∈ as), N)
@@ -2450,9 +2380,6 @@
 end
 
 function _typed_hvncat_shape(::Type{T}, shape::NTuple{N, Tuple}, row_first, as::Tuple) where {T, N}
-=======
-function _typed_hvncat(::Type{T}, shape::NTuple{N, Tuple}, row_first::Bool, as...) where {T, N}
->>>>>>> e6aca892
     length(as) > 0 ||
         throw(ArgumentError("must have at least one element"))
     all(>(0), tuple((shape...)...)) ||
@@ -2460,18 +2387,7 @@
 
     d1 = row_first ? 2 : 1
     d2 = row_first ? 1 : 2
-<<<<<<< HEAD
-
-    outdims = zeros(Int, N)
-    currentdims = zeros(Int, N)
-    blockcounts = zeros(Int, N)
-    shapepos = ones(Int, N)
-    shapev = collect(shape)
-    shapelength = shapev[end][1]
-    lengthas = length(as)
-    shapelength == lengthas || throw(ArgumentError("number of elements does not match shape; expected $(shapelength), got $lengthas)"))
-
-=======
+
     shapev = collect(shape) # saves allocations later
     all(!isempty, shapev) ||
         throw(ArgumentError("each level of `shape` argument must have at least one value"))
@@ -2486,9 +2402,8 @@
     currentdims = zeros(Int, nd)
     blockcounts = zeros(Int, nd)
     shapepos = ones(Int, nd)
-
+                                                                                                                    
     elementcount = 0
->>>>>>> e6aca892
     for i ∈ eachindex(as)
         elementcount += cat_length(as[i])
         wasstartblock = false
