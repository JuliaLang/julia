# This file is a part of Julia. License is MIT: https://julialang.org/license

"""
Tools for collecting and manipulating stack traces. Mainly used for building errors.
"""
module StackTraces


import Base: hash, ==, show
import Core: CodeInfo, MethodInstance

export StackTrace, StackFrame, stacktrace

"""
    StackFrame

Stack information representing execution context, with the following fields:

- `func::Symbol`

  The name of the function containing the execution context.

- `linfo::Union{Core.MethodInstance, Method, Module, Core.CodeInfo, Nothing}`

  The MethodInstance or CodeInfo containing the execution context (if it could be found), \
     or Module (for macro expansions)"

- `file::Symbol`

  The path to the file containing the execution context.

- `line::Int`

  The line number in the file containing the execution context.

- `from_c::Bool`

  True if the code is from C.

- `inlined::Bool`

  True if the code is from an inlined frame.

- `pointer::UInt64`

  Representation of the pointer to the execution context as returned by `backtrace`.

"""
struct StackFrame # this type should be kept platform-agnostic so that profiles can be dumped on one machine and read on another
    "the name of the function containing the execution context"
    func::Symbol
    "the path to the file containing the execution context"
    file::Symbol
    "the line number in the file containing the execution context"
    line::Int
    "the MethodInstance or CodeInfo containing the execution context (if it could be found), \
     or Module (for macro expansions)"
    linfo::Union{MethodInstance, Method, Module, CodeInfo, Nothing}
    "true if the code is from C"
    from_c::Bool
    "true if the code is from an inlined frame"
    inlined::Bool
    "representation of the pointer to the execution context as returned by `backtrace`"
    pointer::UInt64  # Large enough to be read losslessly on 32- and 64-bit machines.
end

StackFrame(func, file, line) = StackFrame(Symbol(func), Symbol(file), line,
                                          nothing, false, false, 0)

"""
    StackTrace

An alias for `Vector{StackFrame}` provided for convenience; returned by calls to
`stacktrace`.
"""
const StackTrace = Vector{StackFrame}

const empty_sym = Symbol("")
const UNKNOWN = StackFrame(empty_sym, empty_sym, -1, nothing, true, false, 0) # === lookup(C_NULL)


#=
If the StackFrame has function and line information, we consider two of them the same if
they share the same function/line information.
=#
function ==(a::StackFrame, b::StackFrame)
    return a.line == b.line && a.from_c == b.from_c && a.func == b.func && a.file == b.file && a.inlined == b.inlined # excluding linfo and pointer
end

function hash(frame::StackFrame, h::UInt)
    h += 0xf4fbda67fe20ce88 % UInt
    h = hash(frame.line, h)
    h = hash(frame.file, h)
    h = hash(frame.func, h)
    h = hash(frame.from_c, h)
    h = hash(frame.inlined, h)
    return h
end

<<<<<<< HEAD
get_inlinetable(::Any) = nothing
function get_inlinetable(mi::MethodInstance)
    isdefined(mi, :def) && mi.def isa Method && isdefined(mi, :cache) && isdefined(mi.cache, :inferred) &&
        mi.cache.inferred !== nothing || return nothing
    linetable = ccall(:jl_uncompress_ir, Any, (Any, Any, Any), mi.def, mi.cache, mi.cache.inferred).linetable
    return filter!(x -> x.inlined_at > 0, linetable)
end

get_method_instance_roots(::Any) = nothing
function get_method_instance_roots(mi::Method)
    m = mi isa MethodInstance ? mi.def : mi
    m isa Method && isdefined(m, :roots) || return nothing
    return filter(x -> x isa MethodInstance, m.roots)
end
function get_method_instance_roots(mi::MethodInstance)
    isdefined(mi, :roots) || return nothing
    return mi.roots
end

function lookup_inline_frame_info(func::Symbol, file::Symbol, linenum::Int, inlinetable::Vector{Core.LineInfoNode})
    #REPL frames and some base files lack this prefix while others have it; should fix?
    filestripped = Symbol(lstrip(string(file), ('.', '\\', '/')))
    linfo = nothing
    #=
    Some matching entries contain the MethodInstance directly.
    Other matching entries contain only a Method or Symbol (function name); such entries
    are located after the entry with the MethodInstance, so backtracking is required.
    If backtracking fails, the Method or Module is stored for return, but we continue
    the search in case a MethodInstance is found later.
    TODO: If a backtrack has failed, do we need to backtrack again later if another Method
    or Symbol match is found? Or can a limit on the subsequent backtracks be placed?
    =#
    for (i, line) in enumerate(inlinetable)
        Base.IRShow.method_name(line) === func && line.file ∈ (file, filestripped) && line.line == linenum || continue
        if line.method isa MethodInstance
            linfo = line.method
            break
        elseif line.method isa Method || line.method isa Symbol
            linfo = line.method isa Method ? line.method : line.module
            # backtrack to find the matching MethodInstance, if possible
            for j in (i - 1):-1:1
                nextline = inlinetable[j]
                nextline.inlined_at == line.inlined_at && Base.IRShow.method_name(line) === Base.IRShow.method_name(nextline) && line.file === nextline.file || break
                if nextline.method isa MethodInstance
                    linfo = nextline.method
                    break
                end
            end
        end
    end
    return linfo
end

function lookup_inline_frame_info(func::Symbol, file::Symbol, miroots::Vector{Any})
    # REPL frames and some base files lack this prefix while others have it; should fix?
    filestripped = Symbol(lstrip(string(file), ('.', '\\', '/')))
    matches = filter(miroots) do x
        x.def isa Method || return false
        m = x.def::Method
        return m.name == func && m.file ∈ (file, filestripped)
    end
    if length(matches) > 1
        # ambiguous, check if method is same and return that instead
        all_matched = true
        for m in matches
            all_matched = m.def.line == matches[1].def.line &&
                m.def.module == matches[1].def.module
            all_matched || break
        end
        if all_matched
            return matches[1].def
        end
        # all else fails, return module if they match, or give up
        all_matched = true
        for m in matches
            all_matched = m.def.module == matches[1].def.module
            all_matched || break
        end
        return all_matched ? matches[1].def.module : nothing
    elseif length(matches) == 1
        return matches[1]
    end
    return nothing
end

=======
>>>>>>> 36b7d3be
"""
    lookup(pointer::Ptr{Cvoid}) -> Vector{StackFrame}

Given a pointer to an execution context (usually generated by a call to `backtrace`), looks
up stack frame context information. Returns an array of frame information for all functions
inlined at that point, innermost function first.
"""
Base.@constprop :none function lookup(pointer::Ptr{Cvoid})
    infos = ccall(:jl_lookup_code_address, Any, (Ptr{Cvoid}, Cint), pointer, false)::Core.SimpleVector
    pointer = convert(UInt64, pointer)
    isempty(infos) && return [StackFrame(empty_sym, empty_sym, -1, nothing, true, false, pointer)] # this is equal to UNKNOWN
    res = Vector{StackFrame}(undef, length(infos))
    for i in 1:length(infos)
        info = infos[i]::Core.SimpleVector
        @assert(length(info) == 6)
<<<<<<< HEAD
        func = info[1]::Symbol
        file = info[2]::Symbol
        linenum = info[3]::Int
        linfo = info[4]
        if i < length(infos)
            if inlinetable !== nothing
                linfo = lookup_inline_frame_info(func, file, linenum, inlinetable)
            elseif miroots !== nothing
                linfo = lookup_inline_frame_info(func, file, miroots)
                if linfo === nothing
                    # fallback to method roots
                    methodroots = get_method_instance_roots(parent_linfo.def)
                    if methodroots !== nothing
                        linfo = lookup_inline_frame_info(func, file, methodroots)
                    end
                end
            end
            linfo = linfo === nothing ? parentmodule(res[i + 1]) : linfo # e.g. `macro expansion`
        end
        res[i] = StackFrame(func, file, linenum, linfo, info[5]::Bool, info[6]::Bool, pointer)
=======
        res[i] = StackFrame(info[1]::Symbol, info[2]::Symbol, info[3]::Int, info[4], info[5]::Bool, info[6]::Bool, pointer)
>>>>>>> 36b7d3be
    end
    return res
end

const top_level_scope_sym = Symbol("top-level scope")

function lookup(ip::Union{Base.InterpreterIP,Core.Compiler.InterpreterIP})
    code = ip.code
    if code === nothing
        # interpreted top-level expression with no CodeInfo
        return [StackFrame(top_level_scope_sym, empty_sym, 0, nothing, false, false, 0)]
    end
    codeinfo = (code isa MethodInstance ? code.uninferred : code)::CodeInfo
    # prepare approximate code info
    if code isa MethodInstance && (meth = code.def; meth isa Method)
        func = meth.name
        file = meth.file
        line = meth.line
    else
        func = top_level_scope_sym
        file = empty_sym
        line = Int32(0)
    end
    i = max(ip.stmt+1, 1)  # ip.stmt is 0-indexed
    if i > length(codeinfo.codelocs) || codeinfo.codelocs[i] == 0
        return [StackFrame(func, file, line, code, false, false, 0)]
    end
    lineinfo = codeinfo.linetable[codeinfo.codelocs[i]]::Core.LineInfoNode
    scopes = StackFrame[]
    while true
        inlined = lineinfo.inlined_at != 0
        push!(scopes, StackFrame(Base.IRShow.method_name(lineinfo)::Symbol, lineinfo.file, lineinfo.line, inlined ? nothing : code, false, inlined, 0))
        inlined || break
        lineinfo = codeinfo.linetable[lineinfo.inlined_at]::Core.LineInfoNode
    end
    return scopes
end

"""
    stacktrace([trace::Vector{Ptr{Cvoid}},] [c_funcs::Bool=false]) -> StackTrace

Return a stack trace in the form of a vector of `StackFrame`s. (By default stacktrace
doesn't return C functions, but this can be enabled.) When called without specifying a
trace, `stacktrace` first calls `backtrace`.
"""
Base.@constprop :none function stacktrace(trace::Vector{<:Union{Base.InterpreterIP,Core.Compiler.InterpreterIP,Ptr{Cvoid}}}, c_funcs::Bool=false)
    stack = StackTrace()
    for ip in trace
        for frame in lookup(ip)
            # Skip frames that come from C calls.
            if c_funcs || !frame.from_c
                push!(stack, frame)
            end
        end
    end
    return stack
end

Base.@constprop :none function stacktrace(c_funcs::Bool=false)
    stack = stacktrace(backtrace(), c_funcs)
    # Remove frame for this function (and any functions called by this function).
    remove_frames!(stack, :stacktrace)
    # also remove all of the non-Julia functions that led up to this point (if that list is non-empty)
    c_funcs && deleteat!(stack, 1:(something(findfirst(frame -> !frame.from_c, stack), 1) - 1))
    return stack
end

"""
    remove_frames!(stack::StackTrace, name::Symbol)

Takes a `StackTrace` (a vector of `StackFrames`) and a function name (a `Symbol`) and
removes the `StackFrame` specified by the function name from the `StackTrace` (also removing
all frames above the specified function). Primarily used to remove `StackTraces` functions
from the `StackTrace` prior to returning it.
"""
function remove_frames!(stack::StackTrace, name::Symbol)
    deleteat!(stack, 1:something(findlast(frame -> frame.func == name, stack), 0))
    return stack
end

function remove_frames!(stack::StackTrace, names::Vector{Symbol})
    deleteat!(stack, 1:something(findlast(frame -> frame.func in names, stack), 0))
    return stack
end

"""
    remove_frames!(stack::StackTrace, m::Module)

Return the `StackTrace` with all `StackFrame`s from the provided `Module` removed.
"""
function remove_frames!(stack::StackTrace, m::Module)
    filter!(f -> !from(f, m), stack)
    return stack
end

is_top_level_frame(f::StackFrame) = f.linfo isa CodeInfo || (f.linfo === nothing && f.func === top_level_scope_sym)

function show_spec_linfo(io::IO, frame::StackFrame)
    linfo = frame.linfo
    if linfo === nothing
        if frame.func === empty_sym
            print(io, "ip:0x", string(frame.pointer, base=16))
        elseif frame.func === top_level_scope_sym
            print(io, "top-level scope")
        else
            Base.print_within_stacktrace(io, Base.demangle_function_name(string(frame.func)), bold=true)
        end
    elseif linfo isa CodeInfo
        print(io, "top-level scope")
    elseif linfo isa Module
        Base.print_within_stacktrace(io, Base.demangle_function_name(string(frame.func)), bold=true)
    elseif linfo isa MethodInstance
        def = linfo.def
        if def isa Module
            Base.show_mi(io, linfo, #=from_stackframe=#true)
        else
            show_spec_sig(io, def, linfo.specTypes)
        end
    else
        m = linfo::Method
        show_spec_sig(io, m, m.sig)
    end
end

function show_spec_sig(io::IO, m::Method, @nospecialize(sig::Type))
    if get(io, :limit, :false)::Bool
        if !haskey(io, :displaysize)
            io = IOContext(io, :displaysize => displaysize(io))
        end
    end
    argnames = Base.method_argnames(m)
    argnames = replace(argnames, :var"#unused#" => :var"")
    if m.nkw > 0
        # rearrange call kw_impl(kw_args..., func, pos_args...) to func(pos_args...; kw_args)
        kwarg_types = Any[ fieldtype(sig, i) for i = 2:(1+m.nkw) ]
        uw = Base.unwrap_unionall(sig)::DataType
        pos_sig = Base.rewrap_unionall(Tuple{uw.parameters[(m.nkw+2):end]...}, sig)
        kwnames = argnames[2:(m.nkw+1)]
        for i = 1:length(kwnames)
            str = string(kwnames[i])::String
            if endswith(str, "...")
                kwnames[i] = Symbol(str[1:end-3])
            end
        end
        Base.show_tuple_as_call(io, m.name, pos_sig;
                                demangle=true,
                                kwargs=zip(kwnames, kwarg_types),
                                argnames=argnames[m.nkw+2:end])
    else
        Base.show_tuple_as_call(io, m.name, sig; demangle=true, argnames)
    end
end

function show(io::IO, frame::StackFrame)
    show_spec_linfo(io, frame)
    if frame.file !== empty_sym
        file_info = basename(string(frame.file))
        print(io, " at ")
        print(io, file_info, ":")
        if frame.line >= 0
            print(io, frame.line)
        else
            print(io, "?")
        end
    end
    if frame.inlined
        print(io, " [inlined]")
    end
end

function Base.parentmodule(frame::StackFrame)
    linfo = frame.linfo
    if linfo isa MethodInstance
        def = linfo.def
        if def isa Module
            return def
        else
            return (def::Method).module
        end
    elseif linfo isa Method
        return linfo.module
    elseif linfo isa Module
        return linfo
    else
        # The module is not always available (common reasons include
        # frames arising from the interpreter)
        nothing
    end
end

"""
    from(frame::StackFrame, filter_mod::Module) -> Bool

Return whether the `frame` is from the provided `Module`
"""
function from(frame::StackFrame, m::Module)
    return parentmodule(frame) === m
end

end<|MERGE_RESOLUTION|>--- conflicted
+++ resolved
@@ -97,94 +97,6 @@
     return h
 end
 
-<<<<<<< HEAD
-get_inlinetable(::Any) = nothing
-function get_inlinetable(mi::MethodInstance)
-    isdefined(mi, :def) && mi.def isa Method && isdefined(mi, :cache) && isdefined(mi.cache, :inferred) &&
-        mi.cache.inferred !== nothing || return nothing
-    linetable = ccall(:jl_uncompress_ir, Any, (Any, Any, Any), mi.def, mi.cache, mi.cache.inferred).linetable
-    return filter!(x -> x.inlined_at > 0, linetable)
-end
-
-get_method_instance_roots(::Any) = nothing
-function get_method_instance_roots(mi::Method)
-    m = mi isa MethodInstance ? mi.def : mi
-    m isa Method && isdefined(m, :roots) || return nothing
-    return filter(x -> x isa MethodInstance, m.roots)
-end
-function get_method_instance_roots(mi::MethodInstance)
-    isdefined(mi, :roots) || return nothing
-    return mi.roots
-end
-
-function lookup_inline_frame_info(func::Symbol, file::Symbol, linenum::Int, inlinetable::Vector{Core.LineInfoNode})
-    #REPL frames and some base files lack this prefix while others have it; should fix?
-    filestripped = Symbol(lstrip(string(file), ('.', '\\', '/')))
-    linfo = nothing
-    #=
-    Some matching entries contain the MethodInstance directly.
-    Other matching entries contain only a Method or Symbol (function name); such entries
-    are located after the entry with the MethodInstance, so backtracking is required.
-    If backtracking fails, the Method or Module is stored for return, but we continue
-    the search in case a MethodInstance is found later.
-    TODO: If a backtrack has failed, do we need to backtrack again later if another Method
-    or Symbol match is found? Or can a limit on the subsequent backtracks be placed?
-    =#
-    for (i, line) in enumerate(inlinetable)
-        Base.IRShow.method_name(line) === func && line.file ∈ (file, filestripped) && line.line == linenum || continue
-        if line.method isa MethodInstance
-            linfo = line.method
-            break
-        elseif line.method isa Method || line.method isa Symbol
-            linfo = line.method isa Method ? line.method : line.module
-            # backtrack to find the matching MethodInstance, if possible
-            for j in (i - 1):-1:1
-                nextline = inlinetable[j]
-                nextline.inlined_at == line.inlined_at && Base.IRShow.method_name(line) === Base.IRShow.method_name(nextline) && line.file === nextline.file || break
-                if nextline.method isa MethodInstance
-                    linfo = nextline.method
-                    break
-                end
-            end
-        end
-    end
-    return linfo
-end
-
-function lookup_inline_frame_info(func::Symbol, file::Symbol, miroots::Vector{Any})
-    # REPL frames and some base files lack this prefix while others have it; should fix?
-    filestripped = Symbol(lstrip(string(file), ('.', '\\', '/')))
-    matches = filter(miroots) do x
-        x.def isa Method || return false
-        m = x.def::Method
-        return m.name == func && m.file ∈ (file, filestripped)
-    end
-    if length(matches) > 1
-        # ambiguous, check if method is same and return that instead
-        all_matched = true
-        for m in matches
-            all_matched = m.def.line == matches[1].def.line &&
-                m.def.module == matches[1].def.module
-            all_matched || break
-        end
-        if all_matched
-            return matches[1].def
-        end
-        # all else fails, return module if they match, or give up
-        all_matched = true
-        for m in matches
-            all_matched = m.def.module == matches[1].def.module
-            all_matched || break
-        end
-        return all_matched ? matches[1].def.module : nothing
-    elseif length(matches) == 1
-        return matches[1]
-    end
-    return nothing
-end
-
-=======
->>>>>>> 36b7d3be
 """
     lookup(pointer::Ptr{Cvoid}) -> Vector{StackFrame}
 
@@ -200,30 +112,7 @@
     for i in 1:length(infos)
         info = infos[i]::Core.SimpleVector
         @assert(length(info) == 6)
-<<<<<<< HEAD
-        func = info[1]::Symbol
-        file = info[2]::Symbol
-        linenum = info[3]::Int
-        linfo = info[4]
-        if i < length(infos)
-            if inlinetable !== nothing
-                linfo = lookup_inline_frame_info(func, file, linenum, inlinetable)
-            elseif miroots !== nothing
-                linfo = lookup_inline_frame_info(func, file, miroots)
-                if linfo === nothing
-                    # fallback to method roots
-                    methodroots = get_method_instance_roots(parent_linfo.def)
-                    if methodroots !== nothing
-                        linfo = lookup_inline_frame_info(func, file, methodroots)
-                    end
-                end
-            end
-            linfo = linfo === nothing ? parentmodule(res[i + 1]) : linfo # e.g. `macro expansion`
-        end
-        res[i] = StackFrame(func, file, linenum, linfo, info[5]::Bool, info[6]::Bool, pointer)
-=======
         res[i] = StackFrame(info[1]::Symbol, info[2]::Symbol, info[3]::Int, info[4], info[5]::Bool, info[6]::Bool, pointer)
->>>>>>> 36b7d3be
     end
     return res
 end
