--- conflicted
+++ resolved
@@ -12,13 +12,8 @@
     @inline, @noinline, Pair, Pairs, AbstractDict, IndexLinear, IndexStyle, AbstractVector,
     Vector, SizeUnknown, HasLength, HasShape, IsInfinite, EltypeUnknown, HasEltype, OneTo,
     @propagate_inbounds, @isdefined, @boundscheck, @inbounds, Generator, IdDict,
-<<<<<<< HEAD
     AbstractRange, AbstractUnitRange, UnitRange, LinearIndices, TupleOrBottom, DimensionMismatch,
-    (:), |, +, -, *, !==, !, ==, !=, <=, <, >, >=, missing,
-=======
-    AbstractRange, AbstractUnitRange, UnitRange, LinearIndices, TupleOrBottom,
     (:), |, +, -, *, !==, !, ==, !=, <=, <, >, >=, =>, missing,
->>>>>>> af9e6e31
     any, _counttuple, eachindex, ntuple, zero, prod, reduce, in, firstindex, lastindex,
     tail, fieldtypes, min, max, minimum, zero, oneunit, promote, promote_shape, LazyString
 using Core: @doc
