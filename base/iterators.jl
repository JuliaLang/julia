# This file is a part of Julia. License is MIT: https://julialang.org/license

"""
Methods for working with Iterators.
"""
baremodule Iterators

# small dance to make this work from Base or Intrinsics
import Base: @__MODULE__, parentmodule
const Base = parentmodule(@__MODULE__)
using .Base:
    @inline, Pair, Pairs, AbstractDict, IndexLinear, IndexStyle, AbstractVector, Vector,
    SizeUnknown, HasLength, HasShape, IsInfinite, EltypeUnknown, HasEltype, OneTo,
    @propagate_inbounds, @isdefined, @boundscheck, @inbounds, Generator, IdDict,
    AbstractRange, AbstractUnitRange, UnitRange, LinearIndices, TupleOrBottom,
<<<<<<< HEAD
    (:), |, +, -, *, !==, !, ==, !=, <=, <, >, >=, missing, copyto!,
=======
    (:), |, +, -, *, !==, !, ==, !=, <=, <, >, >=, =>, missing, copyto!,
>>>>>>> 7b55c3a3
    any, _counttuple, eachindex, ntuple, zero, prod, reduce, in, firstindex, lastindex,
    tail, fieldtypes, min, max, minimum, zero, oneunit, promote, promote_shape, LazyString,
    afoldl, mod1, @default_eltype
using .Core
using Core: @doc

using Base:
    cld, fld, resize!, IndexCartesian, Checked
using .Checked: checked_mul

import Base:
    first, last,
    isempty, length, size, axes, ndims,
    eltype, IteratorSize, IteratorEltype, promote_typejoin,
    haskey, keys, values, pairs,
    getindex, setindex!, get, iterate,
    popfirst!, isdone, peek, intersect

export enumerate, zip, unzip, rest, countfrom, take, drop, takewhile, dropwhile, cycle, repeated, product, flatten, flatmap, partition, nth, findeach
public accumulate, filter, map, peel, reverse, Stateful

"""
    Iterators.map(f, iterators...)

Create a lazy mapping.  This is another syntax for writing
`(f(args...) for args in zip(iterators...))`.

!!! compat "Julia 1.6"
    This function requires at least Julia 1.6.

# Examples
```jldoctest
julia> collect(Iterators.map(x -> x^2, 1:3))
3-element Vector{Int64}:
 1
 4
 9
```
"""
map(f, arg, args...) = Base.Generator(f, arg, args...)

_min_length(a, b, ::IsInfinite, ::IsInfinite) = min(length(a),length(b)) # inherit behaviour, error
_min_length(a, b, A, ::IsInfinite) = length(a)
_min_length(a, b, ::IsInfinite, B) = length(b)
_min_length(a, b, A, B) = min(length(a),length(b))

_diff_length(a, b, A, ::IsInfinite) = 0
_diff_length(a, b, ::IsInfinite, ::IsInfinite) = 0
_diff_length(a, b, ::IsInfinite, B) = length(a) # inherit behaviour, error
function _diff_length(a, b, A, B)
    m, n = length(a), length(b)
    return m > n ? m - n : zero(n - m)
end

and_iteratorsize(isz::T, ::T) where {T} = isz
and_iteratorsize(::HasLength, ::HasShape) = HasLength()
and_iteratorsize(::HasShape, ::HasLength) = HasLength()
and_iteratorsize(a, b) = SizeUnknown()

and_iteratoreltype(iel::T, ::T) where {T} = iel
and_iteratoreltype(a, b) = EltypeUnknown()

## Reverse-order iteration for arrays and other collections.  Collections
## should implement iterate etcetera if possible/practical.
"""
    Iterators.reverse(itr)

Given an iterator `itr`, then `reverse(itr)` is an iterator over the
same collection but in the reverse order.
This iterator is "lazy" in that it does not make a copy of the collection in
order to reverse it; see [`Base.reverse`](@ref) for an eager implementation.

(By default, this returns
an `Iterators.Reverse` object wrapping `itr`, which is iterable
if the corresponding [`iterate`](@ref) methods are defined, but some `itr` types
may implement more specialized `Iterators.reverse` behaviors.)

Not all iterator types `T` support reverse-order iteration.  If `T`
doesn't, then iterating over `Iterators.reverse(itr::T)` will throw a [`MethodError`](@ref)
because of the missing `iterate` methods for `Iterators.Reverse{T}`.
(To implement these methods, the original iterator
`itr::T` can be obtained from an `r::Iterators.Reverse{T}` object by `r.itr`;
more generally, one can use `Iterators.reverse(r)`.)

# Examples
```jldoctest
julia> foreach(println, Iterators.reverse(1:5))
5
4
3
2
1
```
"""
reverse(itr) = Reverse(itr)

struct Reverse{T}
    itr::T
end
eltype(::Type{Reverse{T}}) where {T} = eltype(T)
length(r::Reverse) = length(r.itr)
size(r::Reverse) = size(r.itr)
IteratorSize(::Type{Reverse{T}}) where {T} = IteratorSize(T)
IteratorEltype(::Type{Reverse{T}}) where {T} = IteratorEltype(T)
last(r::Reverse) = first(r.itr) # the first shall be last

# reverse-order array iterators: assumes more-specialized Reverse for eachindex
@propagate_inbounds function iterate(A::Reverse{<:AbstractArray}, state=(reverse(eachindex(A.itr)),))
    y = iterate(state...)
    y === nothing && return y
    idx, itrs = y
    (A.itr[idx], (state[1], itrs))
end

# Fallback method of `iterate(::Reverse{T})` which assumes the collection has `getindex(::T) and `reverse(eachindex(::T))`
# don't propagate inbounds for this just in case
function iterate(A::Reverse, state=(reverse(eachindex(A.itr)),))
    y = iterate(state...)
    y === nothing && return y
    idx, itrs = y
    (A.itr[idx], (state[1], itrs))
end

reverse(R::AbstractRange) = Base.reverse(R) # copying ranges is cheap
reverse(G::Generator) = Generator(G.f, reverse(G.iter))
reverse(r::Reverse) = r.itr
reverse(x::Union{Number,AbstractChar}) = x
reverse(p::Pair) = Base.reverse(p) # copying pairs is cheap

iterate(r::Reverse{<:Union{Tuple, NamedTuple}}, i::Int = length(r.itr)) = i < 1 ? nothing : (r.itr[i], i-1)

# enumerate

struct Enumerate{I}
    itr::I
end

"""
    enumerate(iter)

An iterator that yields `(i, x)` where `i` is a counter starting at 1,
and `x` is the `i`th value from the given iterator. It's useful when
you need not only the values `x` over which you are iterating, but
also the number of iterations so far.

Note that `i` may not be valid for indexing `iter`, or may index a
different element. This will happen if `iter` has indices that do not
start at 1, and may happen for strings, dictionaries, etc.
See the `pairs(IndexLinear(), iter)` method if you want to ensure that `i` is an index.

# Examples
```jldoctest
julia> a = ["a", "b", "c"];

julia> for (index, value) in enumerate(a)
           println("\$index \$value")
       end
1 a
2 b
3 c

julia> str = "naïve";

julia> for (i, val) in enumerate(str)
           print("i = ", i, ", val = ", val, ", ")
           try @show(str[i]) catch e println(e) end
       end
i = 1, val = n, str[i] = 'n'
i = 2, val = a, str[i] = 'a'
i = 3, val = ï, str[i] = 'ï'
i = 4, val = v, StringIndexError("naïve", 4)
i = 5, val = e, str[i] = 'v'
```
"""
enumerate(iter) = Enumerate(iter)

length(e::Enumerate) = length(e.itr)
size(e::Enumerate) = size(e.itr)
@propagate_inbounds function iterate(e::Enumerate, state=(1,))
    i, rest = state[1], tail(state)
    n = iterate(e.itr, rest...)
    n === nothing && return n
    (i, n[1]), (i+1, n[2])
end
last(e::Enumerate) = (length(e.itr), last(e.itr))

eltype(::Type{Enumerate{I}}) where {I} = TupleOrBottom(Int, eltype(I))

IteratorSize(::Type{Enumerate{I}}) where {I} = IteratorSize(I)
IteratorEltype(::Type{Enumerate{I}}) where {I} = IteratorEltype(I)

@inline function iterate(r::Reverse{<:Enumerate})
    ri = reverse(r.itr.itr)
    iterate(r, (length(ri), ri))
end
@inline function iterate(r::Reverse{<:Enumerate}, state)
    i, ri, rest = state[1], state[2], tail(tail(state))
    n = iterate(ri, rest...)
    n === nothing && return n
    (i, n[1]), (i-1, ri, n[2])
end

"""
    pairs(IndexLinear(), A)
    pairs(IndexCartesian(), A)
    pairs(IndexStyle(A), A)

An iterator that accesses each element of the array `A`, returning
`i => x`, where `i` is the index for the element and `x = A[i]`.
Identical to `pairs(A)`, except that the style of index can be selected.
Also similar to `enumerate(A)`, except `i` will be a valid index
for `A`, while `enumerate` always counts from 1 regardless of the indices
of `A`.

Specifying [`IndexLinear()`](@ref) ensures that `i` will be an integer;
specifying [`IndexCartesian()`](@ref) ensures that `i` will be a
[`Base.CartesianIndex`](@ref); specifying `IndexStyle(A)` chooses whichever has
been defined as the native indexing style for array `A`.

Mutation of the bounds of the underlying array will invalidate this iterator.

# Examples
```jldoctest
julia> A = ["a" "d"; "b" "e"; "c" "f"];

julia> for (index, value) in pairs(IndexStyle(A), A)
           println("\$index \$value")
       end
1 a
2 b
3 c
4 d
5 e
6 f

julia> S = view(A, 1:2, :);

julia> for (index, value) in pairs(IndexStyle(S), S)
           println("\$index \$value")
       end
CartesianIndex(1, 1) a
CartesianIndex(2, 1) b
CartesianIndex(1, 2) d
CartesianIndex(2, 2) e
```

See also [`IndexStyle`](@ref), [`axes`](@ref).
"""
pairs(::IndexLinear,    A::AbstractArray) = Pairs(A, LinearIndices(A))

# preserve indexing capabilities for known indexable types
# faster than zip(keys(a), values(a)) for arrays
pairs(tuple::Tuple) = Pairs{Int}(tuple, keys(tuple))
pairs(nt::NamedTuple) = Pairs{Symbol}(nt, nothing)
pairs(v::Core.SimpleVector) = Pairs(v, LinearIndices(v))
pairs(A::AbstractVector) = pairs(IndexLinear(), A)
# pairs(v::Pairs) = v # listed for reference, but already defined from being an AbstractDict

pairs(::IndexCartesian, A::AbstractArray) = Pairs(A, Base.CartesianIndices(axes(A)))
pairs(A::AbstractArray)  = pairs(IndexCartesian(), A)

length(v::Pairs) = length(keys(v))
axes(v::Pairs) = axes(keys(v))
size(v::Pairs) = size(keys(v))

Base.@eval @propagate_inbounds function _pairs_elt(p::Pairs{K, V}, idx) where {K, V}
    return $(Expr(:new, :(Pair{K, V}), :idx, :(getfield(p, :data)[idx])))
end

@propagate_inbounds function iterate(p::Pairs{K, V}, state...) where {K, V}
    x = iterate(keys(p), state...)
    x === nothing && return x
    idx, next = x
    return (_pairs_elt(p, idx), next)
end

@propagate_inbounds function iterate(r::Reverse{<:Pairs}, state=(reverse(keys(r.itr)),))
    x = iterate(state...)
    x === nothing && return x
    idx, next = x
    return (_pairs_elt(r.itr, idx), (state[1], next))
end

@inline isdone(v::Pairs, state...) = isdone(keys(v), state...)

IteratorSize(::Type{<:Pairs{<:Any, <:Any, I}}) where {I} = IteratorSize(I)
IteratorSize(::Type{<:Pairs{<:Any, <:Any, <:AbstractUnitRange, <:Tuple}}) = HasLength()

function last(v::Pairs{K, V}) where {K, V}
    idx = last(keys(v))
    return Pair{K, V}(idx, v[idx])
end

haskey(v::Pairs, key) = key in keys(v)
keys(v::Pairs) = getfield(v, :itr) === nothing ? keys(getfield(v, :data)) : getfield(v, :itr)
values(v::Pairs) = getfield(v, :data) # TODO: this should be a view of data subset by itr
getindex(v::Pairs, key) = getfield(v, :data)[key]
setindex!(v::Pairs, value, key) = (getfield(v, :data)[key] = value; v)
get(v::Pairs, key, default) = get(getfield(v, :data), key, default)
get(f::Base.Callable, v::Pairs, key) = get(f, getfield(v, :data), key)

# zip

struct Zip{Is<:Tuple}
    is::Is
end

"""
    zip(iters...)

Run multiple iterators at the same time, until any of them is exhausted. The value type of
the `zip` iterator is a tuple of values of its subiterators.

!!! note
    `zip` orders the calls to its subiterators in such a way that stateful iterators will
    not advance when another iterator finishes in the current iteration.

!!! note

    `zip()` with no arguments yields an infinite iterator of empty tuples.

See also: [`enumerate`](@ref), [`Base.splat`](@ref).

# Examples
```jldoctest
julia> a = 1:5
1:5

julia> b = ["e","d","b","c","a"]
5-element Vector{String}:
 "e"
 "d"
 "b"
 "c"
 "a"

julia> c = zip(a,b)
zip(1:5, ["e", "d", "b", "c", "a"])

julia> length(c)
5

julia> first(c)
(1, "e")
```
"""
zip(a...) = Zip(a)
function length(z::Zip)
    n = _zip_min_length(z.is)
    n === nothing && throw(ArgumentError("iterator is of undefined length"))
    return n
end
function _zip_min_length(is)
    i = is[1]
    n = _zip_min_length(tail(is))
    if IteratorSize(i) isa IsInfinite
        return n
    else
        return n === nothing ? length(i) : min(n, length(i))
    end
end
_zip_min_length(is::Tuple{}) = nothing

# For a collection of iterators `is`, returns a tuple (b, n), where
# `b` is true when every component of `is` has a statically-known finite
# length and all such lengths are equal. Otherwise, `b` is false.
# `n` is an implementation detail, and will be the `length` of the first
# iterator if it is statically-known and finite. Otherwise, `n` is `nothing`.
function _zip_lengths_finite_equal(is)
    i = is[1]
    if IteratorSize(i) isa Union{IsInfinite, SizeUnknown}
        return (false, nothing)
    else
        b, n = _zip_lengths_finite_equal(tail(is))
        return (b && (n === nothing || n == length(i)), length(i))
    end
end
_zip_lengths_finite_equal(is::Tuple{}) = (true, nothing)
size(z::Zip) = _promote_tuple_shape(Base.map(size, z.is)...)
axes(z::Zip) = _promote_tuple_shape(Base.map(axes, z.is)...)
_promote_tuple_shape((a,)::Tuple{OneTo}, (b,)::Tuple{OneTo}) = (intersect(a, b),)
_promote_tuple_shape((m,)::Tuple{Integer}, (n,)::Tuple{Integer}) = (min(m, n),)
_promote_tuple_shape(a, b) = promote_shape(a, b)
_promote_tuple_shape(a, b...) = _promote_tuple_shape(a, _promote_tuple_shape(b...))
_promote_tuple_shape(a) = a
eltype(::Type{Zip{Is}}) where {Is<:Tuple} = TupleOrBottom(map(eltype, fieldtypes(Is))...)
#eltype(::Type{Zip{Tuple{}}}) = Tuple{}
#eltype(::Type{Zip{Tuple{A}}}) where {A} = Tuple{eltype(A)}
#eltype(::Type{Zip{Tuple{A, B}}}) where {A, B} = Tuple{eltype(A), eltype(B)}
@inline isdone(z::Zip) = _zip_any_isdone(z.is, Base.map(_ -> (), z.is))
@inline isdone(z::Zip, ss) = _zip_any_isdone(z.is, Base.map(tuple, ss))
@inline function _zip_any_isdone(is, ss)
    d1 = isdone(is[1], ss[1]...)
    d1 === true && return true
    return d1 | _zip_any_isdone(tail(is), tail(ss))
end
@inline _zip_any_isdone(::Tuple{}, ::Tuple{}) = false

@propagate_inbounds iterate(z::Zip) = _zip_iterate_all(z.is, Base.map(_ -> (), z.is))
@propagate_inbounds iterate(z::Zip, ss) = _zip_iterate_all(z.is, Base.map(tuple, ss))

# This first queries isdone from every iterator. If any gives true, it immediately returns
# nothing. It then iterates all those where isdone returned missing, afterwards all those
# it returned false, again terminating immediately if any iterator is exhausted. Finally,
# the results are interleaved appropriately.
@propagate_inbounds function _zip_iterate_all(is, ss)
    d, ds = _zip_isdone(is, ss)
    d && return nothing
    xs1 = _zip_iterate_some(is, ss, ds, missing)
    xs1 === nothing && return nothing
    xs2 = _zip_iterate_some(is, ss, ds, false)
    xs2 === nothing && return nothing
    return _zip_iterate_interleave(xs1, xs2, ds)
end

@propagate_inbounds function _zip_iterate_some(is, ss, ds::Tuple{T,Vararg{Any}}, f::T) where T
    x = iterate(is[1], ss[1]...)
    x === nothing && return nothing
    y = _zip_iterate_some(tail(is), tail(ss), tail(ds), f)
    y === nothing && return nothing
    return (x, y...)
end
@propagate_inbounds _zip_iterate_some(is, ss, ds::Tuple{Any,Vararg{Any}}, f) =
    _zip_iterate_some(tail(is), tail(ss), tail(ds), f)
_zip_iterate_some(::Tuple{}, ::Tuple{}, ::Tuple{}, ::Any) = ()

function _zip_iterate_interleave(xs1, xs2, ds)
    t = _zip_iterate_interleave(tail(xs1), xs2, tail(ds))
    ((xs1[1][1], t[1]...), (xs1[1][2], t[2]...))
end
function _zip_iterate_interleave(xs1, xs2, ds::Tuple{Bool,Vararg{Any}})
    t = _zip_iterate_interleave(xs1, tail(xs2), tail(ds))
    ((xs2[1][1], t[1]...), (xs2[1][2], t[2]...))
end
_zip_iterate_interleave(::Tuple{}, ::Tuple{}, ::Tuple{}) = ((), ())

function _zip_isdone(is, ss)
    d = isdone(is[1], ss[1]...)
    d´, ds = _zip_isdone(tail(is), tail(ss))
    return (d === true || d´, (d, ds...))
end
_zip_isdone(::Tuple{}, ::Tuple{}) = (false, ())

IteratorSize(::Type{Zip{Is}}) where {Is<:Tuple} = zip_iteratorsize(ntuple(n -> IteratorSize(fieldtype(Is, n)), _counttuple(Is)::Int)...)
IteratorEltype(::Type{Zip{Is}}) where {Is<:Tuple} = zip_iteratoreltype(ntuple(n -> IteratorEltype(fieldtype(Is, n)), _counttuple(Is)::Int)...)

zip_iteratorsize() = IsInfinite()
zip_iteratorsize(I) = I
zip_iteratorsize(a, b) = and_iteratorsize(a,b) # as `and_iteratorsize` but inherit `Union{HasLength,IsInfinite}` of the shorter iterator
zip_iteratorsize(::HasLength, ::IsInfinite) = HasLength()
zip_iteratorsize(::HasShape, ::IsInfinite) = HasLength()
zip_iteratorsize(a::IsInfinite, b) = zip_iteratorsize(b,a)
zip_iteratorsize(a::IsInfinite, b::IsInfinite) = IsInfinite()
zip_iteratorsize(a, b, tail...) = zip_iteratorsize(a, zip_iteratorsize(b, tail...))

zip_iteratoreltype() = HasEltype()
zip_iteratoreltype(a) = a
zip_iteratoreltype(a, tail...) = and_iteratoreltype(a, zip_iteratoreltype(tail...))

last(z::Zip) = nth(z, length(z))

function reverse(z::Zip)
    if !first(_zip_lengths_finite_equal(z.is))
        throw(ArgumentError("Cannot reverse zipped iterators of unknown, infinite, or unequal lengths"))
    end
    Zip(Base.map(reverse, z.is))
end

# unzip

"""
    unzip(itrs) -> NTuple{length(first(itrs)), Vector}

The `unzip` function takes an iterator of iterators and returns a tuple of
vectors such that the first vector contains the first element yielded by each
iterator, the second vector the second element yielded by each iterator, etc.
`unzip` is sort of an inverse to the `zip` operation, as the name suggests.
In particular, if we define

    ≐(a, b) = collect(collect.(a)) == collect(collect.(b))

then the following identities relating `zip` and `unzip` hold for any `itrs`
that is is an iterator of iterators:

    unzip(zip(itrs...)) ≐ itrs
    zip(unzip(itrs)...) ≐ itrs

Note that `unzip` does not return an iterator: it always consumes all of
its argument and all of each iterator yielded by its argument. It is only
associated with iteration because it is the inverse of `zip`.

# Examples

```jldoctest
julia> unzip(enumerate("Hello"))
([1, 2, 3, 4, 5], ['H', 'e', 'l', 'l', 'o'])

julia> unzip([[1, "apple"], [2.5, "orange"], [0, "mango"]])
(Real[1, 2.5, 0], ["apple", "orange", "mango"])
```

!!! compat "Julia 1.11"
    The `unzip` function requires Julia 1.11 or later.
"""
function unzip(itrs)
    n = Base.haslength(itrs) ? length(itrs) : nothing
    outer = iterate(itrs)
    outer === nothing && return ()
    vals, state = outer
    vecs = ntuple(length(vals)) do i
        x = vals[i]
        v = Vector{typeof(x)}(undef, Base.something(n, 1))
        @inbounds v[1] = x
        return v
    end
    unzip_rest(vecs, typeof(vals), n isa Int ? 1 : nothing, itrs, state)
end

function unzip_rest(vecs, eltypes, i, itrs, state)
    while true
        i isa Int && (i += 1)
        outer = iterate(itrs, state)
        outer === nothing && return vecs
        itr, state = outer
        vals = Tuple(itr)
        if vals isa eltypes
            for (v, x) in zip(vecs, vals)
                if i isa Int
                    @inbounds v[i] = x
                else
                    push!(v, x)
                end
            end
        else
            vecs′ = map(vecs, vals) do v, x
                T = Base.promote_typejoin(eltype(v), typeof(x))
                v′ = Vector{T}(undef, length(v) + !(i isa Int))
                copyto!(v′, v)
                @inbounds v′[Base.something(i, end)] = x
                return v′
            end
            eltypes′ = Tuple{map(eltype, vecs′)...}
            return unzip_rest(Tuple(vecs′), eltypes′, i, itrs, state)
        end
    end
end
<<<<<<< HEAD

# unzip

"""
    unzip(itrs) -> NTuple{length(first(itrs)), Vector}

The `unzip` function takes an iterator of iterators and returns a tuple of
vectors such that the first vector contains the first element yielded by each
iterator, the second vector the second element yielded by each iterator, etc.
`unzip` is sort of an inverse to the `zip` operation, as the name suggests.
In particular, if we define

    ≐(a, b) = collect(collect.(a)) == collect(collect.(b))

then the following identities relating `zip` and `unzip` hold for any `itrs`
that is is an iterator of iterators:

    unzip(zip(itrs...)) ≐ itrs
    zip(unzip(itrs)...) ≐ itrs

Note that `unzip` does not return an iterator: it always consumes all of
its argument and all of each iterator yielded by its argument. It is only
associated with iteration because it is the inverse of `zip`.

# Examples

```jldoctest
julia> unzip(enumerate("Hello"))
([1, 2, 3, 4, 5], ['H', 'e', 'l', 'l', 'o'])

julia> unzip([[1, "apple"], [2.5, "orange"], [0, "mango"]])
(Real[1, 2.5, 0], ["apple", "orange", "mango"])
```

!!! compat "Julia 1.11"
    The `unzip` function requires Julia 1.11 or later.
"""
function unzip(itrs)
    n = Base.haslength(itrs) ? length(itrs) : nothing
    outer = iterate(itrs)
    outer === nothing && return ()
    vals, state = outer
    vecs = ntuple(length(vals)) do i
        x = vals[i]
        v = Vector{typeof(x)}(undef, Base.something(n, 1))
        @inbounds v[1] = x
        return v
    end
    unzip_rest(vecs, typeof(vals), n isa Int ? 1 : nothing, itrs, state)
end

function unzip_rest(vecs, eltypes, i, itrs, state)
    while true
        i isa Int && (i += 1)
        outer = iterate(itrs, state)
        outer === nothing && return vecs
        itr, state = outer
        vals = Tuple(itr)
        if vals isa eltypes
            for (v, x) in zip(vecs, vals)
                if i isa Int
                    @inbounds v[i] = x
                else
                    push!(v, x)
                end
            end
        else
            vecs′ = map(vecs, vals) do v, x
                T = Base.promote_typejoin(eltype(v), typeof(x))
                v′ = Vector{T}(undef, length(v) + !(i isa Int))
                copyto!(v′, v)
                @inbounds v′[Base.something(i, end)] = x
                return v′
            end
            eltypes′ = Tuple{map(eltype, vecs′)...}
            return unzip_rest(Tuple(vecs′), eltypes′, i, itrs, state)
        end
    end
end
=======
>>>>>>> 7b55c3a3

# filter

struct Filter{F,I}
    flt::F
    itr::I
end

"""
    Iterators.filter(flt, itr)

Given a predicate function `flt` and an iterable object `itr`, return an
iterable object which upon iteration yields the elements `x` of `itr` that
satisfy `flt(x)`. The order of the original iterator is preserved.

This function is *lazy*; that is, it is guaranteed to return in ``Θ(1)`` time
and use ``Θ(1)`` additional space, and `flt` will not be called by an
invocation of `filter`. Calls to `flt` will be made when iterating over the
returned iterable object. These calls are not cached and repeated calls will be
made when reiterating.

!!! warning
    Subsequent *lazy* transformations on the iterator returned from `filter`, such
    as those performed by `Iterators.reverse` or `cycle`, will also delay calls to `flt`
    until collecting or iterating over the returned iterable object. If the filter
    predicate is nondeterministic or its return values depend on the order of iteration
    over the elements of `itr`, composition with lazy transformations may result in
    surprising behavior. If this is undesirable, either ensure that `flt` is a pure
    function or collect intermediate `filter` iterators before further transformations.

See [`Base.filter`](@ref) for an eager implementation of filtering for arrays.

# Examples
```jldoctest
julia> f = Iterators.filter(isodd, [1, 2, 3, 4, 5])
Base.Iterators.Filter{typeof(isodd), Vector{Int64}}(isodd, [1, 2, 3, 4, 5])

julia> foreach(println, f)
1
3
5

julia> [x for x in [1, 2, 3, 4, 5] if isodd(x)]  # collects a generator over Iterators.filter
3-element Vector{Int64}:
 1
 3
 5
```
"""
filter(flt, itr) = Filter(flt, itr)

function iterate(f::Filter, state...)
    y = iterate(f.itr, state...)
    while y !== nothing
        v, s = y
        if f.flt(v)
            if y isa Tuple{Any,Any}
                return (v, s) # incorporate type information that may be improved by user-provided `f.flt`
            else
                return y
            end
        end
        y = iterate(f.itr, s)
    end
    nothing
end

eltype(::Type{Filter{F,I}}) where {F,I} = eltype(I)
IteratorEltype(::Type{Filter{F,I}}) where {F,I} = IteratorEltype(I)
IteratorSize(::Type{<:Filter}) = SizeUnknown()

reverse(f::Filter) = Filter(f.flt, reverse(f.itr))
last(f::Filter) = first(reverse(f))

# Accumulate -- partial reductions of a function over an iterator

struct Accumulate{F,I,T}
    f::F
    itr::I
    init::T
end

"""
    Iterators.accumulate(f, itr; [init])

Given a 2-argument function `f` and an iterator `itr`, return a new
iterator that successively applies `f` to the previous value and the
next element of `itr`.

This is effectively a lazy version of [`Base.accumulate`](@ref).

!!! compat "Julia 1.5"
    Keyword argument `init` is added in Julia 1.5.

# Examples
```jldoctest
julia> a = Iterators.accumulate(+, [1,2,3,4]);

julia> foreach(println, a)
1
3
6
10

julia> b = Iterators.accumulate(/, (2, 5, 2, 5); init = 100);

julia> collect(b)
4-element Vector{Float64}:
 50.0
 10.0
  5.0
  1.0
```
"""
accumulate(f, itr; init = Base._InitialValue()) = Accumulate(f, itr, init)

function iterate(itr::Accumulate)
    state = iterate(itr.itr)
    if state === nothing
        return nothing
    end
    val = Base.BottomRF(itr.f)(itr.init, state[1])
    return (val, (val, state[2]))
end

function iterate(itr::Accumulate, state)
    nxt = iterate(itr.itr, state[2])
    if nxt === nothing
        return nothing
    end
    val = itr.f(state[1], nxt[1])
    return (val, (val, nxt[2]))
end

length(itr::Accumulate) = length(itr.itr)
size(itr::Accumulate) = size(itr.itr)

IteratorSize(::Type{<:Accumulate{<:Any,I}}) where {I} = IteratorSize(I)
IteratorEltype(::Type{<:Accumulate}) = EltypeUnknown()

# Rest -- iterate starting at the given state

struct Rest{I,S}
    itr::I
    st::S
end

"""
    rest(iter, state)

An iterator that yields the same elements as `iter`, but starting at the given `state`, which
must be a state obtainable via a sequence of one or more calls to `iterate(iter[, state])`

See also: [`Iterators.drop`](@ref), [`Iterators.peel`](@ref), [`Base.rest`](@ref).

# Examples
```jldoctest
julia> iter = [1,2,3,4];

julia> val, state = iterate(iter)
(1, 2)

julia> collect(Iterators.rest(iter, state))
3-element Vector{Int64}:
 2
 3
 4
```
"""
rest(itr,state) = Rest(itr,state)
rest(itr::Rest,state) = Rest(itr.itr,state)
rest(itr) = itr

"""
    peel(iter)

Returns the first element and an iterator over the remaining elements.

If the iterator is empty return `nothing` (like `iterate`).

!!! compat "Julia 1.7"
    Prior versions throw a BoundsError if the iterator is empty.

See also: [`Iterators.drop`](@ref), [`Iterators.take`](@ref).

# Examples
```jldoctest
julia> (a, rest) = Iterators.peel("abc");

julia> a
'a': ASCII/Unicode U+0061 (category Ll: Letter, lowercase)

julia> collect(rest)
2-element Vector{Char}:
 'b': ASCII/Unicode U+0062 (category Ll: Letter, lowercase)
 'c': ASCII/Unicode U+0063 (category Ll: Letter, lowercase)
```
"""
function peel(itr)
    y = iterate(itr)
    y === nothing && return y
    val, s = y
    val, rest(itr, s)
end

@propagate_inbounds iterate(i::Rest, st=i.st) = iterate(i.itr, st)
isdone(i::Rest, st...) = isdone(i.itr, st...)

eltype(::Type{<:Rest{I}}) where {I} = eltype(I)
IteratorEltype(::Type{<:Rest{I}}) where {I} = IteratorEltype(I)
rest_iteratorsize(a) = SizeUnknown()
rest_iteratorsize(::IsInfinite) = IsInfinite()
IteratorSize(::Type{<:Rest{I}}) where {I} = rest_iteratorsize(IteratorSize(I))

# Count -- infinite counting

struct Count{T,S}
    start::T
    step::S
end

"""
    countfrom(start=1, step=1)

An iterator that counts forever, starting at `start` and incrementing by `step`.

# Examples
```jldoctest
julia> for v in Iterators.countfrom(5, 2)
           v > 10 && break
           println(v)
       end
5
7
9
```
"""
countfrom(start::T, step::S) where {T,S} = Count{typeof(start+step),S}(start, step)
countfrom(start::Number, step::Number)   = Count(promote(start, step)...)
countfrom(start)                         = Count(start, oneunit(start))
countfrom()                              = Count(1, 1)


eltype(::Type{<:Count{T}}) where {T} = T

iterate(it::Count, state=it.start) = (state, state + it.step)

IteratorSize(::Type{<:Count}) = IsInfinite()

# Take -- iterate through the first n elements

struct Take{I}
    xs::I
    n::Int
    function Take(xs::I, n::Integer) where {I}
        n < 0 && throw(ArgumentError("Take length must be non-negative"))
        return new{I}(xs, n)
    end
end

"""
    take(iter, n)

An iterator that generates at most the first `n` elements of `iter`.

See also: [`drop`](@ref Iterators.drop), [`peel`](@ref Iterators.peel), [`first`](@ref), [`Base.take!`](@ref).

# Examples
```jldoctest
julia> a = 1:2:11
1:2:11

julia> collect(a)
6-element Vector{Int64}:
  1
  3
  5
  7
  9
 11

julia> collect(Iterators.take(a,3))
3-element Vector{Int64}:
 1
 3
 5
```
"""
take(xs, n::Integer) = Take(xs, Int(n))
take(xs::Take, n::Integer) = Take(xs.xs, min(Int(n), xs.n))

eltype(::Type{Take{I}}) where {I} = eltype(I)
IteratorEltype(::Type{Take{I}}) where {I} = IteratorEltype(I)
take_iteratorsize(a) = HasLength()
take_iteratorsize(::SizeUnknown) = SizeUnknown()
IteratorSize(::Type{Take{I}}) where {I} = take_iteratorsize(IteratorSize(I))
length(t::Take) = _min_length(t.xs, 1:t.n, IteratorSize(t.xs), HasLength())
isdone(t::Take) = isdone(t.xs)
isdone(t::Take, state) = (state[1] <= 0) | isdone(t.xs, tail(state))

@propagate_inbounds function iterate(it::Take, state=(it.n,))
    n, rest = state[1], tail(state)
    n <= 0 && return nothing
    y = iterate(it.xs, rest...)
    y === nothing && return nothing
    return y[1], (n - 1, y[2])
end

# Drop -- iterator through all but the first n elements

struct Drop{I}
    xs::I
    n::Int
    function Drop(xs::I, n::Integer) where {I}
        n < 0 && throw(ArgumentError("Drop length must be non-negative"))
        return new{I}(xs, n)
    end
end

"""
    drop(iter, n)

An iterator that generates all but the first `n` elements of `iter`.

# Examples
```jldoctest
julia> a = 1:2:11
1:2:11

julia> collect(a)
6-element Vector{Int64}:
  1
  3
  5
  7
  9
 11

julia> collect(Iterators.drop(a,4))
2-element Vector{Int64}:
  9
 11
```
"""
drop(xs, n::Integer) = Drop(xs, Int(n))
drop(xs::Take, n::Integer) = Take(drop(xs.xs, Int(n)), max(0, xs.n - Int(n)))
drop(xs::Drop, n::Integer) = Drop(xs.xs, Int(n) + xs.n)

eltype(::Type{Drop{I}}) where {I} = eltype(I)
IteratorEltype(::Type{Drop{I}}) where {I} = IteratorEltype(I)
drop_iteratorsize(::SizeUnknown) = SizeUnknown()
drop_iteratorsize(::Union{HasShape, HasLength}) = HasLength()
drop_iteratorsize(::IsInfinite) = IsInfinite()
IteratorSize(::Type{Drop{I}}) where {I} = drop_iteratorsize(IteratorSize(I))
length(d::Drop) = _diff_length(d.xs, 1:d.n, IteratorSize(d.xs), HasLength())

function iterate(it::Drop)
    y = iterate(it.xs)
    for i in 1:it.n
        y === nothing && return y
        y = iterate(it.xs, y[2])
    end
    y
end
iterate(it::Drop, state) = iterate(it.xs, state)
isdone(it::Drop, state) = isdone(it.xs, state)


# takewhile

struct TakeWhile{I,P<:Function}
    pred::P
    xs::I
end

"""
    takewhile(pred, iter)

An iterator that generates element from `iter` as long as predicate `pred` is true,
afterwards, drops every element.

!!! compat "Julia 1.4"
    This function requires at least Julia 1.4.

# Examples

```jldoctest
julia> s = collect(1:5)
5-element Vector{Int64}:
 1
 2
 3
 4
 5

julia> collect(Iterators.takewhile(<(3),s))
2-element Vector{Int64}:
 1
 2
```
"""
takewhile(pred,xs) = TakeWhile(pred,xs)

function iterate(ibl::TakeWhile, itr...)
    y = iterate(ibl.xs,itr...)
    y === nothing && return nothing
    ibl.pred(y[1]) || return nothing
    y
end

IteratorSize(::Type{<:TakeWhile}) = SizeUnknown()
eltype(::Type{TakeWhile{I,P}} where P) where {I} = eltype(I)
IteratorEltype(::Type{TakeWhile{I, P}} where P) where {I} = IteratorEltype(I)


# dropwhile

struct DropWhile{I,P<:Function}
    pred::P
    xs::I
end

"""
    dropwhile(pred, iter)

An iterator that drops element from `iter` as long as predicate `pred` is true,
afterwards, returns every element.

!!! compat "Julia 1.4"
    This function requires at least Julia 1.4.

# Examples

```jldoctest
julia> s = collect(1:5)
5-element Vector{Int64}:
 1
 2
 3
 4
 5

julia> collect(Iterators.dropwhile(<(3),s))
3-element Vector{Int64}:
 3
 4
 5
```
"""
dropwhile(pred,itr) = DropWhile(pred,itr)

iterate(ibl::DropWhile,itr) = iterate(ibl.xs, itr)
function iterate(ibl::DropWhile)
    y = iterate(ibl.xs)
    while y !== nothing
        ibl.pred(y[1]) || break
        y = iterate(ibl.xs,y[2])
    end
    y
end

IteratorSize(::Type{<:DropWhile}) = SizeUnknown()
eltype(::Type{DropWhile{I,P}}) where {I,P} = eltype(I)
IteratorEltype(::Type{DropWhile{I,P}}) where {I,P} = IteratorEltype(I)

"""
    findeach(f, it)
    findeach(it)

An iterator that generates every key from the key/value pairs of `pairs(it)`,
where `f(value)` returns `true`.

If `f` is not specified, default to `identity`.

`Iterators.findeach` is the lazy equivalent of `findall`.

!!! compat "Julia 1.13"
    `findeach` requires at least Julia 1.13.

# Examples
```jldoctest
julia> collect(Iterators.findeach(isodd, Dict(2 => 3, 3 => 2)))
1-element Vector{Int64}:
 2

julia> only(Iterators.findeach(==(1), [3,6,2,1]))
4
```
"""
findeach(f, it) = (k for (k, v) in pairs(it) if f(v))

findeach(it) = findeach(identity, it)


# Cycle an iterator forever

struct Cycle{I}
    xs::I
end

"""
    cycle(iter[, n::Int])

An iterator that cycles through `iter` forever.
If `n` is specified, then it cycles through `iter` that many times.
When `iter` is empty, so are `cycle(iter)` and `cycle(iter, n)`.
<<<<<<< HEAD

`Iterators.cycle(iter, n)` is the lazy equivalent of [`Base.repeat`](@ref)`(vector, n)`,
while [`Iterators.repeated`](@ref)`(iter, n)` is the lazy [`Base.fill`](@ref)`(item, n)`.

=======

`Iterators.cycle(iter, n)` is the lazy equivalent of [`Base.repeat`](@ref)`(vector, n)`,
while [`Iterators.repeated`](@ref)`(iter, n)` is the lazy [`Base.fill`](@ref)`(item, n)`.

>>>>>>> 7b55c3a3
!!! compat "Julia 1.11"
    The method `cycle(iter, n)` was added in Julia 1.11.

# Examples
```jldoctest
julia> for (i, v) in enumerate(Iterators.cycle("hello"))
           print(v)
           i > 10 && break
       end
hellohelloh

julia> foreach(print, Iterators.cycle(['j', 'u', 'l', 'i', 'a'], 3))
juliajuliajulia

julia> repeat([1,2,3], 4) == collect(Iterators.cycle([1,2,3], 4))
true

julia> fill([1,2,3], 4) == collect(Iterators.repeated([1,2,3], 4))
true
```
"""
cycle(xs) = Cycle(xs)
cycle(xs, n::Integer) = flatten(repeated(xs, n))

eltype(::Type{Cycle{I}}) where {I} = eltype(I)
IteratorEltype(::Type{Cycle{I}}) where {I} = IteratorEltype(I)
IteratorSize(::Type{Cycle{I}}) where {I} = IsInfinite() # XXX: this is false if iterator ever becomes empty

iterate(it::Cycle) = iterate(it.xs)
isdone(it::Cycle) = isdone(it.xs)
isdone(it::Cycle, state) = false
function iterate(it::Cycle, state)
    y = iterate(it.xs, state)
    y === nothing && return iterate(it)
    y
end

reverse(it::Cycle) = Cycle(reverse(it.xs))
last(it::Cycle) = last(it.xs)


# Repeated - repeat an object infinitely many times

struct Repeated{O}
    x::O
end
repeated(x) = Repeated(x)

"""
    repeated(x[, n::Int])

An iterator that generates the value `x` forever. If `n` is specified, generates `x` that
many times (equivalent to `take(repeated(x), n)`).

See also [`fill`](@ref Base.fill), and compare [`Iterators.cycle`](@ref).

# Examples
```jldoctest
julia> a = Iterators.repeated([1 2], 4);

julia> collect(a)
4-element Vector{Matrix{Int64}}:
 [1 2]
 [1 2]
 [1 2]
 [1 2]

julia> ans == fill([1 2], 4)
true

julia> Iterators.cycle([1 2], 4) |> collect |> println
[1, 2, 1, 2, 1, 2, 1, 2]
```
"""
repeated(x, n::Integer) = take(repeated(x), Int(n))

eltype(::Type{Repeated{O}}) where {O} = O

iterate(it::Repeated, state...) = (it.x, nothing)

IteratorSize(::Type{<:Repeated}) = IsInfinite()
IteratorEltype(::Type{<:Repeated}) = HasEltype()

reverse(it::Union{Repeated,Take{<:Repeated}}) = it
last(it::Union{Repeated,Take{<:Repeated}}) = first(it)

# Product -- cartesian product of iterators
struct ProductIterator{T<:Tuple}
    iterators::T
end

"""
    product(iters...)

Return an iterator over the product of several iterators. Each generated element is
a tuple whose `i`th element comes from the `i`th argument iterator. The first iterator
changes the fastest.

See also: [`zip`](@ref), [`Iterators.flatten`](@ref).

# Examples
```jldoctest
julia> collect(Iterators.product(1:2, 3:5))
2×3 Matrix{Tuple{Int64, Int64}}:
 (1, 3)  (1, 4)  (1, 5)
 (2, 3)  (2, 4)  (2, 5)

julia> ans == [(x,y) for x in 1:2, y in 3:5]  # collects a generator involving Iterators.product
true
```
"""
product(iters...) = ProductIterator(iters)

IteratorSize(::Type{ProductIterator{Tuple{}}}) = HasShape{0}()
IteratorSize(::Type{ProductIterator{T}}) where {T<:Tuple} =
    prod_iteratorsize(ntuple(n -> IteratorSize(fieldtype(T, n)), _counttuple(T)::Int)..., HasShape{0}())

prod_iteratorsize() = HasShape{0}()
prod_iteratorsize(I) = I

prod_iteratorsize(::HasLength, ::HasLength) = HasShape{2}()
prod_iteratorsize(::HasLength, ::HasShape{N}) where {N} = HasShape{N+1}()
prod_iteratorsize(::HasShape{N}, ::HasLength) where {N} = HasShape{N+1}()
prod_iteratorsize(::HasShape{M}, ::HasShape{N}) where {M,N} = HasShape{M+N}()

# products can have an infinite iterator
prod_iteratorsize(::IsInfinite, ::IsInfinite) = IsInfinite()
prod_iteratorsize(a, ::IsInfinite) = IsInfinite()
prod_iteratorsize(::IsInfinite, b) = IsInfinite()
prod_iteratorsize(a, b) = SizeUnknown()
prod_iteratorsize(a, b, tail...) = prod_iteratorsize(a, prod_iteratorsize(b, tail...))

size(P::ProductIterator) = _prod_size(P.iterators)
_prod_size(::Tuple{}) = ()
_prod_size(t::Tuple) = (_prod_size1(t[1], IteratorSize(t[1]))..., _prod_size(tail(t))...)
_prod_size1(a, ::HasShape)  = size(a)
_prod_size1(a, ::HasLength) = (length(a),)
_prod_size1(a, A) =
    throw(ArgumentError(LazyString("Cannot compute size for object of type ", typeof(a))))

axes(P::ProductIterator) = _prod_indices(P.iterators)
_prod_indices(::Tuple{}) = ()
_prod_indices(t::Tuple) = (_prod_axes1(t[1], IteratorSize(t[1]))..., _prod_indices(tail(t))...)
_prod_axes1(a, ::HasShape)  = axes(a)
_prod_axes1(a, ::HasLength) = (OneTo(length(a)),)
_prod_axes1(a, A) =
    throw(ArgumentError(LazyString("Cannot compute indices for object of type ", typeof(a))))

ndims(p::ProductIterator) = length(axes(p))
length(P::ProductIterator) = reduce(checked_mul, size(P); init=1)

IteratorEltype(::Type{ProductIterator{Tuple{}}}) = HasEltype()
IteratorEltype(::Type{ProductIterator{Tuple{I}}}) where {I} = IteratorEltype(I)

function IteratorEltype(::Type{ProductIterator{T}}) where {T<:Tuple}
    E = ntuple(n -> IteratorEltype(fieldtype(T, n)), _counttuple(T)::Int)
    any(I -> I == EltypeUnknown(), E) && return EltypeUnknown()
    return E[end]
end

eltype(::Type{ProductIterator{I}}) where {I} = _prod_eltype(I)
_prod_eltype(::Type{Tuple{}}) = Tuple{}
_prod_eltype(::Type{I}) where {I<:Tuple} = TupleOrBottom(ntuple(n -> eltype(fieldtype(I, n)), _counttuple(I)::Int)...)

iterate(::ProductIterator{Tuple{}}) = (), true
iterate(::ProductIterator{Tuple{}}, state) = nothing

@inline isdone(P::ProductIterator) = any(isdone, P.iterators)
@inline function _pisdone(iters, states)
    iter1 = first(iters)
    done1 = isdone(iter1, first(states)[2]) # check step
    done1 === true || return done1 # false or missing
    done1 = isdone(iter1) # check restart
    done1 === true || return done1 # false or missing
    return _pisdone(tail(iters), tail(states)) # check tail
end
@inline isdone(::ProductIterator{Tuple{}}, states) = true
@inline isdone(P::ProductIterator, states) = _pisdone(P.iterators, states)

@inline _piterate() = ()
@inline function _piterate(iter1, rest...)
    next = iterate(iter1)
    next === nothing && return nothing
    restnext = _piterate(rest...)
    restnext === nothing && return nothing
    VS = @default_eltype(iter1)
    next = Pair{VS, typeof(next[2])}(next[1], next[2])
    return (next, restnext...)
end
@inline function iterate(P::ProductIterator)
    isdone(P) === true && return nothing
    next = _piterate(P.iterators...)
    next === nothing && return nothing
    return (Base.map(x -> x[1], next), next)
end

@inline _piterate1(::Tuple{}, ::Tuple{}) = nothing
@inline function _piterate1(iters, states)
    iter1 = first(iters)
    state1, restnext... = states
    next = iterate(iter1, state1[2])
    if next === nothing
        isdone(iter1) === true && return nothing
        restnext = _piterate1(tail(iters), restnext)
        restnext === nothing && return nothing
        next = iterate(iter1)
        next === nothing && return nothing
    end
    next = Pair{fieldtype(typeof(state1), 1), typeof(next[2])}(next[1], next[2])
    return (next, restnext...)
end
@inline function iterate(P::ProductIterator, states)
    isdone(P, states) === true && return nothing
    next = _piterate1(P.iterators, states)
    next === nothing && return nothing
    return (Base.map(x -> x[1], next), next)
end

reverse(p::ProductIterator) = ProductIterator(Base.map(reverse, p.iterators))
last(p::ProductIterator) = Base.map(last, p.iterators)
intersect(a::ProductIterator, b::ProductIterator) = ProductIterator(intersect.(a.iterators, b.iterators))

# flatten an iterator of iterators

struct Flatten{I}
    it::I
end

"""
    flatten(iter)

Given an iterator that yields iterators, return an iterator that yields the
elements of those iterators.
Put differently, the elements of the argument iterator are concatenated.

# Examples
```jldoctest
julia> collect(Iterators.flatten((1:2, 8:9)))
4-element Vector{Int64}:
 1
 2
 8
 9

julia> [(x,y) for x in 0:1 for y in 'a':'c']  # collects generators involving Iterators.flatten
6-element Vector{Tuple{Int64, Char}}:
 (0, 'a')
 (0, 'b')
 (0, 'c')
 (1, 'a')
 (1, 'b')
 (1, 'c')
```
"""
flatten(itr) = Flatten(itr)

eltype(::Type{Flatten{I}}) where {I} = eltype(eltype(I))

# For tuples, we statically know the element type of each index, so we can compute
# this at compile time.
function eltype(::Type{Flatten{I}}) where {I<:Union{Tuple,NamedTuple}}
    afoldl((T, i) -> promote_typejoin(T, eltype(i)), Union{}, fieldtypes(I)...)
end

IteratorEltype(::Type{Flatten{I}}) where {I} = _flatteneltype(I, IteratorEltype(I))
IteratorEltype(::Type{Flatten{Tuple{}}}) = IteratorEltype(Tuple{})
_flatteneltype(I, ::HasEltype) = IteratorEltype(eltype(I))
_flatteneltype(I, et) = EltypeUnknown()

flatten_iteratorsize(::Union{HasShape, HasLength}, ::Type{Union{}}, slurp...) = HasLength() # length==0
flatten_iteratorsize(::Union{HasShape, HasLength}, ::Type{<:NTuple{N,Any}}) where {N} = HasLength()
flatten_iteratorsize(::Union{HasShape, HasLength}, ::Type{<:Tuple}) = SizeUnknown()
flatten_iteratorsize(::Union{HasShape, HasLength}, ::Type{<:Number}) = HasLength()
flatten_iteratorsize(a, b) = SizeUnknown()

_flatten_iteratorsize(sz, ::EltypeUnknown, I) = SizeUnknown()
_flatten_iteratorsize(sz, ::HasEltype, I) = flatten_iteratorsize(sz, eltype(I))
_flatten_iteratorsize(sz, ::HasEltype, ::Type{Tuple{}}) = HasLength()

IteratorSize(::Type{Flatten{I}}) where {I} = _flatten_iteratorsize(IteratorSize(I), IteratorEltype(I), I)

flatten_length(f, T::Type{Union{}}, slurp...) = 0
function flatten_length(f, T::Type{<:NTuple{N,Any}}) where {N}
    return N * length(f.it)
end
flatten_length(f, ::Type{<:Number}) = length(f.it)
flatten_length(f, T) = throw(ArgumentError(
    "Iterates of the argument to Flatten are not known to have constant length"))
length(f::Flatten{I}) where {I} = flatten_length(f, eltype(I))
length(f::Flatten{Tuple{}}) = 0

@propagate_inbounds function iterate(fl::Flatten)
    it_result = iterate(fl.it)
    it_result === nothing && return nothing

    inner_iterator, next_outer_state = it_result
    inner_it_result = iterate(inner_iterator)

    while inner_it_result === nothing
        it_result = iterate(fl.it, next_outer_state)
        it_result === nothing && return nothing

        inner_iterator, next_outer_state = it_result
        inner_it_result = iterate(inner_iterator)
    end

    item, next_inner_state = inner_it_result
    return item, (next_outer_state, inner_iterator, next_inner_state)
end

@propagate_inbounds function iterate(fl::Flatten, state)
    next_outer_state, inner_iterator, next_inner_state = state

    # try to advance the inner iterator
    inner_it_result = iterate(inner_iterator, next_inner_state)
    if inner_it_result !== nothing
        item, next_inner_state = inner_it_result
        return item, (next_outer_state, inner_iterator, next_inner_state)
    end

    # advance the outer iterator
    while true
        outer_it_result = iterate(fl.it, next_outer_state)
        outer_it_result === nothing && return nothing

        inner_iterator, next_outer_state = outer_it_result
        inner_it_result = iterate(inner_iterator)

        if inner_it_result !== nothing
            item, next_inner_state = inner_it_result
            return item, (next_outer_state, inner_iterator, next_inner_state)
        end
    end
end

reverse(f::Flatten) = Flatten(reverse(itr) for itr in reverse(f.it))
last(f::Flatten) = last(last(f.it))

"""
    Iterators.flatmap(f, iterators...)

Equivalent to `flatten(map(f, iterators...))`.

See also [`Iterators.flatten`](@ref), [`Iterators.map`](@ref).

!!! compat "Julia 1.9"
    This function was added in Julia 1.9.

# Examples
```jldoctest
julia> Iterators.flatmap(n -> -n:2:n, 1:3) |> collect
9-element Vector{Int64}:
 -1
  1
 -2
  0
  2
 -3
 -1
  1
  3

julia> stack(n -> -n:2:n, 1:3)
ERROR: DimensionMismatch: stack expects uniform slices, got axes(x) == (1:3,) while first had (1:2,)
[...]

julia> Iterators.flatmap(n -> (-n, 10n), 1:2) |> collect
4-element Vector{Int64}:
 -1
 10
 -2
 20

julia> ans == vec(stack(n -> (-n, 10n), 1:2))
true
```
"""
flatmap(f, c...) = flatten(map(f, c...))

@doc """
    partition(collection, n)

Iterate over a collection `n` elements at a time.

# Examples
```jldoctest
julia> collect(Iterators.partition([1,2,3,4,5], 2))
3-element Vector{SubArray{Int64, 1, Vector{Int64}, Tuple{UnitRange{Int64}}, true}}:
 [1, 2]
 [3, 4]
 [5]
```
""" function partition(c, n::Integer)
    n < 1 && throw(ArgumentError("cannot create partitions of length $n"))
    return PartitionIterator(c, Int(n))
end

struct PartitionIterator{T}
    c::T
    n::Int
end
# Partitions are explicitly a linear indexing operation, so reshape to 1-d immediately
PartitionIterator(A::AbstractArray, n::Int) = PartitionIterator(Base.vec(A), n)
PartitionIterator(v::AbstractVector, n::Int) = PartitionIterator{typeof(v)}(v, n)

eltype(::Type{PartitionIterator{T}}) where {T} = Vector{eltype(T)}
# Arrays use a generic `view`-of-a-`vec`, so we cannot exactly predict what we'll get back
eltype(::Type{PartitionIterator{T}}) where {T<:AbstractArray} = AbstractVector{eltype(T)}
# But for some common implementations in Base we know the answer exactly
eltype(::Type{PartitionIterator{T}}) where {T<:Vector} = Base.SubArray{eltype(T), 1, T, Tuple{UnitRange{Int}}, true}

IteratorEltype(::Type{PartitionIterator{T}}) where {T} = IteratorEltype(T)
IteratorEltype(::Type{PartitionIterator{T}}) where {T<:AbstractArray} = EltypeUnknown()
IteratorEltype(::Type{PartitionIterator{T}}) where {T<:Vector} = IteratorEltype(T)

partition_iteratorsize(::HasShape) = HasLength()
partition_iteratorsize(isz) = isz
function IteratorSize(::Type{PartitionIterator{T}}) where {T}
    partition_iteratorsize(IteratorSize(T))
end

function length(itr::PartitionIterator)
    l = length(itr.c)
    return cld(l, itr.n)
end

function iterate(itr::PartitionIterator{<:AbstractRange}, state = firstindex(itr.c))
    state > lastindex(itr.c) && return nothing
    r = min(state + itr.n - 1, lastindex(itr.c))
    return @inbounds itr.c[state:r], r + 1
end

function iterate(itr::PartitionIterator{<:AbstractArray}, state = firstindex(itr.c))
    state > lastindex(itr.c) && return nothing
    r = min(state + itr.n - 1, lastindex(itr.c))
    return @inbounds Base.view(itr.c, state:r), r + 1
end

struct IterationCutShort; end

function iterate(itr::PartitionIterator, state...)
    # This is necessary to remember whether we cut the
    # last element short. In such cases, we do return that
    # element, but not the next one
    state === (IterationCutShort(),) && return nothing
    v = Vector{eltype(itr.c)}(undef, itr.n)
    i = 0
    y = iterate(itr.c, state...)
    while y !== nothing
        i += 1
        v[i] = y[1]
        if i >= itr.n
            break
        end
        y = iterate(itr.c, y[2])
    end
    i === 0 && return nothing
    return resize!(v, i), y === nothing ? IterationCutShort() : y[2]
end

@doc """
    Stateful(itr)

There are several different ways to think about this iterator wrapper:

1. It provides a mutable wrapper around an iterator and
   its iteration state.
2. It turns an iterator-like abstraction into a `Channel`-like
   abstraction.
3. It's an iterator that mutates to become its own rest iterator
   whenever an item is produced.

`Stateful` provides the regular iterator interface. Like other mutable iterators
(e.g. [`Base.Channel`](@ref)), if iteration is stopped early (e.g. by a [`break`](@ref) in a [`for`](@ref) loop),
iteration can be resumed from the same spot by continuing to iterate over the
same iterator object (in contrast, an immutable iterator would restart from the
beginning).

# Examples
```jldoctest
julia> a = Iterators.Stateful("abcdef");

julia> isempty(a)
false

julia> popfirst!(a)
'a': ASCII/Unicode U+0061 (category Ll: Letter, lowercase)

julia> collect(Iterators.take(a, 3))
3-element Vector{Char}:
 'b': ASCII/Unicode U+0062 (category Ll: Letter, lowercase)
 'c': ASCII/Unicode U+0063 (category Ll: Letter, lowercase)
 'd': ASCII/Unicode U+0064 (category Ll: Letter, lowercase)

julia> collect(a)
2-element Vector{Char}:
 'e': ASCII/Unicode U+0065 (category Ll: Letter, lowercase)
 'f': ASCII/Unicode U+0066 (category Ll: Letter, lowercase)

julia> Iterators.reset!(a); popfirst!(a)
'a': ASCII/Unicode U+0061 (category Ll: Letter, lowercase)

julia> Iterators.reset!(a, "hello"); popfirst!(a)
'h': ASCII/Unicode U+0068 (category Ll: Letter, lowercase)
```

```jldoctest
julia> a = Iterators.Stateful([1,1,1,2,3,4]);

julia> for x in a; x == 1 || break; end

julia> peek(a)
3

julia> sum(a) # Sum the remaining elements
7
```
"""
mutable struct Stateful{T, VS}
    itr::T
    # A bit awkward right now, but adapted to the new iteration protocol
    nextvalstate::Union{VS, Nothing}
    @inline function Stateful{<:Any, Any}(itr::T) where {T}
        return new{T, Any}(itr, iterate(itr))
    end
    @inline function Stateful(itr::T) where {T}
        VS = approx_iter_type(T)
        return new{T, VS}(itr, iterate(itr)::VS)
    end
end

function reset!(s::Stateful)
    setfield!(s, :nextvalstate, iterate(s.itr)) # bypass convert call of setproperty!
    return s
end
function reset!(s::Stateful{T}, itr::T) where {T}
    s.itr = itr
    reset!(s)
    return s
end


# Try to find an appropriate type for the (value, state tuple),
# by doing a recursive unrolling of the iteration protocol up to
# fixpoint.
approx_iter_type(itrT::Type) = _approx_iter_type(itrT, Base._return_type(iterate, Tuple{itrT}))
# Not actually called, just passed to return type to avoid
# having to typesplit on Nothing
function doiterate(itr, valstate::Union{Nothing, Tuple{Any, Any}})
    valstate === nothing && return nothing
    val, st = valstate
    return iterate(itr, st)
end
function _approx_iter_type(itrT::Type, vstate::Type)
    vstate <: Union{Nothing, Tuple{Any, Any}} || return Any
    vstate <: Union{} && return Union{}
    itrT <: Union{} && return Union{}
    nextvstate = Base._return_type(doiterate, Tuple{itrT, vstate})
    return (nextvstate <: vstate ? vstate : Any)
end

Stateful(x::Stateful) = x
convert(::Type{Stateful}, itr) = Stateful(itr)
@inline isdone(s::Stateful, st=nothing) = s.nextvalstate === nothing

@inline function popfirst!(s::Stateful)
    vs = s.nextvalstate
    if vs === nothing
        throw(Base.EOFError())
    else
        val, state = vs
        Core.setfield!(s, :nextvalstate, iterate(s.itr, state))
        return val
    end
end

@inline function peek(s::Stateful, sentinel=nothing)
    ns = s.nextvalstate
    return ns !== nothing ? ns[1] : sentinel
end
@inline iterate(s::Stateful, state=nothing) = s.nextvalstate === nothing ? nothing : (popfirst!(s), nothing)
IteratorSize(::Type{<:Stateful{T}}) where {T} = IteratorSize(T) isa IsInfinite ? IsInfinite() : SizeUnknown()
eltype(::Type{<:Stateful{T}}) where {T} = eltype(T)
IteratorEltype(::Type{<:Stateful{T}}) where {T} = IteratorEltype(T)

"""
    only(x)

Return the one and only element of collection `x`, or throw an [`ArgumentError`](@ref) if the
collection has zero or multiple elements.

See also [`first`](@ref), [`last`](@ref).

!!! compat "Julia 1.4"
    This method requires at least Julia 1.4.

# Examples
```jldoctest
julia> only(["a"])
"a"

julia> only("a")
'a': ASCII/Unicode U+0061 (category Ll: Letter, lowercase)

julia> only(())
ERROR: ArgumentError: Tuple contains 0 elements, must contain exactly 1 element
Stacktrace:
[...]

julia> only(('a', 'b'))
ERROR: ArgumentError: Tuple contains 2 elements, must contain exactly 1 element
Stacktrace:
[...]
```
"""
@propagate_inbounds only(x) = _only(x, iterate)

@propagate_inbounds function _only(x, ::typeof(iterate))
    i = iterate(x)
    @boundscheck if i === nothing
        throw(ArgumentError("Collection is empty, must contain exactly 1 element"))
    end
    (ret, state) = i::NTuple{2,Any}
    @boundscheck if iterate(x, state) !== nothing
        throw(ArgumentError("Collection has multiple elements, must contain exactly 1 element"))
    end
    return ret
end

@inline function _only(x, ::typeof(first))
    @boundscheck if length(x) != 1
        throw(ArgumentError("Collection must contain exactly 1 element"))
    end
    @inbounds first(x)
end

@propagate_inbounds only(x::IdDict) = _only(x, first)

# Specific error messages for tuples and named tuples
only(x::Tuple{Any}) = x[1]
only(x::Tuple) = throw(
    ArgumentError("Tuple contains $(length(x)) elements, must contain exactly 1 element")
)
only(x::NamedTuple{<:Any, <:Tuple{Any}}) = first(x)
only(x::NamedTuple) = throw(
    ArgumentError("NamedTuple contains $(length(x)) elements, must contain exactly 1 element")
)

"""
    IterableStatePairs(x)

This internal type is returned by [`pairs`](@ref), when the key is the same as
the state of `iterate`. This allows the iterator to determine the key => value
pairs by only calling iterate on the values.

"""
struct IterableStatePairs{T}
    x::T
end

IteratorSize(::Type{<:IterableStatePairs{T}}) where T = IteratorSize(T)
length(x::IterableStatePairs) = length(x.x)
Base.eltype(::Type{IterableStatePairs{T}}) where T = Pair{<:Any, eltype(T)}

function iterate(x::IterableStatePairs, state=first(keys(x.x)))
    it = iterate(x.x, state)
    it === nothing && return nothing
    (state => first(it), last(it))
end

reverse(x::IterableStatePairs) = IterableStatePairs(Iterators.reverse(x.x))
reverse(x::IterableStatePairs{<:Iterators.Reverse}) = IterableStatePairs(x.x.itr)

function iterate(x::IterableStatePairs{<:Iterators.Reverse}, state=last(keys(x.x.itr)))
    it = iterate(x.x, state)
    it === nothing && return nothing
    (state => first(it), last(it))
end

# According to the docs of iterate(::AbstractString), the iteration state must
# be the same as the keys, so this is a valid optimization (see #51631)
pairs(s::AbstractString) = IterableStatePairs(s)

"""
    nth(itr, n::Integer)

Get the `n`th element of an iterable collection. Throw a `BoundsError`[@ref] if not existing.
Will advance any `Stateful`[@ref] iterator.

See also: [`first`](@ref), [`last`](@ref)

# Examples
```jldoctest
julia> Iterators.nth(2:2:10, 4)
8

julia> Iterators.nth(reshape(1:30, (5,6)), 6)
6

julia> stateful = Iterators.Stateful(1:10); Iterators.nth(stateful, 7)
7

julia> first(stateful)
8
```
"""
nth(itr, n::Integer) = _nth(IteratorSize(itr), itr, n)
nth(itr::Cycle{I}, n::Integer) where I = _nth(IteratorSize(I), itr, n)
nth(itr::Flatten{Take{Repeated{O}}}, n::Integer) where O = _nth(IteratorSize(O), itr, n)
@propagate_inbounds nth(itr::AbstractArray, n::Integer) = itr[begin + n - 1]

function _nth(::Union{HasShape, HasLength}, itr::Cycle{I}, n::Integer) where {I}
    N = length(itr.xs)
    N == 0 && throw(BoundsError(itr, n))

    # prevents wrap around behaviour and inherit the error handling
    return nth(itr.xs, n > 0 ? mod1(n, N) : n)
end

# Flatten{Take{Repeated{O}}} is the actual type of an Iterators.cycle(iterable::O, m) iterator
function _nth(::Union{HasShape, HasLength}, itr::Flatten{Take{Repeated{O}}}, n::Integer) where {O}
    cycles = itr.it.n
    torepeat = itr.it.xs.x
    k = length(torepeat)
    (n > k*cycles || k == 0) && throw(BoundsError(itr, n))

    # prevent wrap around behaviour and inherit the error handling
    return nth(torepeat, n > 0 ? mod1(n, k) : n)
end

function _nth(::IteratorSize, itr, n::Integer)
    # unrolled version of `first(drop)`
    n > 0 || throw(BoundsError(itr, n))
    y = iterate(itr)
    for _ in 1:n-1
        y === nothing && break
        y = iterate(itr, y[2])
    end
    y === nothing && throw(BoundsError(itr, n))
    y[1]
end

_nth(::IteratorSize, z::Zip, n::Integer) = Base.map(nth(n), z.is)

"""
    nth(n::Integer)

Return a function that gets the `n`-th element from any iterator passed to it.
Equivalent to `Base.Fix2(nth, n)` or `itr -> nth(itr, n)`.

See also: [`nth`](@ref), [`Base.Fix2`](@ref)
# Examples
```jldoctest
julia> fifth_element = Iterators.nth(5)
(::Base.Fix2{typeof(Base.Iterators.nth), Int64}) (generic function with 2 methods)

julia> fifth_element(reshape(1:30, (5,6)))
5

julia> map(fifth_element, ("Willis", "Jovovich", "Oldman"))
('i', 'v', 'a')
```
"""
nth(n::Integer) = Base.Fix2(nth, n)

end<|MERGE_RESOLUTION|>--- conflicted
+++ resolved
@@ -13,11 +13,7 @@
     SizeUnknown, HasLength, HasShape, IsInfinite, EltypeUnknown, HasEltype, OneTo,
     @propagate_inbounds, @isdefined, @boundscheck, @inbounds, Generator, IdDict,
     AbstractRange, AbstractUnitRange, UnitRange, LinearIndices, TupleOrBottom,
-<<<<<<< HEAD
-    (:), |, +, -, *, !==, !, ==, !=, <=, <, >, >=, missing, copyto!,
-=======
     (:), |, +, -, *, !==, !, ==, !=, <=, <, >, >=, =>, missing, copyto!,
->>>>>>> 7b55c3a3
     any, _counttuple, eachindex, ntuple, zero, prod, reduce, in, firstindex, lastindex,
     tail, fieldtypes, min, max, minimum, zero, oneunit, promote, promote_shape, LazyString,
     afoldl, mod1, @default_eltype
@@ -564,7 +560,6 @@
         end
     end
 end
-<<<<<<< HEAD
 
 # unzip
 
@@ -644,8 +639,6 @@
         end
     end
 end
-=======
->>>>>>> 7b55c3a3
 
 # filter
 
@@ -1152,17 +1145,10 @@
 An iterator that cycles through `iter` forever.
 If `n` is specified, then it cycles through `iter` that many times.
 When `iter` is empty, so are `cycle(iter)` and `cycle(iter, n)`.
-<<<<<<< HEAD
 
 `Iterators.cycle(iter, n)` is the lazy equivalent of [`Base.repeat`](@ref)`(vector, n)`,
 while [`Iterators.repeated`](@ref)`(iter, n)` is the lazy [`Base.fill`](@ref)`(item, n)`.
 
-=======
-
-`Iterators.cycle(iter, n)` is the lazy equivalent of [`Base.repeat`](@ref)`(vector, n)`,
-while [`Iterators.repeated`](@ref)`(iter, n)` is the lazy [`Base.fill`](@ref)`(item, n)`.
-
->>>>>>> 7b55c3a3
 !!! compat "Julia 1.11"
     The method `cycle(iter, n)` was added in Julia 1.11.
 
