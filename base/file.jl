# This file is a part of Julia. License is MIT: https://julialang.org/license

# Operations with the file system (paths) ##

export
    cd,
    chmod,
    chown,
    cp,
    cptree,
    mkdir,
    mkpath,
    mktemp,
    mktempdir,
    mv,
    pwd,
    rename,
    readlink,
    readdir,
    rm,
    samefile,
    sendfile,
    symlink,
    tempdir,
    tempname,
    touch,
    unlink,
    walkdir

# get and set current directory

"""
    pwd() -> AbstractString

Get the current working directory.
"""
function pwd()
    b = Vector{UInt8}(1024)
    len = Ref{Csize_t}(length(b))
    uv_error(:getcwd, ccall(:uv_cwd, Cint, (Ptr{UInt8}, Ptr{Csize_t}), b, len))
    String(b[1:len[]])
end

"""
    cd(dir::AbstractString=homedir())

Set the current working directory.
"""
function cd(dir::AbstractString)
    uv_error("chdir $dir", ccall(:uv_chdir, Cint, (Cstring,), dir))
end
cd() = cd(homedir())

if Sys.iswindows()
    function cd(f::Function, dir::AbstractString)
        old = pwd()
        try
            cd(dir)
            f()
       finally
            cd(old)
        end
    end
else
    function cd(f::Function, dir::AbstractString)
        fd = ccall(:open, Int32, (Cstring, Int32), :., 0)
        systemerror(:open, fd == -1)
        try
            cd(dir)
            f()
        finally
            systemerror(:fchdir, ccall(:fchdir, Int32, (Int32,), fd) != 0)
            systemerror(:close, ccall(:close, Int32, (Int32,), fd) != 0)
        end
    end
end
"""
    cd(f::Function, dir::AbstractString=homedir())

Temporarily changes the current working directory and applies function `f` before returning.
"""
cd(f::Function) = cd(f, homedir())

"""
    mkdir(path::AbstractString, mode::Unsigned=0o777)

Make a new directory with name `path` and permissions `mode`. `mode` defaults to `0o777`,
modified by the current file creation mask. This function never creates more than one
directory. If the directory already exists, or some intermediate directories do not exist,
this function throws an error. See [`mkpath`](@ref) for a function which creates all
required intermediate directories.
"""
function mkdir(path::AbstractString, mode::Unsigned=0o777)
    @static if Sys.iswindows()
        ret = ccall(:_wmkdir, Int32, (Cwstring,), path)
    else
        ret = ccall(:mkdir, Int32, (Cstring, UInt32), path, mode)
    end
    systemerror(:mkdir, ret != 0; extrainfo=path)
end

"""
    mkpath(path::AbstractString, mode::Unsigned=0o777)

Create all directories in the given `path`, with permissions `mode`. `mode` defaults to
`0o777`, modified by the current file creation mask.
"""
function mkpath(path::AbstractString, mode::Unsigned=0o777)
    isdirpath(path) && (path = dirname(path))
    dir = dirname(path)
    (path == dir || isdir(path)) && return
    mkpath(dir, mode)
    try
        mkdir(path, mode)
    # If there is a problem with making the directory, but the directory
    # does in fact exist, then ignore the error. Else re-throw it.
    catch err
        if isa(err, SystemError) && isdir(path)
            return
        else
            rethrow()
        end
    end
end

mkdir(path::AbstractString, mode::Signed) = throw(ArgumentError("mode must be an unsigned integer; try 0o$mode"))
mkpath(path::AbstractString, mode::Signed) = throw(ArgumentError("mode must be an unsigned integer; try 0o$mode"))

"""
    rm(path::AbstractString; force::Bool=false, recursive::Bool=false)

Delete the file, link, or empty directory at the given path. If `force=true` is passed, a
non-existing path is not treated as error. If `recursive=true` is passed and the path is a
directory, then all contents are removed recursively.
"""
function rm(path::AbstractString; force::Bool=false, recursive::Bool=false)
    if islink(path) || !isdir(path)
        try
            @static if Sys.iswindows()
                # is writable on windows actually means "is deletable"
                if (filemode(path) & 0o222) == 0
                    chmod(path, 0o777)
                end
            end
            unlink(path)
        catch err
            if force && isa(err, UVError) && err.code==Base.UV_ENOENT
                return
            end
            rethrow()
        end
    else
        if recursive
            for p in readdir(path)
                rm(joinpath(path, p), force=force, recursive=true)
            end
        end
        @static if Sys.iswindows()
            ret = ccall(:_wrmdir, Int32, (Cwstring,), path)
        else
            ret = ccall(:rmdir, Int32, (Cstring,), path)
        end
        systemerror(:rmdir, ret != 0, extrainfo=path)
    end
end


# The following use Unix command line facilites
function checkfor_mv_cp_cptree(src::AbstractString, dst::AbstractString, txt::AbstractString;
                                                          remove_destination::Bool=false)
    if ispath(dst)
        if remove_destination
            # Check for issue when: (src == dst) or when one is a link to the other
            # https://github.com/JuliaLang/julia/pull/11172#issuecomment-100391076
            if Base.samefile(src, dst)
                abs_src = islink(src) ? abspath(readlink(src)) : abspath(src)
                abs_dst = islink(dst) ? abspath(readlink(dst)) : abspath(dst)
                throw(ArgumentError(string("'src' and 'dst' refer to the same file/dir.",
                                           "This is not supported.\n  ",
                                           "`src` refers to: $(abs_src)\n  ",
                                           "`dst` refers to: $(abs_dst)\n")))
            end
            rm(dst; recursive=true)
        else
            throw(ArgumentError(string("'$dst' exists. `remove_destination=true` ",
                                       "is required to remove '$dst' before $(txt).")))
        end
    end
end

function cptree(src::AbstractString, dst::AbstractString; remove_destination::Bool=false,
                                                             follow_symlinks::Bool=false)
    isdir(src) || throw(ArgumentError("'$src' is not a directory. Use `cp(src, dst)`"))
    checkfor_mv_cp_cptree(src, dst, "copying"; remove_destination=remove_destination)
    mkdir(dst)
    for name in readdir(src)
        srcname = joinpath(src, name)
        if !follow_symlinks && islink(srcname)
            symlink(readlink(srcname), joinpath(dst, name))
        elseif isdir(srcname)
            cptree(srcname, joinpath(dst, name); remove_destination=remove_destination,
                                                 follow_symlinks=follow_symlinks)
        else
            sendfile(srcname, joinpath(dst, name))
        end
    end
end

"""
    cp(src::AbstractString, dst::AbstractString; remove_destination::Bool=false, follow_symlinks::Bool=false)

Copy the file, link, or directory from `src` to `dest`.
`remove_destination=true` will first remove an existing `dst`.

If `follow_symlinks=false`, and `src` is a symbolic link, `dst` will be created as a
symbolic link. If `follow_symlinks=true` and `src` is a symbolic link, `dst` will be a copy
of the file or directory `src` refers to.
"""
function cp(src::AbstractString, dst::AbstractString; remove_destination::Bool=false,
                                                         follow_symlinks::Bool=false)
    checkfor_mv_cp_cptree(src, dst, "copying"; remove_destination=remove_destination)
    if !follow_symlinks && islink(src)
        symlink(readlink(src), dst)
    elseif isdir(src)
        cptree(src, dst; remove_destination=remove_destination, follow_symlinks=follow_symlinks)
    else
        sendfile(src, dst)
    end
end

"""
    mv(src::AbstractString, dst::AbstractString; remove_destination::Bool=false)

Move the file, link, or directory from `src` to `dst`.
`remove_destination=true` will first remove an existing `dst`.
"""
function mv(src::AbstractString, dst::AbstractString; remove_destination::Bool=false)
    checkfor_mv_cp_cptree(src, dst, "moving"; remove_destination=remove_destination)
    rename(src, dst)
end

"""
    touch(path::AbstractString)

Update the last-modified timestamp on a file to the current time.
"""
function touch(path::AbstractString)
    f = open(path, JL_O_WRONLY | JL_O_CREAT, 0o0666)
    try
        t = time()
        futime(f,t,t)
    finally
        close(f)
    end
end

const temp_prefix = "jl_"

if Sys.iswindows()

function tempdir()
    temppath = Vector{UInt16}(32767)
    lentemppath = ccall(:GetTempPathW,stdcall,UInt32,(UInt32,Ptr{UInt16}),length(temppath),temppath)
    if lentemppath >= length(temppath) || lentemppath == 0
        error("GetTempPath failed: $(Libc.FormatMessage())")
    end
    resize!(temppath,lentemppath)
    return transcode(String, temppath)
end

tempname(uunique::UInt32=UInt32(0)) = tempname(tempdir(), uunique)

function tempname(temppath::AbstractString,uunique::UInt32)
    tempp = cwstring(temppath)
    temppfx = cwstring(temp_prefix)
    tname = Vector{UInt16}(32767)
<<<<<<< HEAD
    uunique = ccall(:GetTempFileNameW,stdcall,UInt32,
                    (Ptr{UInt16}, Ptr{UInt16}, UInt32, Ptr{UInt16}),
                    tempp, temppfx, uunique, tname)
    lentname = findfirst(tname,0)-1
=======
    uunique = ccall(:GetTempFileNameW,stdcall,UInt32,(Ptr{UInt16},Ptr{UInt16},UInt32,Ptr{UInt16}), tempp,temp_prefix,uunique,tname)
    lentname = findfirst(iszero,tname)-1
>>>>>>> 7e1dd6d4
    if uunique == 0 || lentname <= 0
        error("GetTempFileName failed: $(Libc.FormatMessage())")
    end
    resize!(tname,lentname)
    return transcode(String, tname)
end

function mktemp(parent=tempdir())
    filename = tempname(parent, UInt32(0))
    return (filename, Base.open(filename, "r+"))
end

else # !windows
# Obtain a temporary filename.
function tempname()
    d = get(ENV, "TMPDIR", C_NULL) # tempnam ignores TMPDIR on darwin
    p = ccall(:tempnam, Cstring, (Cstring,Cstring), d, :julia)
    systemerror(:tempnam, p == C_NULL)
    s = unsafe_string(p)
    Libc.free(p)
    return s
end

# Obtain a temporary directory's path.
tempdir() = dirname(tempname())

# Create and return the name of a temporary file along with an IOStream
function mktemp(parent=tempdir())
    b = joinpath(parent, "tmpXXXXXX")
    p = ccall(:mkstemp, Int32, (Cstring,), b) # modifies b
    systemerror(:mktemp, p == -1)
    return (b, fdio(p, true))
end


end # os-test


"""
    tempdir()

Obtain the path of a temporary directory (possibly shared with other processes).
"""
tempdir()

"""
    tempname()

Generate a unique temporary file path.
"""
tempname()

"""
    mktemp(parent=tempdir())

Returns `(path, io)`, where `path` is the path of a new temporary file in `parent` and `io`
is an open file object for this path.
"""
mktemp(parent)

"""
    mktempdir(parent=tempdir(); prefix="$(repr(temp_prefix))")

Create a temporary directory in the `parent` directory and return its path.
If `parent` does not exist, throw an error.
An optional `prefix` to the directory name can be provided.
"""
function mktempdir(parent=tempdir(); prefix=temp_prefix)
    i = endof(parent)
    while i >= 1 && parent[i:i] == path_separator
        i -= 1
    end
    parent = parent[1:i]
    i = 1
    while i <= endof(prefix) && prefix[i:i] == path_separator
        i += 1
    end
    prefix = prefix[i:end]

    tpath = "$(parent)$(path_separator)$(prefix)XXXXXX"

    req = Libc.malloc(_sizeof_uv_fs)
    try
        ret = ccall(:uv_fs_mkdtemp, Int32,
                    (Ptr{Void}, Ptr{Void}, Cstring, Ptr{Void}),
                    eventloop(), req, tpath, C_NULL)
        if ret < 0
            ccall(:uv_fs_req_cleanup, Void, (Ptr{Void},), req)
            uv_error("mktempdir", ret)
        end
        path = unsafe_string(ccall(:jl_uv_fs_t_path, Ptr{Cchar}, (Ptr{Void},), req))
        ccall(:uv_fs_req_cleanup, Void, (Ptr{Void},), req)
        return path
    finally
        Libc.free(req)
    end
end

"""
    mktemp(f::Function, parent=tempdir())

Apply the function `f` to the result of [`mktemp(parent)`](@ref) and remove the
temporary file upon completion.
"""
function mktemp(fn::Function, parent=tempdir())
    (tmp_path, tmp_io) = mktemp(parent)
    try
        fn(tmp_path, tmp_io)
    finally
        close(tmp_io)
        rm(tmp_path)
    end
end

"""
    mktempdir(f::Function, parent=tempdir(); prefix="$(repr(temp_prefix))")

Apply the function `f` to the result of [`mktempdir(parent; prefix)`](@ref) and remove the
temporary directory upon completion.
An optional `prefix` to the directory name can be provided.
"""
function mktempdir(fn::Function, parent=tempdir(); prefix=temp_prefix)
    tmpdir = mktempdir(parent; prefix=prefix)
    try
        fn(tmpdir)
    finally
        rm(tmpdir, recursive=true)
    end
end

struct uv_dirent_t
    name::Ptr{UInt8}
    typ::Cint
end

"""
    readdir(dir::AbstractString=".") -> Vector{String}

Returns the files and directories in the directory `dir` (or the current working directory if not given).
"""
function readdir(path::AbstractString)
    # Allocate space for uv_fs_t struct
    uv_readdir_req = zeros(UInt8, ccall(:jl_sizeof_uv_fs_t, Int32, ()))

    # defined in sys.c, to call uv_fs_readdir, which sets errno on error.
    err = ccall(:uv_fs_scandir, Int32, (Ptr{Void}, Ptr{UInt8}, Cstring, Cint, Ptr{Void}),
                eventloop(), uv_readdir_req, path, 0, C_NULL)
    err < 0 && throw(SystemError("unable to read directory $path", -err))
    #uv_error("unable to read directory $path", err)

    # iterate the listing into entries
    entries = String[]
    ent = Ref{uv_dirent_t}()
    while Base.UV_EOF != ccall(:uv_fs_scandir_next, Cint, (Ptr{Void}, Ptr{uv_dirent_t}), uv_readdir_req, ent)
        push!(entries, unsafe_string(ent[].name))
    end

    # Clean up the request string
    ccall(:jl_uv_fs_req_cleanup, Void, (Ptr{UInt8},), uv_readdir_req)

    return entries
end

readdir() = readdir(".")

"""
    walkdir(dir; topdown=true, follow_symlinks=false, onerror=throw)

The `walkdir` method returns an iterator that walks the directory tree of a directory.
The iterator returns a tuple containing `(rootpath, dirs, files)`.
The directory tree can be traversed top-down or bottom-up.
If `walkdir` encounters a [`SystemError`](@ref)
it will rethrow the error by default.
A custom error handling function can be provided through `onerror` keyword argument.
`onerror` is called with a `SystemError` as argument.

    for (root, dirs, files) in walkdir(".")
        println("Directories in \$root")
        for dir in dirs
            println(joinpath(root, dir)) # path to directories
        end
        println("Files in \$root")
        for file in files
            println(joinpath(root, file)) # path to files
        end
    end

"""
function walkdir(root; topdown=true, follow_symlinks=false, onerror=throw)
    content = nothing
    try
        content = readdir(root)
    catch err
        isa(err, SystemError) || throw(err)
        onerror(err)
        # Need to return an empty closed channel to skip the current root folder
        chnl = Channel(0)
        close(chnl)
        return chnl
    end
    dirs = Vector{eltype(content)}(0)
    files = Vector{eltype(content)}(0)
    for name in content
        if isdir(joinpath(root, name))
            push!(dirs, name)
        else
            push!(files, name)
        end
    end

    function _it(chnl)
        if topdown
            put!(chnl, (root, dirs, files))
        end
        for dir in dirs
            path = joinpath(root,dir)
            if follow_symlinks || !islink(path)
                for (root_l, dirs_l, files_l) in walkdir(path, topdown=topdown, follow_symlinks=follow_symlinks, onerror=onerror)
                    put!(chnl, (root_l, dirs_l, files_l))
                end
            end
        end
        if !topdown
            put!(chnl, (root, dirs, files))
        end
    end

    return Channel(_it)
end

function unlink(p::AbstractString)
    err = ccall(:jl_fs_unlink, Int32, (Cstring,), p)
    uv_error("unlink", err)
    nothing
end

# For move command
function rename(src::AbstractString, dst::AbstractString)
    err = ccall(:jl_fs_rename, Int32, (Cstring, Cstring), src, dst)
    # on error, default to cp && rm
    if err < 0
        # remove_destination: is already done in the mv function
        cp(src, dst; remove_destination=false, follow_symlinks=false)
        rm(src; recursive=true)
    end
    nothing
end

function sendfile(src::AbstractString, dst::AbstractString)
    local src_open = false
    local dst_open = false
    local src_file, dst_file
    try
        src_file = open(src, JL_O_RDONLY)
        src_open = true
        dst_file = open(dst, JL_O_CREAT | JL_O_TRUNC | JL_O_WRONLY,
             S_IRUSR | S_IWUSR | S_IRGRP | S_IWGRP| S_IROTH | S_IWOTH)
        dst_open = true

        bytes = filesize(stat(src_file))
        sendfile(dst_file, src_file, Int64(0), Int(bytes))
    finally
        if src_open && isopen(src_file)
            close(src_file)
        end
        if dst_open && isopen(dst_file)
            close(dst_file)
        end
    end
end

if Sys.iswindows()
    const UV_FS_SYMLINK_JUNCTION = 0x0002
end

"""
    symlink(target::AbstractString, link::AbstractString)

Creates a symbolic link to `target` with the name `link`.

!!! note
    This function raises an error under operating systems that do not support
    soft symbolic links, such as Windows XP.
"""
function symlink(p::AbstractString, np::AbstractString)
    @static if Sys.iswindows()
        if Sys.windows_version() < Sys.WINDOWS_VISTA_VER
            error("Windows XP does not support soft symlinks")
        end
    end
    flags = 0
    @static if Sys.iswindows()
        if isdir(p)
            flags |= UV_FS_SYMLINK_JUNCTION
            p = abspath(p)
        end
    end
    err = ccall(:jl_fs_symlink, Int32, (Cstring, Cstring, Cint), p, np, flags)
    @static if Sys.iswindows()
        if err < 0 && !isdir(p)
            Base.warn_once("Note: on Windows, creating file symlinks requires Administrator privileges.")
        end
    end
    uv_error("symlink",err)
end

"""
    readlink(path::AbstractString) -> AbstractString

Returns the target location a symbolic link `path` points to.
"""
function readlink(path::AbstractString)
    req = Libc.malloc(_sizeof_uv_fs)
    try
        ret = ccall(:uv_fs_readlink, Int32,
            (Ptr{Void}, Ptr{Void}, Cstring, Ptr{Void}),
            eventloop(), req, path, C_NULL)
        if ret < 0
            ccall(:uv_fs_req_cleanup, Void, (Ptr{Void},), req)
            uv_error("readlink", ret)
            assert(false)
        end
        tgt = unsafe_string(ccall(:jl_uv_fs_t_ptr, Ptr{Cchar}, (Ptr{Void},), req))
        ccall(:uv_fs_req_cleanup, Void, (Ptr{Void},), req)
        return tgt
    finally
        Libc.free(req)
    end
end

"""
    chmod(path::AbstractString, mode::Integer; recursive::Bool=false)

Change the permissions mode of `path` to `mode`. Only integer `mode`s (e.g. `0o777`) are
currently supported. If `recursive=true` and the path is a directory all permissions in
that directory will be recursively changed.
"""
function chmod(path::AbstractString, mode::Integer; recursive::Bool=false)
    err = ccall(:jl_fs_chmod, Int32, (Cstring, Cint), path, mode)
    uv_error("chmod", err)
    if recursive && isdir(path)
        for p in readdir(path)
            if !islink(joinpath(path, p))
                chmod(joinpath(path, p), mode, recursive=true)
            end
        end
    end
    nothing
end

"""
    chown(path::AbstractString, owner::Integer, group::Integer=-1)

Change the owner and/or group of `path` to `owner` and/or `group`. If the value entered for `owner` or `group`
is `-1` the corresponding ID will not change. Only integer `owner`s and `group`s are currently supported.
"""
function chown(path::AbstractString, owner::Integer, group::Integer=-1)
    err = ccall(:jl_fs_chown, Int32, (Cstring, Cint, Cint), path, owner, group)
    uv_error("chown",err)
    nothing
end<|MERGE_RESOLUTION|>--- conflicted
+++ resolved
@@ -274,15 +274,10 @@
     tempp = cwstring(temppath)
     temppfx = cwstring(temp_prefix)
     tname = Vector{UInt16}(32767)
-<<<<<<< HEAD
     uunique = ccall(:GetTempFileNameW,stdcall,UInt32,
                     (Ptr{UInt16}, Ptr{UInt16}, UInt32, Ptr{UInt16}),
                     tempp, temppfx, uunique, tname)
-    lentname = findfirst(tname,0)-1
-=======
-    uunique = ccall(:GetTempFileNameW,stdcall,UInt32,(Ptr{UInt16},Ptr{UInt16},UInt32,Ptr{UInt16}), tempp,temp_prefix,uunique,tname)
-    lentname = findfirst(iszero,tname)-1
->>>>>>> 7e1dd6d4
+    lentname = findfirst(iszero, tname)-1
     if uunique == 0 || lentname <= 0
         error("GetTempFileName failed: $(Libc.FormatMessage())")
     end
