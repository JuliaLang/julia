# This file is a part of Julia. License is MIT: https://julialang.org/license

## reductions ##

###### Generic (map)reduce functions ######

if Int === Int32
    const SmallSigned = Union{Int8,Int16}
    const SmallUnsigned = Union{UInt8,UInt16}
else
    const SmallSigned = Union{Int8,Int16,Int32}
    const SmallUnsigned = Union{UInt8,UInt16,UInt32}
end

# Certain reductions like sum and prod may wish to promote the items being reduced over to
# an appropriate size. Note we need x + zero(x) because some types like Bool have their sum
# lie in a larger type.
promote_sys_size(T::Type) = T
promote_sys_size(::Type{<:SmallSigned}) = Int
promote_sys_size(::Type{<:SmallUnsigned}) = UInt

promote_sys_size_add(x) = convert(promote_sys_size(typeof(x + zero(x))), x)
promote_sys_size_mul(x) = convert(promote_sys_size(typeof(x * one(x))), x)
const _PromoteSysSizeFunction = Union{typeof(promote_sys_size_add),
                                      typeof(promote_sys_size_mul)}

## foldl && mapfoldl

@noinline function mapfoldl_impl(f, op, v0, itr, i)
    # Unroll the while loop once; if v0 is known, the call to op may
    # be evaluated at compile time
    if done(itr, i)
        return v0
    else
        (x, i) = next(itr, i)
        v = op(v0, f(x))
        while !done(itr, i)
            @inbounds (x, i) = next(itr, i)
            v = op(v, f(x))
        end
        return v
    end
end

"""
    mapfoldl(f, op, v0, itr)

Like [`mapreduce`](@ref), but with guaranteed left associativity, as in [`foldl`](@ref).
`v0` will be used exactly once.
"""
mapfoldl(f, op, v0, itr) = mapfoldl_impl(f, op, v0, itr, start(itr))

"""
    mapfoldl(f, op, itr)

Like `mapfoldl(f, op, v0, itr)`, but using the first element of `itr` to generate `v0`.
Specifically, `mapfoldl(f, op, itr)` produces the same result as
`mapfoldl(f, op, f(first(itr)), drop(itr, 1))`.
In general, this cannot be used with empty collections (see [`reduce(op, itr)`](@ref)).
"""
function mapfoldl(f, op, itr)
    i = start(itr)
    if done(itr, i)
        return Base.mapreduce_empty_iter(f, op, itr, iteratoreltype(itr))
    end
    (x, i) = next(itr, i)
    v0 = f(x)
    mapfoldl_impl(f, op, v0, itr, i)
end

"""
    foldl(op, v0, itr)

Like [`reduce`](@ref), but with guaranteed left associativity. `v0` will be used
exactly once.

```jldoctest
julia> foldl(-, 1, 2:5)
-13
```
"""
foldl(op, v0, itr) = mapfoldl(identity, op, v0, itr)

"""
    foldl(op, itr)

Like `foldl(op, v0, itr)`, but using the first element of `itr` as `v0`. In general, this
cannot be used with empty collections (see [`reduce(op, itr)`](@ref)).

```jldoctest
julia> foldl(-, 2:5)
-10
```
"""
foldl(op, itr) = mapfoldl(identity, op, itr)

## foldr & mapfoldr

function mapfoldr_impl(f, op, v0, itr, i::Integer)
    # Unroll the while loop once; if v0 is known, the call to op may
    # be evaluated at compile time
    if isempty(itr) || i == 0
        return v0
    else
        x = itr[i]
        v  = op(f(x), v0)
        while i > 1
            x = itr[i -= 1]
            v = op(f(x), v)
        end
        return v
    end
end

"""
    mapfoldr(f, op, v0, itr)

Like [`mapreduce`](@ref), but with guaranteed right associativity, as in [`foldr`](@ref).
`v0` will be used exactly once.
"""
mapfoldr(f, op, v0, itr) = mapfoldr_impl(f, op, v0, itr, endof(itr))

"""
    mapfoldr(f, op, itr)

Like `mapfoldr(f, op, v0, itr)`, but using the first element of `itr` to generate `v0`.
Specifically, `mapfoldr(f, op, itr)` produces the same result as
`mapfoldr(f, op, f(last(itr)), take(itr, length(itr)-1))`.
In general, this cannot be used with empty collections (see [`reduce(op, itr)`](@ref)).
"""
function mapfoldr(f, op, itr)
    i = endof(itr)
    if isempty(itr)
        return Base.mapreduce_empty_iter(f, op, itr, iteratoreltype(itr))
    end
    return mapfoldr_impl(f, op, f(itr[i]), itr, i-1)
end

"""
    foldr(op, v0, itr)

Like [`reduce`](@ref), but with guaranteed right associativity. `v0` will be used
exactly once.

```jldoctest
julia> foldr(-, 1, 2:5)
-1
```
"""
foldr(op, v0, itr) = mapfoldr(identity, op, v0, itr)

"""
    foldr(op, itr)

Like `foldr(op, v0, itr)`, but using the last element of `itr` as `v0`. In general, this
cannot be used with empty collections (see [`reduce(op, itr)`](@ref)).

```jldoctest
julia> foldr(-, 2:5)
-2
```
"""
foldr(op, itr) = mapfoldr(identity, op, itr)

## reduce & mapreduce

# `mapreduce_impl()` is called by `mapreduce()` (via `_mapreduce()`, when `A`
# supports linear indexing) and does actual calculations (for `A[ifirst:ilast]` subset).
# For efficiency, no parameter validity checks are done, it's the caller's responsibility.
# `ifirst:ilast` range is assumed to be a valid non-empty subset of `A` indices.

# This is a generic implementation of `mapreduce_impl()`,
# certain `op` (e.g. `min` and `max`) may have their own specialized versions.
@noinline function mapreduce_impl(f, op, A::AbstractArray, ifirst::Integer, ilast::Integer, blksize::Int)
    if ifirst == ilast
        @inbounds a1 = A[ifirst]
        return f(a1)
    elseif ifirst + blksize > ilast
        # sequential portion
        @inbounds a1 = A[ifirst]
        @inbounds a2 = A[ifirst+1]
        v = op(f(a1), f(a2))
        @simd for i = ifirst + 2 : ilast
            @inbounds ai = A[i]
            v = op(v, f(ai))
        end
        return v
    else
        # pairwise portion
        imid = (ifirst + ilast) >> 1
        v1 = mapreduce_impl(f, op, A, ifirst, imid, blksize)
        v2 = mapreduce_impl(f, op, A, imid+1, ilast, blksize)
        return op(v1, v2)
    end
end

mapreduce_impl(f, op, A::AbstractArray, ifirst::Integer, ilast::Integer) =
    mapreduce_impl(f, op, A, ifirst, ilast, pairwise_blocksize(f, op))

"""
    mapreduce(f, op, itr)

Like `mapreduce(f, op, v0, itr)`. In general, this cannot be used with empty collections
(see `reduce(op, itr)`).
"""
mapreduce(f, op, itr) = mapfoldl(f, op, itr)

"""
    mapreduce(f, op, v0, itr)

Apply function `f` to each element in `itr`, and then reduce the result using the binary
function `op`. `v0` must be a neutral element for `op` that will be returned for empty
collections. It is unspecified whether `v0` is used for non-empty collections.

[`mapreduce`](@ref) is functionally equivalent to calling `reduce(op, v0,
map(f, itr))`, but will in general execute faster since no intermediate collection needs to
be created. See documentation for [`reduce`](@ref) and [`map`](@ref).

```jldoctest
julia> mapreduce(x->x^2, +, [1:3;]) # == 1 + 4 + 9
14
```

The associativity of the reduction is implementation-dependent. Additionally, some
implementations may reuse the return value of `f` for elements that appear multiple times in
`itr`. Use [`mapfoldl`](@ref) or [`mapfoldr`](@ref) instead for
guaranteed left or right associativity and invocation of `f` for every value.
"""
mapreduce(f, op, v0, itr) = mapfoldl(f, op, v0, itr)

# Note: sum_seq usually uses four or more accumulators after partial
# unrolling, so each accumulator gets at most 256 numbers
pairwise_blocksize(f, op) = 1024

# This combination appears to show a benefit from a larger block size
pairwise_blocksize(::typeof(abs2), ::typeof(+)) = 4096


# handling empty arrays
_empty_reduce_error() = throw(ArgumentError("reducing over an empty collection is not allowed"))
reduce_empty(op, T) = _empty_reduce_error()
reduce_empty(::typeof(+), T) = zero(T)
reduce_empty(::typeof(*), T) = one(T)
reduce_empty(::typeof(&), ::Type{Bool}) = true
reduce_empty(::typeof(|), ::Type{Bool}) = false

mapreduce_empty(f, op, T) = _empty_reduce_error()
mapreduce_empty(::typeof(identity), op, T) = reduce_empty(op, T)
mapreduce_empty(f::_PromoteSysSizeFunction, op, T) =
    f(mapreduce_empty(identity, op, T))
mapreduce_empty(::typeof(abs), ::typeof(+), T) = abs(zero(T))
mapreduce_empty(::typeof(abs2), ::typeof(+), T) = abs2(zero(T))
mapreduce_empty(::typeof(abs), ::Union{typeof(scalarmax), typeof(max)}, T) =
    abs(zero(T))
mapreduce_empty(::typeof(abs2), ::Union{typeof(scalarmax), typeof(max)}, T) =
    abs2(zero(T))

# Allow mapreduce_empty to “see through” promote_sys_size
let ComposedFunction = typename(typeof(identity ∘ identity)).wrapper
    global mapreduce_empty(f::ComposedFunction{<:_PromoteSysSizeFunction}, op, T) =
        f.f(mapreduce_empty(f.g, op, T))
end

mapreduce_empty_iter(f, op, itr, ::HasEltype) = mapreduce_empty(f, op, eltype(itr))
mapreduce_empty_iter(f, op::typeof(&), itr, ::EltypeUnknown) = true
mapreduce_empty_iter(f, op::typeof(|), itr, ::EltypeUnknown) = false
mapreduce_empty_iter(f, op, itr, ::EltypeUnknown) = _empty_reduce_error()

_mapreduce(f, op, A::AbstractArray) = _mapreduce(f, op, IndexStyle(A), A)

function _mapreduce(f, op, ::IndexLinear, A::AbstractArray{T}) where T
    inds = linearindices(A)
    n = length(inds)
    if n == 0
        return mapreduce_empty(f, op, T)
    elseif n == 1
        @inbounds a1 = A[inds[1]]
        return f(a1)
    elseif n < 16 # process short array here, avoid mapreduce_impl() compilation
        @inbounds i = inds[1]
        @inbounds a1 = A[i]
        @inbounds a2 = A[i+=1]
        s = op(f(a1), f(a2))
        while i < last(inds)
            @inbounds Ai = A[i+=1]
            s = op(s, f(Ai))
        end
        return s
    else
        return mapreduce_impl(f, op, A, first(inds), last(inds))
    end
end

_mapreduce(f, op, ::IndexCartesian, A::AbstractArray) = mapfoldl(f, op, A)

mapreduce(f, op, A::AbstractArray) = _mapreduce(f, op, IndexStyle(A), A)
mapreduce(f, op, a::Number) = f(a)

"""
    reduce(op, v0, itr)

Reduce the given collection `itr` with the given binary operator `op`. `v0` must be a
neutral element for `op` that will be returned for empty collections. It is unspecified
whether `v0` is used for non-empty collections.

Reductions for certain commonly-used operators may have special implementations, and
should be used instead: `maximum(itr)`, `minimum(itr)`, `sum(itr)`, `prod(itr)`,
 `any(itr)`, `all(itr)`.

The associativity of the reduction is implementation dependent. This means that you can't
use non-associative operations like `-` because it is undefined whether `reduce(-,[1,2,3])`
should be evaluated as `(1-2)-3` or `1-(2-3)`. Use [`foldl`](@ref) or
[`foldr`](@ref) instead for guaranteed left or right associativity.

Some operations accumulate error. Parallelism will be easier if the reduction can be
executed in groups. Future versions of Julia might change the algorithm. Note that the
elements are not reordered if you use an ordered collection.

# Examples
```jldoctest
julia> reduce(*, 1, [2; 3; 4])
24
```
"""
reduce(op, v0, itr) = mapreduce(identity, op, v0, itr)

"""
    reduce(op, itr)

Like `reduce(op, v0, itr)`. This cannot be used with empty collections, except for some
special cases (e.g. when `op` is one of `+`, `*`, `max`, `min`, `&`, `|`) when Julia can
determine the neutral element of `op`.

```jldoctest
julia> reduce(*, [2; 3; 4])
24
```
"""
reduce(op, itr) = mapreduce(identity, op, itr)
reduce(op, a::Number) = a

###### Specific reduction functions ######

## sum

"""
    sum(f, itr)

Sum the results of calling function `f` on each element of `itr`.

The return type is `Int` for signed integers of less than system word size, and
`UInt` for unsigned integers of less than system word size.  For all other
arguments, a common return type is found to which all arguments are promoted.

```jldoctest
julia> sum(abs2, [2; 3; 4])
29
```

Note the important difference between `sum(A)` and `reduce(+, A)` for arrays
with small integer eltype:

```jldoctest
julia> sum(Int8[100, 28])
128

julia> reduce(+, Int8[100, 28])
-128
```

In the former case, the integers are widened to system word size and therefore
the result is 128. In the latter case, no such widening happens and integer
overflow results in -128.
"""
sum(f::Callable, a) = mapreduce(promote_sys_size_add ∘ f, +, a)

"""
    sum(itr)

Returns the sum of all elements in a collection.

The return type is `Int` for signed integers of less than system word size, and
`UInt` for unsigned integers of less than system word size.  For all other
arguments, a common return type is found to which all arguments are promoted.

```jldoctest
julia> sum(1:20)
210
```
"""
sum(a) = mapreduce(promote_sys_size_add, +, a)
sum(a::AbstractArray{Bool}) = count(a)


# Kahan (compensated) summation: O(1) error growth, at the expense
# of a considerable increase in computational expense.

"""
    sum_kbn(A)

Returns the sum of all elements of `A`, using the Kahan-Babuska-Neumaier compensated
summation algorithm for additional accuracy.
"""
function sum_kbn(A)
<<<<<<< HEAD
    T = _default_eltype(typeof(A))
    c = promote_sys_size_add(zero(T)::T)
=======
    T = @default_eltype(typeof(A))
    c = r_promote(+, zero(T)::T)
>>>>>>> 9eebbf98
    i = start(A)
    if done(A, i)
        return c
    end
    Ai, i = next(A, i)
    s = Ai - c
    while !(done(A, i))
        Ai, i = next(A, i)
        t = s + Ai
        if abs(s) >= abs(Ai)
            c -= ((s-t) + Ai)
        else
            c -= ((Ai-t) + s)
        end
        s = t
    end
    s - c
end

## prod
"""
    prod(f, itr)

Returns the product of `f` applied to each element of `itr`.

The return type is `Int` for signed integers of less than system word size, and
`UInt` for unsigned integers of less than system word size.  For all other
arguments, a common return type is found to which all arguments are promoted.

```jldoctest
julia> prod(abs2, [2; 3; 4])
576
```
"""
prod(f::Callable, a) = mapreduce(promote_sys_size_mul ∘ f, *, a)

"""
    prod(itr)

Returns the product of all elements of a collection.

The return type is `Int` for signed integers of less than system word size, and
`UInt` for unsigned integers of less than system word size.  For all other
arguments, a common return type is found to which all arguments are promoted.

```jldoctest
julia> prod(1:20)
2432902008176640000
```
"""
prod(a) = mapreduce(promote_sys_size_mul, *, a)

## maximum & minimum

function mapreduce_impl(f, op::Union{typeof(scalarmax),
                                     typeof(scalarmin),
                                     typeof(max),
                                     typeof(min)},
                        A::AbstractArray, first::Int, last::Int)
    # locate the first non NaN number
    @inbounds a1 = A[first]
    v = f(a1)
    i = first + 1
    while (v == v) && (i <= last)
        @inbounds ai = A[i]
        v = op(v, f(ai))
        i += 1
    end
    v
end

maximum(f::Callable, a) = mapreduce(f, scalarmax, a)
minimum(f::Callable, a) = mapreduce(f, scalarmin, a)

"""
    maximum(itr)

Returns the largest element in a collection.

```jldoctest
julia> maximum(-20.5:10)
9.5

julia> maximum([1,2,3])
3
```
"""
maximum(a) = mapreduce(identity, scalarmax, a)

"""
    minimum(itr)

Returns the smallest element in a collection.

```jldoctest
julia> minimum(-20.5:10)
-20.5

julia> minimum([1,2,3])
1
```
"""
minimum(a) = mapreduce(identity, scalarmin, a)

## extrema

extrema(r::AbstractRange) = (minimum(r), maximum(r))
extrema(x::Real) = (x, x)

"""
    extrema(itr) -> Tuple

Compute both the minimum and maximum element in a single pass, and return them as a 2-tuple.

```jldoctest
julia> extrema(2:10)
(2, 10)

julia> extrema([9,pi,4.5])
(3.141592653589793, 9.0)
```
"""
function extrema(itr)
    s = start(itr)
    done(itr, s) && throw(ArgumentError("collection must be non-empty"))
    (v, s) = next(itr, s)
    vmin = vmax = v
    while !done(itr, s)
        (x, s) = next(itr, s)
        vmax = max(x, vmax)
        vmin = min(x, vmin)
    end
    return (vmin, vmax)
end

## all & any

"""
    any(itr) -> Bool

Test whether any elements of a boolean collection are `true`, returning `true` as
soon as the first `true` value in `itr` is encountered (short-circuiting).

```jldoctest
julia> a = [true,false,false,true]
4-element Array{Bool,1}:
  true
 false
 false
  true

julia> any(a)
true

julia> any((println(i); v) for (i, v) in enumerate(a))
1
true
```
"""
any(itr) = any(identity, itr)

"""
    all(itr) -> Bool

Test whether all elements of a boolean collection are `true`, returning `false` as
soon as the first `false` value in `itr` is encountered (short-circuiting).

```jldoctest
julia> a = [true,false,false,true]
4-element Array{Bool,1}:
  true
 false
 false
  true

julia> all(a)
false

julia> all((println(i); v) for (i, v) in enumerate(a))
1
2
false
```
"""
all(itr) = all(identity, itr)

"""
    any(p, itr) -> Bool

Determine whether predicate `p` returns `true` for any elements of `itr`, returning
`true` as soon as the first item in `itr` for which `p` returns `true` is encountered
(short-circuiting).

```jldoctest
julia> any(i->(4<=i<=6), [3,5,7])
true

julia> any(i -> (println(i); i > 3), 1:10)
1
2
3
4
true
```
"""
function any(f, itr)
    for x in itr
        f(x) && return true
    end
    return false
end

"""
    all(p, itr) -> Bool

Determine whether predicate `p` returns `true` for all elements of `itr`, returning
`false` as soon as the first item in `itr` for which `p` returns `false` is encountered
(short-circuiting).

```jldoctest
julia> all(i->(4<=i<=6), [4,5,6])
true

julia> all(i -> (println(i); i < 3), 1:10)
1
2
3
false
```
"""
function all(f, itr)
    for x in itr
        f(x) || return false
    end
    return true
end

## in & contains

"""
    in(item, collection) -> Bool
    ∈(item,collection) -> Bool
    ∋(collection,item) -> Bool
    ∉(item,collection) -> Bool
    ∌(collection,item) -> Bool

Determine whether an item is in the given collection, in the sense that it is `==` to one of
the values generated by iterating over the collection. Some collections need a slightly
different definition; for example [`Set`](@ref)s check whether the item
[`isequal`](@ref) to one of the elements. [`Dict`](@ref)s look for
`(key,value)` pairs, and the key is compared using [`isequal`](@ref). To test for
the presence of a key in a dictionary, use [`haskey`](@ref) or `k in keys(dict)`.

```jldoctest
julia> a = 1:3:20
1:3:19

julia> 4 in a
true

julia> 5 in a
false
```
"""
in(x, itr) = any(y -> y == x, itr)

const ∈ = in
∉(x, itr)=!∈(x, itr)
∋(itr, x)= ∈(x, itr)
∌(itr, x)=!∋(itr, x)


## count

"""
    count(p, itr) -> Integer
    count(itr) -> Integer

Count the number of elements in `itr` for which predicate `p` returns `true`.
If `p` is omitted, counts the number of `true` elements in `itr` (which
should be a collection of boolean values).

```jldoctest
julia> count(i->(4<=i<=6), [2,3,4,5,6])
3

julia> count([true, false, true, true])
3
```
"""
function count(pred, itr)
    n = 0
    for x in itr
        n += pred(x)::Bool
    end
    return n
end
function count(pred, a::AbstractArray)
    n = 0
    for i in eachindex(a)
        @inbounds n += pred(a[i])::Bool
    end
    return n
end
count(itr) = count(identity, itr)<|MERGE_RESOLUTION|>--- conflicted
+++ resolved
@@ -402,13 +402,8 @@
 summation algorithm for additional accuracy.
 """
 function sum_kbn(A)
-<<<<<<< HEAD
-    T = _default_eltype(typeof(A))
+    T = @default_eltype(typeof(A))
     c = promote_sys_size_add(zero(T)::T)
-=======
-    T = @default_eltype(typeof(A))
-    c = r_promote(+, zero(T)::T)
->>>>>>> 9eebbf98
     i = start(A)
     if done(A, i)
         return c
