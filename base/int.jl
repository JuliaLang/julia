# This file is a part of Julia. License is MIT: https://julialang.org/license

## integer arithmetic ##

# The tuples and types that do not include 128 bit sizes are necessary to handle
# certain issues on 32-bit machines, and also to simplify promotion rules, as
# they are also used elsewhere where Int128/UInt128 support is separated out,
# such as in hashing2.jl

const BitSigned32_types      = (Int8, Int16, Int32)
const BitUnsigned32_types    = (UInt8, UInt16, UInt32)
const BitInteger32_types     = (BitSigned32_types..., BitUnsigned32_types...)

const BitSigned64_types      = (BitSigned32_types..., Int64)
const BitUnsigned64_types    = (BitUnsigned32_types..., UInt64)
const BitInteger64_types     = (BitSigned64_types..., BitUnsigned64_types...)

const BitSigned_types        = (BitSigned64_types..., Int128)
const BitUnsigned_types      = (BitUnsigned64_types..., UInt128)
const BitInteger_types       = (BitSigned_types..., BitUnsigned_types...)

const BitSignedSmall_types   = Int === Int64 ? ( Int8,  Int16,  Int32) : ( Int8,  Int16)
const BitUnsignedSmall_types = Int === Int64 ? (UInt8, UInt16, UInt32) : (UInt8, UInt16)
const BitIntegerSmall_types  = (BitSignedSmall_types..., BitUnsignedSmall_types...)

const BitSigned32      = Union{BitSigned32_types...}
const BitUnsigned32    = Union{BitUnsigned32_types...}
const BitInteger32     = Union{BitInteger32_types...}

const BitSigned64      = Union{BitSigned64_types...}
const BitUnsigned64    = Union{BitUnsigned64_types...}
const BitInteger64     = Union{BitInteger64_types...}

const BitSigned        = Union{BitSigned_types...}
const BitUnsigned      = Union{BitUnsigned_types...}
const BitInteger       = Union{BitInteger_types...}

const BitSignedSmall   = Union{BitSignedSmall_types...}
const BitUnsignedSmall = Union{BitUnsignedSmall_types...}
const BitIntegerSmall  = Union{BitIntegerSmall_types...}

const BitSigned64T     = Union{Type{Int8}, Type{Int16}, Type{Int32}, Type{Int64}}
const BitUnsigned64T   = Union{Type{UInt8}, Type{UInt16}, Type{UInt32}, Type{UInt64}}

const BitIntegerType = Union{map(T->Type{T}, BitInteger_types)...}

# >> this use of `unsigned` is defined somewhere else << the docstring should migrate there
"""
    unsigned(T::Integer)

Convert an integer bitstype to the unsigned type of the same size.
# Examples
```jldoctest
julia> unsigned(Int16)
UInt16
julia> unsigned(UInt64)
UInt64
```
""" unsigned

"""
    signed(T::Integer)

Convert an integer bitstype to the signed type of the same size.
# Examples
```jldoctest
julia> signed(UInt16)
Int16
julia> signed(UInt64)
Int64
```
"""
signed(::Type{Bool}) = Int
signed(::Type{UInt8}) = Int8
signed(::Type{UInt16}) = Int16
signed(::Type{UInt32}) = Int32
signed(::Type{UInt64}) = Int64
signed(::Type{UInt128}) = Int128
signed(::Type{T}) where {T<:Signed} = T

## integer comparisons ##

(<)(x::T, y::T) where {T<:BitSigned}  = slt_int(x, y)

(-)(x::BitInteger)                    = neg_int(x)
(-)(x::T, y::T) where {T<:BitInteger} = sub_int(x, y)
(+)(x::T, y::T) where {T<:BitInteger} = add_int(x, y)
(*)(x::T, y::T) where {T<:BitInteger} = mul_int(x, y)

negate(x) = -x
negate(x::Unsigned) = -convert(Signed, x)
#widenegate(x) = -convert(widen(signed(typeof(x))), x)

inv(x::Integer) = float(one(x)) / float(x)
(/)(x::T, y::T) where {T<:Integer} = float(x) / float(y)
# skip promotion for system integer types
(/)(x::BitInteger, y::BitInteger) = float(x) / float(y)

"""
    isodd(x::Number) -> Bool

Return `true` if `x` is an odd integer (that is, an integer not divisible by 2), and `false` otherwise.

!!! compat "Julia 1.7"
    Non-`Integer` arguments require Julia 1.7 or later.

# Examples
```jldoctest
julia> isodd(9)
true

julia> isodd(10)
false
```
"""
isodd(n::Number) = isreal(n) && isodd(real(n))
isodd(n::Real) = isinteger(n) && !iszero(rem(Integer(n), 2))

"""
    iseven(x::Number) -> Bool

Return `true` if `x` is an even integer (that is, an integer divisible by 2), and `false` otherwise.

!!! compat "Julia 1.7"
    Non-`Integer` arguments require Julia 1.7 or later.

# Examples
```jldoctest
julia> iseven(9)
false

julia> iseven(10)
true
```
"""
iseven(n::Number) = isreal(n) && iseven(real(n))
iseven(n::Real) = isinteger(n) && iszero(rem(Integer(n), 2))

signbit(x::Integer) = x < 0
signbit(x::Unsigned) = false

flipsign(x::T, y::T) where {T<:BitSigned} = flipsign_int(x, y)
flipsign(x::BitSigned, y::BitSigned) = flipsign_int(promote(x, y)...) % typeof(x)

flipsign(x::Signed, y::Float16) = flipsign(x, bitcast(Int16, y))
flipsign(x::Signed, y::Float32) = flipsign(x, bitcast(Int32, y))
flipsign(x::Signed, y::Float64) = flipsign(x, bitcast(Int64, y))
flipsign(x::Signed, y::Real)    = flipsign(x, -oftype(x, signbit(y)))

copysign(x::Signed, y::Signed)  = flipsign(x, x ⊻ y)
copysign(x::Signed, y::Float16) = copysign(x, bitcast(Int16, y))
copysign(x::Signed, y::Float32) = copysign(x, bitcast(Int32, y))
copysign(x::Signed, y::Float64) = copysign(x, bitcast(Int64, y))
copysign(x::Signed, y::Real)    = copysign(x, -oftype(x, signbit(y)))

"""
    abs(x)

The absolute value of `x`.

When `abs` is applied to signed integers, overflow may occur,
resulting in the return of a negative value. This overflow occurs only
when `abs` is applied to the minimum representable value of a signed
integer. That is, when `x == typemin(typeof(x))`, `abs(x) == x < 0`,
not `-x` as might be expected.

See also: [`abs2`](@ref), [`unsigned`](@ref), [`sign`](@ref).

# Examples
```jldoctest
julia> abs(-3)
3

julia> abs(1 + im)
1.4142135623730951

julia> abs(typemin(Int64))
-9223372036854775808
```
"""
function abs end

abs(x::Unsigned) = x
abs(x::Signed) = flipsign(x,x)

~(n::Integer) = -n-1

"""
    unsigned(x)

Convert a number to an unsigned integer. If the argument is signed, it is reinterpreted as
unsigned without checking for negative values.

See also: [`signed`](@ref), [`sign`](@ref), [`signbit`](@ref).

# Examples
```jldoctest
julia> unsigned(-2)
0xfffffffffffffffe

julia> unsigned(2)
0x0000000000000002

julia> signed(unsigned(-2))
-2
```
"""
unsigned(x) = x % typeof(convert(Unsigned, zero(x)))
unsigned(x::BitSigned) = reinterpret(typeof(convert(Unsigned, zero(x))), x)

"""
    signed(x)

Convert a number to a signed integer. If the argument is unsigned, it is reinterpreted as
signed without checking for overflow.

See also: [`unsigned`](@ref), [`sign`](@ref), [`signbit`](@ref).
"""
signed(x) = x % typeof(convert(Signed, zero(x)))
signed(x::BitUnsigned) = reinterpret(typeof(convert(Signed, zero(x))), x)

div(x::BitSigned, y::Unsigned) = flipsign(signed(div(unsigned(abs(x)), y)), x)
div(x::Unsigned, y::BitSigned) = unsigned(flipsign(signed(div(x, unsigned(abs(y)))), y))

rem(x::BitSigned, y::Unsigned) = flipsign(signed(rem(unsigned(abs(x)), y)), x)
rem(x::Unsigned, y::BitSigned) = rem(x, unsigned(abs(y)))

function divrem(x::BitSigned, y::Unsigned)
    q, r = divrem(unsigned(abs(x)), y)
    flipsign(signed(q), x), flipsign(signed(r), x)
end

function divrem(x::Unsigned, y::BitSigned)
    q, r = divrem(x, unsigned(abs(y)))
    unsigned(flipsign(signed(q), y)), r
end


"""
    mod(x, y)
    rem(x, y, RoundDown)

The reduction of `x` modulo `y`, or equivalently, the remainder of `x` after floored
division by `y`, i.e. `x - y*fld(x,y)` if computed without intermediate rounding.

The result will have the same sign as `y`, and magnitude less than `abs(y)` (with some
exceptions, see note below).

!!! note

    When used with floating point values, the exact result may not be representable by the
    type, and so rounding error may occur. In particular, if the exact result is very
    close to `y`, then it may be rounded to `y`.

See also: [`rem`](@ref), [`div`](@ref), [`fld`](@ref), [`mod1`](@ref), [`invmod`](@ref).

```jldoctest
julia> mod(8, 3)
2

julia> mod(9, 3)
0

julia> mod(8.9, 3)
2.9000000000000004

julia> mod(eps(), 3)
2.220446049250313e-16

julia> mod(-eps(), 3)
3.0

julia> mod.(-5:5, 3)'
1×11 adjoint(::Vector{Int64}) with eltype Int64:
 1  2  0  1  2  0  1  2  0  1  2
```
"""
function mod(x::T, y::T) where T<:Integer
    y == -1 && return T(0)   # avoid potential overflow in fld
    return x - fld(x, y) * y
end
mod(x::BitSigned, y::Unsigned) = rem(y + unsigned(rem(x, y)), y)
mod(x::Unsigned, y::Signed) = rem(y + signed(rem(x, y)), y)
mod(x::T, y::T) where {T<:Unsigned} = rem(x, y)

# Don't promote integers for div/rem/mod since there is no danger of overflow,
# while there is a substantial performance penalty to 64-bit promotion.
div(x::T, y::T) where {T<:BitSigned64} = checked_sdiv_int(x, y)
rem(x::T, y::T) where {T<:BitSigned64} = checked_srem_int(x, y)
div(x::T, y::T) where {T<:BitUnsigned64} = checked_udiv_int(x, y)
rem(x::T, y::T) where {T<:BitUnsigned64} = checked_urem_int(x, y)

## integer bitwise operations ##

"""
    ~(x)

Bitwise not.

See also: [`!`](@ref), [`&`](@ref), [`|`](@ref).

# Examples
```jldoctest
julia> ~4
-5

julia> ~10
-11

julia> ~true
false
```
"""
(~)(x::BitInteger)             = not_int(x)

"""
    x & y

Bitwise and. Implements [three-valued logic](https://en.wikipedia.org/wiki/Three-valued_logic),
returning [`missing`](@ref) if one operand is `missing` and the other is `true`. Add parentheses for
function application form: `(&)(x, y)`.

See also: [`|`](@ref), [`xor`](@ref), [`&&`](@ref).

# Examples
```jldoctest
julia> 4 & 10
0

julia> 4 & 12
4

julia> true & missing
missing

julia> false & missing
false
```
"""
(&)(x::T, y::T) where {T<:BitInteger} = and_int(x, y)

"""
    x | y

Bitwise or. Implements [three-valued logic](https://en.wikipedia.org/wiki/Three-valued_logic),
returning [`missing`](@ref) if one operand is `missing` and the other is `false`.

See also: [`&`](@ref), [`xor`](@ref), [`||`](@ref).

# Examples
```jldoctest
julia> 4 | 10
14

julia> 4 | 1
5

julia> true | missing
true

julia> false | missing
missing
```
"""
(|)(x::T, y::T) where {T<:BitInteger} = or_int(x, y)
xor(x::T, y::T) where {T<:BitInteger} = xor_int(x, y)

"""
    bswap(n)

Reverse the byte order of `n`.

(See also [`ntoh`](@ref) and [`hton`](@ref) to convert between the current native byte order and big-endian order.)

# Examples
```jldoctest
julia> a = bswap(0x10203040)
0x40302010

julia> bswap(a)
0x10203040

julia> string(1, base = 2)
"1"

julia> string(bswap(1), base = 2)
"100000000000000000000000000000000000000000000000000000000"
```
"""
bswap(x::Union{Int8, UInt8}) = x
bswap(x::Union{Int16, UInt16, Int32, UInt32, Int64, UInt64, Int128, UInt128}) =
    bswap_int(x)

"""
    count_ones(x::Integer) -> Integer

Number of ones in the binary representation of `x`.

# Examples
```jldoctest
julia> count_ones(7)
3

julia> count_ones(Int32(-1))
32
```
"""
count_ones(x::BitInteger) = (ctpop_int(x) % Int)::Int

"""
    leading_zeros(x::Integer) -> Integer

Number of zeros leading the binary representation of `x`.

# Examples
```jldoctest
julia> leading_zeros(Int32(1))
31
```
"""
leading_zeros(x::BitInteger) = (ctlz_int(x) % Int)::Int

"""
    trailing_zeros(x::Integer) -> Integer

Number of zeros trailing the binary representation of `x`.

# Examples
```jldoctest
julia> trailing_zeros(2)
1
```
"""
trailing_zeros(x::BitInteger) = (cttz_int(x) % Int)::Int

"""
    count_zeros(x::Integer) -> Integer

Number of zeros in the binary representation of `x`.

# Examples
```jldoctest
julia> count_zeros(Int32(2 ^ 16 - 1))
16

julia> count_zeros(-1)
0
```
"""
count_zeros(x::Integer) = count_ones(~x)

"""
    leading_ones(x::Integer) -> Integer

Number of ones leading the binary representation of `x`.

# Examples
```jldoctest
julia> leading_ones(UInt32(2 ^ 32 - 2))
31
```
"""
leading_ones(x::Integer) = leading_zeros(~x)

"""
    trailing_ones(x::Integer) -> Integer

Number of ones trailing the binary representation of `x`.

# Examples
```jldoctest
julia> trailing_ones(3)
2
```
"""
trailing_ones(x::Integer) = trailing_zeros(~x)

## integer comparisons ##

(< )(x::T, y::T) where {T<:BitUnsigned} = ult_int(x, y)
(<=)(x::T, y::T) where {T<:BitSigned}   = sle_int(x, y)
(<=)(x::T, y::T) where {T<:BitUnsigned} = ule_int(x, y)

==(x::BitSigned,   y::BitUnsigned) = (x >= 0) & (unsigned(x) == y)
==(x::BitUnsigned, y::BitSigned  ) = (y >= 0) & (x == unsigned(y))
<( x::BitSigned,   y::BitUnsigned) = (x <  0) | (unsigned(x) <  y)
<( x::BitUnsigned, y::BitSigned  ) = (y >= 0) & (x <  unsigned(y))
<=(x::BitSigned,   y::BitUnsigned) = (x <  0) | (unsigned(x) <= y)
<=(x::BitUnsigned, y::BitSigned  ) = (y >= 0) & (x <= unsigned(y))

## integer shifts ##

# unsigned shift counts always shift in the same direction
>>(x::BitSigned,   y::BitUnsigned) = ashr_int(x, y)
>>(x::BitUnsigned, y::BitUnsigned) = lshr_int(x, y)
<<(x::BitInteger,  y::BitUnsigned) = shl_int(x, y)
>>>(x::BitInteger, y::BitUnsigned) = lshr_int(x, y)
# signed shift counts can shift in either direction
# note: this early during bootstrap, `>=` is not yet available
# note: we only define Int shift counts here; the generic case is handled later
>>(x::BitInteger, y::Int) =
    ifelse(0 <= y, x >> unsigned(y), x << unsigned(-y))
<<(x::BitInteger, y::Int) =
    ifelse(0 <= y, x << unsigned(y), x >> unsigned(-y))
>>>(x::BitInteger, y::Int) =
    ifelse(0 <= y, x >>> unsigned(y), x << unsigned(-y))

for to in BitInteger_types, from in (BitInteger_types..., Bool)
    if !(to === from)
        if to.size < from.size
            @eval rem(x::($from), ::Type{$to}) = trunc_int($to, x)
        elseif from === Bool
            @eval rem(x::($from), ::Type{$to}) = convert($to, x)
        elseif from.size < to.size
            if from <: Signed
                @eval rem(x::($from), ::Type{$to}) = sext_int($to, x)
            else
                @eval rem(x::($from), ::Type{$to}) = convert($to, x)
            end
        else
            @eval rem(x::($from), ::Type{$to}) = bitcast($to, x)
        end
    end
end

## integer bitwise rotations ##

"""
    bitrotate(x::Base.BitInteger, k::Integer)

`bitrotate(x, k)` implements bitwise rotation.
It returns the value of `x` with its bits rotated left `k` times.
A negative value of `k` will rotate to the right instead.

!!! compat "Julia 1.5"
    This function requires Julia 1.5 or later.

See also: [`<<`](@ref), [`circshift`](@ref), [`BitArray`](@ref).

```jldoctest
julia> bitrotate(UInt8(114), 2)
0xc9

julia> bitstring(bitrotate(0b01110010, 2))
"11001001"

julia> bitstring(bitrotate(0b01110010, -2))
"10011100"

julia> bitstring(bitrotate(0b01110010, 8))
"01110010"
```
"""
bitrotate(x::T, k::Integer) where {T <: BitInteger} =
    (x << ((sizeof(T) << 3 - 1) & k)) | (x >>> ((sizeof(T) << 3 - 1) & -k))

# @doc isn't available when running in Core at this point.
# Tuple syntax for documentation two function signatures at the same time
# doesn't work either at this point.
if nameof(@__MODULE__) === :Base
    for fname in (:mod, :rem)
        @eval @doc """
            rem(x::Integer, T::Type{<:Integer}) -> T
            mod(x::Integer, T::Type{<:Integer}) -> T
            %(x::Integer, T::Type{<:Integer}) -> T

        Find `y::T` such that `x` ≡ `y` (mod n), where n is the number of integers representable
        in `T`, and `y` is an integer in `[typemin(T),typemax(T)]`.
        If `T` can represent any integer (e.g. `T == BigInt`), then this operation corresponds to
        a conversion to `T`.

        # Examples
        ```jldoctest
        julia> 129 % Int8
        -127
        ```
        """ $fname(x::Integer, T::Type{<:Integer})
    end
end

rem(x::T, ::Type{T}) where {T<:Integer} = x
rem(x::Signed, ::Type{Unsigned}) = x % unsigned(typeof(x))
rem(x::Unsigned, ::Type{Signed}) = x % signed(typeof(x))
rem(x::Integer, T::Type{<:Integer}) = convert(T, x)  # `x % T` falls back to `convert`
rem(x::Integer, ::Type{Bool}) = ((x & 1) != 0)
mod(x::Integer, ::Type{T}) where {T<:Integer} = rem(x, T)

unsafe_trunc(::Type{T}, x::Integer) where {T<:Integer} = rem(x, T)

"""
    trunc([T,] x)
    trunc(x; digits::Integer= [, base = 10])
    trunc(x; sigdigits::Integer= [, base = 10])

`trunc(x)` returns the nearest integral value of the same type as `x` whose absolute value
is less than or equal to the absolute value of `x`.

`trunc(T, x)` converts the result to type `T`, throwing an `InexactError` if the value is
not representable.

Keywords `digits`, `sigdigits` and `base` work as for [`round`](@ref).

See also: [`%`](@ref rem), [`floor`](@ref), [`unsigned`](@ref), [`unsafe_trunc`](@ref).

# Examples
```jldoctest
julia> trunc(2.22)
2.0

julia> trunc(-2.22, digits=1)
-2.2

julia> trunc(Int, -2.22)
-2
```
"""
function trunc end

"""
    floor([T,] x)
    floor(x; digits::Integer= [, base = 10])
    floor(x; sigdigits::Integer= [, base = 10])

`floor(x)` returns the nearest integral value of the same type as `x` that is less than or
equal to `x`.

`floor(T, x)` converts the result to type `T`, throwing an `InexactError` if the value is
not representable.

Keywords `digits`, `sigdigits` and `base` work as for [`round`](@ref).
"""
function floor end

"""
    ceil([T,] x)
    ceil(x; digits::Integer= [, base = 10])
    ceil(x; sigdigits::Integer= [, base = 10])

`ceil(x)` returns the nearest integral value of the same type as `x` that is greater than or
equal to `x`.

`ceil(T, x)` converts the result to type `T`, throwing an `InexactError` if the value is not
representable.

Keywords `digits`, `sigdigits` and `base` work as for [`round`](@ref).
"""
function ceil end

round(::Type{T}, x::Integer) where {T<:Integer} = convert(T, x)
trunc(::Type{T}, x::Integer) where {T<:Integer} = convert(T, x)
floor(::Type{T}, x::Integer) where {T<:Integer} = convert(T, x)
 ceil(::Type{T}, x::Integer) where {T<:Integer} = convert(T, x)

## integer construction ##

"""
    @int128_str str

<<<<<<< HEAD
Parse `str` as an [`Int128`](@ref).
Throw an `ArgumentError` if the string is not a valid integer.

# Examples
```jldoctest
julia> int128"123456789123"
123456789123

julia> int128"123456789123.4"
ERROR: LoadError: ArgumentError: invalid base 10 digit '.' in "123456789123.4"
[...]
```
=======
`@int128_str` parses a string into a Int128.
Throws an `ArgumentError` if the string is not a valid integer.
>>>>>>> b06c9dff
"""
macro int128_str(s)
    return parse(Int128, s)
end

"""
    @uint128_str str

<<<<<<< HEAD
Parse `str` as an [`UInt128`](@ref).
Throw an `ArgumentError` if the string is not a valid integer.

# Examples
```
julia> uint128"123456789123"
0x00000000000000000000001cbe991a83

julia> uint128"-123456789123"
ERROR: LoadError: ArgumentError: invalid base 10 digit '-' in "-123456789123"
[...]
```
=======
`@uint128_str` parses a string into a UInt128.
Throws an `ArgumentError` if the string is not a valid integer.
>>>>>>> b06c9dff
"""
macro uint128_str(s)
    return parse(UInt128, s)
end

"""
    @big_str str

Parse a string into a [`BigInt`](@ref) or [`BigFloat`](@ref),
and throw an `ArgumentError` if the string is not a valid number.
For integers `_` is allowed in the string as a separator.

# Examples
```jldoctest
julia> big"123_456"
123456

julia> big"7891.5"
7891.5

julia> big"_"
ERROR: ArgumentError: invalid number format _ for BigInt or BigFloat
[...]
```
"""
macro big_str(s)
    message = "invalid number format $s for BigInt or BigFloat"
    throw_error =  :(throw(ArgumentError($message)))
    if '_' in s
        # remove _ in s[2:end-1]
        bf = IOBuffer(maxsize=lastindex(s))
        c = s[1]
        print(bf, c)
        is_prev_underscore = (c == '_')
        is_prev_dot = (c == '.')
        for c in SubString(s, 2, lastindex(s)-1)
            c != '_' && print(bf, c)
            c == '_' && is_prev_dot && return throw_error
            c == '.' && is_prev_underscore && return throw_error
            is_prev_underscore = (c == '_')
            is_prev_dot = (c == '.')
        end
        print(bf, s[end])
        s = String(take!(bf))
    end
    n = tryparse(BigInt, s)
    n === nothing || return n
    n = tryparse(BigFloat, s)
    n === nothing || return n
    return throw_error
end

## integer promotions ##

# with different sizes, promote to larger type
promote_rule(::Type{Int16}, ::Union{Type{Int8}, Type{UInt8}}) = Int16
promote_rule(::Type{Int32}, ::Union{Type{Int16}, Type{Int8}, Type{UInt16}, Type{UInt8}}) = Int32
promote_rule(::Type{Int64}, ::Union{Type{Int16}, Type{Int32}, Type{Int8}, Type{UInt16}, Type{UInt32}, Type{UInt8}}) = Int64
promote_rule(::Type{Int128}, ::Union{Type{Int16}, Type{Int32}, Type{Int64}, Type{Int8}, Type{UInt16}, Type{UInt32}, Type{UInt64}, Type{UInt8}}) = Int128
promote_rule(::Type{UInt16}, ::Union{Type{Int8}, Type{UInt8}}) = UInt16
promote_rule(::Type{UInt32}, ::Union{Type{Int16}, Type{Int8}, Type{UInt16}, Type{UInt8}}) = UInt32
promote_rule(::Type{UInt64}, ::Union{Type{Int16}, Type{Int32}, Type{Int8}, Type{UInt16}, Type{UInt32}, Type{UInt8}}) = UInt64
promote_rule(::Type{UInt128}, ::Union{Type{Int16}, Type{Int32}, Type{Int64}, Type{Int8}, Type{UInt16}, Type{UInt32}, Type{UInt64}, Type{UInt8}}) = UInt128
# with mixed signedness and same size, Unsigned wins
promote_rule(::Type{UInt8},   ::Type{Int8}  ) = UInt8
promote_rule(::Type{UInt16},  ::Type{Int16} ) = UInt16
promote_rule(::Type{UInt32},  ::Type{Int32} ) = UInt32
promote_rule(::Type{UInt64},  ::Type{Int64} ) = UInt64
promote_rule(::Type{UInt128}, ::Type{Int128}) = UInt128

## traits ##

"""
    typemin(T)

The lowest value representable by the given (real) numeric DataType `T`.

# Examples
```jldoctest
julia> typemin(Float16)
-Inf16

julia> typemin(Float32)
-Inf32
```
"""
function typemin end

"""
    typemax(T)

The highest value representable by the given (real) numeric `DataType`.

See also: [`floatmax`](@ref), [`typemin`](@ref), [`eps`](@ref).

# Examples
```jldoctest
julia> typemax(Int8)
127

julia> typemax(UInt32)
0xffffffff

julia> typemax(Float64)
Inf

julia> floatmax(Float32)  # largest finite floating point number
3.4028235f38
```
"""
function typemax end

typemin(::Type{Int8  }) = Int8(-128)
typemax(::Type{Int8  }) = Int8(127)
typemin(::Type{UInt8 }) = UInt8(0)
typemax(::Type{UInt8 }) = UInt8(255)
typemin(::Type{Int16 }) = Int16(-32768)
typemax(::Type{Int16 }) = Int16(32767)
typemin(::Type{UInt16}) = UInt16(0)
typemax(::Type{UInt16}) = UInt16(65535)
typemin(::Type{Int32 }) = Int32(-2147483648)
typemax(::Type{Int32 }) = Int32(2147483647)
typemin(::Type{UInt32}) = UInt32(0)
typemax(::Type{UInt32}) = UInt32(4294967295)
typemin(::Type{Int64 }) = -9223372036854775808
typemax(::Type{Int64 }) = 9223372036854775807
typemin(::Type{UInt64}) = UInt64(0)
typemax(::Type{UInt64}) = 0xffffffffffffffff
@eval typemin(::Type{UInt128}) = $(convert(UInt128, 0))
@eval typemax(::Type{UInt128}) = $(bitcast(UInt128, convert(Int128, -1)))
@eval typemin(::Type{Int128} ) = $(convert(Int128, 1) << 127)
@eval typemax(::Type{Int128} ) = $(bitcast(Int128, typemax(UInt128) >> 1))


widen(::Type{Int8}) = Int16
widen(::Type{Int16}) = Int32
widen(::Type{Int32}) = Int64
widen(::Type{Int64}) = Int128
widen(::Type{UInt8}) = UInt16
widen(::Type{UInt16}) = UInt32
widen(::Type{UInt32}) = UInt64
widen(::Type{UInt64}) = UInt128

# a few special cases,
# Int64*UInt64 => Int128
# |x|<=2^(k-1), |y|<=2^k-1   =>   |x*y|<=2^(2k-1)-1
widemul(x::Signed,y::Unsigned) = widen(x) * signed(widen(y))
widemul(x::Unsigned,y::Signed) = signed(widen(x)) * widen(y)
# multplication by Bool doesn't require widening
widemul(x::Bool,y::Bool) = x * y
widemul(x::Bool,y::Number) = x * y
widemul(x::Number,y::Bool) = x * y


## wide multiplication, Int128 multiply and divide ##

if Core.sizeof(Int) == 4
    function widemul(u::Int64, v::Int64)
        local u0::UInt64, v0::UInt64, w0::UInt64
        local u1::Int64, v1::Int64, w1::UInt64, w2::Int64, t::UInt64

        u0 = u & 0xffffffff; u1 = u >> 32
        v0 = v & 0xffffffff; v1 = v >> 32
        w0 = u0 * v0
        t = reinterpret(UInt64, u1) * v0 + (w0 >>> 32)
        w2 = reinterpret(Int64, t) >> 32
        w1 = u0 * reinterpret(UInt64, v1) + (t & 0xffffffff)
        hi = u1 * v1 + w2 + (reinterpret(Int64, w1) >> 32)
        lo = w0 & 0xffffffff + (w1 << 32)
        return Int128(hi) << 64 + Int128(lo)
    end

    function widemul(u::UInt64, v::UInt64)
        local u0::UInt64, v0::UInt64, w0::UInt64
        local u1::UInt64, v1::UInt64, w1::UInt64, w2::UInt64, t::UInt64

        u0 = u & 0xffffffff; u1 = u >>> 32
        v0 = v & 0xffffffff; v1 = v >>> 32
        w0 = u0 * v0
        t = u1 * v0 + (w0 >>> 32)
        w2 = t >>> 32
        w1 = u0 * v1 + (t & 0xffffffff)
        hi = u1 * v1 + w2 + (w1 >>> 32)
        lo = w0 & 0xffffffff + (w1 << 32)
        return UInt128(hi) << 64 + UInt128(lo)
    end

    function *(u::Int128, v::Int128)
        u0 = u % UInt64; u1 = Int64(u >> 64)
        v0 = v % UInt64; v1 = Int64(v >> 64)
        lolo = widemul(u0, v0)
        lohi = widemul(reinterpret(Int64, u0), v1)
        hilo = widemul(u1, reinterpret(Int64, v0))
        t = reinterpret(UInt128, hilo) + (lolo >>> 64)
        w1 = reinterpret(UInt128, lohi) + (t & 0xffffffffffffffff)
        return Int128(lolo & 0xffffffffffffffff) + reinterpret(Int128, w1) << 64
    end

    function *(u::UInt128, v::UInt128)
        u0 = u % UInt64; u1 = UInt64(u>>>64)
        v0 = v % UInt64; v1 = UInt64(v>>>64)
        lolo = widemul(u0, v0)
        lohi = widemul(u0, v1)
        hilo = widemul(u1, v0)
        t = hilo + (lolo >>> 64)
        w1 = lohi + (t & 0xffffffffffffffff)
        return (lolo & 0xffffffffffffffff) + UInt128(w1) << 64
    end

    function _setbit(x::UInt128, i)
        # faster version of `return x | (UInt128(1) << i)`
        j = i >> 5
        y = UInt128(one(UInt32) << (i & 0x1f))
        if j == 0
            return x | y
        elseif j == 1
            return x | (y << 32)
        elseif j == 2
            return x | (y << 64)
        elseif j == 3
            return x | (y << 96)
        end
        return x
    end

    function divrem(x::UInt128, y::UInt128)
        iszero(y) && throw(DivideError())
        if (x >> 64) % UInt64 == 0
            if (y >> 64) % UInt64 == 0
                # fast path: upper 64 bits are zero, so we can fallback to UInt64 division
                q64, x64 = divrem(x % UInt64, y % UInt64)
                return UInt128(q64), UInt128(x64)
            else
                # this implies y>x, so
                return zero(UInt128), x
            end
        end
        n = leading_zeros(y) - leading_zeros(x)
        q = zero(UInt128)
        ys = y << n
        while n >= 0
            # ys == y * 2^n
            if ys <= x
                x -= ys
                q = _setbit(q, n)
                if (x >> 64) % UInt64 == 0
                    # exit early, similar to above fast path
                    if (y >> 64) % UInt64 == 0
                        q64, x64 = divrem(x % UInt64, y % UInt64)
                        q |= q64
                        x = UInt128(x64)
                    end
                    return q, x
                end
            end
            ys >>>= 1
            n -= 1
        end
        return q, x
    end

    function div(x::Int128, y::Int128)
        (x == typemin(Int128)) & (y == -1) && throw(DivideError())
        return Int128(div(BigInt(x), BigInt(y)))::Int128
    end
    div(x::UInt128, y::UInt128) = divrem(x, y)[1]

    function rem(x::Int128, y::Int128)
        return Int128(rem(BigInt(x), BigInt(y)))::Int128
    end

    function rem(x::UInt128, y::UInt128)
        iszero(y) && throw(DivideError())
        if (x >> 64) % UInt64 == 0
            if (y >> 64) % UInt64 == 0
                # fast path: upper 64 bits are zero, so we can fallback to UInt64 division
                return UInt128(rem(x % UInt64, y % UInt64))
            else
                # this implies y>x, so
                return x
            end
        end
        n = leading_zeros(y) - leading_zeros(x)
        ys = y << n
        while n >= 0
            # ys == y * 2^n
            if ys <= x
                x -= ys
                if (x >> 64) % UInt64 == 0
                    # exit early, similar to above fast path
                    if (y >> 64) % UInt64 == 0
                        x = UInt128(rem(x % UInt64, y % UInt64))
                    end
                    return x
                end
            end
            ys >>>= 1
            n -= 1
        end
        return x
    end

    function mod(x::Int128, y::Int128)
        return Int128(mod(BigInt(x), BigInt(y)))::Int128
    end
else
    *(x::T, y::T) where {T<:Union{Int128,UInt128}}  = mul_int(x, y)

    div(x::Int128,  y::Int128)  = checked_sdiv_int(x, y)
    div(x::UInt128, y::UInt128) = checked_udiv_int(x, y)

    rem(x::Int128,  y::Int128)  = checked_srem_int(x, y)
    rem(x::UInt128, y::UInt128) = checked_urem_int(x, y)
end

# issue #15489: since integer ops are unchecked, they shouldn't check promotion
for op in (:+, :-, :*, :&, :|, :xor)
    @eval function $op(a::Integer, b::Integer)
        T = promote_typeof(a, b)
        aT, bT = a % T, b % T
        not_sametype((a, b), (aT, bT))
        return $op(aT, bT)
    end
end

const _mask1_uint128 = (UInt128(0x5555555555555555) << 64) | UInt128(0x5555555555555555)
const _mask2_uint128 = (UInt128(0x3333333333333333) << 64) | UInt128(0x3333333333333333)
const _mask4_uint128 = (UInt128(0x0f0f0f0f0f0f0f0f) << 64) | UInt128(0x0f0f0f0f0f0f0f0f)

"""
    bitreverse(x)

Reverse the order of bits in integer `x`. `x` must have a fixed bit width,
e.g. be an `Int16` or `Int32`.

!!! compat "Julia 1.5"
    This function requires Julia 1.5 or later.

# Examples
```jldoctest
julia> bitreverse(0x8080808080808080)
0x0101010101010101

julia> reverse(bitstring(0xa06e)) == bitstring(bitreverse(0xa06e))
true
```
"""
function bitreverse(x::BitInteger)
    # TODO: consider using llvm.bitreverse intrinsic
    z = unsigned(x)
    mask1 = _mask1_uint128 % typeof(z)
    mask2 = _mask2_uint128 % typeof(z)
    mask4 = _mask4_uint128 % typeof(z)
    z = ((z & mask1) << 1) | ((z >> 1) & mask1)
    z = ((z & mask2) << 2) | ((z >> 2) & mask2)
    z = ((z & mask4) << 4) | ((z >> 4) & mask4)
    return bswap(z) % typeof(x)
end<|MERGE_RESOLUTION|>--- conflicted
+++ resolved
@@ -656,7 +656,6 @@
 """
     @int128_str str
 
-<<<<<<< HEAD
 Parse `str` as an [`Int128`](@ref).
 Throw an `ArgumentError` if the string is not a valid integer.
 
@@ -669,10 +668,6 @@
 ERROR: LoadError: ArgumentError: invalid base 10 digit '.' in "123456789123.4"
 [...]
 ```
-=======
-`@int128_str` parses a string into a Int128.
-Throws an `ArgumentError` if the string is not a valid integer.
->>>>>>> b06c9dff
 """
 macro int128_str(s)
     return parse(Int128, s)
@@ -681,7 +676,6 @@
 """
     @uint128_str str
 
-<<<<<<< HEAD
 Parse `str` as an [`UInt128`](@ref).
 Throw an `ArgumentError` if the string is not a valid integer.
 
@@ -694,10 +688,6 @@
 ERROR: LoadError: ArgumentError: invalid base 10 digit '-' in "-123456789123"
 [...]
 ```
-=======
-`@uint128_str` parses a string into a UInt128.
-Throws an `ArgumentError` if the string is not a valid integer.
->>>>>>> b06c9dff
 """
 macro uint128_str(s)
     return parse(UInt128, s)
