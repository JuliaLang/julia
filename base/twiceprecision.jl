--- conflicted
+++ resolved
@@ -453,10 +453,6 @@
 step(r::StepRangeLen{T,TwicePrecision{T},TwicePrecision{T}}) where {T<:AbstractFloat} = T(r.step)
 step(r::StepRangeLen{T,TwicePrecision{T},TwicePrecision{T}}) where {T} = T(r.step)
 
-<<<<<<< HEAD
-range_start_step_length(a, st::IEEEFloat, len::Integer) =
-    range_start_step_length(oftype(st, a), st, len)
-=======
 range_start_step_length(a::Real, st::IEEEFloat, len::Integer) =
     range_start_step_length(promote(a, st)..., len)
 
@@ -465,7 +461,7 @@
 
 range_start_step_length(a::IEEEFloat, st::IEEEFloat, len::Integer) =
     range_start_step_length(promote(a, st)..., len)
->>>>>>> b2252f44
+
 
 function range_start_step_length(a::T, st::T, len::Integer) where T<:IEEEFloat
     len = len + 0 # promote with Int
@@ -485,9 +481,6 @@
     steprangelen_hp(T, a, st, 0, len, 1)
 end
 
-<<<<<<< HEAD
-function range_step_stop_length(step::IEEEFloat, stop, len::Integer)
-=======
 range_step_stop_length(step::Real, stop::IEEEFloat, len::Integer) =
     range_step_stop_length(promote(step, stop)..., len)
 
@@ -495,7 +488,6 @@
     range_step_stop_length(promote(step, stop)..., len)
 
 function range_step_stop_length(step::IEEEFloat, stop::IEEEFloat, len::Integer)
->>>>>>> b2252f44
     r = range_start_step_length(stop, negate(step), len)
     reverse(r)
 end
