--- conflicted
+++ resolved
@@ -1307,10 +1307,9 @@
      end
 end
 
-<<<<<<< HEAD
 # PR #16984
 @deprecate MersenneTwister() MersenneTwister(0)
-=======
+
 # #19635
 for fname in (:ones, :zeros)
     @eval @deprecate ($fname)(T::Type, arr) ($fname)(T, size(arr))
@@ -1322,7 +1321,6 @@
         error(msg)
     end
 end
->>>>>>> 5cacdd6b
 
 # END 0.6 deprecations
 
