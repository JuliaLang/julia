# This file is a part of Julia. License is MIT: https://julialang.org/license

# Deprecated functions and objects
#
# Please add new deprecations at the bottom of the file.
# A function deprecated in a release will be removed in the next one.
# Please also add a reference to the pull request which introduced the
# deprecation.
#
# For simple cases where a direct replacement is available, use @deprecate:
# the first argument is the signature of the deprecated method, the second one
# is the call which replaces it. Remove the definition of the deprecated method
# and unexport it, as @deprecate takes care of calling the replacement
# and of exporting the function.
#
# For more complex cases, move the body of the deprecated method in this file,
# and call depwarn() directly from inside it. The symbol depwarn() expects is
# the name of the function, which is used to ensure that the deprecation warning
# is only printed the first time for each call place.

macro deprecate(old, new, ex=true)
    meta = Expr(:meta, :noinline)
    if isa(old, Symbol)
        oldname = Expr(:quote, old)
        newname = Expr(:quote, new)
        Expr(:toplevel,
            ex ? Expr(:export, esc(old)) : nothing,
            :(function $(esc(old))(args...)
                  $meta
                  depwarn($"`$old` is deprecated, use `$new` instead.", Core.Typeof($(esc(old))).name.mt.name)
                  $(esc(new))(args...)
              end))
    elseif isa(old, Expr) && (old.head == :call || old.head == :where)
        remove_linenums!(new)
        oldcall = sprint(show_unquoted, old)
        newcall = sprint(show_unquoted, new)
        # if old.head is a :where, step down one level to the :call to avoid code duplication below
        callexpr = old.head == :call ? old : old.args[1]
        if callexpr.head == :call
            if isa(callexpr.args[1], Symbol)
                oldsym = callexpr.args[1]::Symbol
            elseif isa(callexpr.args[1], Expr) && callexpr.args[1].head == :curly
                oldsym = callexpr.args[1].args[1]::Symbol
            else
                error("invalid usage of @deprecate")
            end
        else
            error("invalid usage of @deprecate")
        end
        Expr(:toplevel,
            ex ? Expr(:export, esc(oldsym)) : nothing,
            :($(esc(old)) = begin
                  $meta
                  depwarn($"`$oldcall` is deprecated, use `$newcall` instead.", Core.Typeof($(esc(oldsym))).name.mt.name)
                  $(esc(new))
              end))
    else
        error("invalid usage of @deprecate")
    end
end

function depwarn(msg, funcsym)
    opts = JLOptions()
    if opts.depwarn == 2
        throw(ErrorException(msg))
    end
    deplevel = opts.depwarn == 1 ? CoreLogging.Warn : CoreLogging.BelowMinLevel
    @logmsg(
        deplevel,
        msg,
        _module=begin
            bt = backtrace()
            frame, caller = firstcaller(bt, funcsym)
            # TODO: Is it reasonable to attribute callers without linfo to Core?
            caller.linfo isa Core.MethodInstance ? caller.linfo.def.module : Core
        end,
        _file=String(caller.file),
        _line=caller.line,
        _id=(frame,funcsym),
        _group=:depwarn,
        caller=caller,
        maxlog=funcsym === nothing ? nothing : 1
    )
    nothing
end

firstcaller(bt::Vector, ::Nothing) = Ptr{Cvoid}(0), StackTraces.UNKNOWN
firstcaller(bt::Vector, funcsym::Symbol) = firstcaller(bt, (funcsym,))
function firstcaller(bt::Vector, funcsyms)
    # Identify the calling line
    found = false
    lkup = StackTraces.UNKNOWN
    found_frame = Ptr{Cvoid}(0)
    for frame in bt
        lkups = StackTraces.lookup(frame)
        for outer lkup in lkups
            if lkup == StackTraces.UNKNOWN || lkup.from_c
                continue
            end
            if found
                found_frame = frame
                @goto found
            end
            found = lkup.func in funcsyms
            # look for constructor type name
            if !found && lkup.linfo isa Core.MethodInstance
                li = lkup.linfo
                ft = ccall(:jl_first_argument_datatype, Any, (Any,), li.def.sig)
                if isa(ft,DataType) && ft.name === Type.body.name
                    ft = unwrap_unionall(ft.parameters[1])
                    found = (isa(ft,DataType) && ft.name.name in funcsyms)
                end
            end
        end
    end
    return found_frame, StackTraces.UNKNOWN
    @label found
    return found_frame, lkup
end

deprecate(m::Module, s::Symbol, flag=1) = ccall(:jl_deprecate_binding, Cvoid, (Any, Any, Cint), m, s, flag)

macro deprecate_binding(old, new, export_old=true, dep_message=:nothing, constant=true)
    dep_message === :nothing && (dep_message = ", use $new instead.")
    return Expr(:toplevel,
         export_old ? Expr(:export, esc(old)) : nothing,
         Expr(:const, Expr(:(=), esc(Symbol(string("_dep_message_",old))), esc(dep_message))),
         constant ? Expr(:const, Expr(:(=), esc(old), esc(new))) : Expr(:(=), esc(old), esc(new)),
         Expr(:call, :deprecate, __module__, Expr(:quote, old)))
end

macro deprecate_stdlib(old, mod, export_old=true, newname=old)
    rename = old === newname ? "" : " as `$newname`"
    dep_message = """: it has been moved to the standard library package `$mod`$rename.
                        Add `using $mod` to your imports."""
    new = GlobalRef(Base.root_module(Base, mod), newname)
    return Expr(:toplevel,
         export_old ? Expr(:export, esc(old)) : nothing,
         Expr(:const, Expr(:(=), esc(Symbol(string("_dep_message_",old))), esc(dep_message))),
         Expr(:const, Expr(:(=), esc(old), esc(new))),
         Expr(:call, :deprecate, __module__, Expr(:quote, old)))
end

macro deprecate_moved(old, new, export_old=true)
    eold = esc(old)
    emsg = string(old, " has been moved to the package ", new, ".jl.\n",
        "Run `Pkg.add(\"", new, "\")` to install it, restart Julia,\n",
        "and then run `using ", new, "` to load it.")
    return Expr(:toplevel,
        :($eold(args...; kwargs...) = error($emsg)),
        export_old ? Expr(:export, eold) : nothing,
        Expr(:call, :deprecate, __module__, Expr(:quote, old), 2))
end


# BEGIN 0.6 deprecations

# removing the .op deprecations breaks a few things. TODO: fix
# deprecations for uses of old dot operators (.* etc) as objects, rather than
# just calling them infix.
for op in (:(!=), :≠, :+, :-, :*, :/, :÷, :%, :<, :(<=), :≤, :(==), :>, :>=, :≥, :\, :^, ://, :>>, :<<)
    dotop = Symbol('.', op)
    # define as const dotop = (a,b) -> ...
    # to work around syntax deprecation for dotop(a,b) = ...
    @eval const $dotop = (a,b) -> begin
        depwarn(string($(string(dotop)), " is no longer a function object, use `broadcast(",$op,", ...)` instead."),
                $(QuoteNode(dotop)))
        broadcast($op, a, b)
    end
    @eval export $dotop
end

# Deprecate promote_eltype_op (#19814, #19937)
_promote_eltype_op(::Any) = Any
_promote_eltype_op(op, A) = (@_inline_meta; promote_op(op, eltype(A)))
_promote_eltype_op(op, A, B) = (@_inline_meta; promote_op(op, eltype(A), eltype(B)))
_promote_eltype_op(op, A, B, C, D...) = (@_inline_meta; _promote_eltype_op(op, eltype(A), _promote_eltype_op(op, B, C, D...)))
@inline function promote_eltype_op(args...)
    depwarn("""
            `promote_eltype_op` is deprecated and should not be used.
            See https://github.com/JuliaLang/julia/issues/19669.""",
            :promote_eltype_op)
    _promote_eltype_op(args...)
end

# END 0.6 deprecations

# BEGIN 0.7 deprecations

# TODO: remove warning for using `_` in parse_input_line in base/client.jl

@deprecate issubtype (<:)

@deprecate union() Set()

# 12807
start(::Union{Process, ProcessChain}) = 1
done(::Union{Process, ProcessChain}, i::Int) = (i == 3)
next(p::Union{Process, ProcessChain}, i::Int) = (getindex(p, i), i + 1)
@noinline function getindex(p::Union{Process, ProcessChain}, i::Int)
    depwarn("`open(cmd)` now returns only a Process<:IO object.", :getindex)
    return i == 1 ? getfield(p, p.openstream) : p
end

# also remove all support machinery in src for current_module when removing this deprecation
# and make Base.include an error
_current_module() = ccall(:jl_get_current_module, Ref{Module}, ())
@noinline function binding_module(s::Symbol)
    depwarn("`binding_module(symbol)` is deprecated, use `binding_module(module, symbol)` instead.", :binding_module)
    return binding_module(_current_module(), s)
end
export expand
@noinline function expand(@nospecialize(x))
    depwarn("`expand(x)` is deprecated, use `Meta.lower(module, x)` instead.", :expand)
    return Meta.lower(_current_module(), x)
end
@noinline function macroexpand(@nospecialize(x))
    depwarn("`macroexpand(x)` is deprecated, use `macroexpand(module, x)` instead.", :macroexpand)
    return macroexpand(_current_module(), x)
end
@noinline function isconst(s::Symbol)
    depwarn("`isconst(symbol)` is deprecated, use `isconst(module, symbol)` instead.", :isconst)
    return isconst(_current_module(), s)
end
@noinline function include_string(txt::AbstractString, fname::AbstractString)
    depwarn("`include_string(string, fname)` is deprecated, use `include_string(module, string, fname)` instead.", :include_string)
    return include_string(_current_module(), txt, fname)
end
@noinline function include_string(txt::AbstractString)
    depwarn("`include_string(string)` is deprecated, use `include_string(module, string)` instead.", :include_string)
    return include_string(_current_module(), txt, "string")
end

"""
    current_module() -> Module

Get the *dynamically* current `Module`, which is the `Module` code is currently being read
from. In general, this is not the same as the module containing the call to this function.

DEPRECATED: use `@__MODULE__` instead
"""
@noinline function current_module()
    depwarn("`current_module()` is deprecated, use `@__MODULE__` instead.", :current_module)
    return _current_module()
end
export current_module

@deprecate_binding colon (:)

module Operators
    for op in [:!, :(!=), :(!==), :%, :&, :*, :+, :-, :/, ://, :<, :<:, :<<, :(<=),
               :<|, :(==), :(===), :>, :>:, :(>=), :>>, :>>>, :\, :^,
               :adjoint, :getindex, :hcat, :hvcat, :setindex!, :transpose, :vcat,
               :xor, :|, :|>, :~, :×, :÷, :∈, :∉, :∋, :∌, :∘, :√, :∛, :∩, :∪, :≠, :≤,
               :≥, :⊆, :⊈, :⊊, :⊻, :⋅]
        if isdefined(Base, op)
            @eval Base.@deprecate_binding $op Base.$op
        end
    end
    Base.@deprecate_binding colon (:)
end
export Operators

# PR #21956
# This mimics the structure as it was defined in Base to avoid directly breaking code
# that assumes this structure
module DFT
    for f in [:bfft, :bfft!, :brfft, :dct, :dct!, :fft, :fft!, :fftshift, :idct, :idct!,
              :ifft, :ifft!, :ifftshift, :irfft, :plan_bfft, :plan_bfft!, :plan_brfft,
              :plan_dct, :plan_dct!, :plan_fft, :plan_fft!, :plan_idct, :plan_idct!,
              :plan_ifft, :plan_ifft!, :plan_irfft, :plan_rfft, :rfft]
        pkg = endswith(String(f), "shift") ? "AbstractFFTs" : "FFTW"
        @eval Base.@deprecate_moved $f $pkg
    end
    module FFTW
        for f in [:r2r, :r2r!, :plan_r2r, :plan_r2r!]
            @eval Base.@deprecate_moved $f "FFTW"
        end
    end
    Base.deprecate(DFT, :FFTW, 2)
    export FFTW
end
using .DFT
for f in filter(s -> isexported(DFT, s), names(DFT, all = true))
    @eval export $f
end
module DSP
    for f in [:conv, :conv2, :deconv, :filt, :filt!, :xcorr]
        @eval Base.@deprecate_moved $f "DSP"
    end
end
deprecate(Base, :DSP, 2)
using .DSP
export conv, conv2, deconv, filt, filt!, xcorr

# PR #22325
# TODO: when this replace is removed from deprecated.jl:
# 1) rename the function replace_new from strings/util.jl to replace
# 2) update the replace(s::AbstractString, pat, f) method, below replace_new
#    (see instructions there)
function replace(s::AbstractString, pat, f, n::Integer)
    if n <= 0
        depwarn(string("`replace(s, pat, r, count)` with `count <= 0` is deprecated, use ",
                       "`replace(s, pat=>r, count=typemax(Int))` or `replace(s, pat=>r)` instead."),
                :replace)
        replace(s, pat=>f)
    else
        depwarn(string("`replace(s, pat, r, count)` is deprecated, use ",
                       "`replace(s, pat=>r, count=count)`"),
                :replace)
        replace(String(s), pat=>f, count=n)
    end
end

@deprecate replace(s::AbstractString, pat, f) replace(s, pat=>f)

# PR #22475
@deprecate ntuple(f, ::Type{Val{N}}) where {N}  ntuple(f, Val(N))
@deprecate fill_to_length(t, val, ::Type{Val{N}}) where {N} fill_to_length(t, val, Val(N)) false
@deprecate literal_pow(a, b, ::Type{Val{N}}) where {N} literal_pow(a, b, Val(N)) false
@eval IteratorsMD @deprecate split(t, V::Type{Val{n}}) where {n} split(t, Val(n)) false
@deprecate cat(::Type{Val{N}}, A::AbstractArray...) where {N} cat(A..., dims=Val(N))
@deprecate cat_t(::Type{Val{N}}, ::Type{T}, A, B) where {N,T} cat_t(T, A, B, dims=Val(N)) false
@deprecate reshape(A::AbstractArray, ::Type{Val{N}}) where {N} reshape(A, Val(N))

# Issue #27100
@deprecate cat(dims, As...) cat(As..., dims=dims)
@deprecate cat_t(dims, ::Type{T}, As...) where {T}  cat_t(T, As...; dims=dims) false
# Disambiguate — this isn't deprecated but it needs to be supported
cat_t(::Type{T}, ::Type{S}, As...; dims=dims) where {T,S} = _cat_t(dims, T, S, As...)


@deprecate read(s::IO, x::Ref) read!(s, x)

@deprecate read(s::IO, t::Type, d1::Int, dims::Int...) read!(s, Array{t}(undef, d1, dims...))
@deprecate read(s::IO, t::Type, d1::Integer, dims::Integer...) read!(s, Array{t}(undef, d1, dims...))
@deprecate read(s::IO, t::Type, dims::Dims) read!(s, Array{t}(undef, dims))

function CartesianIndices(start::CartesianIndex{N}, stop::CartesianIndex{N}) where N
    inds = map((f,l)->f:l, start.I, stop.I)
    depwarn("the internal representation of CartesianIndices has changed, use `CartesianIndices($inds)` (or other more appropriate AbstractUnitRange type) instead.", :CartesianIndices)
    CartesianIndices(inds)
end

# PR #20005
function InexactError()
    depwarn("InexactError now supports arguments, use `InexactError(funcname::Symbol, ::Type, value)` instead.", :InexactError)
    InexactError(:none, Any, nothing)
end

# PR #22751
function DomainError()
    depwarn("DomainError now supports arguments, use `DomainError(value)` or `DomainError(value, msg)` instead.", :DomainError)
    DomainError(nothing)
end

# PR #22761
function OverflowError()
    depwarn("OverflowError now supports a message string, use `OverflowError(msg)` instead.", :OverflowError)
    OverflowError("")
end

@deprecate fieldnames(v) fieldnames(typeof(v))
# nfields(::Type) deprecation in builtins.c: update nfields tfunc in compiler/tfuncs.jl when it is removed.
# also replace `_nfields` with `nfields` in summarysize.c when this is removed.

# ::ANY is deprecated in src/method.c
# also remove all instances of `jl_ANY_flag` in src/

# issue #13079
# in julia-parser.scm:
#     move prec-bitshift after prec-rational
#     remove parse-with-chains-warn and bitshift-warn
# update precedence table in doc/src/manual/mathematical-operations.md

# PR #22182
@deprecate is_apple   Sys.isapple
@deprecate is_bsd     Sys.isbsd
@deprecate is_linux   Sys.islinux
@deprecate is_unix    Sys.isunix
@deprecate is_windows Sys.iswindows

@deprecate read(cmd::AbstractCmd, stdin::Redirectable) read(pipeline(stdin, cmd))
@deprecate readstring(cmd::AbstractCmd, stdin::Redirectable) readstring(pipeline(stdin, cmd))
@deprecate eachline(cmd::AbstractCmd, stdin; kw...) eachline(pipeline(stdin, cmd), kw...)

@deprecate showall(x)     show(x)
@deprecate showall(io, x) show(IOContext(io, :limit => false), x)

@deprecate_binding AbstractIOBuffer GenericIOBuffer false

@deprecate String(io::GenericIOBuffer) String(take!(copy(io)))

@deprecate readstring(s::IO) read(s, String)
@deprecate readstring(filename::AbstractString) read(filename, String)
@deprecate readstring(cmd::AbstractCmd) read(cmd, String)

# issue #11310
# remove "parametric method syntax" deprecation in julia-syntax.scm

@deprecate momenttype(::Type{T}) where {T} typeof((zero(T)*zero(T) + zero(T)*zero(T))/2) false

# issue #6466
# `write` on non-isbits arrays is deprecated in io.jl.

# PR #23187
@deprecate cpad(s, n::Integer, p=" ") rpad(lpad(s, div(n+textwidth(s), 2), p), n, p) false

# PR #22088
function hex2num(s::AbstractString)
    depwarn("`hex2num(s)` is deprecated. Use `reinterpret(Float64, parse(UInt64, s, base = 16))` instead.", :hex2num)
    if length(s) <= 4
        return reinterpret(Float16, parse(UInt16, s, base = 16))
    end
    if length(s) <= 8
        return reinterpret(Float32, parse(UInt32, s, base = 16))
    end
    return reinterpret(Float64, parse(UInt64, s, base = 16))
end
export hex2num

@deprecate num2hex(x::Union{Float16,Float32,Float64}) string(reinterpret(Unsigned, x), base = 16, pad = sizeof(x)*2)
@deprecate num2hex(n::Integer) string(n, base = 16, pad = sizeof(n)*2)

# PR #22742: change in isapprox semantics
@deprecate rtoldefault(x,y) rtoldefault(x,y,0) false

# PR #23235
@deprecate ctranspose adjoint
@deprecate ctranspose! adjoint!

function convert(::Union{Type{Vector{UInt8}}, Type{Array{UInt8}}}, s::AbstractString)
    depwarn("Strings can no longer be `convert`ed to byte arrays. Use `unsafe_wrap` or `codeunits` instead.", :Type)
    unsafe_wrap(Vector{UInt8}, String(s))
end
function (::Type{Vector{UInt8}})(s::String)
    depwarn("Vector{UInt8}(s::String) will copy data in the future. To avoid copying, use `unsafe_wrap` or `codeunits` instead.", :Type)
    unsafe_wrap(Vector{UInt8}, s)
end
function (::Type{Array{UInt8}})(s::String)
    depwarn("Array{UInt8}(s::String) will copy data in the future. To avoid copying, use `unsafe_wrap` or `codeunits` instead.", :Type)
    unsafe_wrap(Vector{UInt8}, s)
end

@deprecate convert(::Type{Vector{Char}}, s::AbstractString)   Vector{Char}(s)
@deprecate convert(::Type{Symbol}, s::AbstractString)         Symbol(s)
@deprecate convert(::Type{String}, s::Symbol)                 String(s)
@deprecate convert(::Type{String}, v::Vector{UInt8})          String(v)
@deprecate convert(::Type{S}, g::Unicode.GraphemeIterator) where {S<:AbstractString}  convert(S, g.s)
@deprecate convert(::Type{String}, v::AbstractVector{Char})   String(v)

@deprecate convert(::Type{Libc.FILE}, s::IO)  Libc.FILE(s)
@deprecate convert(::Type{VersionNumber}, v::Integer)         VersionNumber(v)
@deprecate convert(::Type{VersionNumber}, v::Tuple)           VersionNumber(v)
@deprecate convert(::Type{VersionNumber}, v::AbstractString)  VersionNumber(v)

@deprecate (convert(::Type{Integer}, x::Enum{T}) where {T<:Integer})         Integer(x)
@deprecate (convert(::Type{T}, x::Enum{T2}) where {T<:Integer,T2<:Integer})  T(x)

function (::Type{T})(arg) where {T}
    if applicable(convert, T, arg)
        sig = which(convert, (Type{T}, typeof(arg))).sig
        if sig == (Tuple{typeof(convert),Type{S},Number} where S<:Number) ||
           sig == (Tuple{typeof(convert),Type{S},AbstractArray} where S<:AbstractArray)
            # matches a catch-all converter; will stack overflow
            throw(MethodError(T, (arg,)))
        end
        # if `convert` call would not work, just let the method error happen
        depwarn("Constructors no longer fall back to `convert`. A constructor `$T(::$(typeof(arg)))` should be defined instead.", :Type)
    end
    convert(T, arg)::T
end
# related items to remove in: abstractarray.jl, dates/periods.jl, compiler.jl
# also remove all uses of is_default_method

@deprecate convert(::Type{UInt128},     u::UUID)     UInt128(u)
@deprecate convert(::Type{UUID}, s::AbstractString)  UUID(s)

# Issue #19923
@deprecate ror                  circshift
@deprecate ror!                 circshift!
@deprecate rol(B, i)            circshift(B, -i)
@deprecate rol!(dest, src, i)   circshift!(dest, src, -i)
@deprecate rol!(B, i)           circshift!(B, -i)

# issue #5148, PR #23259
# warning for `const` on locals should be changed to an error in julia-syntax.scm

# issue #22789
# remove code for `importall` in src/

# issue #17886
# deprecations for filter[!] with 2-arg functions are in abstractdict.jl

# PR #23066
@deprecate cfunction(f, r, a::Tuple) cfunction(f, r, Tuple{a...})
@noinline function cfunction(f, r, a)
    @nospecialize(f, r, a)
    depwarn("The function `cfunction` is now written as a macro `@cfunction`.", :cfunction)
    return ccall(:jl_function_ptr, Ptr{Cvoid}, (Any, Any, Any), f, r, a)
end
export cfunction

# PR 23341
@eval GMP @deprecate gmp_version() version() false
@eval GMP @Base.deprecate_binding GMP_VERSION VERSION false
@eval GMP @deprecate gmp_bits_per_limb() bits_per_limb() false
@eval GMP @Base.deprecate_binding GMP_BITS_PER_LIMB BITS_PER_LIMB false
@eval MPFR @deprecate get_version() version() false

# PR #23427
@deprecate_binding e          ℯ true ", use ℯ (\\euler) or `Base.MathConstants.e`"
@deprecate_binding eu         ℯ true ", use ℯ (\\euler) or `Base.MathConstants.e`"
@deprecate_binding γ          MathConstants.γ
@deprecate_binding eulergamma MathConstants.eulergamma
@deprecate_binding catalan    MathConstants.catalan
@deprecate_binding φ          MathConstants.φ
@deprecate_binding golden     MathConstants.golden

# PR #23271
# TODO: rename Base._IOContext to IOContext when this deprecation is deleted
function IOContext(io::IO; kws...)
    if isempty(kws) # Issue #25638
        _IOContext(io)
    else
        depwarn("`IOContext(io, k=v, ...)` is deprecated, use `IOContext(io, :k => v, ...)` instead.", :IOContext)
        IOContext(io, (k=>v for (k, v) in pairs(kws))...)
    end
end

@deprecate IOContext(io::IO, key, value) IOContext(io, key=>value)

# PR #23485
export countnz
function countnz(x)
    depwarn("`countnz(x)` is deprecated, use either `count(!iszero, x)` or `count(t -> t != 0, x)` instead.", :countnz)
    return count(t -> t != 0, x)
end

# issue #14470
# TODO: More deprecations must be removed in src/cgutils.cpp:emit_array_nd_index()
# TODO: Re-enable the disabled tests marked PLI
# On the Julia side, this definition will gracefully supersede the new behavior (already coded)
@inline function checkbounds_indices(::Type{Bool}, IA::Tuple{Any,Vararg{Any}}, ::Tuple{})
    any(x->unsafe_length(x)==0, IA) && return false
    any(x->unsafe_length(x)!=1, IA) && return _depwarn_for_trailing_indices(IA)
    return true
end
function _depwarn_for_trailing_indices(n::Integer) # Called by the C boundscheck
    depwarn("omitting indices for non-singleton trailing dimensions is deprecated. Add `1`s as trailing indices or use `reshape(A, Val($n))` to make the dimensionality of the array match the number of indices.", (:getindex, :setindex!, :view))
    true
end
function _depwarn_for_trailing_indices(t::Tuple)
    depwarn("omitting indices for non-singleton trailing dimensions is deprecated. Add `$(join(map(first, t),','))` as trailing indices or use `reshape` to make the dimensionality of the array match the number of indices.", (:getindex, :setindex!, :view))
    true
end

# issue #22791
@deprecate select partialsort
@deprecate select! partialsort!
@deprecate selectperm partialsortperm
@deprecate selectperm! partialsortperm!

# `initialized` keyword arg to `sort` is deprecated in sort.jl

@deprecate promote_noncircular promote false

import .Iterators.enumerate

@deprecate enumerate(i::IndexLinear,    A::AbstractArray)  pairs(i, A)
@deprecate enumerate(i::IndexCartesian, A::AbstractArray)  pairs(i, A)

@deprecate_binding Range AbstractRange

# issue #5794
@deprecate map(f, d::T) where {T<:AbstractDict}  T( f(p) for p in pairs(d) )
# issue #26359 - map over sets
@deprecate map(f, s::AbstractSet)  Set( f(v) for v in s )

# issue #17086
@deprecate isleaftype isconcretetype
@deprecate isabstract isabstracttype

# PR #22932
@deprecate +(a::Number, b::AbstractArray) a .+ b
@deprecate +(a::AbstractArray, b::Number) a .+ b
@deprecate -(a::Number, b::AbstractArray) a .- b
@deprecate -(a::AbstractArray, b::Number) a .- b

@deprecate(ind2sub(dims::NTuple{N,Integer}, idx::CartesianIndex{N}) where N, Tuple(idx))

@deprecate contains(eq::Function, itr, x) any(y->eq(y,x), itr)

# PR #23690
# `SSHCredential` and `UserPasswordCredential` constructors using `prompt_if_incorrect`
# are deprecated in stdlib/LibGit2/types.jl.

# deprecate ones/zeros methods accepting an array as first argument
function ones(a::AbstractArray, ::Type{T}, dims::Tuple) where {T}
    depwarn(string("`ones(a::AbstractArray, ::Type{T}, dims::Tuple) where T` is ",
        "deprecated, use `fill!(similar(a, T, dims), 1)` instead, or ",
        "`fill!(similar(a, T, dims), one(T))` where necessary."), :ones)
    return fill!(similar(a, T, dims), one(T))
end
function ones(a::AbstractArray, ::Type{T}, dims...) where {T}
    depwarn(string("`ones(a::AbstractArray, ::Type{T}, dims...) where T` is ",
        "deprecated, use `fill!(similar(a, T, dims...), 1)` instead, or ",
        "`fill!(similar(a, T, dims...), one(T))` where necessary."), :ones)
    return fill!(similar(a, T, dims...), one(T))
end
function ones(a::AbstractArray, ::Type{T}) where {T}
    depwarn(string("`ones(a::AbstractArray, ::Type{T}) where T` is deprecated, ",
        "use `fill!(similar(a, T), 1)` instead, or `fill!(similar(a, T), one(T))` ",
        "where necessary."), :ones)
    return fill!(similar(a, T), one(T))
end
function ones(a::AbstractArray)
    depwarn(string("`ones(a::AbstractArray)` is deprecated, consider ",
        "`fill(1, size(a))`, `fill!(copy(a), 1)`, or `fill!(similar(a), 1)`. Where ",
        "necessary, use `fill!(similar(a), one(eltype(a)))`."), :ones)
    return fill!(similar(a), one(eltype(a)))
end

function zeros(a::AbstractArray, ::Type{T}, dims::Tuple) where {T}
    depwarn(string("`zeros(a::AbstractArray, ::Type{T}, dims::Tuple) where T` is ",
        "deprecated, use `fill!(similar(a, T, dims), 0)` instead, or ",
        "`fill!(similar(a, T, dims), zero(T))` where necessary."), :zeros)
    return fill!(similar(a, T, dims), zero(T))
end
function zeros(a::AbstractArray, ::Type{T}, dims...) where {T}
    depwarn(string("`zeros(a::AbstractArray, ::Type{T}, dims...) where T` is ",
        "deprecated, use `fill!(similar(a, T, dims...), 0)` instead, or ",
        "`fill!(similar(a, T, dims...), zero(T))` where necessary."), :zeros)
    return fill!(similar(a, T, dims...), zero(T))
end
function zeros(a::AbstractArray, ::Type{T}) where {T}
    depwarn(string("`zeros(a::AbstractArray, ::Type{T}) where T` is deprecated, ",
        "use `fill!(similar(a, T), 0)` instead, or `fill!(similar(a, T), zero(T))` ",
        "where necessary."), :zeros)
    return fill!(similar(a, T), zero(T))
end
function zeros(a::AbstractArray)
    depwarn(string("`zeros(a::AbstractArray)` is deprecated, consider `zero(a)`, ",
        "`fill(0, size(a))`, `fill!(copy(a), 0)`, or ",
        "`fill!(similar(a), 0)`. Where necessary, use ",
        "`fill!(similar(a), zero(eltype(a)))`."), :zeros)
    return fill!(similar(a), zero(eltype(a)))
end

export tic, toq, toc
function tic()
    depwarn("`tic()` is deprecated, use `@time`, `@elapsed`, or calls to `time_ns()` instead.", :tic)
    t0 = time_ns()
    task_local_storage(:TIMERS, (t0, get(task_local_storage(), :TIMERS, ())))
    return t0
end

function _toq()
    t1 = time_ns()
    timers = get(task_local_storage(), :TIMERS, ())
    if timers === ()
        error("`toc()` without `tic()`")
    end
    t0 = timers[1]::UInt64
    task_local_storage(:TIMERS, timers[2])
    (t1-t0)/1e9
end

function toq()
    depwarn("`toq()` is deprecated, use `@elapsed` or calls to `time_ns()` instead.", :toq)
    return _toq()
end

function toc()
    depwarn("`toc()` is deprecated, use `@time`, `@elapsed`, or calls to `time_ns()` instead.", :toc)
    t = _toq()
    println("elapsed time: ", t, " seconds")
    return t
end

# A[I...] .= with scalar indices should modify the element at A[I...]
function Broadcast.dotview(A::AbstractArray, args::Number...)
    depwarn("the behavior of `A[I...] .= X` with scalar indices will change in the future. Use `A[I...] = X` instead.", :broadcast!)
    view(A, args...)
end
Broadcast.dotview(A::AbstractArray{<:AbstractArray}, args::Integer...) = getindex(A, args...)
# Upon removing deprecations, also enable the @testset "scalar .=" in test/broadcast.jl

# indexing with A[true] will throw an argument error in the future
function to_index(i::Bool)
    depwarn("indexing with Bool values is deprecated. Convert the index to an integer first with `Int(i)`.", (:getindex, :setindex!, :view))
    convert(Int,i)::Int
end
# After deprecation is removed, enable the @testset "indexing by Bool values" in test/arrayops.jl
# Also un-comment the new definition in base/indices.jl

# Broadcast no longer defaults to treating its arguments as scalar (#)
@noinline function Broadcast.broadcastable(x)
    depwarn("""
        broadcast will default to iterating over its arguments in the future. Wrap arguments of
        type `x::$(typeof(x))` with `Ref(x)` to ensure they broadcast as "scalar" elements.
        """, (:broadcast, :broadcast!))
    return Ref{typeof(x)}(x)
end
@eval Base.Broadcast Base.@deprecate_binding Scalar DefaultArrayStyle{0} false
# After deprecation is removed, enable the fallback broadcastable definitions in base/broadcast.jl

# deprecate BitArray{...}(shape...) constructors to BitArray{...}(undef, shape...) equivalents
@deprecate BitArray{N}(dims::Vararg{Int,N}) where {N}   BitArray{N}(undef, dims)
@deprecate BitArray(dims::NTuple{N,Int}) where {N}      BitArray(undef, dims...)
@deprecate BitArray(dims::Integer...)                   BitArray(undef, dims)

## deprecate full
export full
# full no-op fallback
function full(A::AbstractArray)
    depwarn(string(
        "The no-op `full(A::AbstractArray)` fallback has been deprecated, and no more ",
        "specific `full` method for $(typeof(A)) exists. Furthermore, `full` in general ",
        "has been deprecated.\n\n",
        "To replace `full(A)`, as appropriate consider disambiguating with a concrete ",
        "array constructor (e.g. `Array(A)`), with an abstract array constructor (e.g.`AbstractArray(A)`), ",
        "instead `convert`ing to an array type (e.g `convert(Array, A)`, `convert(AbstractArray, A)`), ",
        "or using another such operation that addresses your specific use case."),  :full)
    return A
end

# issue #20816
@deprecate strwidth textwidth
@deprecate charwidth textwidth

@deprecate find(x::Number)            findall(!iszero, x)
@deprecate findnext(A, v, i::Integer) something(findnext(isequal(v), A, i), 0)
@deprecate findfirst(A, v)            something(findfirst(isequal(v), A), 0)
@deprecate findprev(A, v, i::Integer) something(findprev(isequal(v), A, i), 0)
@deprecate findlast(A, v)             something(findlast(isequal(v), A), 0)
# to fix ambiguities introduced by deprecations
# TODO: also remove find*_internal in array.jl
findnext(pred::Function, A, i::Integer) = findnext_internal(pred, A, i)
findprev(pred::Function, A, i::Integer) = findprev_internal(pred, A, i)
# also remove deprecation warnings in find* functions in array.jl, sparse/sparsematrix.jl,
# and sparse/sparsevector.jl.

# issue #22849
@deprecate reinterpret(::Type{T}, a::Array{S}, dims::NTuple{N,Int}) where {T, S, N} reshape(reinterpret(T, vec(a)), dims)
@deprecate reinterpret(::Type{T}, a::ReinterpretArray{S}, dims::NTuple{N,Int}) where {T, S, N} reshape(reinterpret(T, vec(a)), dims)

# issue #24006
@deprecate linearindices(s::AbstractString) eachindex(s)

# deprecate Array(shape...)-like constructors to Array(undef, shape...) equivalents
# --> former primitive constructors
@deprecate Array{T,1}(m::Int) where {T}                      Array{T,1}(undef, m)
@deprecate Array{T,2}(m::Int, n::Int) where {T}              Array{T,2}(undef, m, n)
@deprecate Array{T,3}(m::Int, n::Int, o::Int) where {T}      Array{T,3}(undef, m, n, o)
@deprecate Array{T,N}(d::Vararg{Int,N}) where {T,N}          Array{T,N}(undef, d)
@deprecate Array{T,N}(d::NTuple{N,Int}) where {T,N}          Array{T,N}(undef, d)
@deprecate Array{T}(m::Int) where {T}                        Array{T}(undef, m)
@deprecate Array{T}(m::Int, n::Int) where {T}                Array{T}(undef, m, n)
@deprecate Array{T}(m::Int, n::Int, o::Int) where {T}        Array{T}(undef, m, n, o)
@deprecate Array{T}(d::NTuple{N,Int}) where {T,N}            Array{T}(undef, d)
# --> former convenience constructors
@deprecate Vector{T}(m::Integer) where {T}                          Vector{T}(undef, m)
@deprecate Matrix{T}(m::Integer, n::Integer) where {T}              Matrix{T}(undef, m, n)
@deprecate Array{T}(m::Integer) where {T}                           Array{T}(undef, m)
@deprecate Array{T}(m::Integer, n::Integer) where {T}               Array{T}(undef, m, n)
@deprecate Array{T}(m::Integer, n::Integer, o::Integer) where {T}   Array{T}(undef, m, n, o)
@deprecate Array{T}(d::Integer...) where {T}                        Array{T}(undef, d)
@deprecate Vector(m::Integer)                                       Vector(undef, m)
@deprecate Matrix(m::Integer, n::Integer)                           Matrix(undef, m, n)

# deprecate IntSet to BitSet
@deprecate_binding IntSet BitSet

# Issue 24219
@deprecate float(x::AbstractString) parse(Float64, x)
@deprecate float(a::AbstractArray{<:AbstractString}) parse.(Float64, a)

# deprecate bits to bitstring (#24263, #24281)
@deprecate bits bitstring

# issue #24167
@deprecate EnvHash EnvDict

# issue #24349
@deprecate parse(str::AbstractString; kwargs...) Meta.parse(str; kwargs...)
@deprecate parse(str::AbstractString, pos::Int, ; kwargs...) Meta.parse(str, pos; kwargs...)
@deprecate_binding ParseError Meta.ParseError

# issue #20899
# TODO: delete JULIA_HOME deprecation in src/init.c

# cumsum and cumprod have deprecations in multidimensional.jl
# when the message is removed, the `dims` keyword argument should become required.

# issue #16307
@deprecate finalizer(o, f::Function) finalizer(f, o)
# This misses other callables but they are very rare in the wild
@deprecate finalizer(o, f::Ptr{Cvoid}) finalizer(f, o)

# Avoid ambiguity, can remove when deprecations are removed:
# This is almost certainly going to be a silent failure for code that is not updated.
finalizer(f::Ptr{Cvoid}, o::Ptr{Cvoid}) = invoke(finalizer, Tuple{Ptr{Cvoid}, Any}, f, o)
finalizer(f::Ptr{Cvoid}, o::Function) = invoke(finalizer, Tuple{Ptr{Cvoid}, Any}, f, o)

# Broadcast extension API (#23939)
@eval Broadcast begin
    Base.@deprecate_binding containertype combine_styles false
    Base.@deprecate_binding _containertype BroadcastStyle false
    Base.@deprecate_binding promote_containertype BroadcastStyle false
    Base.@deprecate_binding broadcast_c! broadcast! false ", `broadcast_c!(f, ::Type, ::Type, C, As...)` should become `broadcast!(f, C, As...)` (see the manual chapter Interfaces)"
    Base.@deprecate_binding broadcast_c broadcast false ", `broadcast_c(f, ::Type{C}, As...)` should become `broadcast(f, C, nothing, nothing, As...))` (see the manual chapter Interfaces)"
    Base.@deprecate_binding broadcast_t broadcast false ", `broadcast_t(f, ::Type{ElType}, shape, iter, As...)` should become `broadcast(f, Broadcast.DefaultArrayStyle{N}(), ElType, shape, As...))` (see the manual chapter Interfaces)"
end


### deprecations for lazier, less jazzy linalg transition in the next several blocks ###
# TODOs re. .' deprecation
#   (1) remove .' deprecation from src/julia-syntax.scm around line 2346
#   (2) remove .' documentation from base/docs/basedocs.jl around line 255
#   (3) remove .'-involving code from base/show.jl around line 1277
#   (4) remove .'-involving test from test/deprecation_exec.jl around line 178
#   (5) remove .'-related code from src/ast.scm and src/julia-parser.scm

# A[ct]_(mul|ldiv|rdiv)_B[ct][!] methods from base/operators.jl, to deprecate
@deprecate Ac_ldiv_Bt(a,b)  (\)(adjoint(a), transpose(b))
@deprecate At_ldiv_Bt(a,b)  (\)(transpose(a), transpose(b))
@deprecate A_ldiv_Bt(a,b)   (\)(a, transpose(b))
@deprecate At_ldiv_B(a,b)   (\)(transpose(a), b)
@deprecate Ac_ldiv_Bc(a,b)  (\)(adjoint(a), adjoint(b))
@deprecate A_ldiv_Bc(a,b)   (\)(a, adjoint(b))
@deprecate Ac_ldiv_B(a,b)   (\)(adjoint(a), b)
@deprecate At_rdiv_Bt(a,b)  (/)(transpose(a), transpose(b))
@deprecate A_rdiv_Bt(a,b)   (/)(a, transpose(b))
@deprecate At_rdiv_B(a,b)   (/)(transpose(a), b)
@deprecate Ac_rdiv_Bc(a,b)  (/)(adjoint(a), adjoint(b))
@deprecate A_rdiv_Bc(a,b)   (/)(a, adjoint(b))
@deprecate Ac_rdiv_B(a,b)   (/)(adjoint(a), b)
@deprecate At_mul_Bt(a,b)   (*)(transpose(a), transpose(b))
@deprecate A_mul_Bt(a,b)    (*)(a, transpose(b))
@deprecate At_mul_B(a,b)    (*)(transpose(a), b)
@deprecate Ac_mul_Bc(a,b)   (*)(adjoint(a), adjoint(b))
@deprecate A_mul_Bc(a,b)    (*)(a, adjoint(b))
@deprecate Ac_mul_B(a,b)    (*)(adjoint(a), b)

# issue #24822
@deprecate_binding Display AbstractDisplay

# 24595
@deprecate falses(A::AbstractArray) falses(size(A))
@deprecate trues(A::AbstractArray) trues(size(A))

# issue #24794
@deprecate linspace(start, stop)     range(start, stop=stop, length=50)
@deprecate logspace(start, stop)     exp10.(range(start, stop=stop, length=50))

# 24490 - warnings and messages
const log_info_to = Dict{Tuple{Union{Module,Nothing},Union{Symbol,Nothing}},IO}()
const log_warn_to = Dict{Tuple{Union{Module,Nothing},Union{Symbol,Nothing}},IO}()
const log_error_to = Dict{Tuple{Union{Module,Nothing},Union{Symbol,Nothing}},IO}()

function _redirect(io::IO, log_to::Dict, sf::StackTraces.StackFrame)
    (sf.linfo isa Core.MethodInstance) || return io
    mod = sf.linfo.def
    isa(mod, Method) && (mod = mod.module)
    fun = sf.func
    if haskey(log_to, (mod,fun))
        return log_to[(mod,fun)]
    elseif haskey(log_to, (mod,nothing))
        return log_to[(mod,nothing)]
    elseif haskey(log_to, (nothing,nothing))
        return log_to[(nothing,nothing)]
    else
        return io
    end
end

function _redirect(io::IO, log_to::Dict, fun::Symbol)
    clos = string("#",fun,"#")
    kw = string("kw##",fun)
    local sf
    break_next_frame = false
    for trace in backtrace()
        stack::Vector{StackFrame} = StackTraces.lookup(trace)
        filter!(frame -> !frame.from_c, stack)
        for frame in stack
            (frame.linfo isa Core.MethodInstance) || continue
            sf = frame
            break_next_frame && (@goto skip)
            mod = frame.linfo.def
            isa(mod, Method) && (mod = mod.module)
            mod === Base || continue
            sff = string(frame.func)
            if frame.func == fun || startswith(sff, clos) || startswith(sff, kw)
                break_next_frame = true
            end
        end
    end
    @label skip
    _redirect(io, log_to, sf)
end

@inline function redirect(io::IO, log_to::Dict, arg::Union{Symbol,StackTraces.StackFrame})
    if isempty(log_to)
        return io
    else
        if length(log_to)==1 && haskey(log_to,(nothing,nothing))
            return log_to[(nothing,nothing)]
        else
            return _redirect(io, log_to, arg)
        end
    end
end

"""
    logging(io [, m [, f]][; kind=:all])
    logging([; kind=:all])

Stream output of informational, warning, and/or error messages to `io`,
overriding what was otherwise specified.  Optionally, divert stream only for
module `m`, or specifically function `f` within `m`.  `kind` can be `:all` (the
default), `:info`, `:warn`, or `:error`.  See `Base.log_{info,warn,error}_to`
for the current set of redirections.  Call `logging` with no arguments (or just
the `kind`) to reset everything.
"""
function logging(io::IO, m::Union{Module,Nothing}=nothing, f::Union{Symbol,Nothing}=nothing;
                 kind::Symbol=:all)
    depwarn("""`logging()` is deprecated, use `with_logger` instead to capture
               messages from `Base`.""", :logging)
    (kind==:all || kind==:info)  && (log_info_to[(m,f)] = io)
    (kind==:all || kind==:warn)  && (log_warn_to[(m,f)] = io)
    (kind==:all || kind==:error) && (log_error_to[(m,f)] = io)
    nothing
end

function logging(;  kind::Symbol=:all)
    depwarn("""`logging()` is deprecated, use `with_logger` instead to capture
               messages from `Base`.""", :logging)
    (kind==:all || kind==:info)  && empty!(log_info_to)
    (kind==:all || kind==:warn)  && empty!(log_warn_to)
    (kind==:all || kind==:error) && empty!(log_error_to)
    nothing
end

"""
    info([io, ] msg..., [prefix="INFO: "])

Display an informational message.
Argument `msg` is a string describing the information to be displayed.
The `prefix` keyword argument can be used to override the default
prepending of `msg`.

# Examples
```jldoctest
julia> info("hello world")
INFO: hello world

julia> info("hello world"; prefix="MY INFO: ")
MY INFO: hello world
```

See also [`logging`](@ref).
"""
function info(io::IO, msg...; prefix="INFO: ")
    depwarn("`info()` is deprecated, use `@info` instead.", :info)
    buf = IOBuffer()
    iob = redirect(IOContext(buf, io), log_info_to, :info)
    printstyled(iob, prefix; bold=true, color=info_color())
    printstyled(iob, chomp(string(msg...)), '\n', color=info_color())
    print(io, String(take!(buf)))
    return
end
info(msg...; prefix="INFO: ") = info(stderr, msg..., prefix=prefix)

# print a warning only once

const have_warned = Set()

warn_once(io::IO, msg...) = warn(io, msg..., once=true)
warn_once(msg...) = warn(stderr, msg..., once=true)

"""
    warn([io, ] msg..., [prefix="WARNING: ", once=false, key=nothing, bt=nothing, filename=nothing, lineno::Int=0])

Display a warning. Argument `msg` is a string describing the warning to be
displayed.  Set `once` to true and specify a `key` to only display `msg` the
first time `warn` is called.  If `bt` is not `nothing` a backtrace is displayed.
If `filename` is not `nothing` both it and `lineno` are displayed.

See also [`logging`](@ref).
"""
function warn(io::IO, msg...;
              prefix="WARNING: ", once=false, key=nothing, bt=nothing,
              filename=nothing, lineno::Int=0)
    depwarn("`warn()` is deprecated, use `@warn` instead.", :warn)
    str = chomp(string(msg...))
    if once
        if key === nothing
            key = str
        end
        (key in have_warned) && return
        push!(have_warned, key)
    end
    buf = IOBuffer()
    iob = redirect(IOContext(buf, io), log_warn_to, :warn)
    printstyled(iob, prefix; bold=true, color=warn_color())
    printstyled(iob, str, color=warn_color())
    if bt !== nothing
        show_backtrace(iob, bt)
    end
    if filename !== nothing
        print(iob, "\nin expression starting at $filename:$lineno")
    end
    println(iob)
    print(io, String(take!(buf)))
    return
end

"""
    warn(msg)

Display a warning. Argument `msg` is a string describing the warning to be displayed.

# Examples
```jldoctest
julia> warn("Beep Beep")
WARNING: Beep Beep
```
"""
warn(msg...; kw...) = warn(stderr, msg...; kw...)

warn(io::IO, err::Exception; prefix="ERROR: ", kw...) =
    warn(io, sprint(showerror, err), prefix=prefix; kw...)

warn(err::Exception; prefix="ERROR: ", kw...) =
    warn(stderr, err, prefix=prefix; kw...)

info(io::IO, err::Exception; prefix="ERROR: ", kw...) =
    info(io, sprint(showerror, err), prefix=prefix; kw...)

info(err::Exception; prefix="ERROR: ", kw...) =
    info(stderr, err, prefix=prefix; kw...)

# issue #25082
@deprecate_binding Void Nothing

# #24844
@deprecate copy!(dest::AbstractSet, src) union!(dest, src)

function copy!(dest::AbstractSet, src::AbstractSet)
    depwarn("`copy!(dst::AbstractSet, src::AbstractSet)` is deprecated. " *
            "You can either use `union!(dst, src)` or `Future.copy!(dst, src)` instead.", :copy!)
    union!(dest, src)
end

@deprecate copy!(dest::AbstractDict, src) foldl(push!, dest, src)

function copy!(dest::AbstractDict, src::AbstractDict)
    depwarn("`copy!(dst::AbstractDict, src::AbstractDict)` is deprecated. " *
            "You can either use `merge!(dst, src)` or `Future.copy!(dst, src)` instead.", :copy!)
    foldl(push!, dest, src)
end

# 24808
@deprecate copy!(dest::Union{AbstractArray,IndexStyle}, args...) copyto!(dest, args...)

function copy!(dest::AbstractArray, src::AbstractArray)
    depwarn("`copy!(dst::AbstractArray, src::AbstractArray)` is deprecated. " *
            "You can either use `copyto!(dst, src)` or `Future.copy!(dst, src)` instead.", :copy!)
    copyto!(dest, src)
end

@deprecate unsafe_copy!(dest, args...) unsafe_copyto!(dest, args...)

# issue #24019
@deprecate similar(a::AbstractDict) empty(a)
@deprecate similar(a::AbstractDict, ::Type{Pair{K,V}}) where {K, V} empty(a, K, V)

# 25224
@deprecate similar(s::AbstractSet) empty(s)
@deprecate similar(s::AbstractSet, ::Type{T}) where {T} empty(s, T)

# issue #24804
@deprecate_moved sum_kbn "KahanSummation"
@deprecate_moved cumsum_kbn "KahanSummation"

@deprecate isalnum(c::Char) isletter(c) || isnumeric(c)
@deprecate isgraph(c::Char) isprint(c) && !isspace(c)
@deprecate isnumber(c::Char) isnumeric(c)

# PR #24647
@deprecate_binding Complex32  ComplexF16
@deprecate_binding Complex64  ComplexF32
@deprecate_binding Complex128 ComplexF64

# PR #24999
@deprecate ind2chr(s::AbstractString, i::Integer) length(s, 1, i)
@deprecate chr2ind(s::AbstractString, n::Integer) nextind(s, 0, n)

# Associative -> AbstractDict (#25012)
@deprecate_binding Associative AbstractDict

@deprecate_binding KeyIterator KeySet false

# issue #25016
@deprecate lpad(s, n::Integer, p) lpad(string(s), n, string(p))
@deprecate rpad(s, n::Integer, p) rpad(string(s), n, string(p))

# PR #25011
@deprecate push!(env::EnvDict, k::AbstractString, v) push!(env, k=>v)

# issue #24868
@deprecate sprint(size::Integer, f::Function, args...; env=nothing) sprint(f, args...; context=env, sizehint=size)

# PR #25057
@deprecate indices(a) axes(a)
@deprecate indices(a, d) axes(a, d)

# And similar _indices names in Broadcast
@eval Broadcast Base.@deprecate_binding broadcast_indices broadcast_axes true
@eval Broadcast Base.@deprecate_binding check_broadcast_indices check_broadcast_axes false

# PR #25046
export reload, workspace
reload(name::AbstractString) = error("`reload($(repr(name)))` is discontinued, consider Revise.jl for an alternative workflow.")
workspace() = error("`workspace()` is discontinued, consider Revise.jl for an alternative workflow.")

# Issue #12902
@deprecate parentindexes parentindices

# Issue #23902
@deprecate unshift! pushfirst!
@deprecate shift! popfirst!

# Issue #23642
@deprecate_moved Nullable "Nullables"
@deprecate_moved NullException "Nullables"
@deprecate_moved isnull "Nullables"
@deprecate_moved unsafe_get "Nullables"

# sub2ind and ind2sub deprecation (PR #24715)
_ind2sub_depwarn(x, y) = "`ind2sub($x, $y)` is deprecated, use `Tuple(CartesianIndices($x)[$y])` for a direct replacement. In many cases, the conversion to `Tuple` is not necessary."
function ind2sub(A::AbstractArray, ind)
    depwarn(_ind2sub_depwarn("A", "ind"), :ind2sub)
    Tuple(CartesianIndices(A)[ind])
end
function ind2sub(::Tuple{}, ind::Integer)
    depwarn(_ind2sub_depwarn("()", "ind"), :ind2sub)
    Tuple(CartesianIndices(())[ind])
end
function ind2sub(dims::Tuple{Vararg{Integer,N}} where N, ind::Integer)
    depwarn(_ind2sub_depwarn("dims", "ind"), :ind2sub)
    Tuple(CartesianIndices(dims)[ind])
end
function ind2sub(inds::Tuple{Base.OneTo}, ind::Integer)
    depwarn(_ind2sub_depwarn("inds", "ind"), :ind2sub)
    Tuple(CartesianIndices(inds)[ind])
end
function ind2sub(inds::Tuple{AbstractUnitRange}, ind::Integer)
    depwarn(_ind2sub_depwarn("inds", "ind"), :ind2sub)
    Tuple(CartesianIndices(inds)[ind])
end
function ind2sub(inds::Tuple{Vararg{AbstractUnitRange,N}} where N, ind::Integer)
    depwarn(_ind2sub_depwarn("inds", "ind"), :ind2sub)
    Tuple(CartesianIndices(inds)[ind])
end
function ind2sub(inds::Union{DimsInteger{N},Indices{N}}  where N, ind::AbstractVector{<:Integer})
    depwarn(_ind2sub_depwarn("inds", "ind"), :ind2sub)
    Tuple(CartesianIndices(inds)[ind])
end

@deprecate sub2ind(A::AbstractArray, I...) LinearIndices(A)[I...]
@deprecate sub2ind(dims::Tuple{}) LinearIndices(dims)[]
@deprecate sub2ind(dims::DimsInteger) LinearIndices(dims)[]
@deprecate sub2ind(dims::Indices) LinearIndices(dims)[]
@deprecate sub2ind(dims::Tuple{}, I::Integer...) LinearIndices(dims)[I...]
@deprecate sub2ind(dims::DimsInteger, I::Integer...) LinearIndices(dims)[I...]
@deprecate sub2ind(inds::Indices, I::Integer...) LinearIndices(inds)[I...]
@deprecate sub2ind(inds::Tuple{OneTo}, I::Integer...) LinearIndices(inds)[I...]
@deprecate sub2ind(inds::Tuple{OneTo}, i::Integer) LinearIndices(inds)[i]
@deprecate sub2ind(inds::Tuple{OneTo}, I1::AbstractVector{T}, I::AbstractVector{T}...) where {T<:Integer} LinearIndices(inds)[CartesianIndex.(I1, I...)]
@deprecate sub2ind(inds::Union{DimsInteger,Indices}, I1::AbstractVector{T}, I::AbstractVector{T}...) where {T<:Integer} LinearIndices(inds)[CartesianIndex.(I1, I...)]

# PR #25113
@deprecate_binding CartesianRange CartesianIndices

# PR 21527
@deprecate Ref(x::AbstractArray) Ref(x, 1)
@deprecate Ref(x::Ptr) Ref(x, 1)
@deprecate Ref(x::Ref) x # or perhaps, `convert(Ref, x)`

# Issues #17812 Remove default stride implementation
function strides(a::AbstractArray)
    depwarn("""
    The default `strides(a::AbstractArray)` implementation is deprecated for general arrays.
    Specialize `strides(::$(typeof(a).name))` if `$(typeof(a).name)` indeed uses a strided representation in memory.
    Warning: inappropriately implementing this method for an array type that does not use strided
    storage may lead to incorrect results or segfaults.
    """, :strides)
    size_to_strides(1, size(a)...)
end

@deprecate substrides(s, parent, dim, I::Tuple) substrides(parent, strides(parent), I)

# Issue #26072 Also remove default Base.elsize implementation
function elsize(t::Type{<:AbstractArray{T}}) where T
    depwarn("""
    The default `Base.elsize(::Type{<:AbstractArray})` implementation is deprecated for general arrays.
    Specialize `Base.elsize(::Type{<:$(t.name)})` if `$(t.name)` indeed has a known representation
    in memory such that it represents the distance between two contiguous elements.
    Warning: inappropriately implementing this method may lead to incorrect results or segfaults.
    """, :elsize)
    sizeof(T)
end


@deprecate lexcmp(x::AbstractArray, y::AbstractArray) cmp(x, y)
@deprecate lexcmp(x::Real, y::Real)                   cmp(isless, x, y)
@deprecate lexcmp(x::Complex, y::Complex)             cmp((real(x),imag(x)), (real(y),imag(y)))
@deprecate lexcmp(x, y)                               cmp(x, y)

@deprecate lexless isless

@deprecate(
    open(filename::AbstractString, read::Bool, write::Bool, create::Bool, truncate::Bool, append::Bool),
    open(filename, read = read, write = write, create = create, truncate = truncate, append = append)
)
@deprecate(
    open(f::Function, filename::AbstractString, read::Bool, write::Bool, create::Bool, truncate::Bool, append::Bool),
    open(f, filename, read = read, write = write, create = create, truncate = truncate, append = append)
)

@deprecate_binding iteratorsize IteratorSize
@deprecate_binding iteratoreltype IteratorEltype

# issue #25440
@deprecate_binding TypeOrder           OrderStyle
@deprecate_binding TypeArithmetic      ArithmeticStyle
@deprecate_binding TypeRangeStep       RangeStepStyle
@deprecate_binding HasOrder            Ordered
@deprecate_binding ArithmeticOverflows ArithmeticWraps

@deprecate search(str::Union{String,SubString}, re::Regex, idx::Integer) something(findnext(re, str, idx), 0:-1)
@deprecate search(s::AbstractString, r::Regex, idx::Integer) something(findnext(r, s, idx), 0:-1)
@deprecate search(s::AbstractString, r::Regex) something(findfirst(r, s), 0:-1)
@deprecate search(s::AbstractString, c::Char, i::Integer) something(findnext(isequal(c), s, i), 0)
@deprecate search(s::AbstractString, c::Char) something(findfirst(isequal(c), s), 0)
@deprecate search(a::ByteArray, b::Union{Int8,UInt8}, i::Integer) something(findnext(isequal(b), a, i), 0)
@deprecate search(a::ByteArray, b::Union{Int8,UInt8}) something(findfirst(isequal(b), a), 0)
@deprecate search(a::String, b::Union{Int8,UInt8}, i::Integer) something(findnext(isequal(b), unsafe_wrap(Vector{UInt8}, a), i), 0)
@deprecate search(a::String, b::Union{Int8,UInt8}) something(findfirst(isequal(b), unsafe_wrap(Vector{UInt8}, a)), 0)
@deprecate search(a::ByteArray, b::Char, i::Integer) something(findnext(isequal(UInt8(b)), a, i), 0)
@deprecate search(a::ByteArray, b::Char) something(findfirst(isequal(UInt8(b)), a), 0)

@deprecate search(s::AbstractString, c::Union{Tuple{Vararg{Char}},AbstractVector{Char},Set{Char}}, i::Integer) something(findnext(in(c), s, i), 0)
@deprecate search(s::AbstractString, c::Union{Tuple{Vararg{Char}},AbstractVector{Char},Set{Char}}) something(findfirst(in(c), s), 0)
@deprecate search(s::AbstractString, t::AbstractString, i::Integer) something(findnext(t, s, i), 0:-1)
@deprecate search(s::AbstractString, t::AbstractString) something(findfirst(t, s), 0:-1)

@deprecate rsearch(s::AbstractString, c::Union{Tuple{Vararg{Char}},AbstractVector{Char},Set{Char}}, i::Integer) something(findprev(in(c), s, i), 0)
@deprecate rsearch(s::AbstractString, c::Union{Tuple{Vararg{Char}},AbstractVector{Char},Set{Char}}) something(findlast(in(c), s), 0)
@deprecate rsearch(s::AbstractString, t::AbstractString, i::Integer) something(findprev(t, s, i), 0:-1)
@deprecate rsearch(s::AbstractString, t::AbstractString) something(findlast(t, s), 0:-1)

@deprecate rsearch(str::Union{String,SubString}, re::Regex, idx::Integer) something(findprev(re, str, idx), 0:-1)
@deprecate rsearch(str::Union{String,SubString}, re::Regex) something(findlast(re, str), 0:-1)
@deprecate rsearch(s::AbstractString, r::Regex, idx::Integer) something(findprev(r, s, idx), 0:-1)
@deprecate rsearch(s::AbstractString, r::Regex) something(findlast(r, s), 0:-1)
@deprecate rsearch(s::AbstractString, c::Char, i::Integer) something(findprev(isequal(c), s, i), 0)
@deprecate rsearch(s::AbstractString, c::Char) something(findlast(isequal(c), s), 0)
@deprecate rsearch(a::Union{String,ByteArray}, b::Union{Int8,UInt8}, i::Integer = lastindex(a)) something(findprev(isequal(b), a, i), 0)
@deprecate rsearch(a::String, b::Union{Int8,UInt8}, i::Integer = lastindex(a)) something(findprev(isequal(Char(b)), a, i), 0)
@deprecate rsearch(a::ByteArray, b::Char, i::Integer = lastindex(a)) something(findprev(isequal(UInt8(b)), a, i), 0)

@deprecate searchindex(s::AbstractString, t::AbstractString) first(something(findfirst(t, s), 0:-1))
@deprecate searchindex(s::AbstractString, t::AbstractString, i::Integer) first(something(findnext(t, s, i), 0:-1))
@deprecate rsearchindex(s::AbstractString, t::AbstractString) first(something(findlast(t, s), 0:-1))
@deprecate rsearchindex(s::AbstractString, t::AbstractString, i::Integer) first(something(findprev(t, s, i), 0:-1))

@deprecate searchindex(s::AbstractString, c::Char) something(findfirst(isequal(c), s), 0)
@deprecate searchindex(s::AbstractString, c::Char, i::Integer) something(findnext(isequal(c), s, i), 0)
@deprecate rsearchindex(s::AbstractString, c::Char) something(findlast(isequal(c), s), 0)
@deprecate rsearchindex(s::AbstractString, c::Char, i::Integer) something(findprev(isequal(c), s, i), 0)

@deprecate ismatch(r::Regex, s::AbstractString) occursin(r, s)

@deprecate findin(a, b) findall(in(b), a)

@deprecate find findall
@deprecate find(A::AbstractVector) findall(A)
@deprecate find(A::AbstractArray) LinearIndices(A)[findall(A)]
@deprecate find(f::Function, A::AbstractVector) findall(f, A)
@deprecate find(f::Function, A::AbstractArray) LinearIndices(A)[findall(f, A)]

@deprecate findn(x::AbstractVector) (findall(!iszero, x),)
@deprecate findn(x::AbstractMatrix) (I = findall(!iszero, x); (getindex.(I, 1), getindex.(I, 2)))
@deprecate findn(x::AbstractArray{T, N}) where {T, N} (I = findall(!iszero, x); ntuple(i -> getindex.(I, i), N))

@deprecate catch_stacktrace(c_funcs::Bool)  stacktrace(catch_backtrace(), c_funcs)
@deprecate catch_stacktrace()               stacktrace(catch_backtrace())

@deprecate method_exists(f, t)        hasmethod(f, t)
@deprecate method_exists(f, t, world) hasmethod(f, t, world = world)

@deprecate object_id objectid

@deprecate gc GC.gc
@deprecate gc_enable GC.enable
@eval @deprecate $(Symbol("@gc_preserve")) GC.$(Symbol("@preserve")) false

@deprecate nb_available bytesavailable

@deprecate skipchars(io::IO, predicate; linecomment=nothing) skipchars(predicate, io, linecomment=linecomment)
# this method is to avoid ambiguity, delete at the same time as deprecation of skipchars above:
skipchars(::IO, ::IO; linecomment=nothing) = throw(ArgumentError("the first argument of `skipchars` must be callable"))

# Issue #25745
@deprecate print_shortest Base.Grisu.print_shortest

# issue #9053
if Sys.iswindows()
function Filesystem.tempname(uunique::UInt32)
    error("`tempname(::UInt32)` is discontinued.")
end
end

"""
    readandwrite(command)

Starts running a command asynchronously, and returns a tuple (stdout,stdin,process) of the
output stream and input stream of the process, and the process object itself.
"""
function readandwrite(cmds::AbstractCmd)
    depwarn("""`readandwrite(::Cmd)` is deprecated in favor of `open(::Cmd, \"r+\").
               You may read/write the returned process object for access to stdio.""",
            :readandwrite)
    processes = open(cmds, "r+")
    return (processes.out, processes.in, processes)
end
export readandwrite

@deprecate module_parent(m::Module) parentmodule(m)
@deprecate datatype_module(t::DataType) parentmodule(t) false
@deprecate datatype_module(t::UnionAll) parentmodule(t) false
@deprecate function_module(f::Function) parentmodule(f) false
@deprecate function_module(f, t) parentmodule(f, t) false

# PR #25622
@deprecate module_name(m::Module) nameof(m)
@deprecate function_name(f::Function) nameof(f) false
@deprecate datatype_name(t::DataType) nameof(t) false
@deprecate datatype_name(t::UnionAll) nameof(t) false

# issue #25501
@deprecate sum(a::AbstractArray, dims)        sum(a, dims=dims)
@deprecate sum(f, a::AbstractArray, dims)     sum(f, a, dims=dims)
@deprecate prod(a::AbstractArray, dims)       prod(a, dims=dims)
@deprecate prod(f, a::AbstractArray, dims)    prod(f, a, dims=dims)
@deprecate maximum(a::AbstractArray, dims)    maximum(a, dims=dims)
@deprecate maximum(f, a::AbstractArray, dims) maximum(f, a, dims=dims)
@deprecate minimum(a::AbstractArray, dims)    minimum(a, dims=dims)
@deprecate minimum(f, a::AbstractArray, dims) minimum(f, a, dims=dims)
@deprecate all(a::AbstractArray, dims)        all(a, dims=dims)
@deprecate all(f, a::AbstractArray, dims)     all(f, a, dims=dims)
@deprecate any(a::AbstractArray, dims)        any(a, dims=dims)
@deprecate any(f, a::AbstractArray, dims)     any(f, a, dims=dims)
@deprecate findmax(A::AbstractArray, dims)    findmax(A, dims=dims)
@deprecate findmin(A::AbstractArray, dims)    findmin(A, dims=dims)
@deprecate extrema(A::AbstractArray, dims)    extrema(A, dims=dims)

@deprecate mapreducedim(f, op, A::AbstractArray, dims)     mapreduce(f, op, A, dims=dims)
@deprecate mapreducedim(f, op, A::AbstractArray, dims, v0) mapreduce(f, op, A, init=v0, dims=dims)
@deprecate reducedim(op, A::AbstractArray, dims)           reduce(op, A, dims=dims)
@deprecate reducedim(op, A::AbstractArray, dims, v0)       reduce(op, A, init=v0, dims=dims)
@deprecate mapslices(op, A::AbstractArray, dims)           mapslices(op, A, dims=dims)

@deprecate sort(A::AbstractArray, dim::Integer; kwargs...) sort(A; kwargs..., dims=dim)

@deprecate accumulate(op, A, dim::Integer)               accumulate(op, A, dims=dim)
@deprecate accumulate!(op, B, A, dim::Integer)           accumulate!(op, B, A, dims=dim)
@deprecate cumsum(A::AbstractArray, dim::Integer)        cumsum(A, dims=dim)
@deprecate cumsum!(B, A, dim::Integer)                   cumsum!(B, A, dims=dim)
@deprecate cumsum!(out, A::AbstractVector, dim::Integer) cumsum!(out, A, dims=dim)
@deprecate cumprod(A::AbstractArray, dim::Integer)       cumprod(A, dims=dim)
@deprecate cumprod!(B, A, dim::Integer)                  cumprod!(B, A, dims=dim)

@deprecate flipdim(A, d) reverse(A, dims=d)

@deprecate squeeze(A, dims) squeeze(A, dims=dims)

@deprecate diff(A::AbstractMatrix, dim::Integer) diff(A, dims=dim)
@deprecate unique(A::AbstractArray, dim::Int)    unique(A, dims=dim)

# PR #25196
@deprecate_binding ObjectIdDict IdDict{Any,Any}

@deprecate quit() exit()

# PR #25654
@deprecate indmin argmin
@deprecate indmax argmax

# PR #25896
@deprecate range(start, length) range(start, length=length)
@deprecate range(start, step, length) range(start, step=step, length=length)
@deprecate linspace(start, stop, length::Integer) range(start, stop=stop, length=length)
@deprecate linspace(start, stop, length::Real) range(start, stop=stop, length=Int(length))
@deprecate_binding LinSpace LinRange
@deprecate logspace(start, stop, n; base=10) base.^range(start, stop=stop, length=n)

@deprecate runtests(tests, ncores; kw...) runtests(tests; ncores = ncores, kw...) false
@deprecate code_lowered(f, types, generated) code_lowered(f, types, generated = generated)

# PR 25458
@deprecate endof(a) lastindex(a)
function firstindex(a)
    depwarn("if appropriate you should implement `firstindex` for type $(typeof(a)), which might just return 1", :firstindex)
    1
end

# PR 25763
function lastindex(a, n)
    depwarn("if appropriate you should implement `lastindex(a, n)` for type $(typeof(a))`, which might just return `last(axes(a, n))`", :lastindex)
    last(axes(a, n))
end

@deprecate_binding repmat repeat

@deprecate Timer(timeout, repeat) Timer(timeout, interval = repeat)
@deprecate Timer(callback, delay, repeat) Timer(callback, delay, interval = repeat)
@deprecate names(m, all) names(m, all = all)
@deprecate names(m, all, imported) names(m, all = all, imported = imported)
@deprecate eachmatch(re, str, overlap) eachmatch(re, str, overlap = overlap)
@deprecate matchall(re, str, overlap) collect(m.match for m in eachmatch(re, str, overlap = overlap))
@deprecate chop(s, head) chop(s, head = head)
@deprecate chop(s, head, tail) chop(s, head = head, tail = tail)
@deprecate tryparse(T::Type{<:Integer}, s, base) tryparse(T, s, base = base)
@deprecate parse(T::Type{<:Integer}, s, base) parse(T, s, base = base)
@eval Filesystem @deprecate mkdir(path, mode) mkdir(path, mode = mode)
@eval Filesystem @deprecate mkpath(path, mode) mkpath(path, mode = mode)
@deprecate countlines(x, eol) countlines(x, eol = eol)
@deprecate PipeBuffer(data, maxsize) PipeBuffer(data, maxsize = maxsize)
@deprecate unsafe_wrap(T, pointer, dims, own) unsafe_wrap(T, pointer, dims, own = own)
@deprecate digits(n, base)         digits(n, base = base)
@deprecate digits(n, base, pad)    digits(n, base = base, pad = pad)
@deprecate digits(T::Type{<:Integer}, n, base)      digits(T, n, base = base)
@deprecate digits(T::Type{<:Integer}, n, base, pad) digits(T, n, base = base, pad = pad)

#27908
@deprecate ndigits(n, base)      ndigits(n, base=base)
@deprecate ndigits(n, base, pad) ndigits(n, base=base, pad=pad)

@deprecate print_with_color(color, args...; kwargs...) printstyled(args...; kwargs..., color=color)

@deprecate base(b, n)      string(n, base = b)
@deprecate base(b, n, pad) string(n, base = b, pad = pad)
@deprecate bin(n)          string(n, base = 2)
@deprecate bin(n, pad)     string(n, base = 2, pad = pad)
@deprecate oct(n)          string(n, base = 8)
@deprecate oct(n, pad)     string(n, base = 8, pad = pad)
@deprecate dec(n)          string(n)
@deprecate dec(n, pad)     string(n, pad = pad)
@deprecate hex(n)          string(n, base = 16)
@deprecate hex(n, pad)     string(n, base = 16, pad = pad)
@deprecate bin(n::Char)      string(UInt32(n), base = 2)
@deprecate bin(n::Char, pad) string(UInt32(n), base = 2, pad = pad)
@deprecate oct(n::Char)      string(UInt32(n), base = 8)
@deprecate oct(n::Char, pad) string(UInt32(n), base = 8, pad = pad)
@deprecate dec(n::Char)      string(UInt32(n))
@deprecate dec(n::Char, pad) string(UInt32(n), pad = pad)
@deprecate hex(n::Char)      string(UInt32(n), base = 16)
@deprecate hex(n::Char, pad) string(UInt32(n), base = 16, pad = pad)

@deprecate which(s::Symbol) which(Main, s)

@deprecate IOBuffer(data::AbstractVector{UInt8}, read::Bool, write::Bool=false, maxsize::Integer=typemax(Int)) IOBuffer(data, read=read, write=write, maxsize=maxsize)
@deprecate IOBuffer(read::Bool, write::Bool) IOBuffer(read=read, write=write)
@deprecate IOBuffer(maxsize::Integer) IOBuffer(read=true, write=true, maxsize=maxsize)

@deprecate reprmime(mime, x) repr(mime, x)
@deprecate mimewritable(mime, x) showable(mime, x)

# PR #26284
@deprecate (+)(i::Integer, index::CartesianIndex) (i*one(index) + index)
@deprecate (+)(index::CartesianIndex, i::Integer) (index + i*one(index))
@deprecate (-)(i::Integer, index::CartesianIndex) (i*one(index) - index)
@deprecate (-)(index::CartesianIndex, i::Integer) (index - i*one(index))

# PR #23332
@deprecate ^(x, p::Integer) Base.power_by_squaring(x,p)

# Issue #25979
# The `remove_destination` keyword to `cp`, `mv`, and the unexported `cptree` has been
# renamed to `force`. To remove this deprecation, remove the `remove_destination` keyword
# argument from the function signatures as well as the internal logic that deals with the
# renaming. These live in base/file.jl.

# issue #25928
@deprecate wait(t::Task) fetch(t)

# issue #18326
@deprecate slicedim(A::AbstractArray, d::Integer, i) copy(selectdim(A, d, i))
@deprecate slicedim(A::BitVector, d::Integer, i::Number) copy(selectdim(A, d, i))
function slicedim(A::AbstractVector, d::Integer, i::Number)
    if d == 1
        # slicedim would have returned a scalar value, selectdim always returns views
        depwarn("`slicedim(A::AbstractVector, d::Integer, i)` is deprecated, use `selectdim(A, d, i)[]` instead.", :slicedim)
        selectdim(A, d, i)[]
    else
        depwarn("`slicedim(A::AbstractArray, d::Integer, i)` is deprecated, use `copy(selectdim(A, d, i))` instead.", :slicedim)
        copy(selectdim(A, d, i))
    end
end

# PR #26347: Deprecate implicit scalar broadcasting in setindex!
_axes(::Ref) = ()
_axes(x) = axes(x)
setindex_shape_check(X::Base.Iterators.Repeated, I...) = nothing
function deprecate_scalar_setindex_broadcast_message(v, I...)
    value = (_axes(Base.Broadcast.broadcastable(v)) == () ? "x" : "(x,)")
    "using `A[I...] = x` to implicitly broadcast `x` across many locations is deprecated. Use `A[I...] .= $value` instead."
end
deprecate_scalar_setindex_broadcast_message(v, ::Colon, ::Vararg{Colon}) =
    "using `A[:] = x` to implicitly broadcast `x` across many locations is deprecated. Use `fill!(A, x)` instead."

function _iterable(v, I...)
    depwarn(deprecate_scalar_setindex_broadcast_message(v, I...), :setindex!)
    Iterators.repeated(v)
end
function setindex!(B::BitArray, x, I0::Union{Colon,UnitRange{Int}}, I::Union{Int,UnitRange{Int},Colon}...)
    depwarn(deprecate_scalar_setindex_broadcast_message(x, I0, I...), :setindex!)
    B[I0, I...] .= (x,)
    B
end


# PR #26283
@deprecate contains(haystack, needle) occursin(needle, haystack)
@deprecate contains(s::AbstractString, r::Regex, offset::Integer) occursin(r, s, offset=offset)
function (r::Regex)(s)
    depwarn("`(r::Regex)(s)` is deprecated, use `occursin(r, s)` instead.", :Regex)
    occursin(r, s)
end

# Issue #25786
@deprecate_binding DevNull devnull
# TODO: When these are removed, also remove the uppercase variants in libuv.jl and stream.jl
@deprecate_binding STDIN stdin true nothing false
@deprecate_binding STDOUT stdout true nothing false
@deprecate_binding STDERR stderr true nothing false

# PR 25062
@deprecate(link_pipe(pipe; julia_only_read = true, julia_only_write = true),
           link_pipe!(pipe, reader_supports_async = julia_only_read, writer_supports_async = julia_only_write),
           false)

# PR 26156
@deprecate trunc(x::Number, digits) trunc(x; digits=digits)
@deprecate floor(x::Number, digits) floor(x; digits=digits)
@deprecate ceil(x::Number, digits) ceil(x; digits=digits)
@deprecate round(x::Number, digits) round(x; digits=digits)
@deprecate signif(x::Number, digits) round(x; sigdigits=digits)

@deprecate trunc(x::Number, digits, base) trunc(x; digits=digits, base = base)
@deprecate floor(x::Number, digits, base) floor(x; digits=digits, base = base)
@deprecate ceil(x::Number, digits, base) ceil(x; digits=digits, base = base)
@deprecate round(x::Number, digits, base) round(x; digits=digits, base = base)
@deprecate signif(x::Number, digits, base) round(x; sigdigits=digits, base = base)

# issue #25965
@deprecate spawn(cmds::AbstractCmd) run(cmds, wait = false)

# Remember to delete the module when removing this
@eval Base.Math module JuliaLibm
    Base.@deprecate log Base.log
end

# PR 26071
@deprecate(matchall(r::Regex, s::AbstractString; overlap::Bool = false),
           collect(m.match for m in eachmatch(r, s, overlap = overlap)))

# remove depwarn for `diff` in multidimensional.jl
# @deprecate diff(A::AbstractMatrix) diff(A, dims=1)

# PR 26194
export assert
function assert(x)
    depwarn("`assert` is deprecated, use `@assert` instead.", :assert)
    @assert x ""
end

# Issue #26248
@deprecate conj(x) x

# PR #26436
@deprecate equalto(x) isequal(x)
@deprecate(occursin(x), in(x))
@deprecate_binding EqualTo Base.Fix2{typeof(isequal)} false
@deprecate_binding OccursIn Base.Fix2{typeof(in)} false

# Remove ambiguous CartesianIndices and LinearIndices constructors that are ambiguous between an axis and an array (#26448)
@eval IteratorsMD begin
    import Base: LinearIndices
    @deprecate CartesianIndices(inds::Vararg{AbstractUnitRange{Int},N}) where {N} CartesianIndices(inds)
    @deprecate CartesianIndices(inds::Vararg{AbstractUnitRange{<:Integer},N}) where {N} CartesianIndices(inds)
    @deprecate LinearIndices(inds::Vararg{AbstractUnitRange{Int},N}) where {N} LinearIndices(inds)
    @deprecate LinearIndices(inds::Vararg{AbstractUnitRange{<:Integer},N}) where {N} LinearIndices(inds)
    # preserve the case with N = 1 (only needed as long as the above deprecations are here)
    CartesianIndices(inds::AbstractUnitRange{Int}) = CartesianIndices(axes(inds))
    CartesianIndices(inds::AbstractUnitRange{<:Integer}) = CartesianIndices(axes(inds))
    LinearIndices(inds::AbstractUnitRange{Int}) = LinearIndices(axes(inds))
    LinearIndices(inds::AbstractUnitRange{<:Integer}) = LinearIndices(axes(inds))
end

# rename uninitialized
@deprecate_binding uninitialized undef
@deprecate_binding Uninitialized UndefInitializer

# remove broadcast MatrixStyle and VectorStyle (Issue #26430)
@eval Broadcast Base.@deprecate_binding MatrixStyle DefaultArrayStyle{2} false
@eval Broadcast Base.@deprecate_binding VectorStyle DefaultArrayStyle{1} false

@deprecate Crand Libc.rand false
@deprecate Csrand Libc.srand false

# Deprecate `similar(f, axes)` (PR #26733)
@noinline function similar(f, shape::Tuple)
    depwarn("using similar(f, shape) to call `f` with axes `shape` is deprecated; call `f` directly and/or add methods such that it supports axes", :similar)
    f(to_shape(shape))
end
@noinline function similar(f, dims::DimOrInd...)
    depwarn("using similar(f, shape...) to call `f` with axes `shape` is deprecated; call `f` directly and/or add methods such that it supports axes", :similar)
    f(to_shape(dims))
end
# Deprecate non-integer/axis arguments to zeros/ones to match fill/trues/falses
@deprecate zeros(::Type{T}, dims...) where {T}                  zeros(T, convert(Dims, dims)...)
@deprecate zeros(dims...)                                       zeros(convert(Dims, dims)...)
@deprecate zeros(::Type{T}, dims::NTuple{N, Any}) where {T, N}  zeros(T, convert(Dims, dims))
@deprecate zeros(dims::Tuple)                                   zeros(convert(Dims, dims))
@deprecate ones(::Type{T}, dims...) where {T}                   ones(T, convert(Dims, dims)...)
@deprecate ones(dims...)                                        ones(convert(Dims, dims)...)
@deprecate ones(::Type{T}, dims::NTuple{N, Any}) where {T, N}   ones(T, convert(Dims, dims))
@deprecate ones(dims::Tuple)                                    ones(convert(Dims, dims))

# Deprecate varargs size: PR #26862
@deprecate size(x, d1::Integer, d2::Integer) (size(x, d1), size(x, d2))
@deprecate size(x, d1::Integer, d2::Integer, dx::Integer...) map(dim->size(x, dim), (d1, d2, dx...))

@deprecate showcompact(x) show(IOContext(stdout, :compact => true), x)
@deprecate showcompact(io, x) show(IOContext(io, :compact => true), x)
@deprecate sprint(::typeof(showcompact), args...) sprint(show, args...; context=:compact => true)

# PR 27075
@deprecate broadcast_getindex(A, I...)      getindex.((A,), I...)
@deprecate broadcast_setindex!(A, v, I...)  setindex!.((A,), v, I...)

@deprecate isupper isuppercase
@deprecate islower islowercase
@deprecate ucfirst uppercasefirst
@deprecate lcfirst lowercasefirst

# Issue #26932
@deprecate isalpha isletter

function search(buf::IOBuffer, delim::UInt8)
    Base.depwarn("search(buf::IOBuffer, delim::UInt8) is deprecated: use occursin(delim, buf) or readuntil(buf, delim) instead", :search)
    p = pointer(buf.data, buf.ptr)
    q = GC.@preserve buf ccall(:memchr,Ptr{UInt8},(Ptr{UInt8},Int32,Csize_t),p,delim,bytesavailable(buf))
    q == C_NULL && return nothing
    return Int(q-p+1)
end

# Issue #27067
@deprecate flipbits!(B::BitArray) B .= .!B

@deprecate linearindices(x::AbstractArray) LinearIndices(x)

# PR #26647
# The `keep` argument in `split` and `rpslit` has been renamed to `keepempty`.
# To remove this deprecation, remove the `keep` argument from the function signatures as well as
# the internal logic that deals with the renaming. These live in base/strings/util.jl.

# when this is removed, `isbitstype(typeof(x))` can be replaced with `isbits(x)`
@deprecate isbits(@nospecialize(t::Type)) isbitstype(t)

# Special string deprecation
@deprecate start(s::AbstractString) firstindex(s)
@deprecate next(s::AbstractString, i::Integer) iterate(s, i)
@deprecate done(s::AbstractString, i::Integer) i > ncodeunits(s)

function Rounding.setrounding(::Type{T}, r::RoundingMode) where {T<:Union{Float32,Float64}}
    depwarn("""`setrounding` for `Float32` and `Float64` has been deprecated, and will not be available in future versions.""", :setrounding)
    Rounding.setrounding_raw(T, Rounding.to_fenv(r))
end

# PR #25168
@deprecate ipermute!(a, p::AbstractVector) invpermute!(a, p)

# #27140, #27152
@deprecate_moved linreg "StatsBase"

# ?? more special functions to SpecialFunctions.jl
@deprecate_moved gamma "SpecialFunctions"
@deprecate_moved lgamma "SpecialFunctions"
@deprecate_moved beta "SpecialFunctions"
@deprecate_moved lbeta "SpecialFunctions"
@deprecate_moved lfact "SpecialFunctions"
function factorial(x::Number)
    error("""factorial(x::Number) has been moved to the package SpecialFunctions.jl.
        Run `Pkg.add("SpecialFunctions")` to install it, restart Julia,
        and then run `using SpecialFunctions` to load it.
        """)
end

# issue #27093
# in src/jlfrontend.scm a call to `@deprecate` is generated for per-module `eval(m, x)`
@eval Core Main.Base.@deprecate(eval(e), Core.eval(Main, e))

@eval @deprecate $(Symbol("@schedule")) $(Symbol("@async"))

@deprecate atan2(y, x) atan(y, x)

@deprecate_moved eigs "Arpack"
@deprecate_moved svds "Arpack"

# PR #27711
function reduce(op, v0, itr; dims=nothing)
    if dims === nothing
        depwarn("`reduce(op, v0, itr)` is deprecated, use `reduce(op, itr; init=v0)` instead", :reduce)
        return reduce(op, itr, init=v0)
    else # deprecate the old deprecation
        depwarn("`reduce(op, v0, itr; dims=dims)` is deprecated, use `reduce(op, itr; init=v0, dims=dims)` instead", :reduce)
        return reduce(op, itr; init=v0, dims=dims)
    end
end
@deprecate foldl(op, v0, itr) foldl(op, itr; init=v0)
@deprecate foldr(op, v0, itr) foldr(op, itr; init=v0)
function mapreduce(f, op, v0, itr; dims=nothing)
    if dims === nothing
        depwarn("`mapreduce(f, op, v0, itr)` is deprecated, use `mapreduce(f, op, itr; init=v0)` instead", :mapreduce)
        return mapreduce(f, op, itr; init=v0)
    else # deprecate the old deprecation
        depwarn("`mapreduce(f, op, v0, itr; dims=dims)` is deprecated, use `mapreduce(f, op, itr; init=v0, dims=dims)` instead", :mapreduce)
        return mapreduce(f, op, itr; init=v0, dims=dims)
    end
end
@deprecate mapfoldl(f, op, v0, itr) mapfoldl(f, op, itr; init=v0)
@deprecate mapfoldr(f, op, v0, itr) mapfoldr(f, op, itr; init=v0)

@deprecate startswith(a::Vector{UInt8}, b::Vector{UInt8}) length(a) >= length(b) && view(a, 1:length(b)) == b

<<<<<<< HEAD
# issue 27352
function print(io::IO, ::Nothing)
    depwarn("Calling `print` on `nothing` is deprecated; use `show`, `repr`, or custom output instead.", :print)
    show(io, nothing)
end
=======
# PR #27859
@deprecate accumulate(op, v0, x::AbstractVector) accumulate(op, x; init=v0)
@deprecate accumulate!(op, y, v0, x::AbstractVector) accumulate!(op, y, x; init=v0)
>>>>>>> d1284dd9

# END 0.7 deprecations

# BEGIN 1.0 deprecations

# END 1.0 deprecations<|MERGE_RESOLUTION|>--- conflicted
+++ resolved
@@ -1749,17 +1749,15 @@
 
 @deprecate startswith(a::Vector{UInt8}, b::Vector{UInt8}) length(a) >= length(b) && view(a, 1:length(b)) == b
 
-<<<<<<< HEAD
-# issue 27352
+# issue #27352
 function print(io::IO, ::Nothing)
     depwarn("Calling `print` on `nothing` is deprecated; use `show`, `repr`, or custom output instead.", :print)
     show(io, nothing)
 end
-=======
+
 # PR #27859
 @deprecate accumulate(op, v0, x::AbstractVector) accumulate(op, x; init=v0)
 @deprecate accumulate!(op, y, v0, x::AbstractVector) accumulate!(op, y, x; init=v0)
->>>>>>> d1284dd9
 
 # END 0.7 deprecations
 
