# This file is a part of Julia. License is MIT: http://julialang.org/license

# Deprecated functions and objects
#
# Please add new deprecations at the bottom of the file.
# A function deprecated in a release will be removed in the next one.
# Please also add a reference to the pull request which introduced the
# deprecation.
#
# For simple cases where a direct replacement is available, use @deprecate:
# the first argument is the signature of the deprecated method, the second one
# is the call which replaces it. Remove the definition of the deprecated method
# and unexport it, as @deprecate takes care of calling the replacement
# and of exporting the function.
#
# For more complex cases, move the body of the deprecated method in this file,
# and call depwarn() directly from inside it. The symbol depwarn() expects is
# the name of the function, which is used to ensure that the deprecation warning
# is only printed the first time for each call place.

macro deprecate(old,new)
    meta = Expr(:meta, :noinline)
    if isa(old,Symbol)
        oldname = Expr(:quote,old)
        newname = Expr(:quote,new)
        Expr(:toplevel,
            Expr(:export,esc(old)),
            :(function $(esc(old))(args...)
                  $meta
                  depwarn(string($oldname," is deprecated, use ",$newname," instead."),
                          $oldname)
                  $(esc(new))(args...)
              end))
    elseif isa(old,Expr) && old.head == :call
        remove_linenums!(new)
        oldcall = sprint(io->show_unquoted(io,old))
        newcall = sprint(io->show_unquoted(io,new))
        oldsym = if isa(old.args[1],Symbol)
            old.args[1]
        elseif isa(old.args[1],Expr) && old.args[1].head == :curly
            old.args[1].args[1]
        else
            error("invalid usage of @deprecate")
        end
        oldname = Expr(:quote, oldsym)
        Expr(:toplevel,
            Expr(:export,esc(oldsym)),
            :($(esc(old)) = begin
                  $meta
                  depwarn(string($oldcall," is deprecated, use ",$newcall," instead."),
                          $oldname)
                  $(esc(new))
              end))
    else
        error("invalid usage of @deprecate")
    end
end

function depwarn(msg, funcsym)
    opts = JLOptions()
    if opts.depwarn > 0
        ln = Int(unsafe_load(cglobal(:jl_lineno, Cint)))
        fn = unsafe_string(unsafe_load(cglobal(:jl_filename, Ptr{Cchar})))
        bt = backtrace()
        caller = firstcaller(bt, funcsym)
        if opts.depwarn == 1 # raise a warning
            warn(msg, once=(caller != C_NULL), key=caller, bt=bt,
                 filename=fn, lineno=ln)
        elseif opts.depwarn == 2 # raise an error
            throw(ErrorException(msg))
        end
    end
    nothing
end

function firstcaller(bt::Array{Ptr{Void},1}, funcsym::Symbol)
    # Identify the calling line
    i = 1
    while i <= length(bt)
        lkups = StackTraces.lookup(bt[i])
        i += 1
        for lkup in lkups
            if lkup === StackTraces.UNKNOWN
                continue
            end
            if lkup.func == funcsym
                @goto found
            end
        end
    end
    @label found
    if i <= length(bt)
        return bt[i]
    end
    return C_NULL
end

deprecate(s::Symbol) = deprecate(current_module(), s)
deprecate(m::Module, s::Symbol) = ccall(:jl_deprecate_binding, Void, (Any, Any), m, s)

macro deprecate_binding(old, new)
    Expr(:toplevel,
         Expr(:export, esc(old)),
         Expr(:const, Expr(:(=), esc(old), esc(new))),
         Expr(:call, :deprecate, Expr(:quote, old)))
end

# 0.5 deprecations

for f in (:remotecall, :remotecall_fetch, :remotecall_wait)
    @eval begin
        @deprecate ($f)(w::LocalProcess, f::Function, args...)    ($f)(f, w::LocalProcess, args...)
        @deprecate ($f)(w::Worker, f::Function, args...)          ($f)(f, w::Worker, args...)
        @deprecate ($f)(id::Integer, f::Function, args...)        ($f)(f, id::Integer, args...)
    end
end

# 13232
@deprecate with_bigfloat_precision setprecision
@deprecate set_bigfloat_precision(prec) setprecision(prec)
@deprecate get_bigfloat_precision() precision(BigFloat)

@deprecate set_rounding setrounding
@deprecate with_rounding setrounding
@deprecate get_rounding rounding

#13465
@deprecate cov(x::AbstractVector; corrected=true, mean=Base.mean(x)) Base.covm(x, mean, corrected)
@deprecate cov(X::AbstractMatrix; vardim=1, corrected=true, mean=Base.mean(X, vardim)) Base.covm(X, mean, vardim, corrected)
@deprecate cov(x::AbstractVector, y::AbstractVector; corrected=true, mean=(Base.mean(x), Base.mean(y))) Base.covm(x, mean[1], y, mean[2], corrected)
@deprecate cov(X::AbstractVecOrMat, Y::AbstractVecOrMat; vardim=1, corrected=true, mean=(Base.mean(X, vardim), Base.mean(Y, vardim))) Base.covm(X, mean[1], Y, mean[2], vardim, corrected)

@deprecate cor(x::AbstractVector; mean=Base.mean(x)) Base.corm(x, mean)
@deprecate cor(X::AbstractMatrix; vardim=1, mean=Base.mean(X, vardim)) Base.corm(X, mean, vardim)
@deprecate cor(x::AbstractVector, y::AbstractVector; mean=(Base.mean(x), Base.mean(y))) Base.corm(x, mean[1], y, mean[2])
@deprecate cor(X::AbstractVecOrMat, Y::AbstractVecOrMat; vardim=1, mean=(Base.mean(X, vardim), Base.mean(Y, vardim))) Base.corm(X, mean[1], Y, mean[2], vardim)

@deprecate_binding SparseMatrix SparseArrays

#13496
@deprecate A_ldiv_B!(A::SparseMatrixCSC, B::StridedVecOrMat) A_ldiv_B!(factorize(A), B)

@deprecate chol(A::Number, ::Type{Val{:U}})         chol(A)
@deprecate chol(A::AbstractMatrix, ::Type{Val{:U}}) chol(A)
@deprecate chol(A::Number, ::Type{Val{:L}})         ctranspose(chol(A))
@deprecate chol(A::AbstractMatrix, ::Type{Val{:L}}) ctranspose(chol(A))


# Number updates

# rem1 is inconsistent for x==0: The result should both have the same
# sign as x, and should be non-zero.
function rem1{T<:Real}(x::T, y::T)
    depwarn("`rem1(x,y)` is discontinued, as it cannot be defined consistently for `x==0`. Rewrite the expression using `mod1` instead.", :rem1)
    rem(x-1,y)+1
end
rem1(x::Real, y::Real) = rem1(promote(x,y)...)
export rem1

# Filesystem module updates

@deprecate_binding FS Filesystem

isreadable(path...) = isreadable(stat(path...))
iswritable(path...) = iswritable(stat(path...))
isexecutable(path...) = isexecutable(stat(path...))
function isreadable(st::Filesystem.StatStruct)
    depwarn("isreadable is deprecated as it implied that the file would actually be readable by the user; consider using `isfile` instead. see also the system man page for `access`", :isreadable)
    return (st.mode & 0o444) > 0
end
function iswritable(st::Filesystem.StatStruct)
    depwarn("iswritable is deprecated as it implied that the file would actually be writable by the user; consider using `isfile` instead. see also the system man page for `access`", :iswritable)
    return (st.mode & 0o222) > 0
end
function isexecutable(st::Filesystem.StatStruct)
    depwarn("isexecutable is deprecated as it implied that the file would actually be executable by the user; consider using `isfile` instead. see also the system man page for `access`", :isexecutable)
    return (st.mode & 0o111) > 0
end
export isreadable, iswritable, isexecutable

@deprecate RemoteRef RemoteChannel

function tty_size()
    depwarn("tty_size is deprecated. use `displaysize(io)` as a replacement", :tty_size)
    if isdefined(Base, :active_repl)
        os = REPL.outstream(Base.active_repl)
        if isa(os, Terminals.TTYTerminal)
            return displaysize(os)
        end
    end
    if isdefined(Base, :STDOUT)
        return displaysize(STDOUT)
    end
    return displaysize()
end

# Combinatorics functions that have been moved out of base (#13897)
# Note: only the two-argument form of factorial has been moved
for deprecatedfunc in [:combinations, :factorial, :prevprod, :levicivita,
        :nthperm!, :nthperm, :parity, :partitions, :permutations]
    @eval begin
        $deprecatedfunc(args...) = error(string($deprecatedfunc, args,
            " has been moved to the package Combinatorics.jl.\n",
            "Run Pkg.add(\"Combinatorics\") to install Combinatorics on Julia v0.5 and later."))
        export $deprecatedfunc
    end
end

# Primes functions that have been moved out of base (#16481)
for deprecatedfunc in [:isprime, :primes, :primesmask, :factor]
    @eval begin
        $deprecatedfunc(args...) = error(string($deprecatedfunc, args,
            " has been moved to the package Primes.jl.\n",
            "Run Pkg.add(\"Primes\") to install Primes on Julia v0.5 and later, and then run `using Primes`."))
        export $deprecatedfunc
    end
end

#14335
@deprecate super(T::DataType) supertype(T)

function with_output_limit(thk, lim::Bool=true) # thk is usually show()
    depwarn("with_output_limit is deprecated. use `io = IOContext(io, :limit => lim)` as a replacement", :with_output_limit)
    global _limit_output
    last = _limit_output
    _limit_output = lim
    try
        thk()
    finally
        _limit_output = last
    end
end

#14555
@deprecate_binding Coff_t Int64
@deprecate_binding FileOffset Int64

#14474
macro boundscheck(yesno,blk)
    depwarn("The meaning of `@boundscheck` has changed. It now indicates that the provided code block performs bounds checking, and may be elided when inbounds.", Symbol("@boundscheck"))
    if yesno === true
        :(@inbounds $(esc(blk)))
    end
end


@deprecate parseip(str::AbstractString) parse(IPAddr, str)

#https://github.com/JuliaLang/julia/issues/14608
@deprecate readall readstring
@deprecate readbytes read

@deprecate field_offset(x::DataType, idx) fieldoffset(x, idx+1)
@noinline function fieldoffsets(x::DataType)
    depwarn("fieldoffsets is deprecated. use `map(idx->fieldoffset(x, idx), 1:nfields(x))` instead", :fieldoffsets)
    nf = nfields(x)
    offsets = Array{Int}(nf)
    for i = 1:nf
        offsets[i] = fieldoffset(x, i)
    end
    return offsets
end
export fieldoffsets

# 14766
@deprecate write(io::IO, p::Ptr, nb::Integer) unsafe_write(io, p, nb)

@deprecate isgeneric(f) isa(f,Function)

# need to do this manually since the front end deprecates method defs of `call`
const call = @eval function(f, args...; kw...)
    $(Expr(:meta, :noinline))
    depwarn("call(f,args...) is deprecated, use f(args...) instead.", :call)
    f(args...; kw...)
end
export call

# Changed issym to issymmetric. #15192
@deprecate issym issymmetric

# 15258
@deprecate scale(α::Number, A::AbstractArray) α*A
@deprecate scale(A::AbstractArray, α::Number) A*α
@deprecate scale(A::AbstractMatrix, x::AbstractVector) A*Diagonal(x)
@deprecate scale(x::AbstractVector, A::AbstractMatrix) Diagonal(x)*A

# 1933
@deprecate_binding SingleAsyncWork AsyncCondition

# #12872
@deprecate istext istextmime

#15409
# Deprecated definition of pmap with keyword arguments.
# deprecation warnings are in pmap.jl

# 15692
typealias Func{N} Function
deprecate(:Func)
for (Fun, func) in [(:IdFun, :identity),
                    (:AbsFun, :abs),
                    (:Abs2Fun, :abs2),
                    (:ExpFun, :exp),
                    (:LogFun, :log),
                    (:ConjFun, :conj),
                    (:AndFun, :&),
                    (:OrFun, :|),
                    (:XorFun, :xor),
                    (:AddFun, :+),
                    # (:DotAddFun, :.+),
                    (:SubFun, :-),
                    # (:DotSubFun, :.-),
                    (:MulFun, :*),
                    # (:DotMulFun, :.*),
                    (:RDivFun, :/),
                    # (:DotRDivFun, :./),
                    (:LDivFun, :\),
                    (:IDivFun, :div),
                    # (:DotIDivFun, :.÷),
                    (:ModFun, :mod),
                    (:RemFun, :rem),
                    # (:DotRemFun, :.%),
                    (:PowFun, :^),
                    (:MaxFun, :scalarmax),
                    (:MinFun, :scalarmin),
                    (:LessFun, :<),
                    (:MoreFun, :>),
                    # (:DotLSFun, :.<<),
                    # (:DotRSFun, :.>>),
                    (:ElementwiseMaxFun, :max),
                    (:ElementwiseMinFun, :min),
                    (:ComplexFun, :complex),
                    (:DotFun, :dot),
                    ]
    @eval begin
        @deprecate_binding $(Fun) typeof($(func))
        (::Type{typeof($(func))})() = $(func)
    end
end
@deprecate_binding CentralizedAbs2Fun typeof(centralizedabs2fun(0)).name.primary
(::Type{typeof(centralizedabs2fun(0)).name.primary})(m::Number) = centralizedabs2fun(m)
@deprecate specialized_unary(f::Function) f
@deprecate specialized_binary(f::Function) f
@deprecate specialized_bitwise_unary(f::Function) f
@deprecate specialized_bitwise_binary(f::Function) f

@deprecate bitunpack(B::BitArray) Array(B)
@deprecate bitpack(A::AbstractArray) BitArray(A)

# #4163
@deprecate xdump dump

@deprecate copy(x::AbstractString)  identity(x)
@deprecate copy(x::Tuple)  identity(x)

@deprecate sprandbool(m::Integer, n::Integer, density::AbstractFloat) sprand(Bool, m, n, density)
@deprecate sprandbool(r::AbstractRNG, m::Integer, n::Integer, density::AbstractFloat) sprand(r, Bool, m, n, density)
@deprecate sprandbool(n::Integer, density::AbstractFloat) sprand(Bool, n, density)
@deprecate sprandbool(r::AbstractRNG, n::Integer, density::AbstractFloat) sprand(r, Bool, n, density)
@deprecate sprand{T}(n::Integer, density::AbstractFloat, ::Type{T}) sprand(T, n, density)
@deprecate sprand{T}(r::AbstractRNG, n::Integer, density::AbstractFloat, ::Type{T}) sprand(r, T, n, density)

#15995
@deprecate symbol Symbol

#15032: Expressions like Base.(:+) now call broadcast.  Since calls
#       to broadcast(x, ::Symbol) are unheard of, and broadcast(x, ::Integer)
#       are unlikely, we can treat these as deprecated getfield calls.
#       (See julia-syntax.scm for the Base.(:+)(...) = ... deprecation.)
function broadcast(x::Any, i::Union{Integer,Symbol})
    depwarn("x.(i) is deprecated; use getfield(x, i) instead.", :broadcast)
    getfield(x, i)
end
# clearer to be more explicit in the warning for the Module case
function broadcast(m::Module, s::Symbol)
    S = repr(s) # 16295
    depwarn("$m.($S) is deprecated; use $m.$S or getfield($m, $S) instead.", :broadcast)
    getfield(m, s)
end
# expressions like f.(3) should still call broadcast for f::Function,
# and in general broadcast should work for scalar arguments, while
# getfield is certainly not intended for the case of f::Function.
broadcast(f::Function, i::Integer) = f(i)

#16167
macro ccallable(def)
    depwarn("@ccallable requires a return type", Symbol("@ccallable"))
    if isa(def,Expr) && (def.head === :(=) || def.head === :function)
        sig = def.args[1]
        if sig.head === :call
            name = sig.args[1]
            at = map(sig.args[2:end]) do a
                if isa(a,Expr) && a.head === :(::)
                    a.args[2]
                else
                    :Any
                end
            end
            return quote
                $(esc(def))
                let name = $(esc(name)), tt = $(Expr(:curly, :Tuple, map(esc, at)...))
                    rt = return_types(name, tt)
                    length(rt) == 1 || error("function not ccallable")
                    ccallable(name, rt[1], tt)
                end
            end
        end
    end
    error("expected method definition in @ccallable")
end

@deprecate_binding ASCIIString String
@deprecate_binding UTF8String String
@deprecate_binding ByteString String

@deprecate utf8(p::Ptr{UInt8}, len::Integer) unsafe_string(p, len)
@deprecate utf8(p::Ptr{UInt8}) unsafe_string(p)
@deprecate utf8(v::Vector{UInt8}) String(v)
@deprecate utf8(s::AbstractString) String(s)
@deprecate utf8(x) convert(String, x)

@deprecate ascii(p::Ptr{UInt8}, len::Integer) ascii(unsafe_string(p, len))
@deprecate ascii(p::Ptr{UInt8}) ascii(unsafe_string(p))
@deprecate ascii(v::Vector{UInt8}) ascii(String(v))
@deprecate ascii(x) ascii(convert(String, x))

@deprecate bytestring(s::Cstring) unsafe_string(s)
@deprecate bytestring(v::Vector{UInt8}) String(copy(v))
@deprecate bytestring(io::Base.AbstractIOBuffer) String(io)
@deprecate bytestring(p::Union{Ptr{Int8},Ptr{UInt8}}) unsafe_string(p)
@deprecate bytestring(p::Union{Ptr{Int8},Ptr{UInt8}}, len::Integer) unsafe_string(p,len)
@deprecate bytestring(s::AbstractString...) string(s...)
@deprecate String(s::Cstring) unsafe_string(s)
@deprecate String(p::Union{Ptr{Int8},Ptr{UInt8}}) unsafe_string(p)
@deprecate String(p::Union{Ptr{Int8},Ptr{UInt8}}, len::Integer) unsafe_string(p,len)

@deprecate(
    convert(::Type{String}, a::Vector{UInt8}, invalids_as::AbstractString),
    let a = a, invalids_as = invalids_as
        l = length(a)
        idx = 1
        iscopy = false
        while idx <= l
            if !is_valid_continuation(a[idx])
                nextidx = idx+1+utf8_trailing[a[idx]+1]
                (nextidx <= (l+1)) && (idx = nextidx; continue)
            end
            !iscopy && (a = copy(a); iscopy = true)
            endn = idx
            while endn <= l
                !is_valid_continuation(a[endn]) && break
                endn += 1
            end
            (endn > idx) && (endn -= 1)
            splice!(a, idx:endn, invalids_as.data)
            l = length(a)
        end
        String(a)
    end
)

@deprecate ==(x::Char, y::Integer) UInt32(x) == y
@deprecate ==(x::Integer, y::Char) x == UInt32(y)
# Note: when these deprecations are deleted, the specialized definitions isequal(x::Char, y::Integer)
# and isequal(x::Integer, y::Char) in operators.jl can be deleted, too
@deprecate isless(x::Char, y::Integer) UInt32(x) < y
@deprecate isless(x::Integer, y::Char) x < UInt32(y)


#6674 and #4233
macro windows(qm,ex)
    depwarn("`@windows` is deprecated, use `@static is_windows()` instead", Symbol("@windows"))
    return @static is_windows() ? esc(ex.args[1]) : esc(ex.args[2])
end
macro unix(qm,ex)
    depwarn("`@unix` is deprecated, use `@static is_unix()` instead", Symbol("@unix"))
    return @static is_unix() ? esc(ex.args[1]) : esc(ex.args[2])
end
macro osx(qm,ex)
    depwarn("`@osx` is deprecated, use `@static is_apple()` instead", Symbol("@osx"))
    return @static is_apple() ? esc(ex.args[1]) : esc(ex.args[2])
end
macro linux(qm,ex)
    depwarn("`@linux` is deprecated, use `@static is_linux()` instead", Symbol("@linux"))
    return @static is_linux() ? esc(ex.args[1]) : esc(ex.args[2])
end
macro windows_only(ex)
    depwarn("`@windows_only` is deprecated, use `@static if is_windows()` instead", Symbol("@windows_only"))
    return @static if is_windows() esc(ex) end
end
macro unix_only(ex)
    depwarn("`@unix_only` is deprecated, use `@static if is_unix()` instead", Symbol("@unix_only"))
    return @static if is_unix() esc(ex) end
end
macro osx_only(ex)
    depwarn("`@osx_only` is deprecated, use `@static if is_apple()` instead", Symbol("@osx_only"))
    return @static if is_apple() esc(ex) end
end
macro linux_only(ex)
    depwarn("`@linux_only` is deprecated, use `@static if is_linux()` instead", Symbol("@linux_only"))
    return @static if is_linux() esc(ex) end
end
export
    @windows,
    @unix,
    @osx,
    @linux,
    @windows_only,
    @unix_only,
    @osx_only,
    @linux_only

export OS_NAME
const OS_NAME =
    if Sys.KERNEL === :NT
        :Windows
    else
        Sys.KERNEL
    end
deprecate(:OS_NAME) # use Sys.KERNEL now

export CPU_CORES
function _set_CPU_CORES()
    global const CPU_CORES = Sys.CPU_CORES
    deprecate(Base, :CPU_CORES)
end
module Init_CPU_CORES
    const __init__ = Base._set_CPU_CORES
end

@deprecate_binding WORD_SIZE Sys.WORD_SIZE

@deprecate showcompact_lim show
@deprecate_binding writemime show

@deprecate blas_set_num_threads BLAS.set_num_threads

@deprecate print_escaped escape_string
@deprecate print_unescaped unescape_string
@deprecate print_joined join

@deprecate broadcast!_function(f) (B, As...) -> broadcast!(f, B, As...)
@deprecate broadcast_function(f)  (As...) -> broadcast(f, As...)

##### histogram #####

## nice-valued ranges for histograms
export hist, hist!, hist2d, hist2d!, histrange

function histrange{T<:AbstractFloat,N}(v::AbstractArray{T,N}, n::Integer)
    depwarn("histrange(...) is deprecated, use StatsBase.histrange(...) instead",:histrange)
    nv = length(v)
    if nv == 0 && n < 0
        throw(ArgumentError("number of bins must be ≥ 0 for an empty array, got $n"))
    elseif nv > 0 && n < 1
        throw(ArgumentError("number of bins must be ≥ 1 for a non-empty array, got $n"))
    end
    if nv == 0
        return 0.0:1.0:0.0
    end
    lo, hi = extrema(v)
    if hi == lo
        step = 1.0
    else
        bw = (hi - lo) / n
        e = 10.0^floor(log10(bw))
        r = bw / e
        if r <= 2
            step = 2*e
        elseif r <= 5
            step = 5*e
        else
            step = 10*e
        end
    end
    start = step*(ceil(lo/step)-1)
    nm1 = ceil(Int,(hi - start)/step)
    start:step:(start + nm1*step)
end

function histrange{T<:Integer,N}(v::AbstractArray{T,N}, n::Integer)
    depwarn("histrange(...) is deprecated, use StatsBase.histrange(...) instead",:histrange)
    nv = length(v)
    if nv == 0 && n < 0
        throw(ArgumentError("number of bins must be ≥ 0 for an empty array, got $n"))
    elseif nv > 0 && n < 1
        throw(ArgumentError("number of bins must be ≥ 1 for a non-empty array, got $n"))
    end
    if nv == 0
        return 0:1:0
    end
    if n <= 0
        throw(ArgumentError("number of bins n=$n must be positive"))
    end
    lo, hi = extrema(v)
    if hi == lo
        step = 1
    else
        bw = (Float64(hi) - Float64(lo)) / n
        e = 10.0^max(0,floor(log10(bw)))
        r = bw / e
        if r <= 1
            step = e
        elseif r <= 2
            step = 2*e
        elseif r <= 5
            step = 5*e
        else
            step = 10*e
        end
    end
    start = step*(ceil(lo/step)-1)
    nm1 = ceil(Int,(hi - start)/step)
    start:step:(start + nm1*step)
end

## midpoints of intervals
midpoints(r::Range) = r[1:length(r)-1] + 0.5*step(r)
midpoints(v::AbstractVector) = [0.5*(v[i] + v[i+1]) for i in 1:length(v)-1]

## hist ##
function sturges(n)  # Sturges' formula
    depwarn("sturges(n) is deprecated, use StatsBase.sturges(n) instead.",:sturges)
    n==0 && return one(n)
    ceil(Int,log2(n))+1
end

function hist!{HT}(h::AbstractArray{HT}, v::AbstractVector, edg::AbstractVector; init::Bool=true)
    depwarn("hist(...) and hist!(...) are deprecated. Use fit(Histogram,...) in StatsBase.jl instead.",:hist!)
    n = length(edg) - 1
    length(h) == n || throw(DimensionMismatch("length(histogram) must equal length(edges) - 1"))
    if init
        fill!(h, zero(HT))
    end
    for x in v
        i = searchsortedfirst(edg, x)-1
        if 1 <= i <= n
            h[i] += 1
        end
    end
    edg, h
end

hist(v::AbstractVector, edg::AbstractVector) = hist!(Array{Int,1}(length(edg)-1), v, edg)
hist(v::AbstractVector, n::Integer) = hist(v,histrange(v,n))
hist(v::AbstractVector) = hist(v,sturges(length(v)))

function hist!{HT}(H::AbstractArray{HT,2}, A::AbstractMatrix, edg::AbstractVector; init::Bool=true)
    depwarn("hist(...) and hist!(...) are deprecated. Use fit(Histogram,...) in StatsBase.jl instead.",:hist!)

    m, n = size(A)
    sH = size(H)
    sE = (length(edg)-1,n)
    sH == sE || throw(DimensionMismatch("incorrect size of histogram"))
    if init
        fill!(H, zero(HT))
    end
    for j = 1:n
        hist!(sub(H, :, j), sub(A, :, j), edg)
    end
    edg, H
end

hist(A::AbstractMatrix, edg::AbstractVector) = hist!(Array{Int,2}(length(edg)-1, size(A,2)), A, edg)
hist(A::AbstractMatrix, n::Integer) = hist(A,histrange(A,n))
hist(A::AbstractMatrix) = hist(A,sturges(size(A,1)))


## hist2d
function hist2d!{HT}(H::AbstractArray{HT,2}, v::AbstractMatrix,
                     edg1::AbstractVector, edg2::AbstractVector; init::Bool=true)
    depwarn("hist2d!(...) and hist2d(...) are deprecated. Use fit(Histogram,...) in StatsBase.jl instead.",:hist2d!)

    size(v,2) == 2 || throw(DimensionMismatch("hist2d requires an Nx2 matrix"))
    n = length(edg1) - 1
    m = length(edg2) - 1
    size(H) == (n, m) || throw(DimensionMismatch("incorrect size of histogram"))
    if init
        fill!(H, zero(HT))
    end
    for i = indices(v,1)
        x = searchsortedfirst(edg1, v[i,1]) - 1
        y = searchsortedfirst(edg2, v[i,2]) - 1
        if 1 <= x <= n && 1 <= y <= m
            @inbounds H[x,y] += 1
        end
    end
    edg1, edg2, H
end

hist2d(v::AbstractMatrix, edg1::AbstractVector, edg2::AbstractVector) =
    hist2d!(Array{Int,2}(length(edg1)-1, length(edg2)-1), v, edg1, edg2)

hist2d(v::AbstractMatrix, edg::AbstractVector) = hist2d(v, edg, edg)

hist2d(v::AbstractMatrix, n1::Integer, n2::Integer) =
    hist2d(v, histrange(sub(v,:,1),n1), histrange(sub(v,:,2),n2))
hist2d(v::AbstractMatrix, n::Integer) = hist2d(v, n, n)
hist2d(v::AbstractMatrix) = hist2d(v, sturges(size(v,1)))

@deprecate cell(dims::Integer...) Array{Any}(dims...)
@deprecate cell(dims::Tuple{Vararg{Integer}}) Array{Any}(dims)

@deprecate(pointer_to_array{T}(p::Ptr{T}, d::Union{Integer, Tuple{Vararg{Integer}}}, own::Bool=false),
    unsafe_wrap(Array, p, d, own))
@deprecate(pointer_to_string(p::Ptr{UInt8}, len::Integer, own::Bool=false),
    unsafe_wrap(String, p, len, own))
@deprecate(pointer_to_string(p::Ptr{UInt8}, own::Bool=false),
    unsafe_wrap(String, p, own))

function checkbounds(::Type{Bool}, sz::Integer, i)
    depwarn("checkbounds(Bool, size(A, d), i) is deprecated, use checkindex(Bool, indices(A, d), i).", :checkbounds)
    checkbounds(Bool, 1:sz, i)
end
immutable FakeArray{T,N} <: AbstractArray{T,N}
    dims::NTuple{N,Int}
end
size(A::FakeArray) = A.dims
function checkbounds{N,T}(::Type{Bool}, sz::NTuple{N,Integer}, I1::T, I...)
    depwarn("checkbounds(Bool, size(A), I...) is deprecated, use checkbounds(Bool, A, I...).", :checkbounds)
    checkbounds(Bool, FakeArray(sz), I1, I...)
end

function first(::Colon)
    depwarn("first(:) is deprecated, see http://docs.julialang.org/en/latest/devdocs/offset-arrays/", :first)
    1
end
function _first(i, A, d)
    depwarn("_first is deprecated, see http://docs.julialang.org/en/latest/devdocs/offset-arrays/", :_first)
    __first(i, A, d)
end
__first(::Colon, P, ::Colon) = first(linearindices(P))
__first(i, P, ::Colon) = first(i)
__first(::Colon, P, d) = first(indices(P, d))
__first(i, P, d) = first(i)

# Not exported, but deprecation may be useful just in case
function Broadcast.check_broadcast_shape(sz::Dims, As::Union{AbstractArray,Number}...)
    depwarn("check_broadcast_shape(size(A), B...) should be replaced with check_broadcast_shape(indices(A), B...)", :check_broadcast_shape)
    Broadcast.check_broadcast_shape(map(OneTo, sz), As...)
end

@deprecate trailingsize{n}(A::AbstractArray, ::Type{Val{n}}) trailingsize(A, n)

@deprecate slice view
@deprecate sub view

# Point users to SuiteSparse
function ereach{Tv,Ti}(A::SparseMatrixCSC{Tv,Ti}, k::Integer, parent::Vector{Ti})
    error(string("ereach(A, k, parent) now lives in package SuiteSparse.jl. Run",
        "Pkg.add(\"SuiteSparse\") to install SuiteSparse on Julia v0.5."))
end
export etree
function etree{Tv,Ti}(A::SparseMatrixCSC{Tv,Ti}, postorder::Bool)
    error(string("etree(A[, post]) now lives in package SuiteSparse.jl. Run",
        "Pkg.add(\"SuiteSparse\") to install SuiteSparse on Julia v0.5."))
end
etree(A::SparseMatrixCSC) = etree(A, false)
function csc_permute{Tv,Ti}(A::SparseMatrixCSC{Tv,Ti}, pinv::Vector{Ti}, q::Vector{Ti})
    error(string("csc_permute(A, pinv, q) now lives in package SuiteSparse.jl. Run",
        "Pkg.add(\"SuiteSparse\") to install SuiteSparse on Julia v0.5."))
end
function symperm{Tv,Ti}(A::SparseMatrixCSC{Tv,Ti}, pinv::Vector{Ti})
    error(string("symperm(A, pinv) now lives in package SuiteSparse.jl. Run,",
        "Pkg.add(\"SuiteSparse\") to install SuiteSparse on Julia v0.5."))
end

# Deprecate no-op transpose fallback. Please see #13171 and #17075.
function transpose(x)
    depwarn(string("the no-op `transpose` for non-numeric arrays is deprecated, ",
        "and no specific `transpose` method for $(typeof(x)) exists. Use ",
        "`permutedims(x, (2, 1))` for matrices and `reshape(x, 1, length(x))` for vectors, ",
        "or write a specific `transpose(x::$(typeof(x)))` method if appropriate."),
        :transpose)
    return x
end

@deprecate cholfact!(A::Base.LinAlg.HermOrSym, uplo::Symbol, ::Type{Val{false}}) cholfact!(A, Val{false})
@deprecate cholfact!(A::Base.LinAlg.HermOrSym, uplo::Symbol = :U) cholfact!(A)

# During the 0.5 development cycle, do not add any deprecations below this line
# To be deprecated in 0.6

const _oldstyle_array_vcat_ = false

@deprecate write(x) write(STDOUT::IO, x)

function delete!(::EnvHash, k::AbstractString, def)
    depwarn("`delete!(ENV, k, def)` should be replaced with `pop!(ENV, k, def)`. Be aware that `pop!` returns `k` or `def`, while `delete!` returns `ENV` or `def`.", :delete!)
    haskey(ENV,k) ? delete!(ENV,k) : def
end

@deprecate (+)(J::UniformScaling, x::Number) J.λ + x
@deprecate (+)(x::Number, J::UniformScaling) x + J.λ
@deprecate (-)(J::UniformScaling, x::Number) J.λ - x
@deprecate (-)(x::Number, J::UniformScaling) x - J.λ

# Deprecate methods that convert Diagonal and Bidiagonal to <:AbstractTriangular.
function convert(::Type{UpperTriangular}, A::Diagonal)
    depwarn(string("`convert(::Type{UpperTriangular}, A::Diagonal)` and other methods ",
        "that convert `Diagonal`/`Bidiagonal` to `<:AbstractTriangular` are deprecated. ",
        "Consider calling the `UpperTriangular` constructor directly ",
        "(`UpperTriangular(A)`) instead."), :convert)
    UpperTriangular(A)
end
function convert(::Type{LowerTriangular}, A::Diagonal)
    depwarn(string("`convert(::Type{LowerTriangular}, A::Diagonal)` and other methods ",
        "that convert `Diagonal`/`Bidiagonal` to `<:AbstractTriangular` are deprecated. ",
        "Consider calling the `LowerTriangular` constructor directly ",
        "(`LowerTriangular(A)`) instead."), :convert)
    LowerTriangular(A)
end
function convert(::Type{Base.LinAlg.UnitUpperTriangular}, A::Diagonal)
    depwarn(string("`convert(::Type{UnitUpperTriangular}, A::Diagonal)` and other methods ",
        "that convert `Diagonal`/`Bidiagonal` to `<:AbstractTriangular` are deprecated. ",
        "Consider calling the `UnitUpperTriangular` constructor directly ",
        "(`Base.LinAlg.UnitUpperTriangular(A)`) instead."), :convert)
    if !all(x -> x == one(x), A.diag)
        throw(ArgumentError("matrix cannot be represented as UnitUpperTriangular"))
    end
    Base.LinAlg.UnitUpperTriangular(Array(A))
end
function convert(::Type{Base.LinAlg.UnitLowerTriangular}, A::Diagonal)
    depwarn(string("`convert(::Type{UnitLowerTriangular}, A::Diagonal)` and other methods ",
        "that convert `Diagonal`/`Bidiagonal` to `<:AbstractTriangular` are deprecated. ",
        "Consider calling the `UnitLowerTriangular` constructor directly ",
        "(`Base.LinAlg.UnitLowerTriangular(A)`) instead."), :convert)
    if !all(x -> x == one(x), A.diag)
        throw(ArgumentError("matrix cannot be represented as UnitLowerTriangular"))
    end
    Base.LinAlg.UnitLowerTriangular(Array(A))
end
function convert(::Type{LowerTriangular}, A::Bidiagonal)
    depwarn(string("`convert(::Type{LowerTriangular}, A::Bidiagonal)` and other methods ",
        "that convert `Diagonal`/`Bidiagonal` to `<:AbstractTriangular` are deprecated. ",
        "Consider calling the `LowerTriangular` constructor directly (`LowerTriangular(A)`) ",
        "instead."), :convert)
    if !A.isupper
        LowerTriangular(Array(A))
    else
        throw(ArgumentError("Bidiagonal matrix must have lower off diagonal to be converted to LowerTriangular"))
    end
end
function convert(::Type{UpperTriangular}, A::Bidiagonal)
    depwarn(string("`convert(::Type{UpperTriangular}, A::Bidiagonal)` and other methods ",
        "that convert `Diagoinal`/`Bidiagonal` to `<:AbstractTriangular` are deprecated. ",
        "Consider calling the `UpperTriangular` constructor directly (`UpperTriangular(A)`) ",
        "instead."), :convert)
    if A.isupper
        UpperTriangular(Array(A))
    else
        throw(ArgumentError("Bidiagonal matrix must have upper off diagonal to be converted to UpperTriangular"))
    end
end

# Deprecate vectorized unary functions over sparse matrices in favor of compact broadcast syntax (#17265).
for f in (:sin, :sinh, :sind, :asin, :asinh, :asind,
        :tan, :tanh, :tand, :atan, :atanh, :atand,
        :sinpi, :cosc, :ceil, :floor, :trunc, :round, :real, :imag,
        :log1p, :expm1, :abs, :abs2,
        :log, :log2, :log10, :exp, :exp2, :exp10, :sinc, :cospi,
        :cos, :cosh, :cosd, :acos, :acosd,
        :cot, :coth, :cotd, :acot, :acotd,
        :sec, :sech, :secd, :asech,
        :csc, :csch, :cscd, :acsch)
    @eval @deprecate $f(A::SparseMatrixCSC) $f.(A)
end

# For deprecating vectorized functions in favor of compact broadcast syntax
macro dep_vectorize_1arg(S, f)
    S = esc(S)
    f = esc(f)
    T = esc(:T)
    x = esc(:x)
    AbsArr = esc(:AbstractArray)
    :( @deprecate $f{$T<:$S}($x::$AbsArr{$T}) $f.($x) )
end
macro dep_vectorize_2arg(S, f)
    S = esc(S)
    f = esc(f)
    T1 = esc(:T1)
    T2 = esc(:T2)
    x = esc(:x)
    y = esc(:y)
    AbsArr = esc(:AbstractArray)
    quote
        @deprecate $f{$T1<:$S}($x::$S, $y::$AbsArr{$T1}) $f.($x,$y)
        @deprecate $f{$T1<:$S}($x::$AbsArr{$T1}, $y::$S) $f.($x,$y)
        @deprecate $f{$T1<:$S,$T2<:$S}($x::$AbsArr{$T1}, $y::$AbsArr{$T2}) $f.($x,$y)
    end
end

# Deprecate @vectorize_1arg-vectorized functions from...
for f in (
        # base/special/trig.jl
        :sinpi, :cospi, :sinc, :cosc,
        # base/special/log.jl
        :log, :log1p,
        # base/special/gamma.jl
        :gamma, :lfact, :digamma, :trigamma, :zeta, :eta,
        # base/special/erf.jl
        :erfcx, :erfi, :dawson,
        # base/special/bessel.jl
        :airyprime, :airyai, :airyaiprime, :airybi, :airybiprime,
        :airy, :airyx, :besselj0, :besselj1, :bessely0, :bessely1,
        # base/math.jl
        :cbrt, :sinh, :cosh, :tanh, :atan, :asinh, :exp, :erf, :erfc, :exp2,
        :expm1, :exp10, :sin, :cos, :tan, :asin, :acos, :acosh, :atanh,
        #=:log,=# :log2, :log10, :lgamma, #=:log1p,=# :sqrt,
        # base/floatfuncs.jl
        :abs, :abs2, :angle, :isnan, :isinf, :isfinite,
        # base/complex.jl
        :cis,
        )
    @eval @dep_vectorize_1arg Number $f
end
# base/fastmath.jl
for f in ( :acos_fast, :acosh_fast, :angle_fast, :asin_fast, :asinh_fast,
            :atan_fast, :atanh_fast, :cbrt_fast, :cis_fast, :cos_fast,
            :cosh_fast, :exp10_fast, :exp2_fast, :exp_fast, :expm1_fast,
            :lgamma_fast, :log10_fast, :log1p_fast, :log2_fast, :log_fast,
            :sin_fast, :sinh_fast, :sqrt_fast, :tan_fast, :tanh_fast )
    eval(FastMath, :(Base.@dep_vectorize_1arg Number $f))
end
for f in (
        :invdigamma, # base/special/gamma.jl
        :erfinc, :erfcinv, # base/special/erf.jl
        :trunc, :floor, :ceil, :round, # base/floatfuncs.jl
        :rad2deg, :deg2rad, :exponent, :significand, # base/math.jl
        :sind, :cosd, :tand, :asind, :acosd, :atand, :asecd, :acscd, :acotd, # base/special/trig.jl
        )
    @eval @dep_vectorize_1arg Real $f
end
# base/complex.jl
@dep_vectorize_1arg Complex round
@dep_vectorize_1arg Complex float
# base/dates/*.jl
for f in (:unix2datetime, :rata2datetime, :julian2datetime)  # base/dates/conversions.jl
    eval(Dates, :(Base.@dep_vectorize_1arg Real $f))
end
for f in (
        # base/dates/accessors.jl
        :year, :month, :day, :week, :dayofmonth, :yearmonth, :monthday, :yearmonthday,
        # base/dates/adjusters.jl
        :firstdayofweek, :lastdayofweek, :firstdayofmonth,
        :lastdayofmonth, :firstdayofyear, :lastdayofyear,
        :firstdayofquarter, :lastdayofquarter,
        # base/dates/query.jl
        :dayname, :dayabbr, :dayofweek, :dayofweekofmonth,
        :daysofweekinmonth, :monthname, :monthabbr, :daysinmonth,
        :isleapyear, :dayofyear, :daysinyear, :quarterofyear, :dayofquarter,
    )
    eval(Dates, :(Base.@dep_vectorize_1arg Dates.TimeType $f))
end
for f in (
    :hour, :minute, :second, :millisecond, # base/dates/accessors.jl
    :Date, :datetime2unix, :datetime2rata, :datetime2julian, # base/dates/conversions.jl
    )
    eval(Dates, :(Base.@dep_vectorize_1arg Dates.DateTime $f))
end
eval(Dates, :(Base.@dep_vectorize_1arg Dates.Date Datetime)) # base/dates/conversions.jl

# Deprecate @vectorize_2arg-vectorized functions from...
for f in (
        # base/special/gamma.jl
        :polygamma, :zeta, :beta, :lbeta,
        # base/special/bessel.jl
        :airy, :airyx, :besseli, :besselix, :besselj, :besseljx,
        :besselk, :besselkx, :bessely, :besselyx, :besselh,
        :besselhx, :hankelh1, :hankelh2, :hankelh1x, :hankelh2x,
        # base/math.jl
        :log, :hypot, :atan2,
    )
    @eval @dep_vectorize_2arg Number $f
end
# base/fastmath.jl
for f in (:pow_fast, :atan2_fast, :hypot_fast, :max_fast, :min_fast, :minmax_fast)
    eval(FastMath, :(Base.@dep_vectorize_2arg Number $f))
end
for f in (
        :max, :min, # base/math.jl
        :copysign, :flipsign, # base/floatfuncs.jl
    )
    @eval @dep_vectorize_2arg Real $f
end

# Deprecate @vectorize_1arg and @vectorize_2arg themselves
macro vectorize_1arg(S,f)
    depwarn(string("`@vectorize_1arg` is deprecated in favor of compact broadcast syntax. ",
        "Instead of `@vectorize_1arg`'ing function `f` and calling `f(arg)`, call `f.(arg)`."),
        :vectorize_1arg)
    quote
        @dep_vectorize_1arg($(esc(S)),$(esc(f)))
    end
end
macro vectorize_2arg(S,f)
    depwarn(string("`@vectorize_2arg` is deprecated in favor of compact broadcast syntax. ",
        "Instead of `@vectorize_2arg`'ing function `f` and calling `f(arg1, arg2)`, call ",
        "`f.(arg1,arg2)`. "), :vectorize_2arg)
    quote
        @dep_vectorize_2arg($(esc(S)),$(esc(f)))
    end
end
export @vectorize_1arg, @vectorize_2arg

# deprecations for uses of old dot operators (.* etc) as objects, rather than
# just calling them infix.
for op in (:(!=), :≠, :+, :-, :*, :/, :÷, :%, :<, :(<=), :≤, :(==), :>, :>=, :≥, :\, :^, ://, :>>, :<<)
    dotop = Symbol('.', op)
    # define as const dotop = (a,b) -> ...
    # to work around syntax deprecation for dotop(a,b) = ...
    @eval const $dotop = (a,b) -> begin
        depwarn(string($(string(dotop)), " is no longer a function object; use broadcast(",$op,", ...) instead"),
                $(QuoteNode(dotop)))
        broadcast($op, a, b)
    end
    @eval export $dotop
end

# Devectorize manually vectorized abs methods in favor of compact broadcast syntax
@deprecate abs(f::Base.Pkg.Resolve.MaxSum.Field) abs.(f)
@deprecate abs(B::BitArray) abs.(B)
@deprecate abs(M::Bidiagonal) abs.(M)
@deprecate abs(D::Diagonal) abs.(D)
@deprecate abs(M::Tridiagonal) abs.(M)
@deprecate abs(M::SymTridiagonal) abs.(M)
@deprecate abs(x::AbstractSparseVector) abs.(x)

# Deprecate @textmime into the Multimedia module, #18441
eval(Multimedia, :(macro textmime(mime)
    Base.depwarn(string("`@textmime \"mime\"` is deprecated; use ",
        "`Base.Multimedia.istextmime(::MIME\"mime\") = true` instead"
        ), :textmime)
    quote
        Base.Multimedia.istextmime(::MIME{$(Meta.quot(Symbol(mime)))}) = true
    end
end))

@deprecate ipermutedims(A::AbstractArray,p) permutedims(A, invperm(p))

# 18696
function ($)(x, y)
    depwarn("`x \$ y` is deprecated.  use `xor(x, y)` or `x ⊻ y` instead.", :$)
    xor(x, y)
end
export $

@deprecate is (===)


@deprecate_binding Filter    Iterators.Filter
@deprecate_binding Zip       Iterators.Zip
@deprecate filter(flt, itr)  Iterators.filter(flt, itr)
@deprecate_binding rest      Iterators.rest
@deprecate_binding countfrom Iterators.countfrom
@deprecate_binding take      Iterators.take
@deprecate_binding drop      Iterators.drop
@deprecate_binding cycle     Iterators.cycle
@deprecate_binding repeated  Iterators.repeated

# promote_op method where the operator is also a type
function promote_op(op::Type, Ts::Type...)
    depwarn("promote_op(op::Type, ::Type...) is deprecated as it is no " *
            "longer needed in Base. If you need its functionality, consider " *
            "defining it locally.", :promote_op)
    if isdefined(Core, :Inference)
        return Core.Inference.return_type(op, Tuple{Ts...})
    end
    return op
end

# NOTE: Deprecation of Channel{T}() is implemented in channels.jl.
# To be removed from there when 0.6 deprecations are removed.

# Not exported, but probably better to have deprecations anyway
function reduced_dims(::Tuple{}, d::Int)
    d < 1 && throw(ArgumentError("dimension must be ≥ 1, got $d"))
    ()
end
reduced_dims(::Tuple{}, region) = ()
function reduced_dims(dims::Dims, region)
    Base.depwarn("`reduced_dims` is deprecated for Dims-tuples; pass `indices` to `reduced_indices` instead", :reduced_dims)
    map(last, reduced_indices(map(OneTo, dims), region))
end

function reduced_dims0(::Tuple{}, d::Int)
    d < 1 && throw(ArgumentError("dimension must be ≥ 1, got $d"))
    ()
end
reduced_dims0(::Tuple{}, region) = ()
function reduced_dims0(dims::Dims, region)
    Base.depwarn("`reduced_dims0` is deprecated for Dims-tuples; pass `indices` to `reduced_indices0` instead", :reduced_dims0)
    map(last, reduced_indices0(map(OneTo, dims), region))
end

function reduced_dims(a::AbstractArray, region)
    Base.depwarn("`reduced_dims` is deprecated in favor of `reduced_indices`", :reduced_dims)
    to_shape(reduced_indices(a, region))  # to_shape keeps the return-type consistent, when it's possible to do so
end

function reduced_dims0(a::AbstractArray, region)
    Base.depwarn("`reduced_dims0` is deprecated in favor of `reduced_indices0`", :reduced_dims)
    to_shape(reduced_indices0(a, region))
end

# #18218
eval(Base.LinAlg, quote
    function arithtype(T)
        Base.depwarn(string("arithtype is now deprecated. If you were using it inside a ",
            "promote_op call, use promote_op(LinAlg.matprod, Ts...) instead. Otherwise, ",
            "if you need its functionality, consider defining it locally."),
            :arithtype)
        T
    end
    function arithtype(::Type{Bool})
        Base.depwarn(string("arithtype is now deprecated. If you were using it inside a ",
            "promote_op call, use promote_op(LinAlg.matprod, Ts...) instead. Otherwise, ",
            "if you need its functionality, consider defining it locally."),
            :arithtype)
        Int
    end
end)

# #19246
@deprecate den denominator
@deprecate num numerator

Filesystem.stop_watching(stream::Filesystem._FDWatcher) = depwarn("stop_watching(::_FDWatcher) should not be used", :stop_watching)

# #19088
@deprecate takebuf_array take!
@deprecate takebuf_string(b) String(take!(b))

# #19288
eval(Base.Dates, quote
    function recur{T<:TimeType}(fun::Function, dr::StepRange{T}; negate::Bool=false, limit::Int=10000)
        Base.depwarn("Dates.recur is deprecated, use filter instead.",:recur)
        if negate
            filter(x -> !fun(x), dr)
        else
            filter(fun, dr)
        end
     end
     recur{T<:TimeType}(fun::Function, start::T, stop::T; step::Period=Day(1), negate::Bool=false, limit::Int=10000) = recur(fun, start:step:stop; negate=negate)
end)

# #18931
@deprecate cummin(A, dim=1) accumulate(min, A, dim)
@deprecate cummax(A, dim=1) accumulate(max, A, dim)

# #19598
@deprecate sumabs(x)          sum(abs, x)
@deprecate sumabs(A, region)  sum(abs, A, region)
@deprecate sumabs2(x)         sum(abs2, x)
@deprecate sumabs2(A, region) sum(abs2, A, region)
@deprecate minabs(x)          minimum(abs, x)
@deprecate minabs(A, region)  minimum(abs, A, region)
@deprecate maxabs(x)          maximum(abs, x)
@deprecate maxabs(A, region)  maximum(abs, A, region)

for (dep, f, op) in [(:sumabs!, :sum!, :abs),
                     (:sumabs2!, :sum!, :abs2),
                     (:minabs!, :minimum!, :abs),
                     (:maxabs!, :maximum!, :abs)]
    @eval function ($dep)(r, A; init=true)
        Base.depwarn("$dep(r, A; init=$init) is deprecated, use $f($op, r, A; init=$init) instead.", Symbol($dep))
        ($f)($op, r, A; init=init)
    end
end

<<<<<<< HEAD
# QuadGK moved to a package (#19741)
function quadgk(args...)
    error(string(quadgk, args, " has been moved to the package QuadGK.jl.\n",
                 "Run Pkg.add(\"QuadGK\") to install QuadGK on Julia v0.6 and later, and then run `using QuadGK`."))
end
export quadgk
=======
# Deprecate vectorized xor in favor of compact broadcast syntax
@deprecate xor(a::Bool, B::BitArray)                xor.(a, B)
@deprecate xor(A::BitArray, b::Bool)                xor.(A, b)
@deprecate xor(a::Number, B::AbstractArray)         xor.(a, B)
@deprecate xor(A::AbstractArray, b::Number)         xor.(A, b)
@deprecate xor(A::AbstractArray, B::AbstractArray)  xor.(A, B)
>>>>>>> 309657f6

# End deprecations scheduled for 0.6<|MERGE_RESOLUTION|>--- conflicted
+++ resolved
@@ -1168,20 +1168,18 @@
     end
 end
 
-<<<<<<< HEAD
-# QuadGK moved to a package (#19741)
-function quadgk(args...)
-    error(string(quadgk, args, " has been moved to the package QuadGK.jl.\n",
-                 "Run Pkg.add(\"QuadGK\") to install QuadGK on Julia v0.6 and later, and then run `using QuadGK`."))
-end
-export quadgk
-=======
 # Deprecate vectorized xor in favor of compact broadcast syntax
 @deprecate xor(a::Bool, B::BitArray)                xor.(a, B)
 @deprecate xor(A::BitArray, b::Bool)                xor.(A, b)
 @deprecate xor(a::Number, B::AbstractArray)         xor.(a, B)
 @deprecate xor(A::AbstractArray, b::Number)         xor.(A, b)
 @deprecate xor(A::AbstractArray, B::AbstractArray)  xor.(A, B)
->>>>>>> 309657f6
+
+# QuadGK moved to a package (#19741)
+function quadgk(args...)
+    error(string(quadgk, args, " has been moved to the package QuadGK.jl.\n",
+                 "Run Pkg.add(\"QuadGK\") to install QuadGK on Julia v0.6 and later, and then run `using QuadGK`."))
+end
+export quadgk
 
 # End deprecations scheduled for 0.6