# This file is a part of Julia. License is MIT: https://julialang.org/license

# Deprecated functions and objects
#
# Please add new deprecations at the bottom of the file.
# A function deprecated in a release will be removed in the next one.
# Please also add a reference to the pull request which introduced the
# deprecation.
#
# For simple cases where a direct replacement is available, use @deprecate:
# the first argument is the signature of the deprecated method, the second one
# is the call which replaces it. Remove the definition of the deprecated method
# and unexport it, as @deprecate takes care of calling the replacement
# and of exporting the function.
#
# For more complex cases, move the body of the deprecated method in this file,
# and call depwarn() directly from inside it. The symbol depwarn() expects is
# the name of the function, which is used to ensure that the deprecation warning
# is only printed the first time for each call place.

macro deprecate(old, new, ex=true)
    meta = Expr(:meta, :noinline)
    @gensym oldmtname
    if isa(old, Symbol)
        oldname = Expr(:quote, old)
        newname = Expr(:quote, new)
        Expr(:toplevel,
            ex ? Expr(:export, esc(old)) : nothing,
            :(function $(esc(old))(args...)
                  $meta
                  depwarn($"$old is deprecated, use $new instead.", $oldmtname)
                  $(esc(new))(args...)
              end),
            :(const $oldmtname = Core.Typeof($(esc(old))).name.mt.name))
    elseif isa(old, Expr) && (old.head == :call || old.head == :where)
        remove_linenums!(new)
        oldcall = sprint(show_unquoted, old)
        newcall = sprint(show_unquoted, new)
        # if old.head is a :where, step down one level to the :call to avoid code duplication below
        callexpr = old.head == :call ? old : old.args[1]
        if callexpr.head == :call
            if isa(callexpr.args[1], Symbol)
                oldsym = callexpr.args[1]::Symbol
            elseif isa(callexpr.args[1], Expr) && callexpr.args[1].head == :curly
                oldsym = callexpr.args[1].args[1]::Symbol
            else
                error("invalid usage of @deprecate")
            end
        else
            error("invalid usage of @deprecate")
        end
        Expr(:toplevel,
            ex ? Expr(:export, esc(oldsym)) : nothing,
            :($(esc(old)) = begin
                  $meta
                  depwarn($"$oldcall is deprecated, use $newcall instead.", $oldmtname)
                  $(esc(new))
              end),
            :(const $oldmtname = Core.Typeof($(esc(oldsym))).name.mt.name))
    else
        error("invalid usage of @deprecate")
    end
end

function depwarn(msg, funcsym)
    opts = JLOptions()
    if opts.depwarn > 0
        bt = backtrace()
        _depwarn(msg, opts, bt, firstcaller(bt, funcsym))
    end
    nothing
end
function _depwarn(msg, opts, bt, caller)
    ln = Int(unsafe_load(cglobal(:jl_lineno, Cint)))
    fn = unsafe_string(unsafe_load(cglobal(:jl_filename, Ptr{Cchar})))
    if opts.depwarn == 1 # raise a warning
        warn(msg, once=(caller != StackTraces.UNKNOWN), key=(caller,fn,ln), bt=bt,
             filename=fn, lineno=ln)
    elseif opts.depwarn == 2 # raise an error
        throw(ErrorException(msg))
    end
end

firstcaller(bt::Vector, funcsym::Symbol) = firstcaller(bt, (funcsym,))
function firstcaller(bt::Vector, funcsyms)
    # Identify the calling line
    found = false
    lkup = StackTraces.UNKNOWN
    for frame in bt
        lkups = StackTraces.lookup(frame)
        for outer lkup in lkups
            if lkup == StackTraces.UNKNOWN
                continue
            end
            found && @goto found
            found = lkup.func in funcsyms
            # look for constructor type name
            if !found && lkup.linfo isa Core.MethodInstance
                li = lkup.linfo
                ft = ccall(:jl_first_argument_datatype, Any, (Any,), li.def.sig)
                if isa(ft,DataType) && ft.name === Type.body.name
                    ft = unwrap_unionall(ft.parameters[1])
                    found = (isa(ft,DataType) && ft.name.name in funcsyms)
                end
            end
        end
    end
    return StackTraces.UNKNOWN
    @label found
    return lkup
end

deprecate(m::Module, s::Symbol, flag=1) = ccall(:jl_deprecate_binding, Void, (Any, Any, Cint), m, s, flag)

macro deprecate_binding(old, new, export_old=true, dep_message=nothing)
    return Expr(:toplevel,
         export_old ? Expr(:export, esc(old)) : nothing,
         dep_message != nothing ? Expr(:const, Expr(:(=),
             esc(Symbol(string("_dep_message_",old))), esc(dep_message))) :
             nothing,
         Expr(:const, Expr(:(=), esc(old), esc(new))),
         Expr(:call, :deprecate, __module__, Expr(:quote, old)))
end

macro deprecate_moved(old, new, export_old=true, default_package=false)
    eold = esc(old)
    return Expr(:toplevel,
         default_package ? :(function $eold(args...; kwargs...)
                                 error($eold, " has been moved to the standard library package ", $new, ".\n",
                                       "Restart Julia and then run `using ", $new, "` to load it.")
                             end) :
                           :(function $eold(args...; kwargs...)
                                 error($eold, " has been moved to the package ", $new, ".jl.\n",
                                       "Run `Pkg.add(\"", $new, "\")` to install it, restart Julia,\n",
                                       "and then run `using ", $new, "` to load it.")
                             end),
         export_old ? Expr(:export, eold) : nothing,
         Expr(:call, :deprecate, __module__, Expr(:quote, old), 2))
end

# BEGIN 0.6-alpha deprecations (delete when 0.6 is released)

@deprecate isambiguous(m1::Method, m2::Method, b::Bool) isambiguous(m1, m2, ambiguous_bottom=b) false
# TODO: delete allow_bottom keyword code in Test.detect_ambiguities

# END 0.6-alpha deprecations

# BEGIN 0.6 deprecations

const _oldstyle_array_vcat_ = false

@deprecate write(x) write(STDOUT::IO, x)

function delete!(::EnvDict, k::AbstractString, def)
    depwarn("`delete!(ENV, k, def)` should be replaced with `pop!(ENV, k, def)`. Be aware that `pop!` returns `k` or `def`, while `delete!` returns `ENV` or `def`.", :delete!)
    haskey(ENV,k) ? delete!(ENV,k) : def
end

# Deprecate methods that convert Diagonal and Bidiagonal to <:AbstractTriangular.
function convert(::Type{UpperTriangular}, A::Diagonal)
    depwarn(string("`convert(::Type{UpperTriangular}, A::Diagonal)` and other methods ",
        "that convert `Diagonal`/`Bidiagonal` to `<:AbstractTriangular` are deprecated. ",
        "Consider calling the `UpperTriangular` constructor directly ",
        "(`UpperTriangular(A)`) instead."), :convert)
    UpperTriangular(A)
end
function convert(::Type{LowerTriangular}, A::Diagonal)
    depwarn(string("`convert(::Type{LowerTriangular}, A::Diagonal)` and other methods ",
        "that convert `Diagonal`/`Bidiagonal` to `<:AbstractTriangular` are deprecated. ",
        "Consider calling the `LowerTriangular` constructor directly ",
        "(`LowerTriangular(A)`) instead."), :convert)
    LowerTriangular(A)
end
function convert(::Type{Base.LinAlg.UnitUpperTriangular}, A::Diagonal)
    depwarn(string("`convert(::Type{UnitUpperTriangular}, A::Diagonal)` and other methods ",
        "that convert `Diagonal`/`Bidiagonal` to `<:AbstractTriangular` are deprecated. ",
        "Consider calling the `UnitUpperTriangular` constructor directly ",
        "(`Base.LinAlg.UnitUpperTriangular(A)`) instead."), :convert)
    if !all(x -> x == oneunit(x), A.diag)
        throw(ArgumentError("matrix cannot be represented as UnitUpperTriangular"))
    end
    Base.LinAlg.UnitUpperTriangular(Array(A))
end
function convert(::Type{Base.LinAlg.UnitLowerTriangular}, A::Diagonal)
    depwarn(string("`convert(::Type{UnitLowerTriangular}, A::Diagonal)` and other methods ",
        "that convert `Diagonal`/`Bidiagonal` to `<:AbstractTriangular` are deprecated. ",
        "Consider calling the `UnitLowerTriangular` constructor directly ",
        "(`Base.LinAlg.UnitLowerTriangular(A)`) instead."), :convert)
    if !all(x -> x == oneunit(x), A.diag)
        throw(ArgumentError("matrix cannot be represented as UnitLowerTriangular"))
    end
    Base.LinAlg.UnitLowerTriangular(Array(A))
end
function convert(::Type{LowerTriangular}, A::Bidiagonal)
    depwarn(string("`convert(::Type{LowerTriangular}, A::Bidiagonal)` and other methods ",
        "that convert `Diagonal`/`Bidiagonal` to `<:AbstractTriangular` are deprecated. ",
        "Consider calling the `LowerTriangular` constructor directly (`LowerTriangular(A)`) ",
        "instead."), :convert)
    if !A.isupper
        LowerTriangular(Array(A))
    else
        throw(ArgumentError("Bidiagonal matrix must have lower off diagonal to be converted to LowerTriangular"))
    end
end
function convert(::Type{UpperTriangular}, A::Bidiagonal)
    depwarn(string("`convert(::Type{UpperTriangular}, A::Bidiagonal)` and other methods ",
        "that convert `Diagoinal`/`Bidiagonal` to `<:AbstractTriangular` are deprecated. ",
        "Consider calling the `UpperTriangular` constructor directly (`UpperTriangular(A)`) ",
        "instead."), :convert)
    if A.isupper
        UpperTriangular(Array(A))
    else
        throw(ArgumentError("Bidiagonal matrix must have upper off diagonal to be converted to UpperTriangular"))
    end
end

# Deprecate three-arg SubArray since the constructor doesn't need the dims tuple
@deprecate SubArray(parent::AbstractArray, indexes::Tuple, dims::Tuple) SubArray(parent, indexes)

# Deprecate vectorized unary functions over sparse matrices in favor of compact broadcast syntax (#17265).
for f in (:sind, :asind, :tand, :atand, :sinpi, :cosc, :ceil, :floor, :trunc,
        :round, :log1p, :expm1, :abs, :abs2, :log2, :log10, :exp2, :exp10,
        :sinc, :cospi, :cosd, :acosd, :cotd, :acotd, :secd, :cscd)
    @eval import .Math: $f
    @eval @deprecate $f(A::SparseMatrixCSC) $f.(A)
end

# For deprecating vectorized functions in favor of compact broadcast syntax
macro dep_vectorize_1arg(S, f)
    AbstractArray = GlobalRef(Base, :AbstractArray)
    return esc(:( @deprecate $f(x::$AbstractArray{T}) where {T<:$S} $f.(x) ))
end
macro dep_vectorize_2arg(S, f)
    AbstractArray = GlobalRef(Base, :AbstractArray)
    return esc(quote
        @deprecate $f(x::$S, y::$AbstractArray{T1}) where {T1<:$S} $f.(x, y)
        @deprecate $f(x::$AbstractArray{T1}, y::$S) where {T1<:$S} $f.(x, y)
        @deprecate $f(x::$AbstractArray{T1}, y::$AbstractArray{T2}) where {T1<:$S, T2<:$S} $f.(x, y)
    end)
end

# Deprecate @vectorize_1arg-vectorized functions from...
for f in (
        # base/special/trig.jl
        :sinpi, :cospi, :sinc, :cosc,
        # base/special/log.jl
        :log1p,
        # base/special/gamma.jl
        :gamma, :lfact,
        # base/math.jl
        :cbrt, :exp2, :expm1, :exp10, :log2, :log10, :lgamma, #=:log1p,=#
        # base/floatfuncs.jl
        :abs, :abs2, :angle, :isnan, :isinf, :isfinite,
        # base/complex.jl
        :cis,
        )
    @eval import .Math: $f
    @eval @dep_vectorize_1arg Number $f
end
# base/fastmath.jl
for f in ( :acos_fast, :acosh_fast, :angle_fast, :asin_fast, :asinh_fast,
            :atan_fast, :atanh_fast, :cbrt_fast, :cis_fast, :cos_fast,
            :cosh_fast, :exp10_fast, :exp2_fast, :exp_fast, :expm1_fast,
            :lgamma_fast, :log10_fast, :log1p_fast, :log2_fast, :log_fast,
            :sin_fast, :sinh_fast, :sqrt_fast, :tan_fast, :tanh_fast )
    @eval import .FastMath: $f
    @eval @dep_vectorize_1arg Number $f
end
for f in (
        :trunc, :floor, :ceil, :round, # base/floatfuncs.jl
        :rad2deg, :deg2rad, :exponent, :significand, # base/math.jl
        :sind, :cosd, :tand, :asind, :acosd, :atand, :asecd, :acscd, :acotd, # base/special/trig.jl
        )
    @eval import .Math: $f
    @eval @dep_vectorize_1arg Real $f
end
# base/complex.jl
@dep_vectorize_1arg Complex round
@dep_vectorize_1arg Complex float

# Deprecate @vectorize_2arg-vectorized functions from...
for f in (
        # base/special/gamma.jl
        :beta, :lbeta,
        # base/math.jl
        :log, :hypot, :atan2,
    )
    @eval import .Math: $f
    @eval @dep_vectorize_2arg Number $f
end
# base/fastmath.jl
for f in (:pow_fast, :atan2_fast, :hypot_fast, :max_fast, :min_fast, :minmax_fast)
    @eval import .FastMath: $f
    @eval @dep_vectorize_2arg Number $f
end
for f in (
        :max, :min, # base/math.jl
        :copysign, :flipsign, # base/floatfuncs.jl
    )
    @eval @dep_vectorize_2arg Real $f
end

# Deprecate @vectorize_1arg and @vectorize_2arg themselves
macro vectorize_1arg(S, f)
    depwarn(string("`@vectorize_1arg` is deprecated in favor of compact broadcast syntax. ",
        "Instead of `@vectorize_1arg`'ing function `f` and calling `f(arg)`, call `f.(arg)`."),
        :vectorize_1arg)
    quote
        @dep_vectorize_1arg($S, $f)
    end
end
macro vectorize_2arg(S, f)
    depwarn(string("`@vectorize_2arg` is deprecated in favor of compact broadcast syntax. ",
        "Instead of `@vectorize_2arg`'ing function `f` and calling `f(arg1, arg2)`, call ",
        "`f.(arg1, arg2)`. "), :vectorize_2arg)
    quote
        @dep_vectorize_2arg($S, $f)
    end
end
export @vectorize_1arg, @vectorize_2arg

# deprecations for uses of old dot operators (.* etc) as objects, rather than
# just calling them infix.
for op in (:(!=), :≠, :+, :-, :*, :/, :÷, :%, :<, :(<=), :≤, :(==), :>, :>=, :≥, :\, :^, ://, :>>, :<<)
    dotop = Symbol('.', op)
    # define as const dotop = (a,b) -> ...
    # to work around syntax deprecation for dotop(a,b) = ...
    @eval const $dotop = (a,b) -> begin
        depwarn(string($(string(dotop)), " is no longer a function object; use broadcast(",$op,", ...) instead"),
                $(QuoteNode(dotop)))
        broadcast($op, a, b)
    end
    @eval export $dotop
end

# Devectorize manually vectorized abs methods in favor of compact broadcast syntax
@deprecate abs(f::Base.Pkg.Resolve.MaxSum.Field) abs.(f)
@deprecate abs(B::BitArray) abs.(B)
@deprecate abs(M::Bidiagonal) abs.(M)
@deprecate abs(D::Diagonal) abs.(D)
@deprecate abs(M::Tridiagonal) abs.(M)
@deprecate abs(M::SymTridiagonal) abs.(M)
@deprecate abs(x::AbstractSparseVector) abs.(x)

# Deprecate @textmime into the Multimedia module, #18441
@eval Multimedia macro textmime(mime)
    Base.depwarn(string("`@textmime \"mime\"` is deprecated; use ",
        "`Base.Multimedia.istextmime(::MIME\"mime\") = true` instead"
        ), :textmime)
    quote
        Base.Multimedia.istextmime(::MIME{$(Meta.quot(Symbol(mime)))}) = true
    end
end

@deprecate ipermutedims(A::AbstractArray,p) permutedims(A, invperm(p))

# 18696
function ($)(x, y)
    depwarn("`x \$ y` is deprecated.  use `xor(x, y)` or `x ⊻ y` instead.", :$)
    xor(x, y)
end
export $

@deprecate is (===)

# midpoints of intervals
@deprecate midpoints(r::AbstractRange) r[1:length(r)-1] + 0.5*step(r)
@deprecate midpoints(v::AbstractVector) [0.5*(v[i] + v[i+1]) for i in 1:length(v)-1]

@deprecate_binding Filter    Iterators.Filter
@deprecate_binding Zip       Iterators.Zip
@deprecate filter(flt, itr)  Iterators.filter(flt, itr)
@deprecate_binding rest      Iterators.rest
@deprecate_binding countfrom Iterators.countfrom
@deprecate_binding take      Iterators.take
@deprecate_binding drop      Iterators.drop
@deprecate_binding cycle     Iterators.cycle
@deprecate_binding repeated  Iterators.repeated

# promote_op method where the operator is also a type
function promote_op(op::Type, Ts::Type...)
    depwarn("promote_op(op::Type, ::Type...) is deprecated as it is no " *
            "longer needed in Base. If you need its functionality, consider " *
            "defining it locally.", :promote_op)
    if isdefined(Core, :Inference)
        return Core.Inference.return_type(op, Tuple{Ts...})
    end
    return op
end

# NOTE: Deprecation of `isdefined(a::Array, i::Int)` is implemented in src/array.c
# and deprecation of `invoke(f, (types...), ...)` is implemented in src/builtins.c
# To be removed when 0.6 deprecations are removed

# NOTE: Deprecation of Channel{T}() is implemented in channels.jl.
# To be removed from there when 0.6 deprecations are removed.

# Not exported, but probably better to have deprecations anyway
function reduced_dims(::Tuple{}, d::Int)
    d < 1 && throw(ArgumentError("dimension must be ≥ 1, got $d"))
    ()
end
reduced_dims(::Tuple{}, region) = ()
function reduced_dims(dims::Dims, region)
    Base.depwarn("`reduced_dims` is deprecated for Dims-tuples; pass `indices` to `reduced_indices` instead", :reduced_dims)
    map(last, reduced_indices(map(OneTo, dims), region))
end

function reduced_dims0(::Tuple{}, d::Int)
    d < 1 && throw(ArgumentError("dimension must be ≥ 1, got $d"))
    ()
end
reduced_dims0(::Tuple{}, region) = ()
function reduced_dims0(dims::Dims, region)
    Base.depwarn("`reduced_dims0` is deprecated for Dims-tuples; pass `indices` to `reduced_indices0` instead", :reduced_dims0)
    map(last, reduced_indices0(map(OneTo, dims), region))
end

function reduced_dims(a::AbstractArray, region)
    Base.depwarn("`reduced_dims` is deprecated in favor of `reduced_indices`", :reduced_dims)
    to_shape(reduced_indices(a, region))  # to_shape keeps the return-type consistent, when it's possible to do so
end

function reduced_dims0(a::AbstractArray, region)
    Base.depwarn("`reduced_dims0` is deprecated in favor of `reduced_indices0`", :reduced_dims)
    to_shape(reduced_indices0(a, region))
end

# #18218
@eval Base.LinAlg begin
    function arithtype(T)
        Base.depwarn(string("arithtype is now deprecated. If you were using it inside a ",
            "promote_op call, use promote_op(LinAlg.matprod, Ts...) instead. Otherwise, ",
            "if you need its functionality, consider defining it locally."),
            :arithtype)
        T
    end
    function arithtype(::Type{Bool})
        Base.depwarn(string("arithtype is now deprecated. If you were using it inside a ",
            "promote_op call, use promote_op(LinAlg.matprod, Ts...) instead. Otherwise, ",
            "if you need its functionality, consider defining it locally."),
            :arithtype)
        Int
    end
end

# #19246
@deprecate den denominator
@deprecate num numerator

# #19088
@deprecate takebuf_array take!
@deprecate takebuf_string(b) String(take!(b))

# Index conversions revamp; #19730
function getindex(A::LogicalIndex, i::Int)
    depwarn("getindex(A::LogicalIndex, i) is deprecated; use iteration or index into the result of `collect(A)` instead.", :getindex)
    checkbounds(A, i)
    first(Iterators.drop(A, i-1))
end
function to_indexes(I...)
    Istr = join(I, ", ")
    depwarn("to_indexes is deprecated; pass both the source array `A` and indices as `to_indices(A, $Istr)` instead.", :to_indexes)
    map(_to_index, I)
end
_to_index(i) = to_index(I)
_to_index(c::Colon) = c
const _colon_usage_msg = "convert Colons to a set of indices for indexing into array `A` by passing them in a complete tuple of indices `I` to `to_indices(A, I)`"
function getindex(::Colon, i)
    depwarn("getindex(::Colon, i) is deprecated; $_colon_usage_msg", :getindex)
    to_index(i)
end
function unsafe_getindex(::Colon, i::Integer)
    depwarn("getindex(::Colon, i) is deprecated; $_colon_usage_msg", :unsafe_getindex)
    to_index(i)
end
function step(::Colon)
    depwarn("step(::Colon) is deprecated; $_colon_usage_msg", :step)
    1
end
function isempty(::Colon)
    depwarn("isempty(::Colon) is deprecated; $_colon_usage_msg", :isempty)
    false
end
function in(::Integer, ::Colon)
    depwarn("in(::Integer, ::Colon) is deprecated; $_colon_usage_msg", :in)
    true
end

# #18931
@deprecate cummin(A, dim=1) accumulate(min, A, dim)
@deprecate cummax(A, dim=1) accumulate(max, A, dim)

# #19598
@deprecate sumabs(x)          sum(abs, x)
@deprecate sumabs(A, region)  sum(abs, A, region)
@deprecate sumabs2(x)         sum(abs2, x)
@deprecate sumabs2(A, region) sum(abs2, A, region)
@deprecate minabs(x)          minimum(abs, x)
@deprecate minabs(A, region)  minimum(abs, A, region)
@deprecate maxabs(x)          maximum(abs, x)
@deprecate maxabs(A, region)  maximum(abs, A, region)

for (dep, f, op) in [(:sumabs!, :sum!, :abs),
                     (:sumabs2!, :sum!, :abs2),
                     (:minabs!, :minimum!, :abs),
                     (:maxabs!, :maximum!, :abs)]
    @eval function ($dep)(r, A; init=true)
        Base.depwarn("$dep(r, A; init=$init) is deprecated, use $f($op, r, A; init=$init) instead.", Symbol($dep))
        ($f)($op, r, A; init=init)
    end
end

## Deprecate broadcast_zpreserving[!] (wasn't exported, but might as well be friendly)
function gen_broadcast_function_sparse(genbody::Function, f::Function, is_first_sparse::Bool)
    body = genbody(f, is_first_sparse)
    @eval let
        local _F_
        function _F_(B::SparseMatrixCSC{Tv,Ti}, A_1, A_2) where {Tv,Ti}
            $body
        end
        _F_
    end
end
function gen_broadcast_body_zpreserving(f::Function, is_first_sparse::Bool)
    F = Expr(:quote, f)
    if is_first_sparse
        A1 = :(A_1)
        A2 = :(A_2)
        op1 = :(val1)
        op2 = :(val2)
    else
        A1 = :(A_2)
        A2 = :(A_1)
        op1 = :(val2)
        op2 = :(val1)
    end
    quote
        Base.Broadcast.check_broadcast_indices(indices(B), $A1)
        Base.Broadcast.check_broadcast_indices(indices(B), $A2)

        nnzB = isempty(B) ? 0 :
               nnz($A1) * div(B.n, ($A1).n) * div(B.m, ($A1).m)
        if length(B.rowval) < nnzB
            resize!(B.rowval, nnzB)
        end
        if length(B.nzval) < nnzB
            resize!(B.nzval, nnzB)
        end
        z = zero(Tv)

        ptrB = 1
        B.colptr[1] = 1

        @inbounds for col = 1:B.n
            ptr1::Int  = ($A1).n == 1 ? ($A1).colptr[1] : ($A1).colptr[col]
            stop1::Int = ($A1).n == 1 ? ($A1).colptr[2] : ($A1).colptr[col+1]
            col2 = size($A2, 2) == 1 ? 1 : col
            row = 1
            while ptr1 < stop1 && row <= B.m
                if ($A1).m != 1
                    row = ($A1).rowval[ptr1]
                end
                row2 = size($A2, 1) == 1 ? 1 : row
                val1 = ($A1).nzval[ptr1]
                val2 = ($A2)[row2,col2]
                res = ($F)($op1, $op2)
                if res != z
                    B.rowval[ptrB] = row
                    B.nzval[ptrB] = res
                    ptrB += 1
                end
                if ($A1).m != 1
                    ptr1 += 1
                else
                    row += 1
                end
            end
            B.colptr[col+1] = ptrB
        end
        deleteat!(B.rowval, B.colptr[end]:length(B.rowval))
        deleteat!(B.nzval, B.colptr[end]:length(B.nzval))
        nothing
    end
end
for (Bsig, A1sig, A2sig, gbb, funcname) in
    (
     (SparseMatrixCSC   , SparseMatrixCSC  ,  Array,  :gen_broadcast_body_zpreserving, :_broadcast_zpreserving!),
     (SparseMatrixCSC   , Array  ,  SparseMatrixCSC,  :gen_broadcast_body_zpreserving, :_broadcast_zpreserving!),
     (SparseMatrixCSC   , Number  ,  SparseMatrixCSC,  :gen_broadcast_body_zpreserving, :_broadcast_zpreserving!),
     (SparseMatrixCSC   , SparseMatrixCSC  ,  Number,  :gen_broadcast_body_zpreserving, :_broadcast_zpreserving!),
     (SparseMatrixCSC   , BitArray  ,  SparseMatrixCSC,  :gen_broadcast_body_zpreserving, :_broadcast_zpreserving!),
     (SparseMatrixCSC   , SparseMatrixCSC  ,  BitArray,  :gen_broadcast_body_zpreserving, :_broadcast_zpreserving!),
     )
    @eval let cache = Dict{Function,Function}()
        global $funcname
        function $funcname(f::Function, B::$Bsig, A1::$A1sig, A2::$A2sig)
            func       = @get! cache  f  gen_broadcast_function_sparse($gbb, f, ($A1sig) <: SparseMatrixCSC)
            # need eval because func was just created by gen_broadcast_function_sparse
            # TODO: convert this to a generated function
            eval(_current_module(), Expr(:body, Expr(:return, Expr(:call, QuoteNode(func), QuoteNode(B), QuoteNode(A1), QuoteNode(A2)))))
            return B
        end
    end  # let broadcast_cache
end
_broadcast_zpreserving!(args...) = broadcast!(args...)
# note: promote_eltype_op also deprecated, defined later in this file
_broadcast_zpreserving(f, As...) =
    broadcast!(f, similar(Array{_promote_eltype_op(f, As...)}, Base.Broadcast.broadcast_indices(As...)), As...)
_broadcast_zpreserving(f::Function, A_1::SparseMatrixCSC{Tv1,Ti1}, A_2::SparseMatrixCSC{Tv2,Ti2}) where {Tv1,Ti1,Tv2,Ti2} =
    _broadcast_zpreserving!(f, spzeros(promote_type(Tv1, Tv2), promote_type(Ti1, Ti2), Base.to_shape(Base.Broadcast.broadcast_indices(A_1, A_2))), A_1, A_2)
_broadcast_zpreserving(f::Function, A_1::SparseMatrixCSC{<:Any,Ti}, A_2::Union{Array,BitArray,Number}) where {Ti} =
    _broadcast_zpreserving!(f, spzeros(promote_eltype(A_1, A_2), Ti, Base.to_shape(Base.Broadcast.broadcast_indices(A_1, A_2))), A_1, A_2)
_broadcast_zpreserving(f::Function, A_1::Union{Array,BitArray,Number}, A_2::SparseMatrixCSC{<:Any,Ti}) where {Ti} =
    _broadcast_zpreserving!(f, spzeros(promote_eltype(A_1, A_2), Ti, Base.to_shape(Base.Broadcast.broadcast_indices(A_1, A_2))), A_1, A_2)

function _depstring_bczpres()
    return string("broadcast_zpreserving[!] is deprecated. Generic sparse broadcast[!] ",
        "provides most of broadcast_zpreserving[!]'s functionality. If you have a use case ",
        "that generic sparse broadcast[!] does not cover, please describe your use case in ",
        " issue #19533 (https://github.com/JuliaLang/julia/issues/19533).")
end
function _depwarn_bczpres(f, args...)
    depwarn(_depstring_bczpres(), :broadcast_zpreserving)
    return _broadcast_zpreserving(f, args...)
end
function _depwarn_bczpres!(f, args...)
    depwarn(_depstring_bczpres(), :broadcast_zpreserving!)
    return _broadcast_zpreserving!(f, args...)
end
@eval SparseArrays begin
    broadcast_zpreserving(f, args...) = Base._depwarn_bczpres(f, args...)
    broadcast_zpreserving(f, A::SparseMatrixCSC, B::SparseMatrixCSC) = Base._depwarn_bczpres(f, A, B)
    broadcast_zpreserving(f, A::SparseMatrixCSC, B::Union{Array,BitArray,Number}) = Base._depwarn_bczpres(f, A, B)
    broadcast_zpreserving(f, A::Union{Array,BitArray,Number}, B::SparseMatrixCSC) = Base._depwarn_bczpres(f, A, B)
    broadcast_zpreserving!(f, args...) = Base._depwarn_bczpres!(f, args...)
    broadcast_zpreserving!(f, C::SparseMatrixCSC, A::SparseMatrixCSC, B::Union{Array,BitArray,Number}) = Base._depwarn_bczpres!(f, C, A, B)
    broadcast_zpreserving!(f, C::SparseMatrixCSC, A::Union{Array,BitArray,Number}, B::SparseMatrixCSC) = Base._depwarn_bczpres!(f, C, A, B)
end

# #19719
@deprecate getindex(t::Tuple, r::AbstractArray)       getindex(t, vec(r))
@deprecate getindex(t::Tuple, b::AbstractArray{Bool}) getindex(t, vec(b))

# Deprecate isimag (#19947).
@deprecate isimag(z::Number) iszero(real(z))

# Deprecate vectorized xor in favor of compact broadcast syntax
@deprecate xor(a::Bool, B::BitArray)                xor.(a, B)
@deprecate xor(A::BitArray, b::Bool)                xor.(A, b)
@deprecate xor(a::Number, B::AbstractArray)         xor.(a, B)
@deprecate xor(A::AbstractArray, b::Number)         xor.(A, b)
@deprecate xor(A::AbstractArray, B::AbstractArray)  xor.(A, B)

# Broadcast now returns a BitArray when the resulting eltype is Bool (#17623)
@deprecate bitbroadcast broadcast

# Deprecate two-argument map! (map!(f, A)) for a cycle in anticipation of semantic change
@deprecate map!(f::F, A::AbstractArray) where {F} map!(f, A, A)
@deprecate asyncmap!(f, c; ntasks=0, batch_size=nothing) asyncmap!(f, c, c; ntasks=ntasks, batch_size=batch_size)

# Not exported, but used outside Base
_promote_array_type(F, ::Type, ::Type, T::Type) = T
_promote_array_type(F, ::Type{<:Real}, ::Type{A}, ::Type) where {A<:AbstractFloat} = A
_promote_array_type(F, ::Type{<:Integer}, ::Type{A}, ::Type) where {A<:Integer} = A
_promote_array_type(::typeof(/), ::Type{<:Integer}, ::Type{<:Integer}, T::Type) = T
_promote_array_type(::typeof(\), ::Type{<:Integer}, ::Type{<:Integer}, T::Type) = T
_promote_array_type(::typeof(/), ::Type{<:Integer}, ::Type{Bool}, T::Type) = T
_promote_array_type(::typeof(\), ::Type{<:Integer}, ::Type{Bool}, T::Type) = T
_promote_array_type(F, ::Type{<:Integer}, ::Type{Bool}, T::Type) = T
_promote_array_type(F, ::Type{<:Union{Complex, Real}}, ::Type{Complex{T}}, ::Type) where {T<:AbstractFloat} = Complex{T}
function promote_array_type(F, R, S, T)
    Base.depwarn("`promote_array_type` is deprecated as it is no longer needed " *
                 "in Base. See https://github.com/JuliaLang/julia/issues/19669 " *
                 "for more information.", :promote_array_type)
    _promote_array_type(F, R, S, T)
end

# Deprecate manually vectorized abs2 methods in favor of compact broadcast syntax
@deprecate abs2(x::AbstractSparseVector) abs2.(x)

# Deprecate manually vectorized sign methods in favor of compact broadcast syntax
@deprecate sign(A::AbstractArray) sign.(A)

# Deprecate manually vectorized trigonometric and hyperbolic functions in favor of compact broadcast syntax
for f in (:secd, :cscd, :cotd)
    @eval import .Math: $f
    @eval @deprecate $f(A::AbstractArray{<:Number}) $f.(A)
end

# Deprecate vectorized two-argument complex in favor of compact broadcast syntax
@deprecate complex(A::AbstractArray, b::Real)           complex.(A, b)
@deprecate complex(a::Real, B::AbstractArray)           complex.(a, B)
@deprecate complex(A::AbstractArray, B::AbstractArray)  complex.(A, B)

# Deprecate manually vectorized clamp methods in favor of compact broadcast syntax
import .Math: clamp
@deprecate clamp(A::AbstractArray, lo, hi) clamp.(A, lo, hi)

# Deprecate manually vectorized round methods in favor of compact broadcast syntax
@deprecate round(M::Bidiagonal) round.(M)
@deprecate round(M::Tridiagonal) round.(M)
@deprecate round(M::SymTridiagonal) round.(M)
@deprecate round(::Type{T}, x::AbstractArray) where {T} round.(T, x)
@deprecate round(::Type{T}, x::AbstractArray, r::RoundingMode) where {T} round.(T, x, r)
@deprecate round(x::AbstractArray, r::RoundingMode) round.(x, r)
@deprecate round(x::AbstractArray, digits::Integer, base::Integer = 10) round.(x, digits, base)

# Deprecate manually vectorized trunc methods in favor of compact broadcast syntax
@deprecate trunc(M::Bidiagonal) trunc.(M)
@deprecate trunc(M::Tridiagonal) trunc.(M)
@deprecate trunc(M::SymTridiagonal) trunc.(M)
@deprecate trunc(::Type{T}, x::AbstractArray) where {T} trunc.(T, x)
@deprecate trunc(x::AbstractArray, digits::Integer, base::Integer = 10) trunc.(x, digits, base)

# Deprecate manually vectorized floor methods in favor of compact broadcast syntax
@deprecate floor(M::Bidiagonal) floor.(M)
@deprecate floor(M::Tridiagonal) floor.(M)
@deprecate floor(M::SymTridiagonal) floor.(M)
@deprecate floor(::Type{T}, A::AbstractArray) where {T} floor.(T, A)
@deprecate floor(A::AbstractArray, digits::Integer, base::Integer = 10) floor.(A, digits, base)

# Deprecate manually vectorized ceil methods in favor of compact broadcast syntax
@deprecate ceil(M::Bidiagonal) ceil.(M)
@deprecate ceil(M::Tridiagonal) ceil.(M)
@deprecate ceil(M::SymTridiagonal) ceil.(M)
@deprecate ceil(::Type{T}, x::AbstractArray) where {T} ceil.(T, x)
@deprecate ceil(x::AbstractArray, digits::Integer, base::Integer = 10) ceil.(x, digits, base)

# Deprecate manually vectorized `big` methods in favor of compact broadcast syntax
@deprecate big(r::UnitRange) big.(r)
@deprecate big(r::StepRange) big.(r)
@deprecate big(r::StepRangeLen) big.(r)
@deprecate big(r::LinSpace) big.(r)
@deprecate big(x::AbstractArray{<:Integer}) big.(x)
@deprecate big(x::AbstractArray{<:AbstractFloat}) big.(x)
@deprecate big(A::LowerTriangular) big.(A)
@deprecate big(A::UpperTriangular) big.(A)
@deprecate big(A::Base.LinAlg.UnitLowerTriangular) big.(A)
@deprecate big(A::Base.LinAlg.UnitUpperTriangular) big.(A)
@deprecate big(B::Bidiagonal) big.(B)
@deprecate big(A::AbstractArray{<:Complex{<:Integer}}) big.(A)
@deprecate big(A::AbstractArray{<:Complex{<:AbstractFloat}}) big.(A)
@deprecate big(x::AbstractArray{<:Complex{<:Rational{<:Integer}}}) big.(A)

# Deprecate manually vectorized div methods in favor of compact broadcast syntax
@deprecate div(A::Number, B::AbstractArray) div.(A, B)
@deprecate div(A::AbstractArray, B::Number) div.(A, B)
@deprecate div(A::AbstractArray, B::AbstractArray) div.(A, B)

# Deprecate manually vectorized rem methods in favor of compact broadcast syntax
@deprecate rem(A::Number, B::AbstractArray) rem.(A, B)
@deprecate rem(A::AbstractArray, B::Number) rem.(A, B)

# Deprecate manually vectorized mod methods in favor of compact broadcast syntax
@deprecate mod(B::BitArray, x::Bool) mod.(B, x)
@deprecate mod(x::Bool, B::BitArray) mod.(x, B)
@deprecate mod(A::AbstractArray, B::AbstractArray) mod.(A, B)
@deprecate mod(x::Number, A::AbstractArray) mod.(x, A)
@deprecate mod(A::AbstractArray, x::Number) mod.(A, x)

# Deprecate vectorized & in favor of dot syntax
@deprecate (&)(a::Bool, B::BitArray)                a .& B
@deprecate (&)(A::BitArray, b::Bool)                A .& b
@deprecate (&)(a::Number, B::AbstractArray)         a .& B
@deprecate (&)(A::AbstractArray, b::Number)         A .& b
@deprecate (&)(A::AbstractArray, B::AbstractArray)  A .& B

# Deprecate vectorized | in favor of compact broadcast syntax
@deprecate (|)(a::Bool, B::BitArray)                a .| B
@deprecate (|)(A::BitArray, b::Bool)                A .| b
@deprecate (|)(a::Number, B::AbstractArray)         a .| B
@deprecate (|)(A::AbstractArray, b::Number)         A .| b
@deprecate (|)(A::AbstractArray, B::AbstractArray)  A .| B

# Deprecate vectorized ifelse
@deprecate ifelse(c::AbstractArray{Bool}, x, y) ifelse.(c, x, y)
@deprecate ifelse(c::AbstractArray{Bool}, x, y::AbstractArray) ifelse.(c, x, y)
@deprecate ifelse(c::AbstractArray{Bool}, x::AbstractArray, y) ifelse.(c, x, y)
@deprecate ifelse(c::AbstractArray{Bool}, x::AbstractArray, y::AbstractArray) ifelse.(c, x, y)

# Deprecate vectorized !
@deprecate(!(A::AbstractArray{Bool}), .!A) # parens for #20541
@deprecate(!(B::BitArray), .!B) # parens for #20541

# Deprecate vectorized ~
@deprecate ~(A::AbstractArray) .~A
@deprecate ~(B::BitArray) .~B

function Math.frexp(A::Array{<:AbstractFloat})
    depwarn(string("`frexp(x::Array)` is discontinued. Though not a direct replacement, ",
                   "consider using dot-syntax to `broadcast` scalar `frexp` over `Array`s ",
                   "instead, for example `frexp.(rand(4))`."), :frexp)
    F = similar(A)
    E = Array{Int}(uninitialized, size(A))
    for (iF, iE, iA) in zip(eachindex(F), eachindex(E), eachindex(A))
        F[iF], E[iE] = frexp(A[iA])
    end
    return (F, E)
end

# Deprecate reducing isinteger over arrays
@deprecate isinteger(A::AbstractArray) all(isinteger, A)

# Deprecate promote_eltype_op (#19814, #19937)
_promote_eltype_op(::Any) = Any
_promote_eltype_op(op, A) = (@_inline_meta; promote_op(op, eltype(A)))
_promote_eltype_op(op, A, B) = (@_inline_meta; promote_op(op, eltype(A), eltype(B)))
_promote_eltype_op(op, A, B, C, D...) = (@_inline_meta; _promote_eltype_op(op, eltype(A), _promote_eltype_op(op, B, C, D...)))
@inline function promote_eltype_op(args...)
    depwarn("""
            `promote_eltype_op` is deprecated and should not be used.
            See https://github.com/JuliaLang/julia/issues/19669.""",
            :promote_eltype_op)
    _promote_eltype_op(args...)
end


function unsafe_wrap(::Type{String}, p::Union{Ptr{UInt8},Ptr{Int8}}, len::Integer, own::Bool=false)
    Base.depwarn("unsafe_wrap(String, ...) is deprecated; use `unsafe_string` instead.", :unsafe_wrap)
    #ccall(:jl_array_to_string, Ref{String}, (Any,),
    #      ccall(:jl_ptr_to_array_1d, Vector{UInt8}, (Any, Ptr{UInt8}, Csize_t, Cint),
    #            Vector{UInt8}, p, len, own))
    unsafe_string(p, len)
end
unsafe_wrap(::Type{String}, p::Union{Ptr{UInt8},Ptr{Int8}}, own::Bool=false) =
    unsafe_wrap(String, p, ccall(:strlen, Csize_t, (Ptr{UInt8},), p), own)
unsafe_wrap(::Type{String}, p::Cstring, own::Bool=false) = unsafe_wrap(String, convert(Ptr{UInt8}, p), own)
unsafe_wrap(::Type{String}, p::Cstring, len::Integer, own::Bool=false) =
    unsafe_wrap(String, convert(Ptr{UInt8}, p), len, own)

# #19660
@deprecate finalize(sa::LibGit2.StrArrayStruct) LibGit2.free(sa)
@deprecate finalize(sa::LibGit2.Buffer) LibGit2.free(sa)

## produce, consume, and task iteration
# NOTE: When removing produce/consume, also remove field Task.consumers and related code in
# task.jl and event.jl

function produce(v)
    depwarn("produce is now deprecated. Use Channels for inter-task communication.", :produce)

    ct = current_task()
    local empty, t, q
    while true
        q = ct.consumers
        if isa(q,Task)
            t = q
            ct.consumers = nothing
            empty = true
            break
        elseif isa(q,Condition) && !isempty(q.waitq)
            t = shift!(q.waitq)
            empty = isempty(q.waitq)
            break
        end
        wait()
    end

    t.state == :runnable || throw(AssertionError("producer.consumer.state == :runnable"))
    if empty
        schedule_and_wait(t, v)
        while true
            # wait until there are more consumers
            q = ct.consumers
            if isa(q,Task)
                return q.result
            elseif isa(q,Condition) && !isempty(q.waitq)
                return q.waitq[1].result
            end
            wait()
        end
    else
        schedule(t, v)
        # make sure `t` runs before us. otherwise, the producer might
        # finish before `t` runs again, causing it to see the producer
        # as done, causing done(::Task, _) to miss the value `v`.
        # see issue #7727
        yield()
        return q.waitq[1].result
    end
end
produce(v...) = produce(v)
export produce

function consume(P::Task, values...)
    depwarn("consume is now deprecated. Use Channels for inter-task communication.", :consume)

    if istaskdone(P)
        return wait(P)
    end

    ct = current_task()
    ct.result = length(values)==1 ? values[1] : values

    #### un-optimized version
    #if P.consumers === nothing
    #    P.consumers = Condition()
    #end
    #push!(P.consumers.waitq, ct)
    # optimized version that avoids the queue for 1 consumer
    if P.consumers === nothing || (isa(P.consumers,Condition)&&isempty(P.consumers.waitq))
        P.consumers = ct
    else
        if isa(P.consumers, Task)
            t = P.consumers
            P.consumers = Condition()
            push!(P.consumers.waitq, t)
        end
        push!(P.consumers.waitq, ct)
    end

    P.state == :runnable ? schedule_and_wait(P) : wait() # don't attempt to queue it twice
end
export consume

function start(t::Task)
    depwarn(string("Task iteration is now deprecated.",
                   " Use Channels for inter-task communication. ",
                   " A for-loop on a Channel object is terminated by calling `close` on the object."), :taskfor)
    nothing
end
function done(t::Task, val)
    t.result = consume(t)
    istaskdone(t)
end
next(t::Task, val) = (t.result, nothing)
iteratorsize(::Type{Task}) = SizeUnknown()
iteratoreltype(::Type{Task}) = EltypeUnknown()

isempty(::Task) = error("isempty not defined for Tasks")

# Deprecate Array(T, dims...) in favor of proper type constructors
@deprecate Array(::Type{T}, d::NTuple{N,Int}) where {T,N}               Array{T}(uninitialized, d)
@deprecate Array(::Type{T}, d::Int...) where {T}                        Array{T}(uninitialized, d...)
@deprecate Array(::Type{T}, m::Int) where {T}                           Array{T}(uninitialized, m)
@deprecate Array(::Type{T}, m::Int,n::Int) where {T}                    Array{T}(uninitialized, m,n)
@deprecate Array(::Type{T}, m::Int,n::Int,o::Int) where {T}             Array{T}(uninitialized, m,n,o)
@deprecate Array(::Type{T}, d::Integer...) where {T}                    Array{T}(uninitialized, convert(Tuple{Vararg{Int}}, d))
@deprecate Array(::Type{T}, m::Integer) where {T}                       Array{T}(uninitialized, Int(m))
@deprecate Array(::Type{T}, m::Integer,n::Integer) where {T}            Array{T}(uninitialized, Int(m),Int(n))
@deprecate Array(::Type{T}, m::Integer,n::Integer,o::Integer) where {T} Array{T}(uninitialized, Int(m),Int(n),Int(o))

@noinline function is_intrinsic_expr(@nospecialize(x))
    Base.depwarn("is_intrinsic_expr is deprecated. There are no intrinsic functions anymore.", :is_intrinsic_expr)
    return false
end

@deprecate EachLine(stream, ondone) EachLine(stream, ondone=ondone)

# LibGit2 refactor (#19839)
@eval Base.LibGit2 begin
     Base.@deprecate_binding Oid GitHash
     Base.@deprecate_binding GitAnyObject GitUnknownObject

     @deprecate owner(x) repository(x) false
     @deprecate get(::Type{T}, repo::GitRepo, x) where {T<:GitObject} T(repo, x) false
     @deprecate get(::Type{T}, repo::GitRepo, oid::GitHash, oid_size::Int) where {T<:GitObject} T(repo, GitShortHash(oid, oid_size)) false
     @deprecate revparse(repo::GitRepo, objname::AbstractString) GitObject(repo, objname) false
     @deprecate object(repo::GitRepo, te::GitTreeEntry) GitObject(repo, te) false
     @deprecate commit(ann::GitAnnotated) GitHash(ann) false
     @deprecate lookup(repo::GitRepo, oid::GitHash) GitBlob(repo, oid) false
    function Base.cat(repo::GitRepo, ::Type{T}, spec::Union{AbstractString,AbstractGitHash}) where T<:GitObject
        Base.depwarn("cat(repo::GitRepo, T, spec) is deprecated, use content(T(repo, spec))", :cat)
        try
            return content(GitBlob(repo, spec))
        catch e
            isa(e, LibGit2.GitError) && return nothing
            rethrow(e)
        end
    end
    Base.cat(repo::GitRepo, spec::Union{AbstractString,AbstractGitHash}) = cat(repo, GitBlob, spec)
end

# TODO: remove `:typealias` from BINDING_HEADS in base/docs/Docs.jl
# TODO: remove `'typealias` case in expand-table in julia-syntax.scm

# FloatRange replaced by StepRangeLen

## Old-style floating point ranges. We reimplement them here because
## the replacement StepRangeLen also has 4 real-valued fields, which
## makes deprecation tricky. See #20506.

struct Use_StepRangeLen_Instead{T<:AbstractFloat} <: AbstractRange{T}
    start::T
    step::T
    len::T
    divisor::T
end

Use_StepRangeLen_Instead(a::AbstractFloat, s::AbstractFloat, l::Real, d::AbstractFloat) =
    Use_StepRangeLen_Instead{promote_type(typeof(a),typeof(s),typeof(d))}(a,s,l,d)

isempty(r::Use_StepRangeLen_Instead) = length(r) == 0

step(r::Use_StepRangeLen_Instead) = r.step/r.divisor

length(r::Use_StepRangeLen_Instead) = Integer(r.len)

first(r::Use_StepRangeLen_Instead{T}) where {T} = convert(T, r.start/r.divisor)

last(r::Use_StepRangeLen_Instead{T}) where {T} = convert(T, (r.start + (r.len-1)*r.step)/r.divisor)

start(r::Use_StepRangeLen_Instead) = 0
done(r::Use_StepRangeLen_Instead, i::Int) = length(r) <= i
next(r::Use_StepRangeLen_Instead{T}, i::Int) where {T} =
    (convert(T, (r.start + i*r.step)/r.divisor), i+1)

function getindex(r::Use_StepRangeLen_Instead{T}, i::Integer) where T
    @_inline_meta
    @boundscheck checkbounds(r, i)
    convert(T, (r.start + (i-1)*r.step)/r.divisor)
end

function getindex(r::Use_StepRangeLen_Instead, s::OrdinalRange)
    @_inline_meta
    @boundscheck checkbounds(r, s)
    Use_StepRangeLen_Instead(r.start + (first(s)-1)*r.step, step(s)*r.step, length(s), r.divisor)
end

-(r::Use_StepRangeLen_Instead)   = Use_StepRangeLen_Instead(-r.start, -r.step, r.len, r.divisor)
+(x::Real, r::Use_StepRangeLen_Instead) = Use_StepRangeLen_Instead(r.divisor*x + r.start, r.step, r.len, r.divisor)
-(x::Real, r::Use_StepRangeLen_Instead) = Use_StepRangeLen_Instead(r.divisor*x - r.start, -r.step, r.len, r.divisor)
-(r::Use_StepRangeLen_Instead, x::Real) = Use_StepRangeLen_Instead(r.start - r.divisor*x, r.step, r.len, r.divisor)
*(x::Real, r::Use_StepRangeLen_Instead)   = Use_StepRangeLen_Instead(x*r.start, x*r.step, r.len, r.divisor)
*(r::Use_StepRangeLen_Instead, x::Real)   = x * r
/(r::Use_StepRangeLen_Instead, x::Real)   = Use_StepRangeLen_Instead(r.start/x, r.step/x, r.len, r.divisor)
promote_rule(::Type{Use_StepRangeLen_Instead{T1}},::Type{Use_StepRangeLen_Instead{T2}}) where {T1,T2} =
    Use_StepRangeLen_Instead{promote_type(T1,T2)}
convert(::Type{Use_StepRangeLen_Instead{T}}, r::Use_StepRangeLen_Instead{T}) where {T<:AbstractFloat} = r
convert(::Type{Use_StepRangeLen_Instead{T}}, r::Use_StepRangeLen_Instead) where {T<:AbstractFloat} =
    Use_StepRangeLen_Instead{T}(r.start,r.step,r.len,r.divisor)

promote_rule(::Type{Use_StepRangeLen_Instead{F}}, ::Type{OR}) where {F,OR<:OrdinalRange} =
    Use_StepRangeLen_Instead{promote_type(F,eltype(OR))}
convert(::Type{Use_StepRangeLen_Instead{T}}, r::OrdinalRange) where {T<:AbstractFloat} =
    Use_StepRangeLen_Instead{T}(first(r), step(r), length(r), one(T))
convert(::Type{Use_StepRangeLen_Instead}, r::OrdinalRange{T}) where {T} =
    Use_StepRangeLen_Instead{typeof(float(first(r)))}(first(r), step(r), length(r), one(T))

promote_rule(::Type{LinSpace{F}}, ::Type{OR}) where {F,OR<:Use_StepRangeLen_Instead} =
    LinSpace{promote_type(F,eltype(OR))}
convert(::Type{LinSpace{T}}, r::Use_StepRangeLen_Instead) where {T<:AbstractFloat} =
    linspace(convert(T, first(r)), convert(T, last(r)), convert(T, length(r)))
convert(::Type{LinSpace}, r::Use_StepRangeLen_Instead{T}) where {T<:AbstractFloat} =
    convert(LinSpace{T}, r)

reverse(r::Use_StepRangeLen_Instead)   = Use_StepRangeLen_Instead(r.start + (r.len-1)*r.step, -r.step, r.len, r.divisor)

function sum(r::Use_StepRangeLen_Instead)
    l = length(r)
    if iseven(l)
        s = r.step * (l-1) * (l>>1)
    else
        s = (r.step * l) * ((l-1)>>1)
    end
    return (l * r.start + s)/r.divisor
end

@deprecate_binding FloatRange Use_StepRangeLen_Instead

## end of FloatRange

@noinline zero_arg_matrix_constructor(prefix::String) =
    depwarn("$prefix() is deprecated, use $prefix(uninitialized, 0, 0) instead.", :zero_arg_matrix_constructor)
function Matrix{T}() where T
    zero_arg_matrix_constructor("Matrix{T}")
    return Matrix{T}(uninitialized, 0, 0)
end
function Matrix()
    zero_arg_matrix_constructor("Matrix")
    return Matrix(uninitialized, 0, 0)
end

for name in ("alnum", "alpha", "cntrl", "digit", "number", "graph",
             "lower", "print", "punct", "space", "upper", "xdigit")
    f = Symbol("is",name)
    @eval import .UTF8proc: $f
    @eval @deprecate ($f)(s::AbstractString) all($f, s)
end

# TODO: remove warning for using `_` in parse_input_line in base/client.jl

# Special functions have been moved to a package
for f in (:airyai, :airyaiprime, :airybi, :airybiprime, :airyaix, :airyaiprimex, :airybix, :airybiprimex,
          :besselh, :besselhx, :besseli, :besselix, :besselj, :besselj0, :besselj1, :besseljx, :besselk,
          :besselkx, :bessely, :bessely0, :bessely1, :besselyx,
          :dawson, :erf, :erfc, :erfcinv, :erfcx, :erfi, :erfinv,
          :eta, :zeta, :digamma, :invdigamma, :polygamma, :trigamma,
          :hankelh1, :hankelh1x, :hankelh2, :hankelh2x,
          :airy, :airyx, :airyprime)
    @eval @deprecate_moved $f "SpecialFunctions"
end

@deprecate_binding LinearIndexing IndexStyle false
@deprecate_binding LinearFast IndexLinear false
@deprecate_binding LinearSlow IndexCartesian false
@deprecate_binding linearindexing IndexStyle false

# #19635
for fname in (:ones, :zeros)
    @eval @deprecate ($fname)(T::Type, arr) ($fname)(T, size(arr))
    @eval ($fname)(::Type{T}, i::Integer) where {T} = ($fname)(T, (i,)) # provides disambiguation with method in Base
    @eval function ($fname)(::Type{T}, arr::Array{T}) where T
        msg = $("`$fname{T}(::Type{T}, arr::Array{T})` is deprecated, use `$fname(T, size(arr))` instead.")
        error(msg)
    end
end

# END 0.6 deprecations

# BEGIN 0.7 deprecations

@deprecate issubtype (<:)

@deprecate union() Set()

# 12807
start(::Union{Process, ProcessChain}) = 1
done(::Union{Process, ProcessChain}, i::Int) = (i == 3)
next(p::Union{Process, ProcessChain}, i::Int) = (getindex(p, i), i + 1)
@noinline function getindex(p::Union{Process, ProcessChain}, i::Int)
    depwarn("open(cmd) now returns only a Process<:IO object", :getindex)
    return i == 1 ? getfield(p, p.openstream) : p
end

import .LinAlg: cond
@deprecate cond(F::LinAlg.LU, p::Integer) cond(convert(AbstractArray, F), p)

# PR #21359
import .Random: srand
@deprecate srand(r::MersenneTwister, filename::AbstractString, n::Integer=4) srand(r, read!(filename, Vector{UInt32}(uninitialized, Int(n))))
@deprecate srand(filename::AbstractString, n::Integer=4) srand(read!(filename, Vector{UInt32}(uninitialized, Int(n))))
@deprecate MersenneTwister(filename::AbstractString)  srand(MersenneTwister(0), read!(filename, Vector{UInt32}(uninitialized, Int(4))))

# PR #21974
@deprecate versioninfo(verbose::Bool) versioninfo(verbose=verbose)
@deprecate versioninfo(io::IO, verbose::Bool) versioninfo(io, verbose=verbose)

# PR #22188
import .LinAlg: cholfact, cholfact!
@deprecate cholfact!(A::StridedMatrix, uplo::Symbol, ::Type{Val{false}}) cholfact!(Hermitian(A, uplo), Val(false))
@deprecate cholfact!(A::StridedMatrix, uplo::Symbol) cholfact!(Hermitian(A, uplo))
@deprecate cholfact(A::StridedMatrix, uplo::Symbol, ::Type{Val{false}}) cholfact(Hermitian(A, uplo), Val(false))
@deprecate cholfact(A::StridedMatrix, uplo::Symbol) cholfact(Hermitian(A, uplo))
@deprecate cholfact!(A::StridedMatrix, uplo::Symbol, ::Type{Val{true}}; tol = 0.0) cholfact!(Hermitian(A, uplo), Val(true), tol = tol)
@deprecate cholfact(A::StridedMatrix, uplo::Symbol, ::Type{Val{true}}; tol = 0.0) cholfact(Hermitian(A, uplo), Val(true), tol = tol)

# PR #22245
import .LinAlg: isposdef, isposdef!
@deprecate isposdef(A::AbstractMatrix, UL::Symbol) isposdef(Hermitian(A, UL))
@deprecate isposdef!(A::StridedMatrix, UL::Symbol) isposdef!(Hermitian(A, UL))

# also remove all support machinery in src for current_module when removing this deprecation
# and make Base.include an error
_current_module() = ccall(:jl_get_current_module, Ref{Module}, ())
@noinline function binding_module(s::Symbol)
    depwarn("binding_module(symbol) is deprecated, use `binding_module(module, symbol)` instead.", :binding_module)
    return binding_module(_current_module(), s)
end
export expand
@noinline function expand(@nospecialize(x))
    depwarn("expand(x) is deprecated, use `Meta.lower(module, x)` instead.", :expand)
    return Meta.lower(_current_module(), x)
end
@noinline function macroexpand(@nospecialize(x))
    depwarn("macroexpand(x) is deprecated, use `macroexpand(module, x)` instead.", :macroexpand)
    return macroexpand(_current_module(), x)
end
@noinline function isconst(s::Symbol)
    depwarn("isconst(symbol) is deprecated, use `isconst(module, symbol)` instead.", :isconst)
    return isconst(_current_module(), s)
end
@noinline function include_string(txt::AbstractString, fname::AbstractString)
    depwarn("include_string(string, fname) is deprecated, use `include_string(module, string, fname)` instead.", :include_string)
    return include_string(_current_module(), txt, fname)
end
@noinline function include_string(txt::AbstractString)
    depwarn("include_string(string) is deprecated, use `include_string(module, string)` instead.", :include_string)
    return include_string(_current_module(), txt, "string")
end

"""
    current_module() -> Module

Get the *dynamically* current `Module`, which is the `Module` code is currently being read
from. In general, this is not the same as the module containing the call to this function.

DEPRECATED: use @__MODULE__ instead
"""
@noinline function current_module()
    depwarn("current_module() is deprecated, use `@__MODULE__` instead.", :current_module)
    return _current_module()
end
export current_module

# PR #22062
function LibGit2.set_remote_url(repo::LibGit2.GitRepo, url::AbstractString; remote::AbstractString="origin")
    Base.depwarn(string(
        "`LibGit2.set_remote_url(repo, url; remote=remote)` is deprecated, use ",
        "`LibGit2.set_remote_url(repo, remote, url)` instead."), :set_remote_url)
    LibGit2.set_remote_url(repo, remote, url)
end
function LibGit2.set_remote_url(path::AbstractString, url::AbstractString; remote::AbstractString="origin")
    Base.depwarn(string(
        "`LibGit2.set_remote_url(path, url; remote=remote)` is deprecated, use ",
        "`LibGit2.set_remote_url(path, remote, url)` instead."), :set_remote_url)
    LibGit2.set_remote_url(path, remote, url)
end

module Operators
    for op in [:!, :(!=), :(!==), :%, :&, :*, :+, :-, :/, ://, :<, :<:, :<<, :(<=),
               :<|, :(==), :(===), :>, :>:, :(>=), :>>, :>>>, :\, :^, :colon,
               :adjoint, :getindex, :hcat, :hvcat, :setindex!, :transpose, :vcat,
               :xor, :|, :|>, :~, :×, :÷, :∈, :∉, :∋, :∌, :∘, :√, :∛, :∩, :∪, :≠, :≤,
               :≥, :⊆, :⊈, :⊊, :⊻, :⋅]
        if isdefined(Base, op)
            @eval Base.@deprecate_binding $op Base.$op
        end
    end
end
export Operators

# PR #21956
# This mimics the structure as it was defined in Base to avoid directly breaking code
# that assumes this structure
module DFT
    for f in [:bfft, :bfft!, :brfft, :dct, :dct!, :fft, :fft!, :fftshift, :idct, :idct!,
              :ifft, :ifft!, :ifftshift, :irfft, :plan_bfft, :plan_bfft!, :plan_brfft,
              :plan_dct, :plan_dct!, :plan_fft, :plan_fft!, :plan_idct, :plan_idct!,
              :plan_ifft, :plan_ifft!, :plan_irfft, :plan_rfft, :rfft]
        pkg = endswith(String(f), "shift") ? "AbstractFFTs" : "FFTW"
        @eval Base.@deprecate_moved $f $pkg
    end
    module FFTW
        for f in [:r2r, :r2r!, :plan_r2r, :plan_r2r!]
            @eval Base.@deprecate_moved $f "FFTW"
        end
    end
    Base.deprecate(DFT, :FFTW, 2)
    export FFTW
end
using .DFT
for f in filter(s -> isexported(DFT, s), names(DFT, true))
    @eval export $f
end
module DSP
    for f in [:conv, :conv2, :deconv, :filt, :filt!, :xcorr]
        @eval Base.@deprecate_moved $f "DSP"
    end
end
deprecate(Base, :DSP, 2)
using .DSP
export conv, conv2, deconv, filt, filt!, xcorr

@deprecate_moved SharedArray "SharedArrays" true true

@eval @deprecate_moved $(Symbol("@profile")) "Profile" true true

@deprecate_moved base64encode "Base64" true true
@deprecate_moved base64decode "Base64" true true
@deprecate_moved Base64EncodePipe "Base64" true true
@deprecate_moved Base64DecodePipe "Base64" true true

@deprecate_moved poll_fd "FileWatching" true true
@deprecate_moved poll_file "FileWatching" true true
@deprecate_moved PollingFileWatcher "FileWatching" true true
@deprecate_moved watch_file "FileWatching" true true
@deprecate_moved FileMonitor "FileWatching" true true

@deprecate_moved crc32c "CRC32c" true true

@deprecate_moved DateTime "Dates" true true
@deprecate_moved DateFormat "Dates" true true
@eval @deprecate_moved $(Symbol("@dateformat_str")) "Dates" true true
@deprecate_moved now "Dates" true true

@deprecate_moved eigs "IterativeEigenSolvers" true true
@deprecate_moved svds "IterativeEigenSolvers" true true

# PR #21709
@deprecate cov(x::AbstractVector, corrected::Bool) cov(x, corrected=corrected)
@deprecate cov(x::AbstractMatrix, vardim::Int, corrected::Bool) cov(x, vardim, corrected=corrected)
@deprecate cov(X::AbstractVector, Y::AbstractVector, corrected::Bool) cov(X, Y, corrected=corrected)
@deprecate cov(X::AbstractVecOrMat, Y::AbstractVecOrMat, vardim::Int, corrected::Bool) cov(X, Y, vardim, corrected=corrected)

# bkfact
import .LinAlg: bkfact, bkfact!
function bkfact(A::StridedMatrix, uplo::Symbol, symmetric::Bool = issymmetric(A), rook::Bool = false)
    depwarn("bkfact with uplo and symmetric arguments deprecated. Please use bkfact($(symmetric ? "Symmetric(" : "Hermitian(")A, :$uplo))",
        :bkfact)
    return bkfact(symmetric ? Symmetric(A, uplo) : Hermitian(A, uplo), rook)
end
function bkfact!(A::StridedMatrix, uplo::Symbol, symmetric::Bool = issymmetric(A), rook::Bool = false)
    depwarn("bkfact! with uplo and symmetric arguments deprecated. Please use bkfact!($(symmetric ? "Symmetric(" : "Hermitian(")A, :$uplo))",
        :bkfact!)
    return bkfact!(symmetric ? Symmetric(A, uplo) : Hermitian(A, uplo), rook)
end

# PR #22325
# TODO: when this replace is removed from deprecated.jl:
# 1) rename the function replace_new from strings/util.jl to replace
# 2) update the replace(s::AbstractString, pat, f) method, below replace_new
#    (see instructions there)
function replace(s::AbstractString, pat, f, n::Integer)
    if n <= 0
        depwarn(string("`replace(s, pat, r, count)` with `count <= 0` is deprecated, use ",
                       "`replace(s, pat, r, typemax(Int))` or `replace(s, pat, r)` instead"),
                :replace)
        replace(s, pat, f)
    else
        replace_new(String(s), pat, f, n)
    end
end

# PR #22475
@deprecate ntuple(f, ::Type{Val{N}}) where {N}  ntuple(f, Val(N))
@deprecate fill_to_length(t, val, ::Type{Val{N}}) where {N} fill_to_length(t, val, Val(N)) false
@deprecate literal_pow(a, b, ::Type{Val{N}}) where {N} literal_pow(a, b, Val(N)) false
@eval IteratorsMD @deprecate split(t, V::Type{Val{n}}) where {n} split(t, Val(n)) false
@deprecate sqrtm(A::UpperTriangular{T},::Type{Val{realmatrix}}) where {T,realmatrix} sqrtm(A, Val(realmatrix))
import .LinAlg: lufact, lufact!, qrfact, qrfact!, cholfact, cholfact!
@deprecate lufact(A::AbstractMatrix, ::Type{Val{false}}) lufact(A, Val(false))
@deprecate lufact(A::AbstractMatrix, ::Type{Val{true}}) lufact(A, Val(true))
@deprecate lufact!(A::AbstractMatrix, ::Type{Val{false}}) lufact!(A, Val(false))
@deprecate lufact!(A::AbstractMatrix, ::Type{Val{true}}) lufact!(A, Val(true))
@deprecate qrfact(A::AbstractMatrix, ::Type{Val{false}}) qrfact(A, Val(false))
@deprecate qrfact(A::AbstractMatrix, ::Type{Val{true}}) qrfact(A, Val(true))
@deprecate qrfact!(A::AbstractMatrix, ::Type{Val{false}}) qrfact!(A, Val(false))
@deprecate qrfact!(A::AbstractMatrix, ::Type{Val{true}}) qrfact!(A, Val(true))
@deprecate cholfact(A::AbstractMatrix, ::Type{Val{false}}) cholfact(A, Val(false))
@deprecate cholfact(A::AbstractMatrix, ::Type{Val{true}}; tol = 0.0) cholfact(A, Val(true); tol = tol)
@deprecate cholfact!(A::AbstractMatrix, ::Type{Val{false}}) cholfact!(A, Val(false))
@deprecate cholfact!(A::AbstractMatrix, ::Type{Val{true}}; tol = 0.0) cholfact!(A, Val(true); tol = tol)
@deprecate cat(::Type{Val{N}}, A::AbstractArray...) where {N} cat(Val(N), A...)
@deprecate cat(::Type{Val{N}}, A::SparseArrays._SparseConcatGroup...) where {N} cat(Val(N), A...)
@deprecate cat(::Type{Val{N}}, A::SparseArrays._DenseConcatGroup...) where {N} cat(Val(N), A...)
@deprecate cat_t(::Type{Val{N}}, ::Type{T}, A, B) where {N,T} cat_t(Val(N), T, A, B) false
@deprecate reshape(A::AbstractArray, ::Type{Val{N}}) where {N} reshape(A, Val(N))

@deprecate read(s::IO, x::Ref) read!(s, x)

@deprecate read(s::IO, t::Type, d1::Int, dims::Int...) read!(s, Array{t}(uninitialized, tuple(d1,dims...)))
@deprecate read(s::IO, t::Type, d1::Integer, dims::Integer...) read!(s, Array{t}(uninitialized, convert(Tuple{Vararg{Int}},tuple(d1,dims...))))
@deprecate read(s::IO, t::Type, dims::Dims) read!(s, Array{t}(uninitialized, dims))

function CartesianRange(start::CartesianIndex{N}, stop::CartesianIndex{N}) where N
    inds = map((f,l)->f:l, start.I, stop.I)
    depwarn("the internal representation of CartesianRange has changed, use CartesianRange($inds) (or other more approriate AbstractUnitRange type) instead.", :CartesianRange)
    CartesianRange(inds)
end

# PR #20005
function InexactError()
    depwarn("InexactError now supports arguments, use `InexactError(funcname::Symbol, ::Type, value)` instead.", :InexactError)
    InexactError(:none, Any, nothing)
end

# PR #22751
function DomainError()
    depwarn("DomainError now supports arguments, use `DomainError(value)` or `DomainError(value, msg)` instead.", :DomainError)
    DomainError(nothing)
end

# PR #22761
function OverflowError()
    depwarn("OverflowError now supports a message string, use `OverflowError(msg)` instead.", :OverflowError)
    OverflowError("")
end

# PR #22703
@deprecate Bidiagonal(dv::AbstractVector, ev::AbstractVector, isupper::Bool) Bidiagonal(dv, ev, ifelse(isupper, :U, :L))
@deprecate Bidiagonal(dv::AbstractVector, ev::AbstractVector, uplo::Char) Bidiagonal(dv, ev, ifelse(uplo == 'U', :U, :L))
@deprecate Bidiagonal(A::AbstractMatrix, isupper::Bool) Bidiagonal(A, ifelse(isupper, :U, :L))

@deprecate fieldnames(v) fieldnames(typeof(v))
# nfields(::Type) deprecation in builtins.c: update nfields tfunc in inference.jl when it is removed.
# also replace `_nfields` with `nfields` in summarysize.c when this is removed.

# ::ANY is deprecated in src/method.c
# also remove all instances of `jl_ANY_flag` in src/

# issue #13079
# in julia-parser.scm:
#     move prec-bitshift after prec-rational
#     remove parse-with-chains-warn and bitshift-warn
# update precedence table in doc/src/manual/mathematical-operations.md

# deprecate remaining vectorized methods over SparseVectors (zero-preserving)
for op in (:floor, :ceil, :trunc, :round,
        :log1p, :expm1,  :sinpi,
        :sin,   :tan,    :sind,   :tand,
        :asin,  :atan,   :asind,  :atand,
        :sinh,  :tanh,   :asinh,  :atanh)
    @eval @deprecate ($op)(x::AbstractSparseVector{<:Number,<:Integer}) ($op).(x)
end
# deprecate remaining vectorized methods over SparseVectors (not-zero-preserving)
for op in (:exp, :exp2, :exp10, :log, :log2, :log10,
           :cos, :cosd, :acos, :cosh, :cospi,
           :csc, :cscd, :acot, :csch, :acsch,
           :cot, :cotd, :acosd, :coth,
           :sec, :secd, :acotd, :sech, :asech)
    @eval import .Math: $op
    @eval @deprecate ($op)(x::AbstractSparseVector{<:Number,<:Integer}) ($op).(x)
end

# PR #22182
@deprecate is_apple   Sys.isapple
@deprecate is_bsd     Sys.isbsd
@deprecate is_linux   Sys.islinux
@deprecate is_unix    Sys.isunix
@deprecate is_windows Sys.iswindows

@deprecate read(cmd::AbstractCmd, stdin::Redirectable) read(pipeline(stdin, cmd))
@deprecate readstring(cmd::AbstractCmd, stdin::Redirectable) readstring(pipeline(stdin, cmd))
@deprecate eachline(cmd::AbstractCmd, stdin; chomp::Bool=true) eachline(pipeline(stdin, cmd), chomp=chomp)

@deprecate showall(x)     show(x)
@deprecate showall(io, x) show(IOContext(io, :limit => false), x)

@deprecate_binding AbstractIOBuffer GenericIOBuffer false

@deprecate String(io::GenericIOBuffer) String(take!(copy(io)))

@deprecate readstring(s::IO) read(s, String)
@deprecate readstring(filename::AbstractString) read(filename, String)
@deprecate readstring(cmd::AbstractCmd) read(cmd, String)

# issue #11310
# remove "parametric method syntax" deprecation in julia-syntax.scm

@deprecate momenttype(::Type{T}) where {T} typeof((zero(T)*zero(T) + zero(T)*zero(T))/2) false

# issue #6466
# `write` on non-isbits arrays is deprecated in io.jl.

# PR #22925
# also uncomment constructor tests in test/linalg/bidiag.jl
function Bidiagonal(dv::AbstractVector{T}, ev::AbstractVector{S}, uplo::Symbol) where {T,S}
    depwarn(string("Bidiagonal(dv::AbstractVector{T}, ev::AbstractVector{S}, uplo::Symbol) where {T,S}",
        " is deprecated; manually convert both vectors to the same type instead."), :Bidiagonal)
    R = promote_type(T, S)
    Bidiagonal(convert(Vector{R}, dv), convert(Vector{R}, ev), uplo)
end

# PR #23035
# also uncomment constructor tests in test/linalg/tridiag.jl
function SymTridiagonal(dv::AbstractVector{T}, ev::AbstractVector{S}) where {T,S}
    depwarn(string("SymTridiagonal(dv::AbstractVector{T}, ev::AbstractVector{S}) ",
        "where {T,S} is deprecated; convert both vectors to the same type instead."), :SymTridiagonal)
    R = promote_type(T, S)
    SymTridiagonal(convert(Vector{R}, dv), convert(Vector{R}, ev))
end

# PR #23154
# also uncomment constructor tests in test/linalg/tridiag.jl
function Tridiagonal(dl::AbstractVector{Tl}, d::AbstractVector{Td}, du::AbstractVector{Tu}) where {Tl,Td,Tu}
    depwarn(string("Tridiagonal(dl::AbstractVector{Tl}, d::AbstractVector{Td}, du::AbstractVector{Tu}) ",
        "where {Tl, Td, Tu} is deprecated; convert all vectors to the same type instead."), :Tridiagonal)
    Tridiagonal(map(v->convert(Vector{promote_type(Tl,Td,Tu)}, v), (dl, d, du))...)
end

# deprecate sqrtm in favor of sqrt
@deprecate sqrtm sqrt

# deprecate expm in favor of exp
@deprecate expm! exp!
@deprecate expm exp

# deprecate logm in favor of log
@deprecate logm log

# PR #23092
@eval LibGit2 begin
    function prompt(msg::AbstractString; default::AbstractString="", password::Bool=false)
        Base.depwarn(string(
            "`LibGit2.prompt(msg::AbstractString; default::AbstractString=\"\", password::Bool=false)` is deprecated, use ",
            "`get(Base.prompt(msg, default=default, password=password), \"\")` instead."), :prompt)
        Base.get(Base.prompt(msg, default=default, password=password), "")
    end
end

# PR #23187
@deprecate cpad(s, n::Integer, p=" ") rpad(lpad(s, div(n+textwidth(s), 2), p), n, p) false

# PR #22088
function hex2num(s::AbstractString)
    depwarn("hex2num(s) is deprecated. Use reinterpret(Float64, parse(UInt64, s, 16)) instead.", :hex2num)
    if length(s) <= 4
        return reinterpret(Float16, parse(UInt16, s, 16))
    end
    if length(s) <= 8
        return reinterpret(Float32, parse(UInt32, s, 16))
    end
    return reinterpret(Float64, parse(UInt64, s, 16))
end
export hex2num

@deprecate num2hex(x::Union{Float16,Float32,Float64}) hex(reinterpret(Unsigned, x), sizeof(x)*2)
@deprecate num2hex(n::Integer) hex(n, sizeof(n)*2)

# PR #22742: change in isapprox semantics
@deprecate rtoldefault(x,y) rtoldefault(x,y,0) false

# PR #23235
@deprecate ctranspose adjoint
@deprecate ctranspose! adjoint!

@deprecate convert(::Type{Vector{UInt8}}, s::AbstractString)  Vector{UInt8}(s)
@deprecate convert(::Type{Array{UInt8}}, s::AbstractString)   Vector{UInt8}(s)
@deprecate convert(::Type{Vector{Char}}, s::AbstractString)   Vector{Char}(s)
@deprecate convert(::Type{Symbol}, s::AbstractString)         Symbol(s)
@deprecate convert(::Type{String}, s::Symbol)                 String(s)
@deprecate convert(::Type{String}, v::Vector{UInt8})          String(v)
@deprecate convert(::Type{S}, g::UTF8proc.GraphemeIterator) where {S<:AbstractString}  convert(S, g.s)

# Issue #19923
@deprecate ror                  circshift
@deprecate ror!                 circshift!
@deprecate rol(B, i)            circshift(B, -i)
@deprecate rol!(dest, src, i)   circshift!(dest, src, -i)
@deprecate rol!(B, i)           circshift!(B, -i)

# issue #5148, PR #23259
# warning for `const` on locals should be changed to an error in julia-syntax.scm

# issue #22789
# remove code for `importall` in src/

# issue #17886
# deprecations for filter[!] with 2-arg functions are in associative.jl

# PR #23066
@deprecate cfunction(f, r, a::Tuple) cfunction(f, r, Tuple{a...})

# PR 23341
import .LinAlg: diagm
@deprecate diagm(A::SparseMatrixCSC) sparse(Diagonal(sparsevec(A)))

# PR #23373
@deprecate diagm(A::BitMatrix) BitMatrix(Diagonal(vec(A)))

# PR 23341
@eval GMP @deprecate gmp_version() version() false
@eval GMP @Base.deprecate_binding GMP_VERSION VERSION false
@eval GMP @deprecate gmp_bits_per_limb() bits_per_limb() false
@eval GMP @Base.deprecate_binding GMP_BITS_PER_LIMB BITS_PER_LIMB false
@eval MPFR @deprecate get_version() version() false
@eval LinAlg.LAPACK @deprecate laver() version() false

# PR #23427
@deprecate_binding e          ℯ true ", use ℯ (\\euler) or Base.MathConstants.e"
@deprecate_binding eu         ℯ true ", use ℯ (\\euler) or Base.MathConstants.e"
@deprecate_binding γ          MathConstants.γ
@deprecate_binding eulergamma MathConstants.eulergamma
@deprecate_binding catalan    MathConstants.catalan
@deprecate_binding φ          MathConstants.φ
@deprecate_binding golden     MathConstants.golden

# PR #23271
function IOContext(io::IO; kws...)
    depwarn("IOContext(io, k=v, ...) is deprecated, use IOContext(io, :k => v, ...) instead.", :IOContext)
    IOContext(io, (k=>v for (k, v) in kws)...)
end

@deprecate IOContext(io::IO, key, value) IOContext(io, key=>value)

# PR #23485
export countnz
function countnz(x)
    depwarn("countnz(x) is deprecated, use either count(!iszero, x) or count(t -> t != 0, x) instead.", :countnz)
    return count(t -> t != 0, x)
end

# issue #14470
# TODO: More deprecations must be removed in src/cgutils.cpp:emit_array_nd_index()
# TODO: Re-enable the disabled tests marked PLI
# On the Julia side, this definition will gracefully supercede the new behavior (already coded)
@inline function checkbounds_indices(::Type{Bool}, IA::Tuple{Any,Vararg{Any}}, ::Tuple{})
    any(x->unsafe_length(x)==0, IA) && return false
    any(x->unsafe_length(x)!=1, IA) && return _depwarn_for_trailing_indices(IA)
    return true
end
function _depwarn_for_trailing_indices(n::Integer) # Called by the C boundscheck
    depwarn("omitting indices for non-singleton trailing dimensions is deprecated. Add `1`s as trailing indices or use `reshape(A, Val($n))` to make the dimensionality of the array match the number of indices.", (:getindex, :setindex!, :view))
    true
end
function _depwarn_for_trailing_indices(t::Tuple)
    depwarn("omitting indices for non-singleton trailing dimensions is deprecated. Add `$(join(map(first, t),','))` as trailing indices or use `reshape` to make the dimensionality of the array match the number of indices.", (:getindex, :setindex!, :view))
    true
end

# issue #22791
@deprecate select partialsort
@deprecate select! partialsort!
@deprecate selectperm partialsortperm
@deprecate selectperm! partialsortperm!

# `initialized` keyword arg to `sort` is deprecated in sort.jl

@deprecate promote_noncircular promote false

import .Iterators.enumerate

@deprecate enumerate(i::IndexLinear,    A::AbstractArray)  pairs(i, A)
@deprecate enumerate(i::IndexCartesian, A::AbstractArray)  pairs(i, A)

@deprecate_binding Range AbstractRange

# issue #5794
@deprecate map(f, d::T) where {T<:Associative}  T( f(p) for p in pairs(d) )

# issue #17086
@deprecate isleaftype isconcrete

# PR #22932
@deprecate +(a::Number, b::AbstractArray) broadcast(+, a, b)
@deprecate +(a::AbstractArray, b::Number) broadcast(+, a, b)
@deprecate -(a::Number, b::AbstractArray) broadcast(-, a, b)
@deprecate -(a::AbstractArray, b::Number) broadcast(-, a, b)

# PR #23640
# when this deprecation is deleted, remove all calls to it, and replace all keywords of:
# `payload::Union{CredentialPayload,Nullable{<:AbstractCredentials}}` with
# `payload::CredentialPayload` from base/libgit2/libgit2.jl
@eval LibGit2 function deprecate_nullable_creds(f, sig, payload)
    if isa(payload, Nullable{<:AbstractCredentials})
        # Note: Be careful not to show the contents of the credentials as it could reveal a
        # password.
        if isnull(payload)
            msg = "LibGit2.$f($sig; payload=Nullable()) is deprecated, use "
            msg *= "LibGit2.$f($sig; payload=LibGit2.CredentialPayload()) instead."
            p = CredentialPayload()
        else
            cred = unsafe_get(payload)
            C = typeof(cred)
            msg = "LibGit2.$f($sig; payload=Nullable($C(...))) is deprecated, use "
            msg *= "LibGit2.$f($sig; payload=LibGit2.CredentialPayload($C(...))) instead."
            p = CredentialPayload(cred)
        end
        Base.depwarn(msg, f)
    else
        p = payload::CredentialPayload
    end
    return p
end

# ease transition for return type change of e.g. indmax due to PR #22907 when used in the
# common pattern `ind2sub(size(a), indmax(a))`
@deprecate(ind2sub(dims::NTuple{N,Integer}, idx::CartesianIndex{N}) where N, Tuple(idx))

@deprecate contains(eq::Function, itr, x) any(y->eq(y,x), itr)

# PR #23757
import .SparseArrays.spdiagm
@deprecate spdiagm(x::AbstractVector) sparse(Diagonal(x))
function spdiagm(x::AbstractVector, d::Number)
    depwarn(string("spdiagm(x::AbstractVector, d::Number) is deprecated, use ",
        "spdiagm(d => x) instead, which now returns a square matrix. To preserve the old ",
        "behaviour, use sparse(SparseArrays.spdiagm_internal(d => x)...)"), :spdiagm)
    I, J, V = SparseArrays.spdiagm_internal(d => x)
    return sparse(I, J, V)
end
function spdiagm(x, d)
    depwarn(string("spdiagm((x1, x2, ...), (d1, d2, ...)) is deprecated, use ",
        "spdiagm(d1 => x1, d2 => x2, ...) instead, which now returns a square matrix. ",
        "To preserve the old behaviour, use ",
        "sparse(SparseArrays.spdiagm_internal(d1 => x1, d2 => x2, ...)...)"), :spdiagm)
    I, J, V = SparseArrays.spdiagm_internal((d[i] => x[i] for i in 1:length(x))...)
    return sparse(I, J, V)
end
function spdiagm(x, d, m::Integer, n::Integer)
    depwarn(string("spdiagm((x1, x2, ...), (d1, d2, ...), m, n) is deprecated, use ",
        "spdiagm(d1 => x1, d2 => x2, ...) instead, which now returns a square matrix. ",
        "To specify a non-square matrix and preserve the old behaviour, use ",
        "I, J, V = SparseArrays.spdiagm_internal(d1 => x1, d2 => x2, ...); sparse(I, J, V, m, n)"), :spdiagm)
    I, J, V = SparseArrays.spdiagm_internal((d[i] => x[i] for i in 1:length(x))...)
    return sparse(I, J, V, m, n)
end

# deprecate zeros(D::Diagonal[, opts...])
@deprecate zeros(D::Diagonal)                         Diagonal(fill!(similar(D.diag), 0))
@deprecate zeros(D::Diagonal, ::Type{T}) where {T}    Diagonal(fill!(similar(D.diag, T), 0))
@deprecate zeros(D::Diagonal, ::Type{T}, dims::Dims) where {T}          fill!(similar(D, T, dims), 0)
@deprecate zeros(D::Diagonal, ::Type{T}, dims::Integer...) where {T}    fill!(similar(D, T, dims), 0)

# PR #23690
# `SSHCredentials` and `UserPasswordCredentials` constructors using `prompt_if_incorrect`
# are deprecated in base/libgit2/types.jl.

# deprecate ones/zeros methods accepting an array as first argument
@deprecate ones(a::AbstractArray, ::Type{T}, dims::Tuple) where {T} fill!(similar(a, T, dims), 1)
@deprecate ones(a::AbstractArray, ::Type{T}, dims...) where {T}     fill!(similar(a, T, dims...), 1)
@deprecate ones(a::AbstractArray, ::Type{T}) where {T}              fill!(similar(a, T), 1)
@deprecate ones(a::AbstractArray)                                   fill!(similar(a), 1)
@deprecate zeros(a::AbstractArray, ::Type{T}, dims::Tuple) where {T}  fill!(similar(a, T, dims), 0)
@deprecate zeros(a::AbstractArray, ::Type{T}, dims...) where {T}      fill!(similar(a, T, dims...), 0)
@deprecate zeros(a::AbstractArray, ::Type{T}) where {T}               fill!(similar(a, T), 0)
@deprecate zeros(a::AbstractArray)                                    fill!(similar(a), 0)

# PR #23711
@eval LibGit2 begin
    @deprecate get_creds!(cache::CachedCredentials, credid, default) get!(cache, credid, default)
end

## goodbeye, eye!
export eye
function eye(m::Integer)
    depwarn(string("`eye(m::Integer)` has been deprecated in favor of `I` and `Matrix` ",
        "constructors. For a direct replacement, consider `Matrix(1.0I, m, m)` or ",
        "`Matrix{Float64}(I, m, m)`. If `Float64` element type is not necessary, ",
        "consider the shorter `Matrix(I, m, m)` (with default `eltype(I)` `Bool`)."), :eye)
    return Matrix{Float64}(I, m, m)
end
function eye(::Type{T}, m::Integer) where T
    depwarn(string("`eye(T::Type, m::Integer)` has been deprecated in favor of `I` and ",
        "`Matrix` constructors. For a direct replacement, consider `Matrix{T}(I, m, m)`. If ",
        "`T` element type is not necessary, consider the shorter `Matrix(I, m, m)`",
        "(with default `eltype(I)` `Bool`)"), :eye)
    return Matrix{T}(I, m, m)
end
function eye(m::Integer, n::Integer)
    depwarn(string("`eye(m::Integer, n::Integer)` has been deprecated in favor of `I` and ",
        "`Matrix` constructors. For a direct replacement, consider `Matrix(1.0I, m, n)` ",
        "or `Matrix{Float64}(I, m, n)`. If `Float64` element type is not necessary, ",
        "consider the shorter `Matrix(I, m, n)` (with default `eltype(I)` `Bool`)."), :eye)
    return Matrix{Float64}(I, m, n)
end
function eye(::Type{T}, m::Integer, n::Integer) where T
    depwarn(string("`eye(T::Type, m::Integer, n::Integer)` has been deprecated in favor of ",
        "`I` and `Matrix` constructors. For a direct replacement, consider `Matrix{T}(I, m, n)`.",
        "If `T` element type is not necessary, consider the shorter `Matrix(I, m, n)` ",
        "(with default `eltype(I)` `Bool`)."), :eye)
    return Matrix{T}(I, m, n)
end
function eye(A::AbstractMatrix{T}) where T
    depwarn(string("`eye(A::AbstractMatrix{T})` has been deprecated in favor of `I` and ",
        "`Matrix` constructors. For a direct replacement, consider `Matrix{eltype(A)}(I, size(A))`.",
        "If `eltype(A)` element type is not necessary, consider the shorter `Matrix(I, size(A))` ",
        "(with default `eltype(I)` `Bool`)."), :eye)
    return Matrix(one(T)I, size(A))
end
function eye(::Type{Diagonal{T}}, n::Int) where T
    depwarn(string("`eye(DT::Type{Diagonal{T}}, n::Int)` has been deprecated in favor of `I` ",
        "and `Diagonal` constructors. For a direct replacement, consider `Diagonal{T}(I, n)`. ",
        "If `T` element type is not necessary, consider the shorter `Diagonal(I, n)` ",
        "(with default `eltype(I)` `Bool`)."), :eye)
    return Diagonal{T}(I, n)
end
@eval Base.LinAlg import Base.eye
# @eval Base.SparseArrays import Base.eye # SparseArrays has an eye for things cholmod


export tic, toq, toc
function tic()
    depwarn("tic() is deprecated, use @time, @elapsed, or calls to time_ns() instead.", :tic)
    t0 = time_ns()
    task_local_storage(:TIMERS, (t0, get(task_local_storage(), :TIMERS, ())))
    return t0
end

function _toq()
    t1 = time_ns()
    timers = get(task_local_storage(), :TIMERS, ())
    if timers === ()
        error("toc() without tic()")
    end
    t0 = timers[1]::UInt64
    task_local_storage(:TIMERS, timers[2])
    (t1-t0)/1e9
end

function toq()
    depwarn("toq() is deprecated, use @elapsed or calls to time_ns() instead.", :toq)
    return _toq()
end

function toc()
    depwarn("toc() is deprecated, use @time, @elapsed, or calls to time_ns() instead.", :toc)
    t = _toq()
    println("elapsed time: ", t, " seconds")
    return t
end

@eval Base.SparseArrays @deprecate sparse(s::UniformScaling, m::Integer) sparse(s, m, m)

# A[I...] .= with scalar indices should modify the element at A[I...]
function Broadcast.dotview(A::AbstractArray, args::Number...)
    depwarn("the behavior of `A[I...] .= X` with scalar indices will change in the future. Use `A[I...] = X` instead.", :broadcast!)
    view(A, args...)
end
Broadcast.dotview(A::AbstractArray{<:AbstractArray}, args::Integer...) = getindex(A, args...)
# Upon removing deprecations, also enable the @testset "scalar .=" in test/broadcast.jl

# PR #23816: deprecation of gradient
export gradient
@eval Base.LinAlg begin
    export gradient

    function gradient(args...)
        Base.depwarn("gradient is deprecated and will be removed in the next release.", :gradient)
        return _gradient(args...)
    end

    _gradient(F::BitVector) = _gradient(Array(F))
    _gradient(F::BitVector, h::Real) = _gradient(Array(F), h)
    _gradient(F::Vector, h::BitVector) = _gradient(F, Array(h))
    _gradient(F::BitVector, h::Vector) = _gradient(Array(F), h)
    _gradient(F::BitVector, h::BitVector) = _gradient(Array(F), Array(h))

    function _gradient(F::AbstractVector, h::Vector)
        n = length(F)
        T = typeof(oneunit(eltype(F))/oneunit(eltype(h)))
        g = similar(F, T)
        if n == 1
            g[1] = zero(T)
        elseif n > 1
            g[1] = (F[2] - F[1]) / (h[2] - h[1])
            g[n] = (F[n] - F[n-1]) / (h[end] - h[end-1])
            if n > 2
                h = h[3:n] - h[1:n-2]
                g[2:n-1] = (F[3:n] - F[1:n-2]) ./ h
            end
        end
        g
    end

    _gradient(F::AbstractVector) = _gradient(F, [1:length(F);])
    _gradient(F::AbstractVector, h::Real) = _gradient(F, [h*(1:length(F));])
end

@noinline function getaddrinfo(callback::Function, host::AbstractString)
    depwarn("getaddrinfo with a callback function is deprecated, wrap code in @async instead for deferred execution", :getaddrinfo)
    @async begin
        r = getaddrinfo(host)
        callback(r)
    end
    nothing
end

@deprecate whos(io::IO, m::Module, pat::Regex) show(io, varinfo(m, pat))
@deprecate whos(io::IO, m::Module)             show(io, varinfo(m))
@deprecate whos(io::IO)                        show(io, varinfo())
@deprecate whos(m::Module, pat::Regex)         varinfo(m, pat)
@deprecate whos(m::Module)                     varinfo(m)
@deprecate whos(pat::Regex)                    varinfo(pat)
@deprecate whos()                              varinfo()

# indexing with A[true] will throw an argument error in the future
function to_index(i::Bool)
    depwarn("indexing with Bool values is deprecated. Convert the index to an integer first with `Int(i)`.", (:getindex, :setindex!, :view))
    convert(Int,i)::Int
end
# After deprecation is removed, enable the @testset "indexing by Bool values" in test/arrayops.jl
# Also un-comment the new definition in base/indices.jl

# deprecate odd fill! methods
@deprecate fill!(D::Diagonal, x)                       LinAlg.fillslots!(D, x)
@deprecate fill!(A::Base.LinAlg.AbstractTriangular, x) LinAlg.fillslots!(A, x)

function diagm(v::BitVector)
    depwarn(string("diagm(v::BitVector) is deprecated, use diagm(0 => v) or ",
        "BitMatrix(Diagonal(v)) instead"), :diagm)
    return BitMatrix(Diagonal(v))
end
function diagm(v::AbstractVector)
    depwarn(string("diagm(v::AbstractVector) is deprecated, use diagm(0 => v) or ",
        "Matrix(Diagonal(v)) instead"), :diagm)
    return Matrix(Diagonal(v))
end
@deprecate diagm(v::AbstractVector, k::Integer) diagm(k => v)
@deprecate diagm(x::Number) fill(x, 1, 1)

# deprecate BitArray{...}(shape...) constructors to BitArray{...}(uninitialized, shape...) equivalents
@deprecate BitArray{N}(dims::Vararg{Int,N}) where {N}   BitArray{N}(uninitialized, dims)
@deprecate BitArray(dims::NTuple{N,Int}) where {N}      BitArray(uninitialized, dims...)
@deprecate BitArray(dims::Integer...)                   BitArray(uninitialized, dims)

## deprecate full
export full
# full no-op fallback
function full(A::AbstractArray)
    depwarn(string(
        "The no-op `full(A::AbstractArray)` fallback has been deprecated, and no more ",
        "specific `full` method for $(typeof(A)) exists. Furthermore, `full` in general ",
        "has been deprecated.\n\n",
        "To replace `full(A)`, as appropriate consider dismabiguating with a concrete ",
        "array constructor (e.g. `Array(A)`), with an abstract array constructor (e.g.`AbstractArray(A)`), ",
        "instead `convert`ing to an array type (e.g `convert(Array, A)`, `convert(AbstractArray, A)`), ",
        "or using another such operation that addresses your specific use case."),  :full)
    return A
end

# full for structured arrays
function full(A::Union{Diagonal,Bidiagonal,Tridiagonal,SymTridiagonal})
    mattypestr = isa(A, Diagonal)        ? "Diagonal"        :
                 isa(A, Bidiagonal)      ? "Bidiagonal"      :
                 isa(A, Tridiagonal)     ? "Tridiagonal"     :
                 isa(A, SymTridiagonal)  ? "SymTridiagonal"  :
                    error("should not be reachable!")
    depwarn(string(
        "`full(A::$(mattypestr))` (and `full` in general) has been deprecated. ",
        "To replace `full(A::$(mattypestr))`, consider `Matrix(A)` or, if that ",
        "option is too narrow, `Array(A)`. Also consider `SparseMatrixCSC(A)` ",
        "or, if that option is too narrow, `sparse(A)`."),  :full)
    return Matrix(A)
end

# full for sparse arrays
function full(S::Union{SparseVector,SparseMatrixCSC})
    (arrtypestr, desttypestr) =
        isa(S, SparseVector)    ? ("SparseVector",    "Vector") :
        isa(S, SparseMatrixCSC) ? ("SparseMatrixCSC", "Matrix") :
            error("should not be reachable!")
    depwarn(string(
        "`full(S::$(arrtypestr))` (and `full` in general) has been deprecated. ",
        "To replace `full(S::$(arrtypestr))`, consider `$(desttypestr)(S)` or, ",
        "if that option is too narrow, `Array(S)`."), :full)
    return Array(S)
end

# full for factorizations
function full(F::Union{LinAlg.LU,LinAlg.LQ,LinAlg.QR,LinAlg.QRPivoted,LinAlg.QRCompactWY,
                        LinAlg.SVD,LinAlg.LDLt,LinAlg.Schur,LinAlg.Eigen,LinAlg.Hessenberg,
                        LinAlg.Cholesky,LinAlg.CholeskyPivoted})
    facttypestr = isa(F, LinAlg.LU)               ? "LU"              :
                  isa(F, LinAlg.LQ)               ? "LQ"              :
                  isa(F, LinAlg.QR)               ? "QR"              :
                  isa(F, LinAlg.QRPivoted)        ? "QRPivoted"       :
                  isa(F, LinAlg.QRCompactWY)      ? "QRCompactWY"     :
                  isa(F, LinAlg.SVD)              ? "SVD"             :
                  isa(F, LinAlg.LDLt)             ? "LDLt"            :
                  isa(F, LinAlg.Schur)            ? "Schur"           :
                  isa(F, LinAlg.Eigen)            ? "Eigen"           :
                  isa(F, LinAlg.Hessenberg)       ? "Hessenberg"      :
                  isa(F, LinAlg.Cholesky)         ? "Cholesky"        :
                  isa(F, LinAlg.CholeskyPivoted)  ? "CholeskyPivoted" :
                      error("should not be reachable!")
   depwarn(string(
       "`full(F::$(facttypestr))` (and `full` in general) has been deprecated. ",
       "To replace `full(F::$(facttypestr))`, consider `Matrix(F)`, `AbstractMatrix(F)` or, ",
       "if those options are too narrow, `Array(F)` or `AbstractArray(F)`."), :full)
   return AbstractMatrix(F)
end

# full for implicit orthogonal factors
function full(Q::LinAlg.HessenbergQ)
    depwarn(string(
        "`full(Q::HessenbergQ)` (and `full` in general) has been deprecated. ",
        "To replace `full(Q::HessenbergQ)`, consider `Matrix(Q)` or, ",
        "if that option is too narrow, `Array(Q)`."), :full)
    return Matrix(Q)
end
function full(Q::LinAlg.LQPackedQ; thin::Bool = true)
    depwarn(string(
        "`full(Q::LQPackedQ; thin::Bool = true)` (and `full` in general) ",
        "has been deprecated. To replace `full(Q::LQPackedQ, true)`, ",
        "consider `Matrix(Q)` or `Array(Q)`. To replace `full(Q::LQPackedQ, false)`, ",
        "consider `Base.LinAlg.A_mul_B!(Q, Matrix{eltype(Q)}(I, size(Q.factors, 2), size(Q.factors, 2)))`."), :full)
    return thin ? Array(Q) : A_mul_B!(Q, Matrix{eltype(Q)}(I, size(Q.factors, 2), size(Q.factors, 2)))
end
function full(Q::Union{LinAlg.QRPackedQ,LinAlg.QRCompactWYQ}; thin::Bool = true)
    qtypestr = isa(Q, LinAlg.QRPackedQ)    ? "QRPackedQ"    :
               isa(Q, LinAlg.QRCompactWYQ) ? "QRCompactWYQ" :
                  error("should not be reachable!")
    depwarn(string(
        "`full(Q::$(qtypestr); thin::Bool = true)` (and `full` in general) ",
        "has been deprecated. To replace `full(Q::$(qtypestr), true)`, ",
        "consider `Matrix(Q)` or `Array(Q)`. To replace `full(Q::$(qtypestr), false)`, ",
        "consider `Base.LinAlg.A_mul_B!(Q, Matrix{eltype(Q)}(I, size(Q.factors, 1), size(Q.factors, 1)))`."), :full)
    return thin ? Array(Q) : A_mul_B!(Q, Matrix{eltype(Q)}(I, size(Q.factors, 1), size(Q.factors, 1)))
end

# full for symmetric / hermitian / triangular wrappers
function full(A::Symmetric)
    depwarn(string(
        "`full(A::Symmetric)` (and `full` in general) has been deprecated. ",
        "To replace `full(A::Symmetric)`, as appropriate consider `Matrix(A)`, ",
        "`Array(A)`, `SparseMatrixCSC(A)`, `sparse(A)`, `copy!(similar(parent(A)), A)`, ",
        "or `Base.LinAlg.copytri!(copy(parent(A)), A.uplo)`."), :full)
    return Matrix(A)
end
function full(A::Hermitian)
    depwarn(string(
        "`full(A::Hermitian)` (and `full` in general) has been deprecated. ",
        "To replace `full(A::Hermitian)`, as appropriate consider `Matrix(A)`, ",
        "`Array(A)`, `SparseMatrixCSC(A)`, `sparse(A)`, `copy!(similar(parent(A)), A)`, ",
        "or `Base.LinAlg.copytri!(copy(parent(A)), A.uplo, true)`."), :full)
    return Matrix(A)
end
function full(A::Union{UpperTriangular,LowerTriangular})
    (tritypestr, tri!str) =
        isa(A, UpperTriangular) ? ("UpperTriangular", "triu!") :
        isa(A, LowerTriangular) ? ("LowerTriangular", "tril!") :
            error("should not be reachable!")
    depwarn(string(
        "`full(A::$(tritypestr))` (and `full` in general) has been deprecated. ",
        "To replace `full(A::$(tritypestr))`, as appropriate consider `Matrix(A)`, ",
        "`Array(A)`, `SparseMatrixCSC(A)`, `sparse(A)`, `copy!(similar(parent(A)), A)`, ",
        "or `$(tri!str)(copy(parent(A)))`."), :full)
    return Matrix(A)
end
function full(A::Union{LinAlg.UnitUpperTriangular,LinAlg.UnitLowerTriangular})
    tritypestr = isa(A, LinAlg.UnitUpperTriangular) ? "LinAlg.UnitUpperTriangular" :
                 isa(A, LinAlg.UnitLowerTriangular) ? "LinAlg.UnitLowerTriangular" :
                     error("should not be reachable!")
    depwarn(string(
        "`full(A::$(tritypestr))` (and `full` in general) has been deprecated. ",
        "To replace `full(A::$(tritypestr))`, as appropriate consider `Matrix(A)`, ",
        "`Array(A)`, `SparseMatrixCSC(A)`, `sparse(A)`, or `copy!(similar(parent(A)), A)`."), :full)
    return Matrix(A)
end


# issue #20816
@deprecate strwidth textwidth
@deprecate charwidth textwidth

# TODO: after 0.7, remove thin keyword argument and associated logic from...
# (1) base/linalg/svd.jl
# (2) base/linalg/qr.jl
# (3) base/linalg/lq.jl

@deprecate find(x::Number)            find(!iszero, x)
@deprecate findnext(A, v, i::Integer) findnext(equalto(v), A, i)
@deprecate findfirst(A, v)            findfirst(equalto(v), A)
@deprecate findprev(A, v, i::Integer) findprev(equalto(v), A, i)
@deprecate findlast(A, v)             findlast(equalto(v), A)
# also remove deprecation warnings in find* functions in array.jl, sparse/sparsematrix.jl,
# and sparse/sparsevector.jl.

# issue #22849
@deprecate reinterpret(::Type{T}, a::Array{S}, dims::NTuple{N,Int}) where {T, S, N} reshape(reinterpret(T, vec(a)), dims)
@deprecate reinterpret(::Type{T}, a::SparseMatrixCSC{S}, dims::NTuple{N,Int}) where {T, S, N} reinterpret(T, reshape(a, dims))
@deprecate reinterpret(::Type{T}, a::ReinterpretArray{S}, dims::NTuple{N,Int}) where {T, S, N} reshape(reinterpret(T, vec(a)), dims)

# issue #24006
@deprecate linearindices(s::AbstractString) eachindex(s)

# deprecate Array(shape...)-like constructors to Array(uninitialized, shape...) equivalents
# --> former primitive constructors
@deprecate Array{T,1}(m::Int) where {T}                      Array{T,1}(uninitialized, m)
@deprecate Array{T,2}(m::Int, n::Int) where {T}              Array{T,2}(uninitialized, m, n)
@deprecate Array{T,3}(m::Int, n::Int, o::Int) where {T}      Array{T,3}(uninitialized, m, n, o)
@deprecate Array{T,N}(d::Vararg{Int,N}) where {T,N}          Array{T,N}(uninitialized, d)
@deprecate Array{T,N}(d::NTuple{N,Int}) where {T,N}          Array{T,N}(uninitialized, d)
@deprecate Array{T}(m::Int) where {T}                        Array{T}(uninitialized, m)
@deprecate Array{T}(m::Int, n::Int) where {T}                Array{T}(uninitialized, m, n)
@deprecate Array{T}(m::Int, n::Int, o::Int) where {T}        Array{T}(uninitialized, m, n, o)
@deprecate Array{T}(d::NTuple{N,Int}) where {T,N}            Array{T}(uninitialized, d)
# --> former convenience constructors
@deprecate Vector{T}(m::Integer) where {T}                          Vector{T}(uninitialized, m)
@deprecate Matrix{T}(m::Integer, n::Integer) where {T}              Matrix{T}(uninitialized, m, n)
@deprecate Array{T}(m::Integer) where {T}                           Array{T}(uninitialized, m)
@deprecate Array{T}(m::Integer, n::Integer) where {T}               Array{T}(uninitialized, m, n)
@deprecate Array{T}(m::Integer, n::Integer, o::Integer) where {T}   Array{T}(uninitialized, m, n, o)
@deprecate Array{T}(d::Integer...) where {T}                        Array{T}(uninitialized, d)
@deprecate Vector(m::Integer)                                       Vector(uninitialized, m)
@deprecate Matrix(m::Integer, n::Integer)                           Matrix(uninitialized, m, n)

# deprecate IntSet to BitSet
@deprecate_binding IntSet BitSet

# Issue 24219
@deprecate float(x::AbstractString) parse(Float64, x)
@deprecate float(a::AbstractArray{<:AbstractString}) parse.(Float64, a)

# deprecate bits to bitstring (#24263, #24281)
@deprecate bits bitstring

# deprecate speye
export speye
function speye(n::Integer)
    depwarn(string("`speye(n::Integer)` has been deprecated in favor of `I`, `sparse`, and ",
                    "`SparseMatrixCSC` constructor methods. For a direct replacement, consider ",
                    "`sparse(1.0I, n, n)`, `SparseMatrixCSC(1.0I, n, n)`, or `SparseMatrixCSC{Float64}(I, n, n)`. ",
                    "If `Float64` element type is not necessary, consider the shorter `sparse(I, n, n)` ",
                    "or `SparseMatrixCSC(I, n, n)` (with default `eltype(I)` of `Bool`)."), :speye)
    return sparse(1.0I, n, n)
end
function speye(m::Integer, n::Integer)
    depwarn(string("`speye(m::Integer, n::Integer)` has been deprecated in favor of `I`, ",
                    "`sparse`, and `SparseMatrixCSC` constructor methods. For a direct ",
                    "replacement, consider `sparse(1.0I, m, n)`, `SparseMatrixCSC(1.0I, m, n)`, ",
                    "or `SparseMatrixCSC{Float64}(I, m, n)`. If `Float64` element type is not ",
                    " necessary, consider the shorter `sparse(I, m, n)` or `SparseMatrixCSC(I, m, n)` ",
                    "(with default `eltype(I)` of `Bool`)."), :speye)
    return sparse(1.0I, m, n)
end
function speye(::Type{T}, n::Integer) where T
    depwarn(string("`speye(T, n::Integer)` has been deprecated in favor of `I`, `sparse`, and ",
                    "`SparseMatrixCSC` constructor methods. For a direct replacement, consider ",
                    "`sparse(T(1)I, n, n)` if `T` is concrete or `SparseMatrixCSC{T}(I, n, n)` ",
                    "if `T` is either concrete or abstract. If element type `T` is not necessary, ",
                    "consider the shorter `sparse(I, n, n)` or `SparseMatrixCSC(I, n, n)` ",
                    "(with default `eltype(I)` of `Bool`)."), :speye)
    return SparseMatrixCSC{T}(I, n, n)
end
function speye(::Type{T}, m::Integer, n::Integer) where T
    depwarn(string("`speye(T, m::Integer, n::Integer)` has been deprecated in favor of `I`, ",
                    "`sparse`, and `SparseMatrixCSC` constructor methods. For a direct ",
                    "replacement, consider `sparse(T(1)I, m, n)` if `T` is concrete or ",
                    "`SparseMatrixCSC{T}(I, m, n)` if `T` is either concrete or abstract. ",
                    "If element type `T` is not necessary, consider the shorter ",
                    "`sparse(I, m, n)` or `SparseMatrixCSC(I, m, n)` (with default `eltype(I)` ",
                    "of `Bool`)."), :speye)
    return SparseMatrixCSC{T}(I, m, n)
end
function speye(S::SparseMatrixCSC{T}) where T
    depwarn(string("`speye(S::SparseMatrixCSC{T})` has been deprecated in favor of `I`, ",
                    "`sparse`, and `SparseMatrixCSC` constructor methods. For a direct ",
                    "replacement, consider `sparse(T(1)I, size(S)...)` if `T` is concrete or ",
                    "`SparseMatrixCSC{eltype(S)}(I, size(S))` if `T` is either concrete or abstract. ",
                    "If preserving element type `T` is not necessary, consider the shorter ",
                    "`sparse(I, size(S)...)` or `SparseMatrixCSC(I, size(S))` (with default ",
                    "`eltype(I)` of `Bool`)."), :speye)
    return SparseMatrixCSC{T}(I, m, n)
end

# issue #24167
@deprecate EnvHash EnvDict

# issue #24349
@deprecate parse(str::AbstractString; kwargs...) Meta.parse(str; kwargs...)
@deprecate parse(str::AbstractString, pos::Int, ; kwargs...) Meta.parse(str, pos; kwargs...)
@deprecate_binding ParseError Meta.ParseError

@eval LinAlg begin
    @deprecate chol!(x::Number, uplo) chol(x) false
end

# deprecate RowVector{T}(shape...) constructors to RowVector{T}(uninitialized, shape...) equivalents
@deprecate RowVector{T}(n::Int) where {T}               RowVector{T}(uninitialized, n)
@deprecate RowVector{T}(n1::Int, n2::Int) where {T}     RowVector{T}(uninitialized, n1, n2)
@deprecate RowVector{T}(n::Tuple{Int}) where {T}        RowVector{T}(uninitialized, n)
@deprecate RowVector{T}(n::Tuple{Int,Int}) where {T}    RowVector{T}(uninitialized, n)

@deprecate cumsum(A::AbstractArray)     cumsum(A, 1)
@deprecate cumsum_kbn(A::AbstractArray) cumsum_kbn(A, 1)
@deprecate cumprod(A::AbstractArray)    cumprod(A, 1)

# issue #16307
@deprecate finalizer(o, f::Function) finalizer(f, o)
# This misses other callables but they are very rare in the wild
@deprecate finalizer(o, f::Ptr{Void}) finalizer(f, o)

# Avoid ambiguity, can remove when deprecations are removed:
# This is almost certainly going to be a silent failure for code that is not updated.
finalizer(f::Ptr{Void}, o::Ptr{Void}) = invoke(finalizer, Tuple{Ptr{Void}, Any}, f, o)
finalizer(f::Ptr{Void}, o::Function) = invoke(finalizer, Tuple{Ptr{Void}, Any}, f, o)

# Broadcast extension API (#23939)
@eval Broadcast begin
    Base.@deprecate_binding containertype combine_styles false
    Base.@deprecate_binding _containertype BroadcastStyle false
    Base.@deprecate_binding promote_containertype BroadcastStyle false
    Base.@deprecate_binding broadcast_c! broadcast! false ", broadcast_c!(f, ::Type, ::Type, C, As...) should become broadcast!(f, C, As...) (see the manual chapter Interfaces)"
    Base.@deprecate_binding broadcast_c broadcast false ", `broadcast_c(f, ::Type{C}, As...)` should become `broadcast(f, C, nothing, nothing, As...))` (see the manual chapter Interfaces)"
    Base.@deprecate_binding broadcast_t broadcast false ", broadcast_t(f, ::Type{ElType}, shape, iter, As...)` should become `broadcast(f, Broadcast.DefaultArrayStyle{N}(), ElType, shape, As...))` (see the manual chapter Interfaces)"
end

# issue #24822
@deprecate_binding Display AbstractDisplay

# 24595
@deprecate falses(A::AbstractArray) falses(size(A))
@deprecate trues(A::AbstractArray) trues(size(A))

# issue #24794
@deprecate linspace(start, stop)     linspace(start, stop, 50)
@deprecate logspace(start, stop)     logspace(start, stop, 50)

@deprecate merge!(repo::LibGit2.GitRepo, args...; kwargs...) LibGit2.merge!(repo, args...; kwargs...)

<<<<<<< HEAD
@deprecate |>(x, f) f(x)
=======
# issue #24019
@deprecate similar(a::Associative) empty(a)
@deprecate similar(a::Associative, ::Type{Pair{K,V}}) where {K, V} empty(a, K, V)
>>>>>>> e28b5075

# END 0.7 deprecations

# BEGIN 1.0 deprecations

# END 1.0 deprecations<|MERGE_RESOLUTION|>--- conflicted
+++ resolved
@@ -2172,13 +2172,11 @@
 
 @deprecate merge!(repo::LibGit2.GitRepo, args...; kwargs...) LibGit2.merge!(repo, args...; kwargs...)
 
-<<<<<<< HEAD
 @deprecate |>(x, f) f(x)
-=======
+
 # issue #24019
 @deprecate similar(a::Associative) empty(a)
 @deprecate similar(a::Associative, ::Type{Pair{K,V}}) where {K, V} empty(a, K, V)
->>>>>>> e28b5075
 
 # END 0.7 deprecations
 
