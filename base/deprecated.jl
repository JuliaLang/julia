# This file is a part of Julia. License is MIT: https://julialang.org/license

# Deprecated functions and objects
#
# Please add new deprecations at the bottom of the file.
# A function deprecated in a release will be removed in the next one.
# Please also add a reference to the pull request which introduced the
# deprecation.
#
# For simple cases where a direct replacement is available, use @deprecate:
# the first argument is the signature of the deprecated method, the second one
# is the call which replaces it. Remove the definition of the deprecated method
# and unexport it, as @deprecate takes care of calling the replacement
# and of exporting the function.
#
# For more complex cases, move the body of the deprecated method in this file,
# and call depwarn() directly from inside it. The symbol depwarn() expects is
# the name of the function, which is used to ensure that the deprecation warning
# is only printed the first time for each call place.

macro deprecate(old, new, ex=true)
    meta = Expr(:meta, :noinline)
    @gensym oldmtname
    if isa(old, Symbol)
        oldname = Expr(:quote, old)
        newname = Expr(:quote, new)
        Expr(:toplevel,
            ex ? Expr(:export, esc(old)) : nothing,
            :(function $(esc(old))(args...)
                  $meta
                  depwarn($"`$old` is deprecated, use `$new` instead.", $oldmtname)
                  $(esc(new))(args...)
              end),
            :(const $oldmtname = Core.Typeof($(esc(old))).name.mt.name))
    elseif isa(old, Expr) && (old.head == :call || old.head == :where)
        remove_linenums!(new)
        oldcall = sprint(show_unquoted, old)
        newcall = sprint(show_unquoted, new)
        # if old.head is a :where, step down one level to the :call to avoid code duplication below
        callexpr = old.head == :call ? old : old.args[1]
        if callexpr.head == :call
            if isa(callexpr.args[1], Symbol)
                oldsym = callexpr.args[1]::Symbol
            elseif isa(callexpr.args[1], Expr) && callexpr.args[1].head == :curly
                oldsym = callexpr.args[1].args[1]::Symbol
            else
                error("invalid usage of @deprecate")
            end
        else
            error("invalid usage of @deprecate")
        end
        Expr(:toplevel,
            ex ? Expr(:export, esc(oldsym)) : nothing,
            :($(esc(old)) = begin
                  $meta
                  depwarn($"`$oldcall` is deprecated, use `$newcall` instead.", $oldmtname)
                  $(esc(new))
              end),
            :(const $oldmtname = Core.Typeof($(esc(oldsym))).name.mt.name))
    else
        error("invalid usage of @deprecate")
    end
end

function depwarn(msg, funcsym)
    opts = JLOptions()
    if opts.depwarn == 2
        throw(ErrorException(msg))
    end
    deplevel = opts.depwarn == 1 ? CoreLogging.Warn : CoreLogging.BelowMinLevel
    @logmsg(
        deplevel,
        msg,
        _module=begin
            bt = backtrace()
            frame, caller = firstcaller(bt, funcsym)
            # TODO: Is it reasonable to attribute callers without linfo to Core?
            caller.linfo isa Core.MethodInstance ? caller.linfo.def.module : Core
        end,
        _file=String(caller.file),
        _line=caller.line,
        _id=(frame,funcsym),
        _group=:depwarn,
        caller=caller,
        maxlog=1
    )
    nothing
end

firstcaller(bt::Vector, funcsym::Symbol) = firstcaller(bt, (funcsym,))
function firstcaller(bt::Vector, funcsyms)
    # Identify the calling line
    found = false
    lkup = StackTraces.UNKNOWN
    found_frame = Ptr{Cvoid}(0)
    for frame in bt
        lkups = StackTraces.lookup(frame)
        for outer lkup in lkups
            if lkup == StackTraces.UNKNOWN || lkup.from_c
                continue
            end
            if found
                found_frame = frame
                @goto found
            end
            found = lkup.func in funcsyms
            # look for constructor type name
            if !found && lkup.linfo isa Core.MethodInstance
                li = lkup.linfo
                ft = ccall(:jl_first_argument_datatype, Any, (Any,), li.def.sig)
                if isa(ft,DataType) && ft.name === Type.body.name
                    ft = unwrap_unionall(ft.parameters[1])
                    found = (isa(ft,DataType) && ft.name.name in funcsyms)
                end
            end
        end
    end
    return found_frame, StackTraces.UNKNOWN
    @label found
    return found_frame, lkup
end

deprecate(m::Module, s::Symbol, flag=1) = ccall(:jl_deprecate_binding, Cvoid, (Any, Any, Cint), m, s, flag)

macro deprecate_binding(old, new, export_old=true, dep_message=nothing)
    dep_message == nothing && (dep_message = ", use $new instead")
    return Expr(:toplevel,
         export_old ? Expr(:export, esc(old)) : nothing,
         Expr(:const, Expr(:(=), esc(Symbol(string("_dep_message_",old))), esc(dep_message))),
         Expr(:const, Expr(:(=), esc(old), esc(new))),
         Expr(:call, :deprecate, __module__, Expr(:quote, old)))
end

macro deprecate_moved(old, new, export_old=true, default_package=false)
    eold = esc(old)
    return Expr(:toplevel,
         default_package ? :(function $eold(args...; kwargs...)
                                 error($eold, " has been moved to the standard library package ", $new, ".\n",
                                       "Restart Julia and then run `using ", $new, "` to load it.")
                             end) :
                           :(function $eold(args...; kwargs...)
                                 error($eold, " has been moved to the package ", $new, ".jl.\n",
                                       "Run `Pkg.add(\"", $new, "\")` to install it, restart Julia,\n",
                                       "and then run `using ", $new, "` to load it.")
                             end),
         export_old ? Expr(:export, eold) : nothing,
         Expr(:call, :deprecate, __module__, Expr(:quote, old), 2))
end

# BEGIN 0.6 deprecations

# removing the .op deprecations breaks a few things. TODO: fix
# deprecations for uses of old dot operators (.* etc) as objects, rather than
# just calling them infix.
for op in (:(!=), :≠, :+, :-, :*, :/, :÷, :%, :<, :(<=), :≤, :(==), :>, :>=, :≥, :\, :^, ://, :>>, :<<)
    dotop = Symbol('.', op)
    # define as const dotop = (a,b) -> ...
    # to work around syntax deprecation for dotop(a,b) = ...
    @eval const $dotop = (a,b) -> begin
        depwarn(string($(string(dotop)), " is no longer a function object, use `broadcast(",$op,", ...)` instead."),
                $(QuoteNode(dotop)))
        broadcast($op, a, b)
    end
    @eval export $dotop
end

# Deprecate promote_eltype_op (#19814, #19937)
_promote_eltype_op(::Any) = Any
_promote_eltype_op(op, A) = (@_inline_meta; promote_op(op, eltype(A)))
_promote_eltype_op(op, A, B) = (@_inline_meta; promote_op(op, eltype(A), eltype(B)))
_promote_eltype_op(op, A, B, C, D...) = (@_inline_meta; _promote_eltype_op(op, eltype(A), _promote_eltype_op(op, B, C, D...)))
@inline function promote_eltype_op(args...)
    depwarn("""
            `promote_eltype_op` is deprecated and should not be used.
            See https://github.com/JuliaLang/julia/issues/19669.""",
            :promote_eltype_op)
    _promote_eltype_op(args...)
end

# END 0.6 deprecations

# BEGIN 0.7 deprecations

# TODO: remove warning for using `_` in parse_input_line in base/client.jl

@deprecate issubtype (<:)

@deprecate union() Set()

# 12807
start(::Union{Process, ProcessChain}) = 1
done(::Union{Process, ProcessChain}, i::Int) = (i == 3)
next(p::Union{Process, ProcessChain}, i::Int) = (getindex(p, i), i + 1)
@noinline function getindex(p::Union{Process, ProcessChain}, i::Int)
    depwarn("`open(cmd)` now returns only a Process<:IO object.", :getindex)
    return i == 1 ? getfield(p, p.openstream) : p
end

# PR #21974
@deprecate versioninfo(verbose::Bool) versioninfo(verbose=verbose)
@deprecate versioninfo(io::IO, verbose::Bool) versioninfo(io, verbose=verbose)

# also remove all support machinery in src for current_module when removing this deprecation
# and make Base.include an error
_current_module() = ccall(:jl_get_current_module, Ref{Module}, ())
@noinline function binding_module(s::Symbol)
    depwarn("`binding_module(symbol)` is deprecated, use `binding_module(module, symbol)` instead.", :binding_module)
    return binding_module(_current_module(), s)
end
export expand
@noinline function expand(@nospecialize(x))
    depwarn("`expand(x)` is deprecated, use `Meta.lower(module, x)` instead.", :expand)
    return Meta.lower(_current_module(), x)
end
@noinline function macroexpand(@nospecialize(x))
    depwarn("`macroexpand(x)` is deprecated, use `macroexpand(module, x)` instead.", :macroexpand)
    return macroexpand(_current_module(), x)
end
@noinline function isconst(s::Symbol)
    depwarn("`isconst(symbol)` is deprecated, use `isconst(module, symbol)` instead.", :isconst)
    return isconst(_current_module(), s)
end
@noinline function include_string(txt::AbstractString, fname::AbstractString)
    depwarn("`include_string(string, fname)` is deprecated, use `include_string(module, string, fname)` instead.", :include_string)
    return include_string(_current_module(), txt, fname)
end
@noinline function include_string(txt::AbstractString)
    depwarn("`include_string(string)` is deprecated, use `include_string(module, string)` instead.", :include_string)
    return include_string(_current_module(), txt, "string")
end

"""
    current_module() -> Module

Get the *dynamically* current `Module`, which is the `Module` code is currently being read
from. In general, this is not the same as the module containing the call to this function.

DEPRECATED: use @__MODULE__ instead
"""
@noinline function current_module()
    depwarn("`current_module()` is deprecated, use `@__MODULE__` instead.", :current_module)
    return _current_module()
end
export current_module

# PR #22062
function LibGit2.set_remote_url(repo::LibGit2.GitRepo, url::AbstractString; remote::AbstractString="origin")
    Base.depwarn(string(
        "`LibGit2.set_remote_url(repo, url; remote=remote)` is deprecated, use ",
        "`LibGit2.set_remote_url(repo, remote, url)` instead."), :set_remote_url)
    LibGit2.set_remote_url(repo, remote, url)
end
function LibGit2.set_remote_url(path::AbstractString, url::AbstractString; remote::AbstractString="origin")
    Base.depwarn(string(
        "`LibGit2.set_remote_url(path, url; remote=remote)` is deprecated, use ",
        "`LibGit2.set_remote_url(path, remote, url)` instead."), :set_remote_url)
    LibGit2.set_remote_url(path, remote, url)
end

module Operators
    for op in [:!, :(!=), :(!==), :%, :&, :*, :+, :-, :/, ://, :<, :<:, :<<, :(<=),
               :<|, :(==), :(===), :>, :>:, :(>=), :>>, :>>>, :\, :^, :colon,
               :adjoint, :getindex, :hcat, :hvcat, :setindex!, :transpose, :vcat,
               :xor, :|, :|>, :~, :×, :÷, :∈, :∉, :∋, :∌, :∘, :√, :∛, :∩, :∪, :≠, :≤,
               :≥, :⊆, :⊈, :⊊, :⊻, :⋅]
        if isdefined(Base, op)
            @eval Base.@deprecate_binding $op Base.$op
        end
    end
end
export Operators

# PR #21956
# This mimics the structure as it was defined in Base to avoid directly breaking code
# that assumes this structure
module DFT
    for f in [:bfft, :bfft!, :brfft, :dct, :dct!, :fft, :fft!, :fftshift, :idct, :idct!,
              :ifft, :ifft!, :ifftshift, :irfft, :plan_bfft, :plan_bfft!, :plan_brfft,
              :plan_dct, :plan_dct!, :plan_fft, :plan_fft!, :plan_idct, :plan_idct!,
              :plan_ifft, :plan_ifft!, :plan_irfft, :plan_rfft, :rfft]
        pkg = endswith(String(f), "shift") ? "AbstractFFTs" : "FFTW"
        @eval Base.@deprecate_moved $f $pkg
    end
    module FFTW
        for f in [:r2r, :r2r!, :plan_r2r, :plan_r2r!]
            @eval Base.@deprecate_moved $f "FFTW"
        end
    end
    Base.deprecate(DFT, :FFTW, 2)
    export FFTW
end
using .DFT
for f in filter(s -> isexported(DFT, s), names(DFT, all = true))
    @eval export $f
end
module DSP
    for f in [:conv, :conv2, :deconv, :filt, :filt!, :xcorr]
        @eval Base.@deprecate_moved $f "DSP"
    end
end
deprecate(Base, :DSP, 2)
using .DSP
export conv, conv2, deconv, filt, filt!, xcorr

@deprecate_moved SharedArray "SharedArrays" true true

@eval @deprecate_moved $(Symbol("@profile")) "Profile" true true

@deprecate_moved readdlm  "DelimitedFiles" true true
@deprecate_moved writedlm "DelimitedFiles" true true
@deprecate_moved readcsv  "DelimitedFiles" true true
@deprecate_moved writecsv "DelimitedFiles" true true

@deprecate_moved base64encode "Base64" true true
@deprecate_moved base64decode "Base64" true true
@deprecate_moved Base64EncodePipe "Base64" true true
@deprecate_moved Base64DecodePipe "Base64" true true

@deprecate_moved poll_fd "FileWatching" true true
@deprecate_moved poll_file "FileWatching" true true
@deprecate_moved PollingFileWatcher "FileWatching" true true
@deprecate_moved watch_file "FileWatching" true true
@deprecate_moved FileMonitor "FileWatching" true true

@eval @deprecate_moved $(Symbol("@spawn")) "Distributed" true true
@eval @deprecate_moved $(Symbol("@spawnat")) "Distributed" true true
@eval @deprecate_moved $(Symbol("@fetch")) "Distributed" true true
@eval @deprecate_moved $(Symbol("@fetchfrom")) "Distributed" true true
@eval @deprecate_moved $(Symbol("@everywhere")) "Distributed" true true
@eval @deprecate_moved $(Symbol("@parallel")) "Distributed" true true

@deprecate_moved addprocs "Distributed" true true
@deprecate_moved CachingPool "Distributed" true true
@deprecate_moved clear! "Distributed" true true
@deprecate_moved ClusterManager "Distributed" true true
@deprecate_moved default_worker_pool "Distributed" true true
@deprecate_moved init_worker "Distributed" true true
@deprecate_moved interrupt "Distributed" true true
@deprecate_moved launch "Distributed" true true
@deprecate_moved manage "Distributed" true true
@deprecate_moved myid "Distributed" true true
@deprecate_moved nprocs "Distributed" true true
@deprecate_moved nworkers "Distributed" true true
@deprecate_moved pmap "Distributed" true true
@deprecate_moved procs "Distributed" true true
@deprecate_moved remote "Distributed" true true
@deprecate_moved remotecall "Distributed" true true
@deprecate_moved remotecall_fetch "Distributed" true true
@deprecate_moved remotecall_wait "Distributed" true true
@deprecate_moved remote_do "Distributed" true true
@deprecate_moved rmprocs "Distributed" true true
@deprecate_moved workers "Distributed" true true
@deprecate_moved WorkerPool "Distributed" true true
@deprecate_moved RemoteChannel "Distributed" true true
@deprecate_moved Future "Distributed" true true
@deprecate_moved WorkerConfig "Distributed" true true
@deprecate_moved RemoteException "Distributed" true true
@deprecate_moved ProcessExitedException "Distributed" true true


@deprecate_moved crc32c "CRC32c" true true

@deprecate_moved DateTime "Dates" true true
@deprecate_moved DateFormat "Dates" true true
@eval @deprecate_moved $(Symbol("@dateformat_str")) "Dates" true true
@deprecate_moved now "Dates" true true

@deprecate_moved eigs "IterativeEigensolvers" true true
@deprecate_moved svds "IterativeEigensolvers" true true

@eval @deprecate_moved $(Symbol("@printf")) "Printf" true true
@eval @deprecate_moved $(Symbol("@sprintf")) "Printf" true true

# PR #21709
@deprecate cov(x::AbstractVector, corrected::Bool) cov(x, corrected=corrected)
@deprecate cov(x::AbstractMatrix, vardim::Int, corrected::Bool) cov(x, vardim, corrected=corrected)
@deprecate cov(X::AbstractVector, Y::AbstractVector, corrected::Bool) cov(X, Y, corrected=corrected)
@deprecate cov(X::AbstractVecOrMat, Y::AbstractVecOrMat, vardim::Int, corrected::Bool) cov(X, Y, vardim, corrected=corrected)

# PR #22325
# TODO: when this replace is removed from deprecated.jl:
# 1) rename the function replace_new from strings/util.jl to replace
# 2) update the replace(s::AbstractString, pat, f) method, below replace_new
#    (see instructions there)
function replace(s::AbstractString, pat, f, n::Integer)
    if n <= 0
        depwarn(string("`replace(s, pat, r, count)` with `count <= 0` is deprecated, use ",
                       "`replace(s, pat=>r, count=typemax(Int))` or `replace(s, pat=>r)` instead."),
                :replace)
        replace(s, pat=>f)
    else
        depwarn(string("`replace(s, pat, r, count)` is deprecated, use ",
                       "`replace(s, pat=>r, count=count)`"),
                :replace)
        replace(String(s), pat=>f, count=n)
    end
end

@deprecate replace(s::AbstractString, pat, f) replace(s, pat=>f)

# PR #22475
@deprecate ntuple(f, ::Type{Val{N}}) where {N}  ntuple(f, Val(N))
@deprecate fill_to_length(t, val, ::Type{Val{N}}) where {N} fill_to_length(t, val, Val(N)) false
@deprecate literal_pow(a, b, ::Type{Val{N}}) where {N} literal_pow(a, b, Val(N)) false
@eval IteratorsMD @deprecate split(t, V::Type{Val{n}}) where {n} split(t, Val(n)) false
@deprecate cat(::Type{Val{N}}, A::AbstractArray...) where {N} cat(Val(N), A...)
@deprecate cat_t(::Type{Val{N}}, ::Type{T}, A, B) where {N,T} cat_t(Val(N), T, A, B) false
@deprecate reshape(A::AbstractArray, ::Type{Val{N}}) where {N} reshape(A, Val(N))

@deprecate read(s::IO, x::Ref) read!(s, x)

@deprecate read(s::IO, t::Type, d1::Int, dims::Int...) read!(s, Array{t}(uninitialized, tuple(d1,dims...)))
@deprecate read(s::IO, t::Type, d1::Integer, dims::Integer...) read!(s, Array{t}(uninitialized, convert(Tuple{Vararg{Int}},tuple(d1,dims...))))
@deprecate read(s::IO, t::Type, dims::Dims) read!(s, Array{t}(uninitialized, dims))

function CartesianIndices(start::CartesianIndex{N}, stop::CartesianIndex{N}) where N
    inds = map((f,l)->f:l, start.I, stop.I)
    depwarn("the internal representation of CartesianIndices has changed, use `CartesianIndices($inds)` (or other more appropriate AbstractUnitRange type) instead.", :CartesianIndices)
    CartesianIndices(inds)
end

# PR #20005
function InexactError()
    depwarn("InexactError now supports arguments, use `InexactError(funcname::Symbol, ::Type, value)` instead.", :InexactError)
    InexactError(:none, Any, nothing)
end

# PR #22751
function DomainError()
    depwarn("DomainError now supports arguments, use `DomainError(value)` or `DomainError(value, msg)` instead.", :DomainError)
    DomainError(nothing)
end

# PR #22761
function OverflowError()
    depwarn("OverflowError now supports a message string, use `OverflowError(msg)` instead.", :OverflowError)
    OverflowError("")
end

@deprecate fieldnames(v) fieldnames(typeof(v))
# nfields(::Type) deprecation in builtins.c: update nfields tfunc in compiler/tfuncs.jl when it is removed.
# also replace `_nfields` with `nfields` in summarysize.c when this is removed.

# ::ANY is deprecated in src/method.c
# also remove all instances of `jl_ANY_flag` in src/

# issue #13079
# in julia-parser.scm:
#     move prec-bitshift after prec-rational
#     remove parse-with-chains-warn and bitshift-warn
# update precedence table in doc/src/manual/mathematical-operations.md

# PR #22182
@deprecate is_apple   Sys.isapple
@deprecate is_bsd     Sys.isbsd
@deprecate is_linux   Sys.islinux
@deprecate is_unix    Sys.isunix
@deprecate is_windows Sys.iswindows

@deprecate read(cmd::AbstractCmd, stdin::Redirectable) read(pipeline(stdin, cmd))
@deprecate readstring(cmd::AbstractCmd, stdin::Redirectable) readstring(pipeline(stdin, cmd))
@deprecate eachline(cmd::AbstractCmd, stdin; kw...) eachline(pipeline(stdin, cmd), kw...)

@deprecate showall(x)     show(x)
@deprecate showall(io, x) show(IOContext(io, :limit => false), x)

@deprecate_binding AbstractIOBuffer GenericIOBuffer false

@deprecate String(io::GenericIOBuffer) String(take!(copy(io)))

@deprecate readstring(s::IO) read(s, String)
@deprecate readstring(filename::AbstractString) read(filename, String)
@deprecate readstring(cmd::AbstractCmd) read(cmd, String)

# issue #11310
# remove "parametric method syntax" deprecation in julia-syntax.scm

@deprecate momenttype(::Type{T}) where {T} typeof((zero(T)*zero(T) + zero(T)*zero(T))/2) false

# issue #6466
# `write` on non-isbits arrays is deprecated in io.jl.

# PR #23092
@eval LibGit2 begin
    function prompt(msg::AbstractString; default::AbstractString="", password::Bool=false)
        Base.depwarn(string(
            "`LibGit2.prompt(msg::AbstractString; default::AbstractString=\"\", password::Bool=false)` is deprecated, use ",
            "`result = Base.prompt(msg, default=default, password=password); result === nothing ? \"\" : result` instead."), :prompt)
        coalesce(Base.prompt(msg, default=default, password=password), "")
    end
end

# PR #23187
@deprecate cpad(s, n::Integer, p=" ") rpad(lpad(s, div(n+textwidth(s), 2), p), n, p) false

# PR #22088
function hex2num(s::AbstractString)
    depwarn("`hex2num(s)` is deprecated. Use `reinterpret(Float64, parse(UInt64, s, base = 16))` instead.", :hex2num)
    if length(s) <= 4
        return reinterpret(Float16, parse(UInt16, s, base = 16))
    end
    if length(s) <= 8
        return reinterpret(Float32, parse(UInt32, s, base = 16))
    end
    return reinterpret(Float64, parse(UInt64, s, base = 16))
end
export hex2num

@deprecate num2hex(x::Union{Float16,Float32,Float64}) hex(reinterpret(Unsigned, x), sizeof(x)*2)
@deprecate num2hex(n::Integer) hex(n, sizeof(n)*2)

# PR #22742: change in isapprox semantics
@deprecate rtoldefault(x,y) rtoldefault(x,y,0) false

# PR #23235
@deprecate ctranspose adjoint
@deprecate ctranspose! adjoint!

function convert(::Union{Type{Vector{UInt8}}, Type{Array{UInt8}}}, s::AbstractString)
    depwarn("Strings can no longer be `convert`ed to byte arrays. Use `unsafe_wrap` or `codeunits` instead.", :Type)
    unsafe_wrap(Vector{UInt8}, String(s))
end
function (::Type{Vector{UInt8}})(s::String)
    depwarn("Vector{UInt8}(s::String) will copy data in the future. To avoid copying, use `unsafe_wrap` or `codeunits` instead.", :Type)
    unsafe_wrap(Vector{UInt8}, s)
end
function (::Type{Array{UInt8}})(s::String)
    depwarn("Array{UInt8}(s::String) will copy data in the future. To avoid copying, use `unsafe_wrap` or `codeunits` instead.", :Type)
    unsafe_wrap(Vector{UInt8}, s)
end

@deprecate convert(::Type{Vector{Char}}, s::AbstractString)   Vector{Char}(s)
@deprecate convert(::Type{Symbol}, s::AbstractString)         Symbol(s)
@deprecate convert(::Type{String}, s::Symbol)                 String(s)
@deprecate convert(::Type{String}, v::Vector{UInt8})          String(v)
@deprecate convert(::Type{S}, g::Unicode.GraphemeIterator) where {S<:AbstractString}  convert(S, g.s)
@deprecate convert(::Type{String}, v::AbstractVector{Char})   String(v)

@deprecate convert(::Type{Libc.FILE}, s::IO)  Libc.FILE(s)
@deprecate convert(::Type{VersionNumber}, v::Integer)         VersionNumber(v)
@deprecate convert(::Type{VersionNumber}, v::Tuple)           VersionNumber(v)
@deprecate convert(::Type{VersionNumber}, v::AbstractString)  VersionNumber(v)

@deprecate (convert(::Type{Integer}, x::Enum{T}) where {T<:Integer})         Integer(x)
@deprecate (convert(::Type{T}, x::Enum{T2}) where {T<:Integer,T2<:Integer})  T(x)

@deprecate convert(dt::Type{<:Integer}, ip::IPAddr)  dt(ip)

function (::Type{T})(arg) where {T}
    if applicable(convert, T, arg)
        sig = which(convert, (Type{T}, typeof(arg))).sig
        if sig == (Tuple{typeof(convert),Type{S},Number} where S<:Number) ||
           sig == (Tuple{typeof(convert),Type{S},AbstractArray} where S<:AbstractArray)
            # matches a catch-all converter; will stack overflow
            throw(MethodError(T, (arg,)))
        end
        # if `convert` call would not work, just let the method error happen
        depwarn("Constructors no longer fall back to `convert`. A constructor `$T(::$(typeof(arg)))` should be defined instead.", :Type)
    end
    convert(T, arg)::T
end
# related items to remove in: abstractarray.jl, dates/periods.jl, compiler.jl
# also remove all uses of is_default_method

# Issue #19923
@deprecate ror                  circshift
@deprecate ror!                 circshift!
@deprecate rol(B, i)            circshift(B, -i)
@deprecate rol!(dest, src, i)   circshift!(dest, src, -i)
@deprecate rol!(B, i)           circshift!(B, -i)

# issue #5148, PR #23259
# warning for `const` on locals should be changed to an error in julia-syntax.scm

# issue #22789
# remove code for `importall` in src/

# issue #17886
# deprecations for filter[!] with 2-arg functions are in abstractdict.jl

# PR #23066
@deprecate cfunction(f, r, a::Tuple) cfunction(f, r, Tuple{a...})

# PR 23341
@eval GMP @deprecate gmp_version() version() false
@eval GMP @Base.deprecate_binding GMP_VERSION VERSION false
@eval GMP @deprecate gmp_bits_per_limb() bits_per_limb() false
@eval GMP @Base.deprecate_binding GMP_BITS_PER_LIMB BITS_PER_LIMB false
@eval MPFR @deprecate get_version() version() false

# PR #23427
@deprecate_binding e          ℯ true ", use ℯ (\\euler) or `Base.MathConstants.e`"
@deprecate_binding eu         ℯ true ", use ℯ (\\euler) or `Base.MathConstants.e`"
@deprecate_binding γ          MathConstants.γ
@deprecate_binding eulergamma MathConstants.eulergamma
@deprecate_binding catalan    MathConstants.catalan
@deprecate_binding φ          MathConstants.φ
@deprecate_binding golden     MathConstants.golden

# PR #23271
# TODO: rename Base._IOContext to IOContext when this deprecation is deleted
function IOContext(io::IO; kws...)
    if isempty(kws) # Issue #25638
        _IOContext(io)
    else
        depwarn("`IOContext(io, k=v, ...)` is deprecated, use `IOContext(io, :k => v, ...)` instead.", :IOContext)
        IOContext(io, (k=>v for (k, v) in pairs(kws))...)
    end
end

@deprecate IOContext(io::IO, key, value) IOContext(io, key=>value)

# PR #23485
export countnz
function countnz(x)
    depwarn("`countnz(x)` is deprecated, use either `count(!iszero, x)` or `count(t -> t != 0, x)` instead.", :countnz)
    return count(t -> t != 0, x)
end

# issue #14470
# TODO: More deprecations must be removed in src/cgutils.cpp:emit_array_nd_index()
# TODO: Re-enable the disabled tests marked PLI
# On the Julia side, this definition will gracefully supercede the new behavior (already coded)
@inline function checkbounds_indices(::Type{Bool}, IA::Tuple{Any,Vararg{Any}}, ::Tuple{})
    any(x->unsafe_length(x)==0, IA) && return false
    any(x->unsafe_length(x)!=1, IA) && return _depwarn_for_trailing_indices(IA)
    return true
end
function _depwarn_for_trailing_indices(n::Integer) # Called by the C boundscheck
    depwarn("omitting indices for non-singleton trailing dimensions is deprecated. Add `1`s as trailing indices or use `reshape(A, Val($n))` to make the dimensionality of the array match the number of indices.", (:getindex, :setindex!, :view))
    true
end
function _depwarn_for_trailing_indices(t::Tuple)
    depwarn("omitting indices for non-singleton trailing dimensions is deprecated. Add `$(join(map(first, t),','))` as trailing indices or use `reshape` to make the dimensionality of the array match the number of indices.", (:getindex, :setindex!, :view))
    true
end

# issue #22791
@deprecate select partialsort
@deprecate select! partialsort!
@deprecate selectperm partialsortperm
@deprecate selectperm! partialsortperm!

# `initialized` keyword arg to `sort` is deprecated in sort.jl

@deprecate promote_noncircular promote false

import .Iterators.enumerate

@deprecate enumerate(i::IndexLinear,    A::AbstractArray)  pairs(i, A)
@deprecate enumerate(i::IndexCartesian, A::AbstractArray)  pairs(i, A)

@deprecate_binding Range AbstractRange

# issue #5794
@deprecate map(f, d::T) where {T<:AbstractDict}  T( f(p) for p in pairs(d) )

# issue #17086
@deprecate isleaftype isconcretetype
@deprecate isabstract isabstracttype

# PR #22932
@deprecate +(a::Number, b::AbstractArray) broadcast(+, a, b)
@deprecate +(a::AbstractArray, b::Number) broadcast(+, a, b)
@deprecate -(a::Number, b::AbstractArray) broadcast(-, a, b)
@deprecate -(a::AbstractArray, b::Number) broadcast(-, a, b)

# PR #23640
# when this deprecation is deleted, remove all calls to it, and replace all keywords of:
# `payload::Union{CredentialPayload, AbstractCredential, CachedCredentials, Nothing}`
#  with `payload::CredentialPayload` from base/libgit2/libgit2.jl
@eval LibGit2 function deprecate_nullable_creds(f, sig, payload)
    if isa(payload, Union{AbstractCredential, CachedCredentials, Nothing})
        # Note: Be careful not to show the contents of the credentials as it could reveal a
        # password.
        if payload === nothing
            msg = "`LibGit2.$f($sig; payload=nothing)` is deprecated, use "
            msg *= "`LibGit2.$f($sig; payload=LibGit2.CredentialPayload())` instead."
            p = CredentialPayload()
        else
            cred = payload
            C = typeof(cred)
            msg = "`LibGit2.$f($sig; payload=$C(...))` is deprecated, use "
            msg *= "`LibGit2.$f($sig; payload=LibGit2.CredentialPayload($C(...)))` instead."
            p = CredentialPayload(cred)
        end
        Base.depwarn(msg, f)
    else
        p = payload::CredentialPayload
    end
    return p
end

# ease transition for return type change of e.g. argmax due to PR #22907 when used in the
# common pattern `ind2sub(size(a), argmax(a))`
@deprecate(ind2sub(dims::NTuple{N,Integer}, idx::CartesianIndex{N}) where N, Tuple(idx))

@deprecate contains(eq::Function, itr, x) any(y->eq(y,x), itr)

# PR #23690
# `SSHCredential` and `UserPasswordCredential` constructors using `prompt_if_incorrect`
# are deprecated in base/libgit2/types.jl.

# deprecate ones/zeros methods accepting an array as first argument
function ones(a::AbstractArray, ::Type{T}, dims::Tuple) where {T}
    depwarn(string("`ones(a::AbstractArray, ::Type{T}, dims::Tuple) where T` is ",
        "deprecated, use `fill!(similar(a, T, dims), 1)` instead, or ",
        "`fill!(similar(a, T, dims), one(T))` where necessary."), :ones)
    return fill!(similar(a, T, dims), one(T))
end
function ones(a::AbstractArray, ::Type{T}, dims...) where {T}
    depwarn(string("`ones(a::AbstractArray, ::Type{T}, dims...) where T` is ",
        "deprecated, use `fill!(similar(a, T, dims...), 1)` instead, or ",
        "`fill!(similar(a, T, dims...), one(T))` where necessary."), :ones)
    return fill!(similar(a, T, dims...), one(T))
end
function ones(a::AbstractArray, ::Type{T}) where {T}
    depwarn(string("`ones(a::AbstractArray, ::Type{T}) where T` is deprecated, ",
        "use `fill!(similar(a, T), 1)` instead, or `fill!(similar(a, T), one(T))` ",
        "where necessary."), :ones)
    return fill!(similar(a, T), one(T))
end
function ones(a::AbstractArray)
    depwarn(string("`ones(a::AbstractArray)` is deprecated, consider ",
        "`fill(1, size(a))`, `fill!(copy(a), 1)`, or `fill!(similar(a), 1)`. Where ",
        "necessary, use `fill!(similar(a), one(eltype(a)))`."), :ones)
    return fill!(similar(a), one(eltype(a)))
end

function zeros(a::AbstractArray, ::Type{T}, dims::Tuple) where {T}
    depwarn(string("`zeros(a::AbstractArray, ::Type{T}, dims::Tuple) where T` is ",
        "deprecated, use `fill!(similar(a, T, dims), 0)` instead, or ",
        "`fill!(similar(a, T, dims), zero(T))` where necessary."), :zeros)
    return fill!(similar(a, T, dims), zero(T))
end
function zeros(a::AbstractArray, ::Type{T}, dims...) where {T}
    depwarn(string("`zeros(a::AbstractArray, ::Type{T}, dims...) where T` is ",
        "deprecated, use `fill!(similar(a, T, dims...), 0)` instead, or ",
        "`fill!(similar(a, T, dims...), zero(T))` where necessary."), :zeros)
    return fill!(similar(a, T, dims...), zero(T))
end
function zeros(a::AbstractArray, ::Type{T}) where {T}
    depwarn(string("`zeros(a::AbstractArray, ::Type{T}) where T` is deprecated, ",
        "use `fill!(similar(a, T), 0)` instead, or `fill!(similar(a, T), zero(T))` ",
        "where necessary."), :zeros)
    return fill!(similar(a, T), zero(T))
end
function zeros(a::AbstractArray)
    depwarn(string("`zeros(a::AbstractArray)` is deprecated, consider `zero(a)`, ",
        "`fill(0, size(a))`, `fill!(copy(a), 0)`, or ",
        "`fill!(similar(a), 0)`. Where necessary, use ",
        "`fill!(similar(a), zero(eltype(a)))`."), :zeros)
    return fill!(similar(a), zero(eltype(a)))
end

# PR #23711
@eval LibGit2 begin
    @deprecate get_creds!(cache::CachedCredentials, credid, default) get!(cache, credid, default)
end

export tic, toq, toc
function tic()
    depwarn("`tic()` is deprecated, use `@time`, `@elapsed`, or calls to `time_ns()` instead.", :tic)
    t0 = time_ns()
    task_local_storage(:TIMERS, (t0, get(task_local_storage(), :TIMERS, ())))
    return t0
end

function _toq()
    t1 = time_ns()
    timers = get(task_local_storage(), :TIMERS, ())
    if timers === ()
        error("`toc()` without `tic()`")
    end
    t0 = timers[1]::UInt64
    task_local_storage(:TIMERS, timers[2])
    (t1-t0)/1e9
end

function toq()
    depwarn("`toq()` is deprecated, use `@elapsed` or calls to `time_ns()` instead.", :toq)
    return _toq()
end

function toc()
    depwarn("`toc()` is deprecated, use `@time`, `@elapsed`, or calls to `time_ns()` instead.", :toc)
    t = _toq()
    println("elapsed time: ", t, " seconds")
    return t
end

# A[I...] .= with scalar indices should modify the element at A[I...]
function Broadcast.dotview(A::AbstractArray, args::Number...)
    depwarn("the behavior of `A[I...] .= X` with scalar indices will change in the future. Use `A[I...] = X` instead.", :broadcast!)
    view(A, args...)
end
Broadcast.dotview(A::AbstractArray{<:AbstractArray}, args::Integer...) = getindex(A, args...)
# Upon removing deprecations, also enable the @testset "scalar .=" in test/broadcast.jl

@noinline function getaddrinfo(callback::Function, host::AbstractString)
    depwarn("`getaddrinfo` with a callback function is deprecated, wrap code in `@async` instead for deferred execution.", :getaddrinfo)
    @async begin
        r = getaddrinfo(host)
        callback(r)
    end
    nothing
end

@deprecate whos(io::IO, m::Module, pat::Regex) show(io, varinfo(m, pat))
@deprecate whos(io::IO, m::Module)             show(io, varinfo(m))
@deprecate whos(io::IO)                        show(io, varinfo())
@deprecate whos(m::Module, pat::Regex)         varinfo(m, pat)
@deprecate whos(m::Module)                     varinfo(m)
@deprecate whos(pat::Regex)                    varinfo(pat)
@deprecate whos()                              varinfo()

# indexing with A[true] will throw an argument error in the future
function to_index(i::Bool)
    depwarn("indexing with Bool values is deprecated. Convert the index to an integer first with `Int(i)`.", (:getindex, :setindex!, :view))
    convert(Int,i)::Int
end
# After deprecation is removed, enable the @testset "indexing by Bool values" in test/arrayops.jl
# Also un-comment the new definition in base/indices.jl

# deprecate BitArray{...}(shape...) constructors to BitArray{...}(uninitialized, shape...) equivalents
@deprecate BitArray{N}(dims::Vararg{Int,N}) where {N}   BitArray{N}(uninitialized, dims)
@deprecate BitArray(dims::NTuple{N,Int}) where {N}      BitArray(uninitialized, dims...)
@deprecate BitArray(dims::Integer...)                   BitArray(uninitialized, dims)

## deprecate full
export full
# full no-op fallback
function full(A::AbstractArray)
    depwarn(string(
        "The no-op `full(A::AbstractArray)` fallback has been deprecated, and no more ",
        "specific `full` method for $(typeof(A)) exists. Furthermore, `full` in general ",
        "has been deprecated.\n\n",
        "To replace `full(A)`, as appropriate consider dismabiguating with a concrete ",
        "array constructor (e.g. `Array(A)`), with an abstract array constructor (e.g.`AbstractArray(A)`), ",
        "instead `convert`ing to an array type (e.g `convert(Array, A)`, `convert(AbstractArray, A)`), ",
        "or using another such operation that addresses your specific use case."),  :full)
    return A
end

# issue #20816
@deprecate strwidth textwidth
@deprecate charwidth textwidth

@deprecate find(x::Number)            findall(!iszero, x)
@deprecate findnext(A, v, i::Integer) findnext(equalto(v), A, i)
@deprecate findfirst(A, v)            findfirst(equalto(v), A)
@deprecate findprev(A, v, i::Integer) findprev(equalto(v), A, i)
@deprecate findlast(A, v)             findlast(equalto(v), A)
# to fix ambiguities introduced by deprecations
findnext(pred::Function, A, i::Integer) = invoke(findnext, Tuple{Function, Any, Any}, pred, A, i)
findprev(pred::Function, A, i::Integer) = invoke(findprev, Tuple{Function, Any, Any}, pred, A, i)
# also remove deprecation warnings in find* functions in array.jl, sparse/sparsematrix.jl,
# and sparse/sparsevector.jl.

# issue #22849
@deprecate reinterpret(::Type{T}, a::Array{S}, dims::NTuple{N,Int}) where {T, S, N} reshape(reinterpret(T, vec(a)), dims)
@deprecate reinterpret(::Type{T}, a::ReinterpretArray{S}, dims::NTuple{N,Int}) where {T, S, N} reshape(reinterpret(T, vec(a)), dims)

# issue #24006
@deprecate linearindices(s::AbstractString) eachindex(s)

# deprecate Array(shape...)-like constructors to Array(uninitialized, shape...) equivalents
# --> former primitive constructors
@deprecate Array{T,1}(m::Int) where {T}                      Array{T,1}(uninitialized, m)
@deprecate Array{T,2}(m::Int, n::Int) where {T}              Array{T,2}(uninitialized, m, n)
@deprecate Array{T,3}(m::Int, n::Int, o::Int) where {T}      Array{T,3}(uninitialized, m, n, o)
@deprecate Array{T,N}(d::Vararg{Int,N}) where {T,N}          Array{T,N}(uninitialized, d)
@deprecate Array{T,N}(d::NTuple{N,Int}) where {T,N}          Array{T,N}(uninitialized, d)
@deprecate Array{T}(m::Int) where {T}                        Array{T}(uninitialized, m)
@deprecate Array{T}(m::Int, n::Int) where {T}                Array{T}(uninitialized, m, n)
@deprecate Array{T}(m::Int, n::Int, o::Int) where {T}        Array{T}(uninitialized, m, n, o)
@deprecate Array{T}(d::NTuple{N,Int}) where {T,N}            Array{T}(uninitialized, d)
# --> former convenience constructors
@deprecate Vector{T}(m::Integer) where {T}                          Vector{T}(uninitialized, m)
@deprecate Matrix{T}(m::Integer, n::Integer) where {T}              Matrix{T}(uninitialized, m, n)
@deprecate Array{T}(m::Integer) where {T}                           Array{T}(uninitialized, m)
@deprecate Array{T}(m::Integer, n::Integer) where {T}               Array{T}(uninitialized, m, n)
@deprecate Array{T}(m::Integer, n::Integer, o::Integer) where {T}   Array{T}(uninitialized, m, n, o)
@deprecate Array{T}(d::Integer...) where {T}                        Array{T}(uninitialized, d)
@deprecate Vector(m::Integer)                                       Vector(uninitialized, m)
@deprecate Matrix(m::Integer, n::Integer)                           Matrix(uninitialized, m, n)

# deprecate IntSet to BitSet
@deprecate_binding IntSet BitSet

# Issue 24219
@deprecate float(x::AbstractString) parse(Float64, x)
@deprecate float(a::AbstractArray{<:AbstractString}) parse.(Float64, a)

# deprecate bits to bitstring (#24263, #24281)
@deprecate bits bitstring

# issue #24167
@deprecate EnvHash EnvDict

# issue #24349
@deprecate parse(str::AbstractString; kwargs...) Meta.parse(str; kwargs...)
@deprecate parse(str::AbstractString, pos::Int, ; kwargs...) Meta.parse(str, pos; kwargs...)
@deprecate_binding ParseError Meta.ParseError

# issue #20899
# TODO: delete JULIA_HOME deprecation in src/init.c

@deprecate cumsum(A::AbstractArray)     cumsum(A, 1)
@deprecate cumprod(A::AbstractArray)    cumprod(A, 1)

# issue #16307
@deprecate finalizer(o, f::Function) finalizer(f, o)
# This misses other callables but they are very rare in the wild
@deprecate finalizer(o, f::Ptr{Cvoid}) finalizer(f, o)

# Avoid ambiguity, can remove when deprecations are removed:
# This is almost certainly going to be a silent failure for code that is not updated.
finalizer(f::Ptr{Cvoid}, o::Ptr{Cvoid}) = invoke(finalizer, Tuple{Ptr{Cvoid}, Any}, f, o)
finalizer(f::Ptr{Cvoid}, o::Function) = invoke(finalizer, Tuple{Ptr{Cvoid}, Any}, f, o)

# Broadcast extension API (#23939)
@eval Broadcast begin
    Base.@deprecate_binding containertype combine_styles false
    Base.@deprecate_binding _containertype BroadcastStyle false
    Base.@deprecate_binding promote_containertype BroadcastStyle false
    Base.@deprecate_binding broadcast_c! broadcast! false ", `broadcast_c!(f, ::Type, ::Type, C, As...)` should become `broadcast!(f, C, As...)` (see the manual chapter Interfaces)"
    Base.@deprecate_binding broadcast_c broadcast false ", `broadcast_c(f, ::Type{C}, As...)` should become `broadcast(f, C, nothing, nothing, As...))` (see the manual chapter Interfaces)"
    Base.@deprecate_binding broadcast_t broadcast false ", `broadcast_t(f, ::Type{ElType}, shape, iter, As...)` should become `broadcast(f, Broadcast.DefaultArrayStyle{N}(), ElType, shape, As...))` (see the manual chapter Interfaces)"
end


### deprecations for lazier, less jazzy linalg transition in the next several blocks ###
# TODOs re. .' deprecation
#   (1) remove .' deprecation from src/julia-syntax.scm around line 2346
#   (2) remove .' documentation from base/docs/basedocs.jl around line 255
#   (3) remove .'-involving code from base/show.jl around line 1277
#   (4) remove .'-involving test from test/deprecation_exec.jl around line 178
#   (5) remove .'-related code from src/ast.scm and src/julia-parser.scm

# A[ct]_(mul|ldiv|rdiv)_B[ct][!] methods from base/operators.jl, to deprecate
@deprecate Ac_ldiv_Bt(a,b)  (\)(adjoint(a), transpose(b))
@deprecate At_ldiv_Bt(a,b)  (\)(transpose(a), transpose(b))
@deprecate A_ldiv_Bt(a,b)   (\)(a, transpose(b))
@deprecate At_ldiv_B(a,b)   (\)(transpose(a), b)
@deprecate Ac_ldiv_Bc(a,b)  (\)(adjoint(a), adjoint(b))
@deprecate A_ldiv_Bc(a,b)   (\)(a, adjoint(b))
@deprecate Ac_ldiv_B(a,b)   (\)(adjoint(a), b)
@deprecate At_rdiv_Bt(a,b)  (/)(transpose(a), transpose(b))
@deprecate A_rdiv_Bt(a,b)   (/)(a, transpose(b))
@deprecate At_rdiv_B(a,b)   (/)(transpose(a), b)
@deprecate Ac_rdiv_Bc(a,b)  (/)(adjoint(a), adjoint(b))
@deprecate A_rdiv_Bc(a,b)   (/)(a, adjoint(b))
@deprecate Ac_rdiv_B(a,b)   (/)(adjoint(a), b)
@deprecate At_mul_Bt(a,b)   (*)(transpose(a), transpose(b))
@deprecate A_mul_Bt(a,b)    (*)(a, transpose(b))
@deprecate At_mul_B(a,b)    (*)(transpose(a), b)
@deprecate Ac_mul_Bc(a,b)   (*)(adjoint(a), adjoint(b))
@deprecate A_mul_Bc(a,b)    (*)(a, adjoint(b))
@deprecate Ac_mul_B(a,b)    (*)(adjoint(a), b)

# issue #24822
@deprecate_binding Display AbstractDisplay

# PR #24874
@deprecate_moved rand! "Random" true true
@deprecate_moved srand "Random" true true
@deprecate_moved AbstractRNG "Random" true true
@deprecate_moved randcycle  "Random" true true
@deprecate_moved randcycle!  "Random" true true
@deprecate_moved randperm  "Random" true true
@deprecate_moved randperm! "Random" true true
@deprecate_moved shuffle  "Random" true true
@deprecate_moved shuffle! "Random" true true
@deprecate_moved randsubseq "Random" true true
@deprecate_moved randsubseq! "Random" true true
@deprecate_moved randstring "Random" true true
@deprecate_moved MersenneTwister  "Random" true true
@deprecate_moved RandomDevice  "Random" true true
@deprecate_moved randn! "Random" true true
@deprecate_moved randexp "Random" true true
@deprecate_moved randexp! "Random" true true
@deprecate_moved bitrand "Random" true true
@deprecate_moved randjump "Random" true true
@deprecate_moved GLOBAL_RNG "Random" false true

@deprecate_moved serialize "Serialization" true true
@deprecate_moved deserialize "Serialization" true true
@deprecate_moved AbstractSerializer "Serialization" true true
@deprecate_moved SerializationState "Serialization" true true

# 24595
@deprecate falses(A::AbstractArray) falses(size(A))
@deprecate trues(A::AbstractArray) trues(size(A))

# issue #24794
@deprecate linspace(start, stop)     linspace(start, stop, 50)
@deprecate logspace(start, stop)     logspace(start, stop, 50)

@deprecate merge!(repo::LibGit2.GitRepo, args...; kwargs...) LibGit2.merge!(repo, args...; kwargs...)
@deprecate push!(w::LibGit2.GitRevWalker, arg) LibGit2.push!(w, arg)


# 24490 - warnings and messages
const log_info_to = Dict{Tuple{Union{Module,Nothing},Union{Symbol,Nothing}},IO}()
const log_warn_to = Dict{Tuple{Union{Module,Nothing},Union{Symbol,Nothing}},IO}()
const log_error_to = Dict{Tuple{Union{Module,Nothing},Union{Symbol,Nothing}},IO}()

function _redirect(io::IO, log_to::Dict, sf::StackTraces.StackFrame)
    (sf.linfo isa Core.MethodInstance) || return io
    mod = sf.linfo.def
    isa(mod, Method) && (mod = mod.module)
    fun = sf.func
    if haskey(log_to, (mod,fun))
        return log_to[(mod,fun)]
    elseif haskey(log_to, (mod,nothing))
        return log_to[(mod,nothing)]
    elseif haskey(log_to, (nothing,nothing))
        return log_to[(nothing,nothing)]
    else
        return io
    end
end

function _redirect(io::IO, log_to::Dict, fun::Symbol)
    clos = string("#",fun,"#")
    kw = string("kw##",fun)
    local sf
    break_next_frame = false
    for trace in backtrace()
        stack::Vector{StackFrame} = StackTraces.lookup(trace)
        filter!(frame -> !frame.from_c, stack)
        for frame in stack
            (frame.linfo isa Core.MethodInstance) || continue
            sf = frame
            break_next_frame && (@goto skip)
            mod = frame.linfo.def
            isa(mod, Method) && (mod = mod.module)
            mod === Base || continue
            sff = string(frame.func)
            if frame.func == fun || startswith(sff, clos) || startswith(sff, kw)
                break_next_frame = true
            end
        end
    end
    @label skip
    _redirect(io, log_to, sf)
end

@inline function redirect(io::IO, log_to::Dict, arg::Union{Symbol,StackTraces.StackFrame})
    if isempty(log_to)
        return io
    else
        if length(log_to)==1 && haskey(log_to,(nothing,nothing))
            return log_to[(nothing,nothing)]
        else
            return _redirect(io, log_to, arg)
        end
    end
end

"""
    logging(io [, m [, f]][; kind=:all])
    logging([; kind=:all])

Stream output of informational, warning, and/or error messages to `io`,
overriding what was otherwise specified.  Optionally, divert stream only for
module `m`, or specifically function `f` within `m`.  `kind` can be `:all` (the
default), `:info`, `:warn`, or `:error`.  See `Base.log_{info,warn,error}_to`
for the current set of redirections.  Call `logging` with no arguments (or just
the `kind`) to reset everything.
"""
function logging(io::IO, m::Union{Module,Nothing}=nothing, f::Union{Symbol,Nothing}=nothing;
                 kind::Symbol=:all)
    depwarn("""`logging()` is deprecated, use `with_logger` instead to capture
               messages from `Base`.""", :logging)
    (kind==:all || kind==:info)  && (log_info_to[(m,f)] = io)
    (kind==:all || kind==:warn)  && (log_warn_to[(m,f)] = io)
    (kind==:all || kind==:error) && (log_error_to[(m,f)] = io)
    nothing
end

function logging(;  kind::Symbol=:all)
    depwarn("""`logging()` is deprecated, use `with_logger` instead to capture
               messages from `Base`.""", :logging)
    (kind==:all || kind==:info)  && empty!(log_info_to)
    (kind==:all || kind==:warn)  && empty!(log_warn_to)
    (kind==:all || kind==:error) && empty!(log_error_to)
    nothing
end

"""
    info([io, ] msg..., [prefix="INFO: "])

Display an informational message.
Argument `msg` is a string describing the information to be displayed.
The `prefix` keyword argument can be used to override the default
prepending of `msg`.

# Examples
```jldoctest
julia> info("hello world")
INFO: hello world

julia> info("hello world"; prefix="MY INFO: ")
MY INFO: hello world
```

See also [`logging`](@ref).
"""
function info(io::IO, msg...; prefix="INFO: ")
    depwarn("`info()` is deprecated, use `@info` instead.", :info)
    buf = IOBuffer()
    iob = redirect(IOContext(buf, io), log_info_to, :info)
    print_with_color(info_color(), iob, prefix; bold = true)
    println_with_color(info_color(), iob, chomp(string(msg...)))
    print(io, String(take!(buf)))
    return
end
info(msg...; prefix="INFO: ") = info(STDERR, msg..., prefix=prefix)

# print a warning only once

const have_warned = Set()

warn_once(io::IO, msg...) = warn(io, msg..., once=true)
warn_once(msg...) = warn(STDERR, msg..., once=true)

"""
    warn([io, ] msg..., [prefix="WARNING: ", once=false, key=nothing, bt=nothing, filename=nothing, lineno::Int=0])

Display a warning. Argument `msg` is a string describing the warning to be
displayed.  Set `once` to true and specify a `key` to only display `msg` the
first time `warn` is called.  If `bt` is not `nothing` a backtrace is displayed.
If `filename` is not `nothing` both it and `lineno` are displayed.

See also [`logging`](@ref).
"""
function warn(io::IO, msg...;
              prefix="WARNING: ", once=false, key=nothing, bt=nothing,
              filename=nothing, lineno::Int=0)
    depwarn("`warn()` is deprecated, use `@warn` instead.", :warn)
    str = chomp(string(msg...))
    if once
        if key === nothing
            key = str
        end
        (key in have_warned) && return
        push!(have_warned, key)
    end
    buf = IOBuffer()
    iob = redirect(IOContext(buf, io), log_warn_to, :warn)
    print_with_color(warn_color(), iob, prefix; bold = true)
    print_with_color(warn_color(), iob, str)
    if bt !== nothing
        show_backtrace(iob, bt)
    end
    if filename !== nothing
        print(iob, "\nin expression starting at $filename:$lineno")
    end
    println(iob)
    print(io, String(take!(buf)))
    return
end

"""
    warn(msg)

Display a warning. Argument `msg` is a string describing the warning to be displayed.

# Examples
```jldoctest
julia> warn("Beep Beep")
WARNING: Beep Beep
```
"""
warn(msg...; kw...) = warn(STDERR, msg...; kw...)

warn(io::IO, err::Exception; prefix="ERROR: ", kw...) =
    warn(io, sprint(showerror, err), prefix=prefix; kw...)

warn(err::Exception; prefix="ERROR: ", kw...) =
    warn(STDERR, err, prefix=prefix; kw...)

info(io::IO, err::Exception; prefix="ERROR: ", kw...) =
    info(io, sprint(showerror, err), prefix=prefix; kw...)

info(err::Exception; prefix="ERROR: ", kw...) =
    info(STDERR, err, prefix=prefix; kw...)

# issue #25082
@deprecate_binding Void Nothing

# #24844
@deprecate copy!(dest::AbstractSet, src) union!(dest, src)

function copy!(dest::AbstractSet, src::AbstractSet)
    depwarn("`copy!(dst::AbstractSet, src::AbstractSet)` is deprecated. " *
            "You can either use `union!(dst, src)` or `Future.copy!(dst, src)` instead.", :copy!)
    union!(dest, src)
end

@deprecate copy!(dest::AbstractDict, src) foldl(push!, dest, src)

function copy!(dest::AbstractDict, src::AbstractDict)
    depwarn("`copy!(dst::AbstractDict, src::AbstractDict)` is deprecated. " *
            "You can either use `merge!(dst, src)` or `Future.copy!(dst, src)` instead.", :copy!)
    foldl(push!, dest, src)
end

# 24808
@deprecate copy!(dest::Union{AbstractArray,IndexStyle}, args...) copyto!(dest, args...)

function copy!(dest::AbstractArray, src::AbstractArray)
    depwarn("`copy!(dst::AbstractArray, src::AbstractArray)` is deprecated. " *
            "You can either use `copyto!(dst, src)` or `Future.copy!(dst, src)` instead.", :copy!)
    copyto!(dest, src)
end

@deprecate unsafe_copy!(dest, args...) unsafe_copyto!(dest, args...)

# issue #24019
@deprecate similar(a::AbstractDict) empty(a)
@deprecate similar(a::AbstractDict, ::Type{Pair{K,V}}) where {K, V} empty(a, K, V)

# 25224
@deprecate similar(s::AbstractSet) empty(s)
@deprecate similar(s::AbstractSet, ::Type{T}) where {T} empty(s, T)

# PR #24594
@eval LibGit2 begin
    @deprecate AbstractCredentials AbstractCredential false
    @deprecate UserPasswordCredentials UserPasswordCredential false
    @deprecate SSHCredentials SSHCredential false
end

# issue #24804
@deprecate_moved sum_kbn "KahanSummation"
@deprecate_moved cumsum_kbn "KahanSummation"

# PR #25249: SparseArrays to stdlib
## the Base.SparseArrays module itself and exported types are deprecated in base/sysimg.jl
## functions that were re-exported from Base
@deprecate_moved nonzeros   "SparseArrays" true true
@deprecate_moved permute    "SparseArrays" true true
@deprecate_moved blkdiag    "SparseArrays" true true
@deprecate_moved dropzeros  "SparseArrays" true true
@deprecate_moved dropzeros! "SparseArrays" true true
@deprecate_moved issparse   "SparseArrays" true true
@deprecate_moved sparse     "SparseArrays" true true
@deprecate_moved sparsevec  "SparseArrays" true true
@deprecate_moved spdiagm    "SparseArrays" true true
@deprecate_moved sprand     "SparseArrays" true true
@deprecate_moved sprandn    "SparseArrays" true true
@deprecate_moved spzeros    "SparseArrays" true true
@deprecate_moved rowvals    "SparseArrays" true true
@deprecate_moved nzrange    "SparseArrays" true true
@deprecate_moved nnz        "SparseArrays" true true
@deprecate_moved findnz     "SparseArrays" true true
## functions that were exported from Base.SparseArrays but not from Base
@deprecate_moved droptol!   "SparseArrays" false true
## deprecated functions that are moved to stdlib/SparseArrays/src/deprecated.jl
@deprecate_moved spones     "SparseArrays" true true
@deprecate_moved speye      "SparseArrays" true true

# PR #25571: LinearAlgebra to stdlib
## the LinearAlgebra module itself is deprecated base/sysimg.jl

## functions that were re-exported from Base
@deprecate_moved bkfact!     "LinearAlgebra" true true
@deprecate_moved bkfact      "LinearAlgebra" true true
@deprecate_moved chol        "LinearAlgebra" true true
@deprecate_moved cholfact!   "LinearAlgebra" true true
@deprecate_moved cholfact    "LinearAlgebra" true true
@deprecate_moved cond        "LinearAlgebra" true true
@deprecate_moved condskeel   "LinearAlgebra" true true
@deprecate_moved cross       "LinearAlgebra" true true
@deprecate_moved adjoint!    "LinearAlgebra" true true
# @deprecate_moved adjoint     "LinearAlgebra" true true
@deprecate_moved det         "LinearAlgebra" true true
@deprecate_moved diag        "LinearAlgebra" true true
@deprecate_moved diagind     "LinearAlgebra" true true
@deprecate_moved diagm       "LinearAlgebra" true true
@deprecate_moved diff        "LinearAlgebra" true true
@deprecate_moved dot         "LinearAlgebra" true true
@deprecate_moved eig         "LinearAlgebra" true true
@deprecate_moved eigfact!    "LinearAlgebra" true true
@deprecate_moved eigfact     "LinearAlgebra" true true
@deprecate_moved eigmax      "LinearAlgebra" true true
@deprecate_moved eigmin      "LinearAlgebra" true true
@deprecate_moved eigvals     "LinearAlgebra" true true
@deprecate_moved eigvals!    "LinearAlgebra" true true
@deprecate_moved eigvecs     "LinearAlgebra" true true
@deprecate_moved factorize   "LinearAlgebra" true true
@deprecate_moved givens      "LinearAlgebra" true true
@deprecate_moved hessfact!   "LinearAlgebra" true true
@deprecate_moved hessfact    "LinearAlgebra" true true
@deprecate_moved isdiag      "LinearAlgebra" true true
@deprecate_moved ishermitian "LinearAlgebra" true true
@deprecate_moved isposdef!   "LinearAlgebra" true true
@deprecate_moved isposdef    "LinearAlgebra" true true
@deprecate_moved issymmetric "LinearAlgebra" true true
@deprecate_moved istril      "LinearAlgebra" true true
@deprecate_moved istriu      "LinearAlgebra" true true
# @deprecate_moved kron        "LinearAlgebra" true true
@deprecate_moved ldltfact    "LinearAlgebra" true true
@deprecate_moved ldltfact!   "LinearAlgebra" true true
@deprecate_moved linreg      "LinearAlgebra" true true
@deprecate_moved logabsdet   "LinearAlgebra" true true
@deprecate_moved logdet      "LinearAlgebra" true true
@deprecate_moved lu          "LinearAlgebra" true true
@deprecate_moved lufact!     "LinearAlgebra" true true
@deprecate_moved lufact      "LinearAlgebra" true true
@deprecate_moved lyap        "LinearAlgebra" true true
@deprecate_moved norm        "LinearAlgebra" true true
@deprecate_moved normalize   "LinearAlgebra" true true
@deprecate_moved normalize!  "LinearAlgebra" true true
@deprecate_moved nullspace   "LinearAlgebra" true true
@deprecate_moved ordschur!   "LinearAlgebra" true true
@deprecate_moved ordschur    "LinearAlgebra" true true
@deprecate_moved peakflops   "LinearAlgebra" true true
@deprecate_moved pinv        "LinearAlgebra" true true
@deprecate_moved qr          "LinearAlgebra" true true
@deprecate_moved qrfact!     "LinearAlgebra" true true
@deprecate_moved qrfact      "LinearAlgebra" true true
@deprecate_moved lq          "LinearAlgebra" true true
@deprecate_moved lqfact!     "LinearAlgebra" true true
@deprecate_moved lqfact      "LinearAlgebra" true true
@deprecate_moved rank        "LinearAlgebra" true true
@deprecate_moved scale!      "LinearAlgebra" true true
@deprecate_moved schur       "LinearAlgebra" true true
@deprecate_moved schurfact!  "LinearAlgebra" true true
@deprecate_moved schurfact   "LinearAlgebra" true true
@deprecate_moved svd         "LinearAlgebra" true true
@deprecate_moved svdfact!    "LinearAlgebra" true true
@deprecate_moved svdfact     "LinearAlgebra" true true
@deprecate_moved svdvals!    "LinearAlgebra" true true
@deprecate_moved svdvals     "LinearAlgebra" true true
@deprecate_moved sylvester   "LinearAlgebra" true true
@deprecate_moved trace       "LinearAlgebra" true true
@deprecate_moved transpose!  "LinearAlgebra" true true
# @deprecate_moved transpose   "LinearAlgebra" true true
@deprecate_moved tril!       "LinearAlgebra" true true
@deprecate_moved tril        "LinearAlgebra" true true
@deprecate_moved triu!       "LinearAlgebra" true true
@deprecate_moved triu        "LinearAlgebra" true true
@deprecate_moved vecdot      "LinearAlgebra" true true
@deprecate_moved vecnorm     "LinearAlgebra" true true
# @deprecate_moved ⋅           "LinearAlgebra" true true
# @deprecate_moved ×           "LinearAlgebra" true true

## types that were re-exported from Base
@deprecate_moved Diagonal        "LinearAlgebra" true true
@deprecate_moved Bidiagonal      "LinearAlgebra" true true
@deprecate_moved Tridiagonal     "LinearAlgebra" true true
@deprecate_moved SymTridiagonal  "LinearAlgebra" true true
@deprecate_moved UpperTriangular "LinearAlgebra" true true
@deprecate_moved LowerTriangular "LinearAlgebra" true true
@deprecate_moved Symmetric       "LinearAlgebra" true true
@deprecate_moved Hermitian       "LinearAlgebra" true true
@deprecate_moved Factorization   "LinearAlgebra" true true
@deprecate_moved UniformScaling  "LinearAlgebra" true true
@deprecate_moved Adjoint         "LinearAlgebra" true true
@deprecate_moved Transpose       "LinearAlgebra" true true

## functions that were exported from Base.LinAlg but not from Base
@deprecate_moved axpy!           "LinearAlgebra" false true
@deprecate_moved axpby!          "LinearAlgebra" false true
@deprecate_moved copy_transpose! "LinearAlgebra" false true
@deprecate_moved issuccess       "LinearAlgebra" false true
@deprecate_moved transpose_type  "LinearAlgebra" false true
@deprecate_moved A_mul_B!        "LinearAlgebra" false true
@deprecate_moved A_mul_Bt!       "LinearAlgebra" false true
@deprecate_moved At_mul_B!       "LinearAlgebra" false true
@deprecate_moved At_mul_Bt!      "LinearAlgebra" false true
@deprecate_moved A_mul_Bc!       "LinearAlgebra" false true
@deprecate_moved Ac_mul_B!       "LinearAlgebra" false true
@deprecate_moved Ac_mul_Bc!      "LinearAlgebra" false true
@deprecate_moved A_ldiv_B!       "LinearAlgebra" false true
@deprecate_moved At_ldiv_B!      "LinearAlgebra" false true
@deprecate_moved Ac_ldiv_B!      "LinearAlgebra" false true

## types that were exported from Base.LinAlg but not from Base
@deprecate_moved BunchKaufman     "LinearAlgebra" false true
@deprecate_moved Cholesky         "LinearAlgebra" false true
@deprecate_moved CholeskyPivoted  "LinearAlgebra" false true
@deprecate_moved Eigen            "LinearAlgebra" false true
@deprecate_moved GeneralizedEigen "LinearAlgebra" false true
@deprecate_moved GeneralizedSVD   "LinearAlgebra" false true
@deprecate_moved GeneralizedSchur "LinearAlgebra" false true
@deprecate_moved Hessenberg       "LinearAlgebra" false true
@deprecate_moved LU               "LinearAlgebra" false true
@deprecate_moved LDLt             "LinearAlgebra" false true
@deprecate_moved QR               "LinearAlgebra" false true
@deprecate_moved QRPivoted        "LinearAlgebra" false true
@deprecate_moved LQ               "LinearAlgebra" false true
@deprecate_moved Schur            "LinearAlgebra" false true
@deprecate_moved SVD              "LinearAlgebra" false true

## deprecated functions that are moved to stdlib/LinearAlgebra/src/deprecated.jl
@deprecate_moved eye        "LinearAlgebra" true true
@deprecate_moved sqrtm      "LinearAlgebra" true true
@deprecate_moved expm       "LinearAlgebra" true true
@deprecate_moved expm!      "LinearAlgebra" true true
@deprecate_moved logm       "LinearAlgebra" true true
@deprecate_moved gradient   "LinearAlgebra" true true
@deprecate_moved ConjArray  "LinearAlgebra" true true
@deprecate_moved ConjVector "LinearAlgebra" true true
@deprecate_moved ConjMatrix "LinearAlgebra" true true
@deprecate_moved RowVector  "LinearAlgebra" true true


# PR #25021
@deprecate_moved normalize_string "Unicode" true true
@deprecate_moved graphemes "Unicode" true true
@deprecate_moved is_assigned_char "Unicode" true true

@deprecate isalnum(c::Char) isalpha(c) || isnumeric(c)
@deprecate isgraph(c::Char) isprint(c) && !isspace(c)
@deprecate isnumber(c::Char) isnumeric(c)

# PR #24647
@deprecate_binding Complex32  ComplexF16
@deprecate_binding Complex64  ComplexF32
@deprecate_binding Complex128 ComplexF64

# PR #24999
@deprecate ind2chr(s::AbstractString, i::Integer) length(s, 1, i)
@deprecate chr2ind(s::AbstractString, n::Integer) nextind(s, 0, n)

# Associative -> AbstractDict (#25012)
@deprecate_binding Associative AbstractDict

# issue #25016
@deprecate lpad(s, n::Integer, p) lpad(string(s), n, string(p))
@deprecate rpad(s, n::Integer, p) rpad(string(s), n, string(p))

# PR #25011
@deprecate push!(env::EnvDict, k::AbstractString, v) push!(env, k=>v)

# issue #24868
@deprecate sprint(size::Integer, f::Function, args...; env=nothing) sprint(f, args...; context=env, sizehint=size)

# PR #25057
@deprecate indices(a) axes(a)
@deprecate indices(a, d) axes(a, d)

# PR #25046
export reload, workspace
reload(name::AbstractString) = error("`reload($(repr(name)))` is discontinued, consider Revise.jl for an alternative workflow.")
workspace() = error("`workspace()` is discontinued, consider Revise.jl for an alternative workflow.")

# Issue #12902
@deprecate parentindexes parentindices

# Issue #23902
@deprecate unshift! pushfirst!
@deprecate shift! popfirst!

# Issue #23642
@deprecate_moved Nullable "Nullables"
@deprecate_moved NullException "Nullables"
@deprecate_moved isnull "Nullables"
@deprecate_moved unsafe_get "Nullables"

# sub2ind and ind2sub deprecation (PR #24715)
@deprecate ind2sub(A::AbstractArray, ind) CartesianIndices(A)[ind]
@deprecate ind2sub(::Tuple{}, ind::Integer) CartesianIndices()[ind]
@deprecate ind2sub(dims::Tuple{Vararg{Integer,N}} where N, ind::Integer) CartesianIndices(dims)[ind]
@deprecate ind2sub(inds::Tuple{Base.OneTo}, ind::Integer) CartesianIndices(inds)[ind]
@deprecate ind2sub(inds::Tuple{AbstractUnitRange}, ind::Integer) CartesianIndices(inds)[ind]
@deprecate ind2sub(inds::Tuple{Vararg{AbstractUnitRange,N}} where N, ind::Integer) CartesianIndices(inds)[ind]
@deprecate ind2sub(inds::Union{DimsInteger{N},Indices{N}}  where N, ind::AbstractVector{<:Integer}) CartesianIndices(inds)[ind]

@deprecate sub2ind(A::AbstractArray, I...) LinearIndices(A)[I...]
@deprecate sub2ind(dims::Tuple{}) LinearIndices(dims)[]
@deprecate sub2ind(dims::DimsInteger) LinearIndices(dims)[]
@deprecate sub2ind(dims::Indices) LinearIndices(dims)[]
@deprecate sub2ind(dims::Tuple{}, I::Integer...) LinearIndices(dims)[I...]
@deprecate sub2ind(dims::DimsInteger, I::Integer...) LinearIndices(dims)[I...]
@deprecate sub2ind(inds::Indices, I::Integer...) LinearIndices(inds)[I...]
@deprecate sub2ind(inds::Tuple{OneTo}, I::Integer...) LinearIndices(inds)[I...]
@deprecate sub2ind(inds::Tuple{OneTo}, i::Integer) LinearIndices(inds)[i]
@deprecate sub2ind(inds::Tuple{OneTo}, I1::AbstractVector{T}, I::AbstractVector{T}...) where {T<:Integer} LinearIndices(inds)[CartesianIndex.(I1, I...)]
@deprecate sub2ind(inds::Union{DimsInteger,Indices}, I1::AbstractVector{T}, I::AbstractVector{T}...) where {T<:Integer} LinearIndices(inds)[CartesianIndex.(I1, I...)]

# PR #25113
@deprecate_binding CartesianRange CartesianIndices

# PR 21527
@deprecate Ref(x::AbstractArray) Ref(x, 1)
@deprecate Ref(x::Ptr) Ref(x, 1)
@deprecate Ref(x::Ref) x # or perhaps, `convert(Ref, x)`

# Issues #17812 Remove default stride implementation
function strides(a::AbstractArray)
    depwarn("""
    `strides(a::AbstractArray)` is deprecated for general arrays.
    Specialize `strides` for custom array types that have the appropriate representation in memory.
    Warning: inappropriately implementing this method for an array type that does not use strided
    storage may lead to incorrect results or segfaults.
    """, :strides)
    size_to_strides(1, size(a)...)
end

@deprecate substrides(s, parent, dim, I::Tuple) substrides(parent, strides(parent), I)

@deprecate lexcmp(x::AbstractArray, y::AbstractArray) cmp(x, y)
@deprecate lexcmp(x::Real, y::Real)                   cmp(isless, x, y)
@deprecate lexcmp(x::Complex, y::Complex)             cmp((real(x),imag(x)), (real(y),imag(y)))
@deprecate lexcmp(x, y)                               cmp(x, y)

@deprecate lexless isless

@deprecate_binding iteratorsize IteratorSize
@deprecate_binding iteratoreltype IteratorEltype

# issue #25440
@deprecate_binding TypeOrder           OrderStyle
@deprecate_binding TypeArithmetic      ArithmeticStyle
@deprecate_binding TypeRangeStep       RangeStepStyle
@deprecate_binding HasOrder            Ordered
@deprecate_binding ArithmeticOverflows ArithmeticWraps

@deprecate search(str::Union{String,SubString}, re::Regex, idx::Integer) findnext(re, str, idx)
@deprecate search(s::AbstractString, r::Regex, idx::Integer) findnext(r, s, idx)
@deprecate search(s::AbstractString, r::Regex) findfirst(r, s)
@deprecate search(s::AbstractString, c::Char, i::Integer) findnext(equalto(c), s, i)
@deprecate search(s::AbstractString, c::Char) findfirst(equalto(c), s)
@deprecate search(a::ByteArray, b::Union{Int8,UInt8}, i::Integer) findnext(equalto(b), a, i)
@deprecate search(a::ByteArray, b::Union{Int8,UInt8}) findfirst(equalto(b), a)
@deprecate search(a::String, b::Union{Int8,UInt8}, i::Integer) findnext(equalto(b), unsafe_wrap(Vector{UInt8}, a), i)
@deprecate search(a::String, b::Union{Int8,UInt8}) findfirst(equalto(b), unsafe_wrap(Vector{UInt8}, a))
@deprecate search(a::ByteArray, b::Char, i::Integer) findnext(equalto(UInt8(b)), a, i)
@deprecate search(a::ByteArray, b::Char) findfirst(equalto(UInt8(b)), a)

@deprecate search(s::AbstractString, c::Union{Tuple{Vararg{Char}},AbstractVector{Char},Set{Char}}, i::Integer) findnext(occursin(c), s, i)
@deprecate search(s::AbstractString, c::Union{Tuple{Vararg{Char}},AbstractVector{Char},Set{Char}}) findfirst(occursin(c), s)
@deprecate search(s::AbstractString, t::AbstractString, i::Integer) findnext(t, s, i)
@deprecate search(s::AbstractString, t::AbstractString) findfirst(t, s)

@deprecate search(buf::IOBuffer, delim::UInt8) findfirst(equalto(delim), buf)
@deprecate search(buf::Base.GenericIOBuffer, delim::UInt8) findfirst(equalto(delim), buf)

@deprecate rsearch(s::AbstractString, c::Union{Tuple{Vararg{Char}},AbstractVector{Char},Set{Char}}, i::Integer) findprev(occursin(c), s, i)
@deprecate rsearch(s::AbstractString, c::Union{Tuple{Vararg{Char}},AbstractVector{Char},Set{Char}}) findlast(occursin(c), s)
@deprecate rsearch(s::AbstractString, t::AbstractString, i::Integer) findprev(t, s, i)
@deprecate rsearch(s::AbstractString, t::AbstractString) findlast(t, s)
@deprecate rsearch(s::ByteArray, t::ByteArray, i::Integer) findprev(t, s, i)
@deprecate rsearch(s::ByteArray, t::ByteArray) findlast(t, s)

@deprecate rsearch(str::Union{String,SubString}, re::Regex, idx::Integer) findprev(re, str, idx)
@deprecate rsearch(str::Union{String,SubString}, re::Regex) findlast(re, str)
@deprecate rsearch(s::AbstractString, r::Regex, idx::Integer) findprev(r, s, idx)
@deprecate rsearch(s::AbstractString, r::Regex) findlast(r, s)
@deprecate rsearch(s::AbstractString, c::Char, i::Integer) findprev(equalto(c), s, i)
@deprecate rsearch(s::AbstractString, c::Char) findlast(equalto(c), s)
@deprecate rsearch(a::Union{String,ByteArray}, b::Union{Int8,UInt8}, i::Integer = endof(a)) findprev(equalto(b), a, i)
@deprecate rsearch(a::String, b::Union{Int8,UInt8}, i::Integer = endof(a)) findprev(equalto(Char(b)), a, i)
@deprecate rsearch(a::ByteArray, b::Char, i::Integer = endof(a)) findprev(equalto(UInt8(b)), a, i)

@deprecate searchindex(s::AbstractString, t::AbstractString) first(findfirst(t, s))
@deprecate searchindex(s::AbstractString, t::AbstractString, i::Integer) first(findnext(t, s, i))
@deprecate rsearchindex(s::AbstractString, t::AbstractString) first(findlast(t, s))
@deprecate rsearchindex(s::AbstractString, t::AbstractString, i::Integer) first(findprev(t, s, i))

@deprecate searchindex(s::AbstractString, c::Char) findfirst(equalto(c), s)
@deprecate searchindex(s::AbstractString, c::Char, i::Integer) findnext(equalto(c), s, i)
@deprecate rsearchindex(s::AbstractString, c::Char) findlast(equalto(c), s)
@deprecate rsearchindex(s::AbstractString, c::Char, i::Integer) findprev(equalto(c), s, i)

@deprecate ismatch(r::Regex, s::AbstractString) contains(s, r)

@deprecate findin(a, b) findall(occursin(b), a)

@deprecate find findall

@deprecate findn(x::AbstractVector) (findall(!iszero, x),)
@deprecate findn(x::AbstractMatrix) (I = findall(!iszero, x); (getindex.(I, 1), getindex.(I, 2)))
@deprecate findn(x::AbstractArray{T, N}) where {T, N} (I = findall(!iszero, x); ntuple(i -> getindex.(I, i), N))

@deprecate catch_stacktrace(c_funcs::Bool)  stacktrace(catch_backtrace(), c_funcs)
@deprecate catch_stacktrace()               stacktrace(catch_backtrace())

@deprecate method_exists(f, t)        hasmethod(f, t)
@deprecate method_exists(f, t, world) hasmethod(f, t, world = world)

@deprecate object_id objectid

@deprecate gc GC.gc
@deprecate gc_enable GC.enable
@eval @deprecate $(Symbol("@gc_preserve")) GC.$(Symbol("@preserve")) false

@deprecate nb_available bytesavailable

@deprecate skipchars(io::IO, predicate; linecomment=nothing) skipchars(predicate, io, linecomment=linecomment)
# this method is to avoid ambiguity, delete at the same time as deprecation of skipchars above:
skipchars(::IO, ::IO; linecomment=nothing) = throw(ArgumentError("the first argument of `skipchars` must be callable"))

# issue #9053
if Sys.iswindows()
function Filesystem.tempname(uunique::UInt32)
    error("`tempname(::UInt32)` is discontinued.")
end
end

"""
    readandwrite(command)

Starts running a command asynchronously, and returns a tuple (stdout,stdin,process) of the
output stream and input stream of the process, and the process object itself.
"""
function readandwrite(cmds::AbstractCmd)
    depwarn("""`readandwrite(::Cmd)` is deprecated in favor of `open(::Cmd, \"r+\").
               You may read/write the returned process object for access to stdio.""",
            :readandwrite)
    processes = open(cmds, "r+")
    return (processes.out, processes.in, processes)
end
export readandwrite

@deprecate module_parent(m::Module) parentmodule(m)
@deprecate datatype_module(t::DataType) parentmodule(t) false
@deprecate datatype_module(t::UnionAll) parentmodule(t) false
@deprecate function_module(f::Function) parentmodule(f) false
@deprecate function_module(f, t) parentmodule(f, t) false

# PR #25196
@deprecate_binding ObjectIdDict IdDict{Any,Any}

<<<<<<< HEAD
@deprecate Timer(timeout, repeat) Timer(timeout, interval = repeat)
@deprecate Timer(callback, delay, repeat) Time(callback, delay, interval = repeat)
@deprecate names(m, all) names(m, all = all)
@deprecate names(m, all, imported) names(m, all = all, imported = imported)
@deprecate code_native(io, f, types, syntax) code_native(io, f, types, syntax = syntax)
@deprecate code_native(f, types, syntax) code_native(f, types, syntax = syntax)
@deprecate eachmatch(re, str, overlap) eachmatch(re, str, overlap = overlap)
@deprecate matchall(re, str, overlap) matchall(re, str, overlap = overlap)
@deprecate chop(s, head) chop(s, head = head)
@deprecate chop(s, head, tail) chop(s, head = head, tail = tail)
@deprecate tryparse(T::Type{<:Integer}, s, base) tryparse(T, s, base = base)
@deprecate parse(T::Type{<:Integer}, s, base) parse(T, s, base = base)
@eval Filesystem @deprecate mkdir(path, mode) mkdir(path, mode = mode)
@eval Filesystem @deprecate mkpath(path, mode) mkpath(path, mode = mode)
@deprecate countlines(x, eol) countlines(x, eol = eol)
@deprecate PipeBuffer(data, maxsize) PipeBuffer(data, maxsize = maxsize)
@deprecate unsafe_wrap(T, pointer, dims, own) unsafe_wrap(T, pointer, dims, own = own)
=======
# PR #25654
@deprecate indmin argmin
@deprecate indmax argmax
>>>>>>> 7cbf5cfb

# END 0.7 deprecations

# BEGIN 1.0 deprecations

# END 1.0 deprecations<|MERGE_RESOLUTION|>--- conflicted
+++ resolved
@@ -1628,7 +1628,10 @@
 # PR #25196
 @deprecate_binding ObjectIdDict IdDict{Any,Any}
 
-<<<<<<< HEAD
+# PR #25654
+@deprecate indmin argmin
+@deprecate indmax argmax
+
 @deprecate Timer(timeout, repeat) Timer(timeout, interval = repeat)
 @deprecate Timer(callback, delay, repeat) Time(callback, delay, interval = repeat)
 @deprecate names(m, all) names(m, all = all)
@@ -1646,11 +1649,6 @@
 @deprecate countlines(x, eol) countlines(x, eol = eol)
 @deprecate PipeBuffer(data, maxsize) PipeBuffer(data, maxsize = maxsize)
 @deprecate unsafe_wrap(T, pointer, dims, own) unsafe_wrap(T, pointer, dims, own = own)
-=======
-# PR #25654
-@deprecate indmin argmin
-@deprecate indmax argmax
->>>>>>> 7cbf5cfb
 
 # END 0.7 deprecations
 
