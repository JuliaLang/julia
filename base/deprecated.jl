--- conflicted
+++ resolved
@@ -192,7 +192,7 @@
 # END 1.3 deprecations
 
 # BEGIN 1.5 deprecations
-<<<<<<< HEAD
+
 """
     isimmutable(v) -> Bool
 !!! warning
@@ -212,7 +212,7 @@
 """
 isimmutable(@nospecialize(x)) = !ismutable(x)
 export isimmutable
-=======
+
 
 macro get!(h, key0, default)
     f, l = __source__.file, __source__.line
@@ -221,6 +221,6 @@
         get!(()->$(esc(default)), $(esc(h)), $(esc(key0)))
     end
 end
->>>>>>> 68eaec69
+
 
 # END 1.5 deprecations