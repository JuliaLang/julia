macro deprecate(old,new)
    if isa(old,Symbol)
        oldname = Expr(:quote,old)
        newname = Expr(:quote,new)
        Expr(:toplevel,
            Expr(:export,esc(old)),
            :(function $(esc(old))(args...)
                  depwarn(string($oldname," is deprecated, use ",$newname," instead."),
                          $oldname)
                  $(esc(new))(args...)
              end))
    elseif isa(old,Expr) && old.head == :call
        oldcall = sprint(io->show_unquoted(io,old))
        newcall = sprint(io->show_unquoted(io,new))
        oldsym = if isa(old.args[1],Symbol)
            old.args[1]
        elseif isa(old.args[1],Expr) && old.args[1].head == :curly
            old.args[1].args[1]
        else
            error("invalid usage of @deprecate")
        end
        oldname = Expr(:quote, oldsym)
        Expr(:toplevel,
            Expr(:export,esc(oldsym)),
            :($(esc(old)) = begin
                  depwarn(string($oldcall," is deprecated, use ",$newcall," instead."),
                          $oldname)
                  $(esc(new))
              end))
    else
        error("invalid usage of @deprecate")
    end
end

function depwarn(msg, funcsym)
    bt = backtrace()
    caller = firstcaller(bt, funcsym)
    warn(msg, once=(caller!=C_NULL), key=caller, bt=bt)
end

function firstcaller(bt::Array{Ptr{Void},1}, funcsym::Symbol)
    # Identify the calling line
    i = 1
    while i <= length(bt)
        lkup = ccall(:jl_lookup_code_address, Any, (Ptr{Void},Cint), bt[i], true)
        i += 1
        if lkup === ()
            continue
        end
        fname, file, line, fromC = lkup
        if fname == funcsym
            break
        end
    end
    if i <= length(bt)
        return bt[i]
    end
    return C_NULL
end

# 0.3 deprecations

function nfilled(X)
    depwarn("nfilled has been renamed to nnz", :nfilled)
    nnz(X)
end
export nfilled

@deprecate nonzeros(A::StridedArray) A[find(A)]
@deprecate nonzeros(B::BitArray) trues(countnz(B))
@deprecate nnz(A::StridedArray) countnz(A)

@deprecate dense  full

export Stat
const Stat = StatStruct

export CharString
const CharString = UTF32String
@deprecate UTF32String(c::Integer...) utf32(c...)
@deprecate UTF32String(s::String) utf32(s)

export Ranges
const Ranges = Range

export Range1
const Range1 = UnitRange

@deprecate set_rounding(r::RoundingMode) set_rounding(Float64,r)
@deprecate get_rounding() get_rounding(Float64)
@deprecate with_rounding(f::Function, r::RoundingMode) with_rounding(f::Function, Float64, r)

@deprecate set_bigfloat_rounding(r::RoundingMode) set_rounding(BigFloat,r)
@deprecate get_bigfloat_rounding() get_rounding(BigFloat)
@deprecate with_bigfloat_rounding(f::Function, r::RoundingMode) with_rounding(f::Function, BigFloat, r)
eval(Sys, :(@deprecate shlib_list dllist))
# Sys.shlib_ext is deprecated, renamed to Sys.dlext. Remove alias before release

@deprecate degrees2radians deg2rad
@deprecate radians2degrees rad2deg

@deprecate spzeros(m::Integer) spzeros(m, m)
@deprecate spzeros(Tv::Type, m::Integer) spzeros(Tv, m, m)

@deprecate myindexes localindexes

@deprecate setfield setfield!
@deprecate put      put!
@deprecate take     take!

@deprecate Set(a, b...) Set(Any[a, b...])
# for a bit of backwards compatibility
IntSet(xs::Integer...) = (s=IntSet(); for a in xs; push!(s,a); end; s)
Set{T<:Number}(xs::T...) = Set{T}(xs)

@deprecate normfro(A) vecnorm(A)

@deprecate convert{T}(p::Type{Ptr{T}}, a::Array) convert(p, pointer(a))

@deprecate read(from::IOBuffer, a::Array)            read!(from, a)
@deprecate read(from::IOBuffer, p::Ptr, nb::Integer) read!(from, p, nb)
@deprecate read(s::IOStream, a::Array)               read!(s, a)
@deprecate read(this::AsyncStream, a::Array)         read!(this, a)
@deprecate read(f::File, a::Array, nel)              read!(f, a, nel)
@deprecate read(f::File, a::Array)                   read!(f, a)
@deprecate read(s::IO, a::Array)                     read!(s, a)
@deprecate read(s::IO, B::BitArray)                  read!(s, B)

@deprecate nans{T}(::Type{T}, dims...)   fill(convert(T,NaN), dims)
@deprecate nans(dims...)                 fill(NaN, dims)
@deprecate nans{T}(x::AbstractArray{T})  fill(convert(T,NaN), size(x))
@deprecate infs{T}(::Type{T}, dims...)   fill(convert(T,Inf), dims)
@deprecate infs(dims...)                 fill(Inf, dims)
@deprecate infs{T}(x::AbstractArray{T})  fill(convert(T,Inf), size(x))

@deprecate bitmix(x, y::Uint)                 hash(x, y)
@deprecate bitmix(x, y::Int)                  hash(x, uint(y))
@deprecate bitmix(x, y::Union(Uint32, Int32)) convert(Uint32, hash(x, uint(y)))
@deprecate bitmix(x, y::Union(Uint64, Int64)) convert(Uint64, hash(x, hash(y)))

@deprecate readsfrom(cmd, args...)      open(cmd, "r", args...)
@deprecate writesto(cmd, args...)      open(cmd, "w", args...)

function tty_rows()
    depwarn("tty_rows() is deprecated, use tty_size() instead", :tty_rows)
    tty_size()[1]
end
function tty_cols()
    depwarn("tty_cols() is deprecated, use tty_size() instead", :tty_cols)
    tty_size()[2]
end

@deprecate pointer{T}(::Type{T}, x::Uint) convert(Ptr{T}, x)
@deprecate pointer{T}(::Type{T}, x::Ptr) convert(Ptr{T}, x)

# 0.3 discontinued functions

scale!{T<:Base.LinAlg.BlasReal}(X::Array{T}, s::Complex) = error("scale!: Cannot scale a real array by a complex value in-place.  Use scale(X::Array{Real}, s::Complex) instead.")

@deprecate which(f::Callable, args...) @which f(args...)
@deprecate rmdir rm

# 0.4 deprecations

@deprecate split(x,y,l::Integer,k::Bool) split(x,y;limit=l,keep=k)
@deprecate split(x,y,l::Integer) split(x,y;limit=l)
@deprecate split(x,y,k::Bool) split(x,y;keep=k)

@deprecate rsplit(x,y,l::Integer,k::Bool) rsplit(x,y;limit=l,keep=k)
@deprecate rsplit(x,y,l::Integer) rsplit(x,y;limit=l)
@deprecate rsplit(x,y,k::Bool) rsplit(x,y;keep=k)

export TcpSocket, UdpSocket, IpAddr
const TcpSocket = TCPSocket
const UdpSocket = UDPSocket
const IpAddr = IPAddr

@deprecate isblank(c::Char) c == ' ' || c == '\t'
@deprecate isblank(s::String) all(c -> c == ' ' || c == '\t', s)

@deprecate randbool! rand!

export Nothing
const Nothing = Void

export None
const None = Union()

@deprecate median(v::AbstractArray; checknan::Bool=true)  median(v)
@deprecate median(v::AbstractArray, region; checknan::Bool=true)  median(v, region)
@deprecate median!(v::AbstractVector; checknan::Bool=true)  median!(v)

@deprecate Dict{K,V}(ks::AbstractArray{K}, vs::AbstractArray{V}) Dict{K,V}(zip(ks, vs))
@deprecate Dict{K,V}(ks::(K...), vs::(V...))                     Dict{K,V}(zip(ks, vs))
@deprecate Dict{K}(ks::(K...), vs::Tuple)                        Dict{K,Any}(zip(ks, vs))
@deprecate Dict{V}(ks::Tuple, vs::(V...))                        Dict{Any,V}(zip(ks, vs))
@deprecate Dict(ks, vs)                                          Dict{Any,Any}(zip(ks, vs))

<<<<<<< HEAD
@deprecate oftype{T}(::Type{T},c)  convert(T,c)
=======
@deprecate itrunc{T<:Integer}(::Type{T}, n::Integer) (n % T)
>>>>>>> deb7b48e
<|MERGE_RESOLUTION|>--- conflicted
+++ resolved
@@ -196,8 +196,6 @@
 @deprecate Dict{V}(ks::Tuple, vs::(V...))                        Dict{Any,V}(zip(ks, vs))
 @deprecate Dict(ks, vs)                                          Dict{Any,Any}(zip(ks, vs))
 
-<<<<<<< HEAD
-@deprecate oftype{T}(::Type{T},c)  convert(T,c)
-=======
 @deprecate itrunc{T<:Integer}(::Type{T}, n::Integer) (n % T)
->>>>>>> deb7b48e
+
+@deprecate oftype{T}(::Type{T},c)  convert(T,c)