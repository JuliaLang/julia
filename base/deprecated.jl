--- conflicted
+++ resolved
@@ -52,13 +52,11 @@
 @deprecate  chars         collect
 @deprecate  elements      collect
 @deprecate  strcat        string
-<<<<<<< HEAD
 @deprecate  chold         chol
 @deprecate  cholpd        cholpivot
 @deprecate  lud           lu
 @deprecate  qrd           qr
 @deprecate  qrpd          qrpivot
-=======
 @deprecate  iswalnum      isalnum
 @deprecate  iswalpha      isalpha
 @deprecate  iswascii      isascii
@@ -73,7 +71,7 @@
 @deprecate  iswupper      isupper
 @deprecate  iswxdigit     isxdigit
 @deprecate  copy_to       copy!
->>>>>>> 595e79d7
+
 
 export randi
 function randi(n,x...)
