# This file is a part of Julia. License is MIT: http://julialang.org/license

# Deprecated functions and objects
#
# Please add new deprecations at the bottom of the file.
# A function deprecated in a release will be removed in the next one.
# Please also add a reference to the pull request which introduced the
# deprecation.
#
# For simple cases where a direct replacement is available, use @deprecate:
# the first argument is the signature of the deprecated method, the second one
# is the call which replaces it. Remove the definition of the deprecated method
# and unexport it, as @deprecate takes care of calling the replacement
# and of exporting the function.
#
# For more complex cases, move the body of the deprecated method in this file,
# and call depwarn() directly from inside it. The symbol depwarn() expects is
# the name of the function, which is used to ensure that the deprecation warning
# is only printed the first time for each call place.

macro deprecate(old,new)
    meta = Expr(:meta, :noinline)
    if isa(old,Symbol)
        oldname = Expr(:quote,old)
        newname = Expr(:quote,new)
        Expr(:toplevel,
            Expr(:export,esc(old)),
            :(function $(esc(old))(args...)
                  $meta
                  depwarn(string($oldname," is deprecated, use ",$newname," instead."),
                          $oldname)
                  $(esc(new))(args...)
              end))
    elseif isa(old,Expr) && old.head == :call
        remove_linenums!(new)
        oldcall = sprint(io->show_unquoted(io,old))
        newcall = sprint(io->show_unquoted(io,new))
        oldsym = if isa(old.args[1],Symbol)
            old.args[1]
        elseif isa(old.args[1],Expr) && old.args[1].head == :curly
            old.args[1].args[1]
        else
            error("invalid usage of @deprecate")
        end
        oldname = Expr(:quote, oldsym)
        Expr(:toplevel,
            Expr(:export,esc(oldsym)),
            :($(esc(old)) = begin
                  $meta
                  depwarn(string($oldcall," is deprecated, use ",$newcall," instead."),
                          $oldname)
                  $(esc(new))
              end))
    else
        error("invalid usage of @deprecate")
    end
end

function depwarn(msg, funcsym)
    opts = JLOptions()
    if opts.depwarn > 0
        ln = Int(unsafe_load(cglobal(:jl_lineno, Cint)))
        fn = unsafe_string(unsafe_load(cglobal(:jl_filename, Ptr{Cchar})))
        bt = backtrace()
        caller = firstcaller(bt, funcsym)
        if opts.depwarn == 1 # raise a warning
            warn(msg, once=(caller != C_NULL), key=caller, bt=bt,
                 filename=fn, lineno=ln)
        elseif opts.depwarn == 2 # raise an error
            throw(ErrorException(msg))
        end
    end
    nothing
end

function firstcaller(bt::Array{Ptr{Void},1}, funcsym::Symbol)
    # Identify the calling line
    i = 1
    while i <= length(bt)
        lkups = StackTraces.lookup(bt[i])
        i += 1
        for lkup in lkups
            if lkup === StackTraces.UNKNOWN
                continue
            end
            if lkup.func == funcsym
                @goto found
            end
        end
    end
    @label found
    if i <= length(bt)
        return bt[i]
    end
    return C_NULL
end

deprecate(s::Symbol) = deprecate(current_module(), s)
deprecate(m::Module, s::Symbol) = ccall(:jl_deprecate_binding, Void, (Any, Any), m, s)

macro deprecate_binding(old, new)
    Expr(:toplevel,
         Expr(:export, esc(old)),
         Expr(:const, Expr(:(=), esc(old), esc(new))),
         Expr(:call, :deprecate, Expr(:quote, old)))
end

# 0.5 deprecations

for f in (:remotecall, :remotecall_fetch, :remotecall_wait)
    @eval begin
        @deprecate ($f)(w::LocalProcess, f::Function, args...)    ($f)(f, w::LocalProcess, args...)
        @deprecate ($f)(w::Worker, f::Function, args...)          ($f)(f, w::Worker, args...)
        @deprecate ($f)(id::Integer, f::Function, args...)        ($f)(f, id::Integer, args...)
    end
end

# 13232
@deprecate with_bigfloat_precision setprecision
@deprecate set_bigfloat_precision(prec) setprecision(prec)
@deprecate get_bigfloat_precision() precision(BigFloat)

@deprecate set_rounding setrounding
@deprecate with_rounding setrounding
@deprecate get_rounding rounding

#13465
@deprecate cov(x::AbstractVector; corrected=true, mean=Base.mean(x)) Base.covm(x, mean, corrected)
@deprecate cov(X::AbstractMatrix; vardim=1, corrected=true, mean=Base.mean(X, vardim)) Base.covm(X, mean, vardim, corrected)
@deprecate cov(x::AbstractVector, y::AbstractVector; corrected=true, mean=(Base.mean(x), Base.mean(y))) Base.covm(x, mean[1], y, mean[2], corrected)
@deprecate cov(X::AbstractVecOrMat, Y::AbstractVecOrMat; vardim=1, corrected=true, mean=(Base.mean(X, vardim), Base.mean(Y, vardim))) Base.covm(X, mean[1], Y, mean[2], vardim, corrected)

@deprecate cor(x::AbstractVector; mean=Base.mean(x)) Base.corm(x, mean)
@deprecate cor(X::AbstractMatrix; vardim=1, mean=Base.mean(X, vardim)) Base.corm(X, mean, vardim)
@deprecate cor(x::AbstractVector, y::AbstractVector; mean=(Base.mean(x), Base.mean(y))) Base.corm(x, mean[1], y, mean[2])
@deprecate cor(X::AbstractVecOrMat, Y::AbstractVecOrMat; vardim=1, mean=(Base.mean(X, vardim), Base.mean(Y, vardim))) Base.corm(X, mean[1], Y, mean[2], vardim)

@deprecate_binding SparseMatrix SparseArrays

#13496
@deprecate A_ldiv_B!(A::SparseMatrixCSC, B::StridedVecOrMat) A_ldiv_B!(factorize(A), B)

@deprecate chol(A::Number, ::Type{Val{:U}})         chol(A)
@deprecate chol(A::AbstractMatrix, ::Type{Val{:U}}) chol(A)
@deprecate chol(A::Number, ::Type{Val{:L}})         ctranspose(chol(A))
@deprecate chol(A::AbstractMatrix, ::Type{Val{:L}}) ctranspose(chol(A))


# Number updates

# rem1 is inconsistent for x==0: The result should both have the same
# sign as x, and should be non-zero.
function rem1{T<:Real}(x::T, y::T)
    depwarn("`rem1(x,y)` is discontinued, as it cannot be defined consistently for `x==0`. Rewrite the expression using `mod1` instead.", :rem1)
    rem(x-1,y)+1
end
rem1(x::Real, y::Real) = rem1(promote(x,y)...)
export rem1

# Filesystem module updates

@deprecate_binding FS Filesystem

isreadable(path...) = isreadable(stat(path...))
iswritable(path...) = iswritable(stat(path...))
isexecutable(path...) = isexecutable(stat(path...))
function isreadable(st::Filesystem.StatStruct)
    depwarn("isreadable is deprecated as it implied that the file would actually be readable by the user; consider using `isfile` instead. see also the system man page for `access`", :isreadable)
    return (st.mode & 0o444) > 0
end
function iswritable(st::Filesystem.StatStruct)
    depwarn("iswritable is deprecated as it implied that the file would actually be writable by the user; consider using `isfile` instead. see also the system man page for `access`", :iswritable)
    return (st.mode & 0o222) > 0
end
function isexecutable(st::Filesystem.StatStruct)
    depwarn("isexecutable is deprecated as it implied that the file would actually be executable by the user; consider using `isfile` instead. see also the system man page for `access`", :isexecutable)
    return (st.mode & 0o111) > 0
end
export isreadable, iswritable, isexecutable

@deprecate RemoteRef RemoteChannel

function tty_size()
    depwarn("tty_size is deprecated. use `displaysize(io)` as a replacement", :tty_size)
    if isdefined(Base, :active_repl)
        os = REPL.outstream(Base.active_repl)
        if isa(os, Terminals.TTYTerminal)
            return displaysize(os)
        end
    end
    if isdefined(Base, :STDOUT)
        return displaysize(STDOUT)
    end
    return displaysize()
end

# Combinatorics functions that have been moved out of base (#13897)
# Note: only the two-argument form of factorial has been moved
for deprecatedfunc in [:combinations, :factorial, :prevprod, :levicivita,
        :nthperm!, :nthperm, :parity, :partitions, :permutations]
    @eval begin
        $deprecatedfunc(args...) = error(string($deprecatedfunc, args,
            " has been moved to the package Combinatorics.jl.\n",
            "Run Pkg.add(\"Combinatorics\") to install Combinatorics on Julia v0.5 and later."))
        export $deprecatedfunc
    end
end

# Primes functions that have been moved out of base (#16481)
for deprecatedfunc in [:isprime, :primes, :primesmask, :factor]
    @eval begin
        $deprecatedfunc(args...) = error(string($deprecatedfunc, args,
            " has been moved to the package Primes.jl.\n",
            "Run Pkg.add(\"Primes\") to install Primes on Julia v0.5 and later, and then run `using Primes`."))
        export $deprecatedfunc
    end
end

#14335
@deprecate super(T::DataType) supertype(T)

function with_output_limit(thk, lim::Bool=true) # thk is usually show()
    depwarn("with_output_limit is deprecated. use `io = IOContext(io, :limit => lim)` as a replacement", :with_output_limit)
    global _limit_output
    last = _limit_output
    _limit_output = lim
    try
        thk()
    finally
        _limit_output = last
    end
end

#14555
@deprecate_binding Coff_t Int64
@deprecate_binding FileOffset Int64

#14474
macro boundscheck(yesno,blk)
    depwarn("The meaning of `@boundscheck` has changed. It now indicates that the provided code block performs bounds checking, and may be elided when inbounds.", Symbol("@boundscheck"))
    if yesno === true
        :(@inbounds $(esc(blk)))
    end
end


@deprecate parseip(str::AbstractString) parse(IPAddr, str)

#https://github.com/JuliaLang/julia/issues/14608
@deprecate readall readstring
@deprecate readbytes read

@deprecate field_offset(x::DataType, idx) fieldoffset(x, idx+1)
@noinline function fieldoffsets(x::DataType)
    depwarn("fieldoffsets is deprecated. use `map(idx->fieldoffset(x, idx), 1:nfields(x))` instead", :fieldoffsets)
    nf = nfields(x)
    offsets = Array{Int}(nf)
    for i = 1:nf
        offsets[i] = fieldoffset(x, i)
    end
    return offsets
end
export fieldoffsets

# 14766
@deprecate write(io::IO, p::Ptr, nb::Integer) unsafe_write(io, p, nb)

@deprecate(isgeneric(f), isa(f, Function))

# need to do this manually since the front end deprecates method defs of `call`
const call = @eval function(f, args...; kw...)
    $(Expr(:meta, :noinline))
    depwarn("call(f,args...) is deprecated, use f(args...) instead.", :call)
    f(args...; kw...)
end
export call

# Changed issym to issymmetric. #15192
@deprecate issym issymmetric

# 15258
@deprecate scale(α::Number, A::AbstractArray) α*A
@deprecate scale(A::AbstractArray, α::Number) A*α
@deprecate scale(A::AbstractMatrix, x::AbstractVector) A*Diagonal(x)
@deprecate scale(x::AbstractVector, A::AbstractMatrix) Diagonal(x)*A

# 1933
@deprecate_binding SingleAsyncWork AsyncCondition

# #12872
@deprecate istext istextmime

#15409
# Deprecated definition of pmap with keyword arguments.
# deprecation warnings are in pmap.jl

# 15692
typealias Func{N} Function
deprecate(:Func)
for (Fun, func) in [(:IdFun, :identity),
                    (:AbsFun, :abs),
                    (:Abs2Fun, :abs2),
                    (:ExpFun, :exp),
                    (:LogFun, :log),
                    (:ConjFun, :conj),
                    (:AndFun, :&),
                    (:OrFun, :|),
                    (:XorFun, :xor),
                    (:AddFun, :+),
                    # (:DotAddFun, :.+),
                    (:SubFun, :-),
                    # (:DotSubFun, :.-),
                    (:MulFun, :*),
                    # (:DotMulFun, :.*),
                    (:RDivFun, :/),
                    # (:DotRDivFun, :./),
                    (:LDivFun, :\),
                    (:IDivFun, :div),
                    # (:DotIDivFun, :.÷),
                    (:ModFun, :mod),
                    (:RemFun, :rem),
                    # (:DotRemFun, :.%),
                    (:PowFun, :^),
                    (:MaxFun, :scalarmax),
                    (:MinFun, :scalarmin),
                    (:LessFun, :<),
                    (:MoreFun, :>),
                    # (:DotLSFun, :.<<),
                    # (:DotRSFun, :.>>),
                    (:ElementwiseMaxFun, :max),
                    (:ElementwiseMinFun, :min),
                    (:ComplexFun, :complex),
                    (:DotFun, :dot),
                    ]
    @eval begin
        @deprecate_binding $(Fun) typeof($(func))
        (::Type{typeof($(func))})() = $(func)
    end
end
@deprecate_binding CentralizedAbs2Fun typeof(centralizedabs2fun(0)).name.primary
(::Type{typeof(centralizedabs2fun(0)).name.primary})(m::Number) = centralizedabs2fun(m)
@deprecate specialized_unary(f::Function) f
@deprecate specialized_binary(f::Function) f
@deprecate specialized_bitwise_unary(f::Function) f
@deprecate specialized_bitwise_binary(f::Function) f

@deprecate bitunpack(B::BitArray) Array(B)
@deprecate bitpack(A::AbstractArray) BitArray(A)

# #4163
@deprecate xdump dump

@deprecate copy(x::AbstractString)  identity(x)
@deprecate copy(x::Tuple)  identity(x)

@deprecate sprandbool(m::Integer, n::Integer, density::AbstractFloat) sprand(Bool, m, n, density)
@deprecate sprandbool(r::AbstractRNG, m::Integer, n::Integer, density::AbstractFloat) sprand(r, Bool, m, n, density)
@deprecate sprandbool(n::Integer, density::AbstractFloat) sprand(Bool, n, density)
@deprecate sprandbool(r::AbstractRNG, n::Integer, density::AbstractFloat) sprand(r, Bool, n, density)
@deprecate sprand{T}(n::Integer, density::AbstractFloat, ::Type{T}) sprand(T, n, density)
@deprecate sprand{T}(r::AbstractRNG, n::Integer, density::AbstractFloat, ::Type{T}) sprand(r, T, n, density)

#15995
@deprecate symbol Symbol

#15032: Expressions like Base.(:+) now call broadcast.  Since calls
#       to broadcast(x, ::Symbol) are unheard of, and broadcast(x, ::Integer)
#       are unlikely, we can treat these as deprecated getfield calls.
#       (See julia-syntax.scm for the Base.(:+)(...) = ... deprecation.)
function broadcast(x::Any, i::Union{Integer,Symbol})
    depwarn("x.(i) is deprecated; use getfield(x, i) instead.", :broadcast)
    getfield(x, i)
end
# clearer to be more explicit in the warning for the Module case
function broadcast(m::Module, s::Symbol)
    S = repr(s) # 16295
    depwarn("$m.($S) is deprecated; use $m.$S or getfield($m, $S) instead.", :broadcast)
    getfield(m, s)
end
# expressions like f.(3) should still call broadcast for f::Function,
# and in general broadcast should work for scalar arguments, while
# getfield is certainly not intended for the case of f::Function.
broadcast(f::Function, i::Integer) = f(i)

#16167
macro ccallable(def)
    depwarn("@ccallable requires a return type", Symbol("@ccallable"))
    if isa(def,Expr) && (def.head === :(=) || def.head === :function)
        sig = def.args[1]
        if sig.head === :call
            name = sig.args[1]
            at = map(sig.args[2:end]) do a
                if isa(a,Expr) && a.head === :(::)
                    a.args[2]
                else
                    :Any
                end
            end
            return quote
                $(esc(def))
                let name = $(esc(name)), tt = $(Expr(:curly, :Tuple, map(esc, at)...))
                    rt = return_types(name, tt)
                    length(rt) == 1 || error("function not ccallable")
                    ccallable(name, rt[1], tt)
                end
            end
        end
    end
    error("expected method definition in @ccallable")
end

@deprecate_binding ASCIIString String
@deprecate_binding UTF8String String
@deprecate_binding ByteString String

@deprecate utf8(p::Ptr{UInt8}, len::Integer) unsafe_string(p, len)
@deprecate utf8(p::Ptr{UInt8}) unsafe_string(p)
@deprecate utf8(v::Vector{UInt8}) String(v)
@deprecate utf8(s::AbstractString) String(s)
@deprecate utf8(x) convert(String, x)

@deprecate ascii(p::Ptr{UInt8}, len::Integer) ascii(unsafe_string(p, len))
@deprecate ascii(p::Ptr{UInt8}) ascii(unsafe_string(p))
@deprecate ascii(v::Vector{UInt8}) ascii(String(v))
@deprecate ascii(x) ascii(convert(String, x))

@deprecate bytestring(s::Cstring) unsafe_string(s)
@deprecate bytestring(v::Vector{UInt8}) String(copy(v))
@deprecate bytestring(io::Base.AbstractIOBuffer) String(io)
@deprecate bytestring(p::Union{Ptr{Int8},Ptr{UInt8}}) unsafe_string(p)
@deprecate bytestring(p::Union{Ptr{Int8},Ptr{UInt8}}, len::Integer) unsafe_string(p,len)
@deprecate bytestring(s::AbstractString...) string(s...)
@deprecate String(s::Cstring) unsafe_string(s)
@deprecate String(p::Union{Ptr{Int8},Ptr{UInt8}}) unsafe_string(p)
@deprecate String(p::Union{Ptr{Int8},Ptr{UInt8}}, len::Integer) unsafe_string(p,len)

@deprecate(
    convert(::Type{String}, a::Vector{UInt8}, invalids_as::AbstractString),
    let a = a, invalids_as = invalids_as
        l = length(a)
        idx = 1
        iscopy = false
        while idx <= l
            if !is_valid_continuation(a[idx])
                nextidx = idx+1+utf8_trailing[a[idx]+1]
                (nextidx <= (l+1)) && (idx = nextidx; continue)
            end
            !iscopy && (a = copy(a); iscopy = true)
            endn = idx
            while endn <= l
                !is_valid_continuation(a[endn]) && break
                endn += 1
            end
            (endn > idx) && (endn -= 1)
            splice!(a, idx:endn, invalids_as.data)
            l = length(a)
        end
        String(a)
    end
)

@deprecate ==(x::Char, y::Integer) UInt32(x) == y
@deprecate ==(x::Integer, y::Char) x == UInt32(y)
# Note: when these deprecations are deleted, the specialized definitions isequal(x::Char, y::Integer)
# and isequal(x::Integer, y::Char) in operators.jl can be deleted, too
@deprecate isless(x::Char, y::Integer) UInt32(x) < y
@deprecate isless(x::Integer, y::Char) x < UInt32(y)


#6674 and #4233
macro windows(qm,ex)
    depwarn("`@windows` is deprecated, use `@static is_windows()` instead", Symbol("@windows"))
    return @static is_windows() ? esc(ex.args[1]) : esc(ex.args[2])
end
macro unix(qm,ex)
    depwarn("`@unix` is deprecated, use `@static is_unix()` instead", Symbol("@unix"))
    return @static is_unix() ? esc(ex.args[1]) : esc(ex.args[2])
end
macro osx(qm,ex)
    depwarn("`@osx` is deprecated, use `@static is_apple()` instead", Symbol("@osx"))
    return @static is_apple() ? esc(ex.args[1]) : esc(ex.args[2])
end
macro linux(qm,ex)
    depwarn("`@linux` is deprecated, use `@static is_linux()` instead", Symbol("@linux"))
    return @static is_linux() ? esc(ex.args[1]) : esc(ex.args[2])
end
macro windows_only(ex)
    depwarn("`@windows_only` is deprecated, use `@static if is_windows()` instead", Symbol("@windows_only"))
    return @static if is_windows() esc(ex) end
end
macro unix_only(ex)
    depwarn("`@unix_only` is deprecated, use `@static if is_unix()` instead", Symbol("@unix_only"))
    return @static if is_unix() esc(ex) end
end
macro osx_only(ex)
    depwarn("`@osx_only` is deprecated, use `@static if is_apple()` instead", Symbol("@osx_only"))
    return @static if is_apple() esc(ex) end
end
macro linux_only(ex)
    depwarn("`@linux_only` is deprecated, use `@static if is_linux()` instead", Symbol("@linux_only"))
    return @static if is_linux() esc(ex) end
end
export
    @windows,
    @unix,
    @osx,
    @linux,
    @windows_only,
    @unix_only,
    @osx_only,
    @linux_only

export OS_NAME
const OS_NAME =
    if Sys.KERNEL === :NT
        :Windows
    else
        Sys.KERNEL
    end
deprecate(:OS_NAME) # use Sys.KERNEL now

export CPU_CORES
function _set_CPU_CORES()
    global const CPU_CORES = Sys.CPU_CORES
    deprecate(Base, :CPU_CORES)
end
module Init_CPU_CORES
    const __init__ = Base._set_CPU_CORES
end

@deprecate_binding WORD_SIZE Sys.WORD_SIZE

@deprecate showcompact_lim show
@deprecate_binding writemime show

@deprecate blas_set_num_threads BLAS.set_num_threads

@deprecate print_escaped escape_string
@deprecate print_unescaped unescape_string
@deprecate print_joined join

@deprecate broadcast!_function(f) (B, As...) -> broadcast!(f, B, As...)
@deprecate broadcast_function(f)  (As...) -> broadcast(f, As...)

##### histogram #####

## nice-valued ranges for histograms
export hist, hist!, hist2d, hist2d!, histrange

function histrange{T<:AbstractFloat,N}(v::AbstractArray{T,N}, n::Integer)
    depwarn("histrange(...) is deprecated, use StatsBase.histrange(...) instead",:histrange)
    nv = length(v)
    if nv == 0 && n < 0
        throw(ArgumentError("number of bins must be ≥ 0 for an empty array, got $n"))
    elseif nv > 0 && n < 1
        throw(ArgumentError("number of bins must be ≥ 1 for a non-empty array, got $n"))
    end
    if nv == 0
        return 0.0:1.0:0.0
    end
    lo, hi = extrema(v)
    if hi == lo
        step = 1.0
    else
        bw = (hi - lo) / n
        e = 10.0^floor(log10(bw))
        r = bw / e
        if r <= 2
            step = 2*e
        elseif r <= 5
            step = 5*e
        else
            step = 10*e
        end
    end
    start = step*(ceil(lo/step)-1)
    nm1 = ceil(Int,(hi - start)/step)
    start:step:(start + nm1*step)
end

function histrange{T<:Integer,N}(v::AbstractArray{T,N}, n::Integer)
    depwarn("histrange(...) is deprecated, use StatsBase.histrange(...) instead",:histrange)
    nv = length(v)
    if nv == 0 && n < 0
        throw(ArgumentError("number of bins must be ≥ 0 for an empty array, got $n"))
    elseif nv > 0 && n < 1
        throw(ArgumentError("number of bins must be ≥ 1 for a non-empty array, got $n"))
    end
    if nv == 0
        return 0:1:0
    end
    if n <= 0
        throw(ArgumentError("number of bins n=$n must be positive"))
    end
    lo, hi = extrema(v)
    if hi == lo
        step = 1
    else
        bw = (Float64(hi) - Float64(lo)) / n
        e = 10.0^max(0,floor(log10(bw)))
        r = bw / e
        if r <= 1
            step = e
        elseif r <= 2
            step = 2*e
        elseif r <= 5
            step = 5*e
        else
            step = 10*e
        end
    end
    start = step*(ceil(lo/step)-1)
    nm1 = ceil(Int,(hi - start)/step)
    start:step:(start + nm1*step)
end

## midpoints of intervals
midpoints(r::Range) = r[1:length(r)-1] + 0.5*step(r)
midpoints(v::AbstractVector) = [0.5*(v[i] + v[i+1]) for i in 1:length(v)-1]

## hist ##
function sturges(n)  # Sturges' formula
    depwarn("sturges(n) is deprecated, use StatsBase.sturges(n) instead.",:sturges)
    n==0 && return one(n)
    ceil(Int,log2(n))+1
end

function hist!{HT}(h::AbstractArray{HT}, v::AbstractVector, edg::AbstractVector; init::Bool=true)
    depwarn("hist(...) and hist!(...) are deprecated. Use fit(Histogram,...) in StatsBase.jl instead.",:hist!)
    n = length(edg) - 1
    length(h) == n || throw(DimensionMismatch("length(histogram) must equal length(edges) - 1"))
    if init
        fill!(h, zero(HT))
    end
    for x in v
        i = searchsortedfirst(edg, x)-1
        if 1 <= i <= n
            h[i] += 1
        end
    end
    edg, h
end

hist(v::AbstractVector, edg::AbstractVector) = hist!(Array{Int,1}(length(edg)-1), v, edg)
hist(v::AbstractVector, n::Integer) = hist(v,histrange(v,n))
hist(v::AbstractVector) = hist(v,sturges(length(v)))

function hist!{HT}(H::AbstractArray{HT,2}, A::AbstractMatrix, edg::AbstractVector; init::Bool=true)
    depwarn("hist(...) and hist!(...) are deprecated. Use fit(Histogram,...) in StatsBase.jl instead.",:hist!)

    m, n = size(A)
    sH = size(H)
    sE = (length(edg)-1,n)
    sH == sE || throw(DimensionMismatch("incorrect size of histogram"))
    if init
        fill!(H, zero(HT))
    end
    for j = 1:n
        hist!(sub(H, :, j), sub(A, :, j), edg)
    end
    edg, H
end

hist(A::AbstractMatrix, edg::AbstractVector) = hist!(Array{Int,2}(length(edg)-1, size(A,2)), A, edg)
hist(A::AbstractMatrix, n::Integer) = hist(A,histrange(A,n))
hist(A::AbstractMatrix) = hist(A,sturges(size(A,1)))


## hist2d
function hist2d!{HT}(H::AbstractArray{HT,2}, v::AbstractMatrix,
                     edg1::AbstractVector, edg2::AbstractVector; init::Bool=true)
    depwarn("hist2d!(...) and hist2d(...) are deprecated. Use fit(Histogram,...) in StatsBase.jl instead.",:hist2d!)

    size(v,2) == 2 || throw(DimensionMismatch("hist2d requires an Nx2 matrix"))
    n = length(edg1) - 1
    m = length(edg2) - 1
    size(H) == (n, m) || throw(DimensionMismatch("incorrect size of histogram"))
    if init
        fill!(H, zero(HT))
    end
    for i = indices(v,1)
        x = searchsortedfirst(edg1, v[i,1]) - 1
        y = searchsortedfirst(edg2, v[i,2]) - 1
        if 1 <= x <= n && 1 <= y <= m
            @inbounds H[x,y] += 1
        end
    end
    edg1, edg2, H
end

hist2d(v::AbstractMatrix, edg1::AbstractVector, edg2::AbstractVector) =
    hist2d!(Array{Int,2}(length(edg1)-1, length(edg2)-1), v, edg1, edg2)

hist2d(v::AbstractMatrix, edg::AbstractVector) = hist2d(v, edg, edg)

hist2d(v::AbstractMatrix, n1::Integer, n2::Integer) =
    hist2d(v, histrange(sub(v,:,1),n1), histrange(sub(v,:,2),n2))
hist2d(v::AbstractMatrix, n::Integer) = hist2d(v, n, n)
hist2d(v::AbstractMatrix) = hist2d(v, sturges(size(v,1)))

@deprecate cell(dims::Integer...) Array{Any}(dims...)
@deprecate cell(dims::Tuple{Vararg{Integer}}) Array{Any}(dims)

@deprecate(pointer_to_array{T}(p::Ptr{T}, d::Union{Integer, Tuple{Vararg{Integer}}}, own::Bool=false),
    unsafe_wrap(Array, p, d, own))
@deprecate(pointer_to_string(p::Ptr{UInt8}, len::Integer, own::Bool=false),
    unsafe_wrap(String, p, len, own))
@deprecate(pointer_to_string(p::Ptr{UInt8}, own::Bool=false),
    unsafe_wrap(String, p, own))

function checkbounds(::Type{Bool}, sz::Integer, i)
    depwarn("checkbounds(Bool, size(A, d), i) is deprecated, use checkindex(Bool, indices(A, d), i).", :checkbounds)
    checkbounds(Bool, 1:sz, i)
end
immutable FakeArray{T,N} <: AbstractArray{T,N}
    dims::NTuple{N,Int}
end
size(A::FakeArray) = A.dims
function checkbounds{N,T}(::Type{Bool}, sz::NTuple{N,Integer}, I1::T, I...)
    depwarn("checkbounds(Bool, size(A), I...) is deprecated, use checkbounds(Bool, A, I...).", :checkbounds)
    checkbounds(Bool, FakeArray(sz), I1, I...)
end

function first(::Colon)
    depwarn("first(:) is deprecated, see http://docs.julialang.org/en/latest/devdocs/offset-arrays/", :first)
    1
end
function _first(i, A, d)
    depwarn("_first is deprecated, see http://docs.julialang.org/en/latest/devdocs/offset-arrays/", :_first)
    __first(i, A, d)
end
__first(::Colon, P, ::Colon) = first(linearindices(P))
__first(i, P, ::Colon) = first(i)
__first(::Colon, P, d) = first(indices(P, d))
__first(i, P, d) = first(i)

# Not exported, but deprecation may be useful just in case
function Broadcast.check_broadcast_shape(sz::Dims, As::Union{AbstractArray,Number}...)
    depwarn("check_broadcast_shape(size(A), B...) should be replaced with check_broadcast_shape(indices(A), B...)", :check_broadcast_shape)
    Broadcast.check_broadcast_shape(map(OneTo, sz), As...)
end

@deprecate trailingsize{n}(A::AbstractArray, ::Type{Val{n}}) trailingsize(A, n)

@deprecate slice view
@deprecate sub view

# Point users to SuiteSparse
function ereach{Tv,Ti}(A::SparseMatrixCSC{Tv,Ti}, k::Integer, parent::Vector{Ti})
    error(string("ereach(A, k, parent) now lives in package SuiteSparse.jl. Run",
        "Pkg.add(\"SuiteSparse\") to install SuiteSparse on Julia v0.5."))
end
export etree
function etree{Tv,Ti}(A::SparseMatrixCSC{Tv,Ti}, postorder::Bool)
    error(string("etree(A[, post]) now lives in package SuiteSparse.jl. Run",
        "Pkg.add(\"SuiteSparse\") to install SuiteSparse on Julia v0.5."))
end
etree(A::SparseMatrixCSC) = etree(A, false)
function csc_permute{Tv,Ti}(A::SparseMatrixCSC{Tv,Ti}, pinv::Vector{Ti}, q::Vector{Ti})
    error(string("csc_permute(A, pinv, q) now lives in package SuiteSparse.jl. Run",
        "Pkg.add(\"SuiteSparse\") to install SuiteSparse on Julia v0.5."))
end
function symperm{Tv,Ti}(A::SparseMatrixCSC{Tv,Ti}, pinv::Vector{Ti})
    error(string("symperm(A, pinv) now lives in package SuiteSparse.jl. Run,",
        "Pkg.add(\"SuiteSparse\") to install SuiteSparse on Julia v0.5."))
end

# Deprecate no-op transpose fallback. Please see #13171 and #17075.
function transpose(x)
    depwarn(string("the no-op `transpose` for non-numeric arrays is deprecated, ",
        "and no specific `transpose` method for $(typeof(x)) exists. Use ",
        "`permutedims(x, (2, 1))` for matrices and `reshape(x, 1, length(x))` for vectors, ",
        "or write a specific `transpose(x::$(typeof(x)))` method if appropriate."),
        :transpose)
    return x
end

@deprecate cholfact!(A::Base.LinAlg.HermOrSym, uplo::Symbol, ::Type{Val{false}}) cholfact!(A, Val{false})
@deprecate cholfact!(A::Base.LinAlg.HermOrSym, uplo::Symbol = :U) cholfact!(A)

# During the 0.5 development cycle, do not add any deprecations below this line
# To be deprecated in 0.6

const _oldstyle_array_vcat_ = false

@deprecate write(x) write(STDOUT::IO, x)

function delete!(::EnvHash, k::AbstractString, def)
    depwarn("`delete!(ENV, k, def)` should be replaced with `pop!(ENV, k, def)`. Be aware that `pop!` returns `k` or `def`, while `delete!` returns `ENV` or `def`.", :delete!)
    haskey(ENV,k) ? delete!(ENV,k) : def
end

@deprecate (+)(J::UniformScaling, x::Number) J.λ + x
@deprecate (+)(x::Number, J::UniformScaling) x + J.λ
@deprecate (-)(J::UniformScaling, x::Number) J.λ - x
@deprecate (-)(x::Number, J::UniformScaling) x - J.λ

# Deprecate methods that convert Diagonal and Bidiagonal to <:AbstractTriangular.
function convert(::Type{UpperTriangular}, A::Diagonal)
    depwarn(string("`convert(::Type{UpperTriangular}, A::Diagonal)` and other methods ",
        "that convert `Diagonal`/`Bidiagonal` to `<:AbstractTriangular` are deprecated. ",
        "Consider calling the `UpperTriangular` constructor directly ",
        "(`UpperTriangular(A)`) instead."), :convert)
    UpperTriangular(A)
end
function convert(::Type{LowerTriangular}, A::Diagonal)
    depwarn(string("`convert(::Type{LowerTriangular}, A::Diagonal)` and other methods ",
        "that convert `Diagonal`/`Bidiagonal` to `<:AbstractTriangular` are deprecated. ",
        "Consider calling the `LowerTriangular` constructor directly ",
        "(`LowerTriangular(A)`) instead."), :convert)
    LowerTriangular(A)
end
function convert(::Type{Base.LinAlg.UnitUpperTriangular}, A::Diagonal)
    depwarn(string("`convert(::Type{UnitUpperTriangular}, A::Diagonal)` and other methods ",
        "that convert `Diagonal`/`Bidiagonal` to `<:AbstractTriangular` are deprecated. ",
        "Consider calling the `UnitUpperTriangular` constructor directly ",
        "(`Base.LinAlg.UnitUpperTriangular(A)`) instead."), :convert)
    if !all(x -> x == one(x), A.diag)
        throw(ArgumentError("matrix cannot be represented as UnitUpperTriangular"))
    end
    Base.LinAlg.UnitUpperTriangular(Array(A))
end
function convert(::Type{Base.LinAlg.UnitLowerTriangular}, A::Diagonal)
    depwarn(string("`convert(::Type{UnitLowerTriangular}, A::Diagonal)` and other methods ",
        "that convert `Diagonal`/`Bidiagonal` to `<:AbstractTriangular` are deprecated. ",
        "Consider calling the `UnitLowerTriangular` constructor directly ",
        "(`Base.LinAlg.UnitLowerTriangular(A)`) instead."), :convert)
    if !all(x -> x == one(x), A.diag)
        throw(ArgumentError("matrix cannot be represented as UnitLowerTriangular"))
    end
    Base.LinAlg.UnitLowerTriangular(Array(A))
end
function convert(::Type{LowerTriangular}, A::Bidiagonal)
    depwarn(string("`convert(::Type{LowerTriangular}, A::Bidiagonal)` and other methods ",
        "that convert `Diagonal`/`Bidiagonal` to `<:AbstractTriangular` are deprecated. ",
        "Consider calling the `LowerTriangular` constructor directly (`LowerTriangular(A)`) ",
        "instead."), :convert)
    if !A.isupper
        LowerTriangular(Array(A))
    else
        throw(ArgumentError("Bidiagonal matrix must have lower off diagonal to be converted to LowerTriangular"))
    end
end
function convert(::Type{UpperTriangular}, A::Bidiagonal)
    depwarn(string("`convert(::Type{UpperTriangular}, A::Bidiagonal)` and other methods ",
        "that convert `Diagoinal`/`Bidiagonal` to `<:AbstractTriangular` are deprecated. ",
        "Consider calling the `UpperTriangular` constructor directly (`UpperTriangular(A)`) ",
        "instead."), :convert)
    if A.isupper
        UpperTriangular(Array(A))
    else
        throw(ArgumentError("Bidiagonal matrix must have upper off diagonal to be converted to UpperTriangular"))
    end
end

# Deprecate vectorized unary functions over sparse matrices in favor of compact broadcast syntax (#17265).
for f in (:sin, :sinh, :sind, :asin, :asinh, :asind,
        :tan, :tanh, :tand, :atan, :atanh, :atand,
        :sinpi, :cosc, :ceil, :floor, :trunc, :round, :real, :imag,
        :log1p, :expm1, :abs, :abs2,
        :log, :log2, :log10, :exp, :exp2, :exp10, :sinc, :cospi,
        :cos, :cosh, :cosd, :acos, :acosd,
        :cot, :coth, :cotd, :acot, :acotd,
        :sec, :sech, :secd, :asech,
        :csc, :csch, :cscd, :acsch)
    @eval @deprecate $f(A::SparseMatrixCSC) $f.(A)
end

# For deprecating vectorized functions in favor of compact broadcast syntax
macro dep_vectorize_1arg(S, f)
    S = esc(S)
    f = esc(f)
    T = esc(:T)
    x = esc(:x)
    AbsArr = esc(:AbstractArray)
    :( @deprecate $f{$T<:$S}($x::$AbsArr{$T}) $f.($x) )
end
macro dep_vectorize_2arg(S, f)
    S = esc(S)
    f = esc(f)
    T1 = esc(:T1)
    T2 = esc(:T2)
    x = esc(:x)
    y = esc(:y)
    AbsArr = esc(:AbstractArray)
    quote
        @deprecate $f{$T1<:$S}($x::$S, $y::$AbsArr{$T1}) $f.($x,$y)
        @deprecate $f{$T1<:$S}($x::$AbsArr{$T1}, $y::$S) $f.($x,$y)
        @deprecate $f{$T1<:$S,$T2<:$S}($x::$AbsArr{$T1}, $y::$AbsArr{$T2}) $f.($x,$y)
    end
end

# Deprecate @vectorize_1arg-vectorized functions from...
for f in (
        # base/special/trig.jl
        :sinpi, :cospi, :sinc, :cosc,
        # base/special/log.jl
        :log, :log1p,
        # base/special/gamma.jl
        :gamma, :lfact, :digamma, :trigamma, :zeta, :eta,
        # base/special/erf.jl
        :erfcx, :erfi, :dawson,
        # base/special/bessel.jl
        :airyai, :airyaiprime, :airybi, :airybiprime,
        :besselj0, :besselj1, :bessely0, :bessely1,
        # base/math.jl
        :cbrt, :sinh, :cosh, :tanh, :atan, :asinh, :exp, :erf, :erfc, :exp2,
        :expm1, :exp10, :sin, :cos, :tan, :asin, :acos, :acosh, :atanh,
        #=:log,=# :log2, :log10, :lgamma, #=:log1p,=# :sqrt,
        # base/floatfuncs.jl
        :abs, :abs2, :angle, :isnan, :isinf, :isfinite,
        # base/complex.jl
        :cis,
        )
    @eval @dep_vectorize_1arg Number $f
end
# base/fastmath.jl
for f in ( :acos_fast, :acosh_fast, :angle_fast, :asin_fast, :asinh_fast,
            :atan_fast, :atanh_fast, :cbrt_fast, :cis_fast, :cos_fast,
            :cosh_fast, :exp10_fast, :exp2_fast, :exp_fast, :expm1_fast,
            :lgamma_fast, :log10_fast, :log1p_fast, :log2_fast, :log_fast,
            :sin_fast, :sinh_fast, :sqrt_fast, :tan_fast, :tanh_fast )
    eval(FastMath, :(Base.@dep_vectorize_1arg Number $f))
end
for f in (
        :invdigamma, # base/special/gamma.jl
        :erfinc, :erfcinv, # base/special/erf.jl
        :trunc, :floor, :ceil, :round, # base/floatfuncs.jl
        :rad2deg, :deg2rad, :exponent, :significand, # base/math.jl
        :sind, :cosd, :tand, :asind, :acosd, :atand, :asecd, :acscd, :acotd, # base/special/trig.jl
        )
    @eval @dep_vectorize_1arg Real $f
end
# base/complex.jl
@dep_vectorize_1arg Complex round
@dep_vectorize_1arg Complex float
# base/dates/*.jl
for f in (:unix2datetime, :rata2datetime, :julian2datetime)  # base/dates/conversions.jl
    eval(Dates, :(Base.@dep_vectorize_1arg Real $f))
end
for f in (
        # base/dates/accessors.jl
        :year, :month, :day, :week, :dayofmonth, :yearmonth, :monthday, :yearmonthday,
        # base/dates/adjusters.jl
        :firstdayofweek, :lastdayofweek, :firstdayofmonth,
        :lastdayofmonth, :firstdayofyear, :lastdayofyear,
        :firstdayofquarter, :lastdayofquarter,
        # base/dates/query.jl
        :dayname, :dayabbr, :dayofweek, :dayofweekofmonth,
        :daysofweekinmonth, :monthname, :monthabbr, :daysinmonth,
        :isleapyear, :dayofyear, :daysinyear, :quarterofyear, :dayofquarter,
    )
    eval(Dates, :(Base.@dep_vectorize_1arg Dates.TimeType $f))
end
for f in (
    :hour, :minute, :second, :millisecond, # base/dates/accessors.jl
    :Date, :datetime2unix, :datetime2rata, :datetime2julian, # base/dates/conversions.jl
    )
    eval(Dates, :(Base.@dep_vectorize_1arg Dates.DateTime $f))
end
eval(Dates, :(Base.@dep_vectorize_1arg Dates.Date Datetime)) # base/dates/conversions.jl

# Deprecate @vectorize_2arg-vectorized functions from...
for f in (
        # base/special/gamma.jl
        :polygamma, :zeta, :beta, :lbeta,
        # base/special/bessel.jl
        :besseli, :besselix, :besselj, :besseljx,
        :besselk, :besselkx, :bessely, :besselyx, :besselh,
        :besselhx, :hankelh1, :hankelh2, :hankelh1x, :hankelh2x,
        # base/math.jl
        :log, :hypot, :atan2,
    )
    @eval @dep_vectorize_2arg Number $f
end
# base/fastmath.jl
for f in (:pow_fast, :atan2_fast, :hypot_fast, :max_fast, :min_fast, :minmax_fast)
    eval(FastMath, :(Base.@dep_vectorize_2arg Number $f))
end
for f in (
        :max, :min, # base/math.jl
        :copysign, :flipsign, # base/floatfuncs.jl
    )
    @eval @dep_vectorize_2arg Real $f
end

# Deprecate @vectorize_1arg and @vectorize_2arg themselves
macro vectorize_1arg(S,f)
    depwarn(string("`@vectorize_1arg` is deprecated in favor of compact broadcast syntax. ",
        "Instead of `@vectorize_1arg`'ing function `f` and calling `f(arg)`, call `f.(arg)`."),
        :vectorize_1arg)
    quote
        @dep_vectorize_1arg($(esc(S)),$(esc(f)))
    end
end
macro vectorize_2arg(S,f)
    depwarn(string("`@vectorize_2arg` is deprecated in favor of compact broadcast syntax. ",
        "Instead of `@vectorize_2arg`'ing function `f` and calling `f(arg1, arg2)`, call ",
        "`f.(arg1,arg2)`. "), :vectorize_2arg)
    quote
        @dep_vectorize_2arg($(esc(S)),$(esc(f)))
    end
end
export @vectorize_1arg, @vectorize_2arg

# deprecations for uses of old dot operators (.* etc) as objects, rather than
# just calling them infix.
for op in (:(!=), :≠, :+, :-, :*, :/, :÷, :%, :<, :(<=), :≤, :(==), :>, :>=, :≥, :\, :^, ://, :>>, :<<)
    dotop = Symbol('.', op)
    # define as const dotop = (a,b) -> ...
    # to work around syntax deprecation for dotop(a,b) = ...
    @eval const $dotop = (a,b) -> begin
        depwarn(string($(string(dotop)), " is no longer a function object; use broadcast(",$op,", ...) instead"),
                $(QuoteNode(dotop)))
        broadcast($op, a, b)
    end
    @eval export $dotop
end

# Devectorize manually vectorized abs methods in favor of compact broadcast syntax
@deprecate abs(f::Base.Pkg.Resolve.MaxSum.Field) abs.(f)
@deprecate abs(B::BitArray) abs.(B)
@deprecate abs(M::Bidiagonal) abs.(M)
@deprecate abs(D::Diagonal) abs.(D)
@deprecate abs(M::Tridiagonal) abs.(M)
@deprecate abs(M::SymTridiagonal) abs.(M)
@deprecate abs(x::AbstractSparseVector) abs.(x)

# Deprecate @textmime into the Multimedia module, #18441
eval(Multimedia, :(macro textmime(mime)
    Base.depwarn(string("`@textmime \"mime\"` is deprecated; use ",
        "`Base.Multimedia.istextmime(::MIME\"mime\") = true` instead"
        ), :textmime)
    quote
        Base.Multimedia.istextmime(::MIME{$(Meta.quot(Symbol(mime)))}) = true
    end
end))

@deprecate ipermutedims(A::AbstractArray,p) permutedims(A, invperm(p))

# 18696
function ($)(x, y)
    depwarn("`x \$ y` is deprecated.  use `xor(x, y)` or `x ⊻ y` instead.", :$)
    xor(x, y)
end
export $

@deprecate is (===)


@deprecate_binding Filter    Iterators.Filter
@deprecate_binding Zip       Iterators.Zip
@deprecate filter(flt, itr)  Iterators.filter(flt, itr)
@deprecate_binding rest      Iterators.rest
@deprecate_binding countfrom Iterators.countfrom
@deprecate_binding take      Iterators.take
@deprecate_binding drop      Iterators.drop
@deprecate_binding cycle     Iterators.cycle
@deprecate_binding repeated  Iterators.repeated

# promote_op method where the operator is also a type
function promote_op(op::Type, Ts::Type...)
    depwarn("promote_op(op::Type, ::Type...) is deprecated as it is no " *
            "longer needed in Base. If you need its functionality, consider " *
            "defining it locally.", :promote_op)
    if isdefined(Core, :Inference)
        return Core.Inference.return_type(op, Tuple{Ts...})
    end
    return op
end

# NOTE: Deprecation of Channel{T}() is implemented in channels.jl.
# To be removed from there when 0.6 deprecations are removed.

# Not exported, but probably better to have deprecations anyway
function reduced_dims(::Tuple{}, d::Int)
    d < 1 && throw(ArgumentError("dimension must be ≥ 1, got $d"))
    ()
end
reduced_dims(::Tuple{}, region) = ()
function reduced_dims(dims::Dims, region)
    Base.depwarn("`reduced_dims` is deprecated for Dims-tuples; pass `indices` to `reduced_indices` instead", :reduced_dims)
    map(last, reduced_indices(map(OneTo, dims), region))
end

function reduced_dims0(::Tuple{}, d::Int)
    d < 1 && throw(ArgumentError("dimension must be ≥ 1, got $d"))
    ()
end
reduced_dims0(::Tuple{}, region) = ()
function reduced_dims0(dims::Dims, region)
    Base.depwarn("`reduced_dims0` is deprecated for Dims-tuples; pass `indices` to `reduced_indices0` instead", :reduced_dims0)
    map(last, reduced_indices0(map(OneTo, dims), region))
end

function reduced_dims(a::AbstractArray, region)
    Base.depwarn("`reduced_dims` is deprecated in favor of `reduced_indices`", :reduced_dims)
    to_shape(reduced_indices(a, region))  # to_shape keeps the return-type consistent, when it's possible to do so
end

function reduced_dims0(a::AbstractArray, region)
    Base.depwarn("`reduced_dims0` is deprecated in favor of `reduced_indices0`", :reduced_dims)
    to_shape(reduced_indices0(a, region))
end

# #18218
eval(Base.LinAlg, quote
    function arithtype(T)
        Base.depwarn(string("arithtype is now deprecated. If you were using it inside a ",
            "promote_op call, use promote_op(LinAlg.matprod, Ts...) instead. Otherwise, ",
            "if you need its functionality, consider defining it locally."),
            :arithtype)
        T
    end
    function arithtype(::Type{Bool})
        Base.depwarn(string("arithtype is now deprecated. If you were using it inside a ",
            "promote_op call, use promote_op(LinAlg.matprod, Ts...) instead. Otherwise, ",
            "if you need its functionality, consider defining it locally."),
            :arithtype)
        Int
    end
end)

# #19246
@deprecate den denominator
@deprecate num numerator

Filesystem.stop_watching(stream::Filesystem._FDWatcher) = depwarn("stop_watching(::_FDWatcher) should not be used", :stop_watching)

# #19088
@deprecate takebuf_array take!
@deprecate takebuf_string(b) String(take!(b))

# #19288
eval(Base.Dates, quote
    function recur{T<:TimeType}(fun::Function, dr::StepRange{T}; negate::Bool=false, limit::Int=10000)
        Base.depwarn("Dates.recur is deprecated, use filter instead.",:recur)
        if negate
            filter(x -> !fun(x), dr)
        else
            filter(fun, dr)
        end
     end
     recur{T<:TimeType}(fun::Function, start::T, stop::T; step::Period=Day(1), negate::Bool=false, limit::Int=10000) = recur(fun, start:step:stop; negate=negate)
end)

# #18931
@deprecate cummin(A, dim=1) accumulate(min, A, dim)
@deprecate cummax(A, dim=1) accumulate(max, A, dim)

# #19598
@deprecate sumabs(x)          sum(abs, x)
@deprecate sumabs(A, region)  sum(abs, A, region)
@deprecate sumabs2(x)         sum(abs2, x)
@deprecate sumabs2(A, region) sum(abs2, A, region)
@deprecate minabs(x)          minimum(abs, x)
@deprecate minabs(A, region)  minimum(abs, A, region)
@deprecate maxabs(x)          maximum(abs, x)
@deprecate maxabs(A, region)  maximum(abs, A, region)

for (dep, f, op) in [(:sumabs!, :sum!, :abs),
                     (:sumabs2!, :sum!, :abs2),
                     (:minabs!, :minimum!, :abs),
                     (:maxabs!, :maximum!, :abs)]
    @eval function ($dep)(r, A; init=true)
        Base.depwarn("$dep(r, A; init=$init) is deprecated, use $f($op, r, A; init=$init) instead.", Symbol($dep))
        ($f)($op, r, A; init=init)
    end
end

<<<<<<< HEAD
@deprecate airy(z::Number) airyai(z)
@deprecate airyx(z::Number) airyaix(z)
@deprecate airyprime(z::Number) airyaiprime(z)
@deprecate airy{T<:Number}(x::AbstractArray{T}) airyai.(x)
@deprecate airyx{T<:Number}(x::AbstractArray{T}) airyaix.(x)
@deprecate airyprime{T<:Number}(x::AbstractArray{T}) airyprime.(x)

function _airy(k::Integer, z::Complex128)
    depwarn("`airy(k,x)` is deprecated, use `airyai(x)`, `airyaiprime(x)`, `airybi(x)` or `airybiprime(x)` instead.",:airy)
    id = Int32(k==1 || k==3)
    if k == 0 || k == 1
        return _airy(z, id, Int32(1))
    elseif k == 2 || k == 3
        return _biry(z, id, Int32(1))
    else
        throw(ArgumentError("k must be between 0 and 3"))
    end
end
function _airyx(k::Integer, z::Complex128)
    depwarn("`airyx(k,x)` is deprecated, use `airyaix(x)`, `airyaiprimex(x)`, `airybix(x)` or `airybiprimex(x)` instead.",:airyx)
    id = Int32(k==1 || k==3)
    if k == 0 || k == 1
        return _airy(z, id, Int32(2))
    elseif k == 2 || k == 3
        return _biry(z, id, Int32(2))
    else
        throw(ArgumentError("k must be between 0 and 3"))
    end
end

for afn in (:airy,:airyx)
    _afn = Symbol("_"*string(afn))
    suf  = string(afn)[5:end]
    @eval begin
        function $afn(k::Integer, z::Complex128)
            depwarn("`$afn(k,x)` is deprecated, use `airyai$suf(x)`, `airyaiprime$suf(x)`, `airybi$suf(x)` or `airybiprime$suf(x)` instead.",$(QuoteNode(afn)))
            $_afn(k,z)
        end

        $afn(k::Integer, z::Complex) = $afn(k, float(z))
        $afn{T<:AbstractFloat}(k::Integer, z::Complex{T}) = throw(MethodError($afn,(k,z)))
        $afn(k::Integer, z::Complex64) = Complex64($afn(k, Complex128(z)))
        $afn(k::Integer, x::Real) = $afn(k, float(x))
        $afn(k::Integer, x::AbstractFloat) = real($afn(k, complex(x)))

        function $afn{T<:Number}(k::Number, x::AbstractArray{T})
            depwarn("`$afn(k::Number,x::AbstractArray)` is deprecated, use `airyai$suf.(x)`, `airyaiprime$suf.(x)`, `airybi$suf.(x)` or `airybiprime$suf.(x)` instead.",$(QuoteNode(afn)))
            $_afn.(k,x)
        end
        function $afn{S<:Number}(k::AbstractArray{S}, x::Number)
            depwarn("`$afn(k::AbstractArray,x::AbstractArray)` is deprecated, use `airyai$suf.(x)`, `airyaiprime$suf.(x)`, `airybi$suf.(x)` or `airybiprime$suf.(x)` instead.",$(QuoteNode(afn)))
            $_afn.(k,x)
        end
        function $afn{S<:Number,T<:Number}(k::AbstractArray{S}, x::AbstractArray{T})
            depwarn("`$afn(k::AbstractArray,x::AbstractArray)` is deprecated, use `airyai$suf.(x)`, `airyaiprime$suf.(x)`, `airybi$suf.(x)` or `airybiprime$suf.(x)` instead.",$(QuoteNode(afn)))
            $_afn.(k,x)
        end
    end
end

=======
# Deprecate vectorized xor in favor of compact broadcast syntax
@deprecate xor(a::Bool, B::BitArray)                xor.(a, B)
@deprecate xor(A::BitArray, b::Bool)                xor.(A, b)
@deprecate xor(a::Number, B::AbstractArray)         xor.(a, B)
@deprecate xor(A::AbstractArray, b::Number)         xor.(A, b)
@deprecate xor(A::AbstractArray, B::AbstractArray)  xor.(A, B)
>>>>>>> 19f81ace

# End deprecations scheduled for 0.6<|MERGE_RESOLUTION|>--- conflicted
+++ resolved
@@ -1168,7 +1168,6 @@
     end
 end
 
-<<<<<<< HEAD
 @deprecate airy(z::Number) airyai(z)
 @deprecate airyx(z::Number) airyaix(z)
 @deprecate airyprime(z::Number) airyaiprime(z)
@@ -1229,13 +1228,11 @@
     end
 end
 
-=======
 # Deprecate vectorized xor in favor of compact broadcast syntax
 @deprecate xor(a::Bool, B::BitArray)                xor.(a, B)
 @deprecate xor(A::BitArray, b::Bool)                xor.(A, b)
 @deprecate xor(a::Number, B::AbstractArray)         xor.(a, B)
 @deprecate xor(A::AbstractArray, b::Number)         xor.(A, b)
 @deprecate xor(A::AbstractArray, B::AbstractArray)  xor.(A, B)
->>>>>>> 19f81ace
 
 # End deprecations scheduled for 0.6