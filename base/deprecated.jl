--- conflicted
+++ resolved
@@ -1861,7 +1861,6 @@
     nothing
 end
 
-<<<<<<< HEAD
 # indexing with A[true] will throw an argument error in the future
 function to_index(i::Bool)
     depwarn("indexing with Bool values is deprecated. Convert the index to an integer first with `Int(i)`.", (:getindex, :setindex!, :view))
@@ -1869,7 +1868,7 @@
 end
 # After deprecation is removed, enable the @testset "indexing by Bool values" in test/arrayops.jl
 # Also un-comment the new definition in base/indices.jl
-=======
+
 function diagm(v::BitVector)
     depwarn(string("diagm(v::BitVector) is deprecated, use diagm(0 => v) or ",
         "BitMatrix(Diagonal(v)) instead"), :diagm)
@@ -1882,7 +1881,6 @@
 end
 @deprecate diagm(v::AbstractVector, k::Integer) diagm(k => v)
 @deprecate diagm(x::Number) fill(x, 1, 1)
->>>>>>> 940c770e
 
 # issue #20816
 @deprecate strwidth textwidth
