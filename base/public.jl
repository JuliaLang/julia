# This file is a part of Julia. License is MIT: https://julialang.org/license

public
# Modules
    Checked,
    Filesystem,
    Order,
    ScopedValues,
    Sort,

# Types
    AbstractLock,
    AbstractOneTo,
    AbstractPipe,
    AsyncCondition,
    CodeUnits,
    Event,
    Fix,
    Fix1,
    Fix2,
    Generator,
    ImmutableDict,
    OneTo,
    Pairs,
    LogRange,
    UUID,

# Semaphores
    Semaphore,
    acquire,
    @acquire,
    release,

# arrays
    has_offset_axes,
    require_one_based_indexing,

# collections
    IteratorEltype,
    IteratorSize,
    to_index,
    vect,
    isdone,
    front,
    rest,
    split_rest,
    tail,
    checked_length,
    elsize,

# Loading
    DL_LOAD_PATH,
    load_path,
    active_project,

# Reflection and introspection
    get_extension,
    isambiguous,
    isexpr,
    isidentifier,
    issingletontype,
    identify_package,
    locate_package,
    moduleroot,
    jit_total_bytes,
    summarysize,
    isexported,
    ispublic,
    remove_linenums!,

# AST handling
    IR,
    isa_ast_node,
    quoted,

# Operators
    operator_associativity,
    operator_precedence,
    isbinaryoperator,
    isoperator,
    isunaryoperator,

<<<<<<< HEAD
# Integer math
    mul_hi,
=======
# scalar math
    uabs,
>>>>>>> a25decdc

# C interface
    cconvert,
    unsafe_convert,

# Error handling
    exit_on_sigint,
    windowserror,

# Macros
    @assume_effects,
    @constprop,
    @locals,
    @propagate_inbounds,

# External processes
    shell_escape,
    shell_split,
    shell_escape_posixly,
    shell_escape_csh,
    shell_escape_wincmd,
    escape_microsoft_c_args,

# Strings
    escape_raw_string,

# IO
    # types
    BufferStream,
    IOServer,
    OS_HANDLE,
    PipeEndpoint,
    TTY,
    # functions
    reseteof,
    link_pipe!,
    dup,
    showarg,

# filesystem operations
    rename,

# misc
    notnothing,
    runtests,
    text_colors,
    depwarn,
    donotdelete<|MERGE_RESOLUTION|>--- conflicted
+++ resolved
@@ -80,13 +80,9 @@
     isoperator,
     isunaryoperator,
 
-<<<<<<< HEAD
 # Integer math
+    uabs,
     mul_hi,
-=======
-# scalar math
-    uabs,
->>>>>>> a25decdc
 
 # C interface
     cconvert,
