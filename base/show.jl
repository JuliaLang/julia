# This file is a part of Julia. License is MIT: https://julialang.org/license

function show(io::IO, ::MIME"text/plain", u::UndefInitializer)
    print(io, u, ": array initializer with undefined values")
end

# first a few multiline show functions for types defined before the MIME type:

show(io::IO, ::MIME"text/plain", r::AbstractRange) = show(io, r) # always use the compact form for printing ranges

function show(io::IO, ::MIME"text/plain", r::LinRange)
    # show for LinRange, e.g.
    # range(1, stop=3, length=7)
    # 7-element LinRange{Float64}:
    #   1.0,1.33333,1.66667,2.0,2.33333,2.66667,3.0
    summary(io, r)
    if !isempty(r)
        println(io, ":")
        print_range(io, r)
    end
end

function show(io::IO, ::MIME"text/plain", f::Function)
    ft = typeof(f)
    mt = ft.name.mt
    if isa(f, Core.IntrinsicFunction)
        print(io, f)
        id = Core.Intrinsics.bitcast(Int32, f)
        print(io, " (intrinsic function #$id)")
    elseif isa(f, Core.Builtin)
        print(io, mt.name, " (built-in function)")
    else
        name = mt.name
        isself = isdefined(ft.name.module, name) &&
                 ft == typeof(getfield(ft.name.module, name))
        n = length(methods(f))
        m = n==1 ? "method" : "methods"
        sname = string(name)
        ns = (isself || '#' in sname) ? sname : string("(::", ft, ")")
        what = startswith(ns, '@') ? "macro" : "generic function"
        print(io, ns, " (", what, " with $n $m)")
    end
end

function show(io::IO, ::MIME"text/plain", iter::Union{KeySet,ValueIterator})
    summary(io, iter)
    isempty(iter) && return
    print(io, ". ", isa(iter,KeySet) ? "Keys" : "Values", ":")
    limit::Bool = get(io, :limit, false)
    if limit
        sz = displaysize(io)
        rows, cols = sz[1] - 3, sz[2]
        rows < 2 && (print(io, " …"); return)
        cols < 4 && (cols = 4)
        cols -= 2 # For prefix "  "
        rows -= 1 # For summary
    else
        rows = cols = typemax(Int)
    end

    for (i, v) in enumerate(iter)
        print(io, "\n  ")
        i == rows < length(iter) && (print(io, "⋮"); break)

        if limit
            str = sprint(show, v, context=io, sizehint=0)
            str = _truncate_at_width_or_chars(str, cols, "\r\n")
            print(io, str)
        else
            show(io, v)
        end
    end
end

function show(io::IO, ::MIME"text/plain", t::AbstractDict{K,V}) where {K,V}
    # show more descriptively, with one line per key/value pair
    recur_io = IOContext(io, :SHOWN_SET => t)
    limit::Bool = get(io, :limit, false)
    if !haskey(io, :compact)
        recur_io = IOContext(recur_io, :compact => true)
    end

    summary(io, t)
    isempty(t) && return
    print(io, ":")
    show_circular(io, t) && return
    if limit
        sz = displaysize(io)
        rows, cols = sz[1] - 3, sz[2]
        rows < 2   && (print(io, " …"); return)
        cols < 12  && (cols = 12) # Minimum widths of 2 for key, 4 for value
        cols -= 6 # Subtract the widths of prefix "  " separator " => "
        rows -= 1 # Subtract the summary

        # determine max key width to align the output, caching the strings
        ks = Vector{String}(undef, min(rows, length(t)))
        vs = Vector{String}(undef, min(rows, length(t)))
        keylen = 0
        vallen = 0
        for (i, (k, v)) in enumerate(t)
            i > rows && break
            ks[i] = sprint(show, k, context=recur_io, sizehint=0)
            vs[i] = sprint(show, v, context=recur_io, sizehint=0)
            keylen = clamp(length(ks[i]), keylen, cols)
            vallen = clamp(length(vs[i]), vallen, cols)
        end
        if keylen > max(div(cols, 2), cols - vallen)
            keylen = max(cld(cols, 3), cols - vallen)
        end
    else
        rows = cols = typemax(Int)
    end

    for (i, (k, v)) in enumerate(t)
        print(io, "\n  ")
        if i == rows < length(t)
            print(io, rpad("⋮", keylen), " => ⋮")
            break
        end

        if limit
            key = rpad(_truncate_at_width_or_chars(ks[i], keylen, "\r\n"), keylen)
        else
            key = sprint(show, k, context=recur_io, sizehint=0)
        end
        print(recur_io, key)
        print(io, " => ")

        if limit
            val = _truncate_at_width_or_chars(vs[i], cols - keylen, "\r\n")
            print(io, val)
        else
            show(recur_io, v)
        end
    end
end

function summary(io::IO, t::AbstractSet)
    n = length(t)
    showarg(io, t, true)
    print(io, " with ", n, (n==1 ? " element" : " elements"))
end

function show(io::IO, ::MIME"text/plain", t::AbstractSet{T}) where T
    # show more descriptively, with one line per value
    recur_io = IOContext(io, :SHOWN_SET => t)
    limit::Bool = get(io, :limit, false)

    summary(io, t)
    isempty(t) && return
    print(io, ":")
    show_circular(io, t) && return
    if limit
        sz = displaysize(io)
        rows, cols = sz[1] - 3, sz[2]
        rows < 2   && (print(io, " …"); return)
        cols -= 2 # Subtract the width of prefix "  "
        cols < 4  && (cols = 4) # Minimum widths of 4 for value
        rows -= 1 # Subtract the summary
    else
        rows = cols = typemax(Int)
    end

    for (i, v) in enumerate(t)
        print(io, "\n  ")
        if i == rows < length(t)
            print(io, rpad("⋮", 2))
            break
        end

        if limit
            str = sprint(show, v, context=recur_io, sizehint=0)
            print(io, _truncate_at_width_or_chars(str, cols, "\r\n"))
        else
            show(recur_io, v)
        end
    end
end

function show(io::IO, ::MIME"text/plain", opt::JLOptions)
    println(io, "JLOptions(")
    fields = fieldnames(JLOptions)
    nfields = length(fields)
    for (i, f) in enumerate(fields)
        v = getfield(opt, i)
        if isa(v, Ptr{UInt8})
            v = (v != C_NULL) ? unsafe_string(v) : ""
        elseif isa(v, Ptr{Ptr{UInt8}})
            v = unsafe_load_commands(v)
        end
        println(io, "  ", f, " = ", repr(v), i < nfields ? "," : "")
    end
    print(io, ")")
end

function show(io::IO, ::MIME"text/plain", t::Task)
    show(io, t)
    if t.state === :failed
        println(io)
        showerror(io, CapturedException(t.result, t.backtrace))
    end
end


print(io::IO, s::Symbol) = (write(io,s); nothing)

"""
    IOContext

`IOContext` provides a mechanism for passing output configuration settings among [`show`](@ref) methods.

In short, it is an immutable dictionary that is a subclass of `IO`. It supports standard
dictionary operations such as [`getindex`](@ref), and can also be used as an I/O stream.
"""
struct IOContext{IO_t <: IO} <: AbstractPipe
    io::IO_t
    dict::ImmutableDict{Symbol, Any}

    function IOContext{IO_t}(io::IO_t, dict::ImmutableDict{Symbol, Any}) where IO_t<:IO
        @assert !(IO_t <: IOContext) "Cannot create `IOContext` from another `IOContext`."
        return new(io, dict)
    end
end

# (Note that TTY and TTYTerminal io types have a :color property.)
unwrapcontext(io::IO) = io, get(io,:color,false) ? ImmutableDict{Symbol,Any}(:color, true) : ImmutableDict{Symbol,Any}()
unwrapcontext(io::IOContext) = io.io, io.dict

function IOContext(io::IO, dict::ImmutableDict)
    io0 = unwrapcontext(io)[1]
    IOContext{typeof(io0)}(io0, dict)
end

convert(::Type{IOContext}, io::IO) = IOContext(unwrapcontext(io)...)

IOContext(io::IO) = convert(IOContext, io)

function IOContext(io::IO, KV::Pair)
    io0, d = unwrapcontext(io)
    IOContext(io0, ImmutableDict{Symbol,Any}(d, KV[1], KV[2]))
end

"""
    IOContext(io::IO, context::IOContext)

Create an `IOContext` that wraps an alternate `IO` but inherits the properties of `context`.
"""
IOContext(io::IO, context::IO) = IOContext(unwrapcontext(io)[1], unwrapcontext(context)[2])

"""
    IOContext(io::IO, KV::Pair...)

Create an `IOContext` that wraps a given stream, adding the specified `key=>value` pairs to
the properties of that stream (note that `io` can itself be an `IOContext`).

 - use `(key => value) in io` to see if this particular combination is in the properties set
 - use `get(io, key, default)` to retrieve the most recent value for a particular key

The following properties are in common use:

 - `:compact`: Boolean specifying that small values should be printed more compactly, e.g.
   that numbers should be printed with fewer digits. This is set when printing array
   elements.
 - `:limit`: Boolean specifying that containers should be truncated, e.g. showing `…` in
   place of most elements.
 - `:displaysize`: A `Tuple{Int,Int}` giving the size in rows and columns to use for text
   output. This can be used to override the display size for called functions, but to
   get the size of the screen use the `displaysize` function.
 - `:typeinfo`: a `Type` characterizing the information already printed
   concerning the type of the object about to be displayed. This is mainly useful when
   displaying a collection of objects of the same type, so that redundant type information
   can be avoided (e.g. `[Float16(0)]` can be shown as "Float16[0.0]" instead
   of "Float16[Float16(0.0)]" : while displaying the elements of the array, the `:typeinfo`
   property will be set to `Float16`).
 - `:color`: Boolean specifying whether ANSI color/escape codes are supported/expected.
   By default, this is determined by whether `io` is a compatible terminal and by any
   `--color` command-line flag when `julia` was launched.

# Examples

```jldoctest
julia> io = IOBuffer();

julia> printstyled(IOContext(io, :color => true), "string", color=:red)

julia> String(take!(io))
"\\e[31mstring\\e[39m"

julia> printstyled(io, "string", color=:red)

julia> String(take!(io))
"string"
```

```jldoctest
julia> print(IOContext(stdout, :compact => false), 1.12341234)
1.12341234
julia> print(IOContext(stdout, :compact => true), 1.12341234)
1.12341
```

```jldoctest
julia> function f(io::IO)
           if get(io, :short, false)
               print(io, "short")
           else
               print(io, "loooooong")
           end
       end
f (generic function with 1 method)

julia> f(stdout)
loooooong
julia> f(IOContext(stdout, :short => true))
short
```
"""
IOContext(io::IO, KV::Pair, KVs::Pair...) = IOContext(IOContext(io, KV), KVs...)

show(io::IO, ctx::IOContext) = (print(io, "IOContext("); show(io, ctx.io); print(io, ")"))

pipe_reader(io::IOContext) = io.io
pipe_writer(io::IOContext) = io.io
lock(io::IOContext) = lock(io.io)
unlock(io::IOContext) = unlock(io.io)

in(key_value::Pair, io::IOContext) = in(key_value, io.dict, ===)
in(key_value::Pair, io::IO) = false
haskey(io::IOContext, key) = haskey(io.dict, key)
haskey(io::IO, key) = false
getindex(io::IOContext, key) = getindex(io.dict, key)
getindex(io::IO, key) = throw(KeyError(key))
get(io::IOContext, key, default) = get(io.dict, key, default)
get(io::IO, key, default) = default

displaysize(io::IOContext) = haskey(io, :displaysize) ? io[:displaysize] : displaysize(io.io)

show_circular(io::IO, @nospecialize(x)) = false
function show_circular(io::IOContext, @nospecialize(x))
    d = 1
    for (k, v) in io.dict
        if k === :SHOWN_SET
            if v === x
                print(io, "#= circular reference @-$d =#")
                return true
            end
            d += 1
        end
    end
    return false
end

"""
    show(x)

Write an informative text representation of a value to the current output stream. New types
should overload `show(io::IO, x)` where the first argument is a stream. The representation used
by `show` generally includes Julia-specific formatting and type information.

[`repr`](@ref) returns the output of `show` as a string.

See also [`print`](@ref), which writes un-decorated representations.

# Examples
```jldoctest
julia> show("Hello World!")
"Hello World!"
julia> print("Hello World!")
Hello World!
```
"""
show(x) = show(stdout::IO, x)

show(io::IO, @nospecialize(x)) = show_default(io, x)

# avoid inferring show_default on the type of `x`
show_default(io::IO, @nospecialize(x)) = _show_default(io, inferencebarrier(x))

function _show_default(io::IO, @nospecialize(x))
    t = typeof(x)
    show(io, inferencebarrier(t))
    print(io, '(')
    nf = nfields(x)
    nb = sizeof(x)
    if nf != 0 || nb == 0
        if !show_circular(io, x)
            recur_io = IOContext(io, Pair{Symbol,Any}(:SHOWN_SET, x),
                                 Pair{Symbol,Any}(:typeinfo, Any))
            for i in 1:nf
                f = fieldname(t, i)
                if !isdefined(x, f)
                    print(io, undef_ref_str)
                else
                    show(recur_io, getfield(x, i))
                end
                if i < nf
                    print(io, ", ")
                end
            end
        end
    else
        print(io, "0x")
        r = Ref(x)
        GC.@preserve r begin
            p = unsafe_convert(Ptr{Cvoid}, r)
            for i in (nb - 1):-1:0
                print(io, string(unsafe_load(convert(Ptr{UInt8}, p + i)), base = 16, pad = 2))
            end
        end
    end
    print(io,')')
end

# Check if a particular symbol is exported from a standard library module
function is_exported_from_stdlib(name::Symbol, mod::Module)
    !isdefined(mod, name) && return false
    orig = getfield(mod, name)
    while !(mod === Base || mod === Core)
        parent = parentmodule(mod)
        if mod === Main || mod === parent || parent === Main
            return false
        end
        mod = parent
    end
    return isexported(mod, name) && isdefined(mod, name) && !isdeprecated(mod, name) && getfield(mod, name) === orig
end

function show_function(io::IO, f::Function, compact::Bool)
    ft = typeof(f)
    mt = ft.name.mt
    if mt === Symbol.name.mt
        # uses shared method table
        show_default(io, f)
    elseif compact
        print(io, mt.name)
    elseif isdefined(mt, :module) && isdefined(mt.module, mt.name) &&
        getfield(mt.module, mt.name) === f
        if is_exported_from_stdlib(mt.name, mt.module) || mt.module === Main
            print(io, mt.name)
        else
            print(io, mt.module, ".", mt.name)
        end
    else
        show_default(io, f)
    end
end

show(io::IO, f::Function) = show_function(io, f, get(io, :compact, false))
print(io::IO, f::Function) = show_function(io, f, true)

function show(io::IO, f::Core.IntrinsicFunction)
    if !get(io, :compact, false)
        print(io, "Core.Intrinsics.")
    end
    print(io, nameof(f))
end

print(io::IO, f::Core.IntrinsicFunction) = print(io, nameof(f))

show(io::IO, ::Core.TypeofBottom) = print(io, "Union{}")
show(io::IO, ::MIME"text/plain", ::Core.TypeofBottom) = print(io, "Union{}")

function print_without_params(@nospecialize(x))
    if isa(x,UnionAll)
        b = unwrap_unionall(x)
        return isa(b,DataType) && b.name.wrapper === x
    end
    return false
end

has_typevar(@nospecialize(t), v::TypeVar) = ccall(:jl_has_typevar, Cint, (Any, Any), t, v)!=0

function io_has_tvar_name(io::IOContext, name::Symbol, @nospecialize(x))
    for (key, val) in io.dict
        if key === :unionall_env && val isa TypeVar && val.name === name && has_typevar(x, val)
            return true
        end
    end
    return false
end
io_has_tvar_name(io::IO, name::Symbol, @nospecialize(x)) = false

function show(io::IO, @nospecialize(x::Type))
    if x isa DataType
        show_datatype(io, x)
        return
    elseif x isa Union
        print(io, "Union")
        show_delim_array(io, uniontypes(x), '{', ',', '}', false)
        return
    end
    x::UnionAll

    if print_without_params(x)
        return show(io, unwrap_unionall(x).name)
    end

    if x.var.name === :_ || io_has_tvar_name(io, x.var.name, x)
        counter = 1
        while true
            newname = Symbol(x.var.name, counter)
            if !io_has_tvar_name(io, newname, x)
                newtv = TypeVar(newname, x.var.lb, x.var.ub)
                x = UnionAll(newtv, x{newtv})
                break
            end
            counter += 1
        end
    end

    show(IOContext(io, :unionall_env => x.var), x.body)
    print(io, " where ")
    show(io, x.var)
end

# Check whether 'sym' (defined in module 'parent') is visible from module 'from'
# If an object with this name exists in 'from', we need to check that it's the same binding
# and that it's not deprecated.
function isvisible(sym::Symbol, parent::Module, from::Module)
    owner = ccall(:jl_binding_owner, Any, (Any, Any), parent, sym)
    from_owner = ccall(:jl_binding_owner, Any, (Any, Any), from, sym)
    return owner !== nothing && from_owner === owner &&
        !isdeprecated(parent, sym) &&
        isdefined(from, sym) # if we're going to return true, force binding resolution
end

function show_type_name(io::IO, tn::Core.TypeName)
    if tn === UnionAll.name
        # by coincidence, `typeof(Type)` is a valid representation of the UnionAll type.
        # intercept this case and print `UnionAll` instead.
        return print(io, "UnionAll")
    end
    globname = isdefined(tn, :mt) ? tn.mt.name : nothing
    globfunc = false
    if globname !== nothing
        globname_str = string(globname::Symbol)
        if ('#' ∉ globname_str && '@' ∉ globname_str && isdefined(tn, :module) &&
                isbindingresolved(tn.module, globname) && isdefined(tn.module, globname) &&
                isconcretetype(tn.wrapper) && isa(getfield(tn.module, globname), tn.wrapper))
            globfunc = true
        end
    end
    sym = (globfunc ? globname : tn.name)::Symbol
    globfunc && print(io, "typeof(")
    quo = false
    if !get(io, :compact, false)
        # Print module prefix unless type is visible from module passed to
        # IOContext If :module is not set, default to Main. nothing can be used
        # to force printing prefix
        from = get(io, :module, Main)
        if isdefined(tn, :module) && (from === nothing || !isvisible(sym, tn.module, from))
            show(io, tn.module)
            print(io, ".")
            if globfunc && !is_id_start_char(first(string(sym)))
                print(io, ':')
                if sym in quoted_syms
                    print(io, '(')
                    quo = true
                end
            end
        end
    end
    show_sym(io, sym)
    quo      && print(io, ")")
    globfunc && print(io, ")")
end

function show_datatype(io::IO, x::DataType)
    istuple = x.name === Tuple.name
    if (!isempty(x.parameters) || istuple) && x !== Tuple
        n = length(x.parameters)::Int

        # Print homogeneous tuples with more than 3 elements compactly as NTuple{N, T}
        if istuple && n > 3 && all(i -> (x.parameters[1] === i), x.parameters)
            print(io, "NTuple{", n, ',', x.parameters[1], "}")
        else
            show_type_name(io, x.name)
            # Do not print the type parameters for the primary type if we are
            # printing a method signature or type parameter.
            # Always print the type parameter if we are printing the type directly
            # since this information is still useful.
            print(io, '{')
            for (i, p) in enumerate(x.parameters)
                show(io, p)
                i < n && print(io, ',')
            end
            print(io, '}')
        end
    else
        show_type_name(io, x.name)
    end
end

function show_supertypes(io::IO, typ::DataType)
    print(io, typ)
    while typ != Any
        typ = supertype(typ)
        print(io, " <: ", typ)
    end
end

show_supertypes(typ::DataType) = show_supertypes(stdout, typ)

"""
    @show

Show an expression and result, returning the result. See also [`show`](@ref).
"""
macro show(exs...)
    blk = Expr(:block)
    for ex in exs
        push!(blk.args, :(println($(sprint(show_unquoted,ex)*" = "),
                                  repr(begin value=$(esc(ex)) end))))
    end
    isempty(exs) || push!(blk.args, :value)
    return blk
end

function show(io::IO, tn::Core.TypeName)
    show_type_name(io, tn)
end

show(io::IO, ::Nothing) = print(io, "nothing")
show(io::IO, b::Bool) = print(io, get(io, :typeinfo, Any) === Bool ? (b ? "1" : "0") : (b ? "true" : "false"))
show(io::IO, n::Signed) = (write(io, string(n)); nothing)
show(io::IO, n::Unsigned) = print(io, "0x", string(n, pad = sizeof(n)<<1, base = 16))
print(io::IO, n::Unsigned) = print(io, string(n))

show(io::IO, p::Ptr) = print(io, typeof(p), " @0x$(string(UInt(p), base = 16, pad = Sys.WORD_SIZE>>2))")

has_tight_type(p::Pair) =
    typeof(p.first)  == typeof(p).parameters[1] &&
    typeof(p.second) == typeof(p).parameters[2]

isdelimited(io::IO, x) = true
isdelimited(io::IO, x::Function) = !isoperator(Symbol(x))

# !isdelimited means that the Pair is printed with "=>" (like in "1 => 2"),
# without its explicit type (like in "Pair{Integer,Integer}(1, 2)")
isdelimited(io::IO, p::Pair) = !(has_tight_type(p) || get(io, :typeinfo, Any) == typeof(p))

function gettypeinfos(io::IO, p::Pair)
    typeinfo = get(io, :typeinfo, Any)
    p isa typeinfo <: Pair ?
        fieldtype(typeinfo, 1) => fieldtype(typeinfo, 2) :
        Any => Any
end

function show(io::IO, p::Pair)
    isdelimited(io, p) && return show_default(io, p)
    typeinfos = gettypeinfos(io, p)
    for i = (1, 2)
        io_i = IOContext(io, :typeinfo => typeinfos[i])
        isdelimited(io_i, p[i]) || print(io, "(")
        show(io_i, p[i])
        isdelimited(io_i, p[i]) || print(io, ")")
        i == 1 && print(io, get(io, :compact, false) ? "=>" : " => ")
    end
end

function show(io::IO, m::Module)
    if is_root_module(m)
        print(io, nameof(m))
    else
        print(io, join(fullname(m),"."))
    end
end

function sourceinfo_slotnames(src::CodeInfo)
    slotnames = src.slotnames
    names = Dict{String,Int}()
    printnames = Vector{String}(undef, length(slotnames))
    for i in eachindex(slotnames)
        name = string(slotnames[i])
        idx = get!(names, name, i)
        if idx != i || isempty(name)
            printname = "$name@_$i"
            idx > 0 && (printnames[idx] = "$name@_$idx")
            names[name] = 0
        else
            printname = name
        end
        printnames[i] = printname
    end
    return printnames
end

function show(io::IO, l::Core.MethodInstance)
    def = l.def
    if isa(def, Method)
        if isdefined(def, :generator) && l === def.generator
            print(io, "MethodInstance generator for ")
            show(io, def)
        else
            print(io, "MethodInstance for ")
            show_tuple_as_call(io, def.name, l.specTypes)
        end
    else
        print(io, "Toplevel MethodInstance thunk")
    end
end

function show_delim_array(io::IO, itr::Union{AbstractArray,SimpleVector}, op, delim, cl,
                          delim_one, i1=first(LinearIndices(itr)), l=last(LinearIndices(itr)))
    print(io, op)
    if !show_circular(io, itr)
        recur_io = IOContext(io, :SHOWN_SET => itr)
        first = true
        i = i1
        if l >= i1
            while true
                if !isassigned(itr, i)
                    print(io, undef_ref_str)
                else
                    x = itr[i]
                    show(recur_io, x)
                end
                i += 1
                if i > l
                    delim_one && first && print(io, delim)
                    break
                end
                first = false
                print(io, delim)
                print(io, ' ')
            end
        end
    end
    print(io, cl)
end

function show_delim_array(io::IO, itr, op, delim, cl, delim_one, i1=1, n=typemax(Int))
    print(io, op)
    if !show_circular(io, itr)
        recur_io = IOContext(io, :SHOWN_SET => itr)
        y = iterate(itr)
        first = true
        i0 = i1-1
        while i1 > 1 && y !== nothing
            y = iterate(itr, y[2])
            i1 -= 1
        end
        if y !== nothing
            typeinfo = get(io, :typeinfo, Any)
            while true
                x = y[1]
                y = iterate(itr, y[2])
                show(IOContext(recur_io, :typeinfo => itr isa typeinfo <: Tuple ?
                                             fieldtype(typeinfo, i1+i0) :
                                             typeinfo),
                     x)
                i1 += 1
                if y === nothing || i1 > n
                    delim_one && first && print(io, delim)
                    break
                end
                first = false
                print(io, delim)
                print(io, ' ')
            end
        end
    end
    print(io, cl)
end

show(io::IO, t::Tuple) = show_delim_array(io, t, '(', ',', ')', true)
show(io::IO, v::SimpleVector) = show_delim_array(io, v, "svec(", ',', ')', false)

show(io::IO, s::Symbol) = show_unquoted_quote_expr(io, s, 0, 0, 0)

## Abstract Syntax Tree (AST) printing ##

# Summary:
#   print(io, ex) defers to show_unquoted(io, ex)
#   show(io, ex) defers to show_unquoted(io, QuoteNode(ex))
#   show_unquoted(io, ex) does the heavy lifting
#
# AST printing should follow two rules:
#   1. Meta.parse(string(ex)) == ex
#   2. eval(Meta.parse(repr(ex))) == ex
#
# Rule 1 means that printing an expression should generate Julia code which
# could be reparsed to obtain the original expression. This code should be
# unambiguous and as readable as possible.
#
# Rule 2 means that showing an expression should generate a quoted version of
# print’s output. Parsing and then evaling this output should return the
# original expression.
#
# This is consistent with many other show methods, i.e.:
#   show(Set([1,2,3]))                     # ==> "Set{Int64}([2,3,1])"
#   eval(Meta.parse("Set{Int64}([2,3,1])”) # ==> An actual set
# While this isn’t true of ALL show methods, it is of all ASTs.

const ExprNode = Union{Expr, QuoteNode, Slot, LineNumberNode, SSAValue,
                       GotoNode, GlobalRef, PhiNode, PhiCNode, UpsilonNode,
                       Core.Compiler.GotoIfNot, Core.Compiler.ReturnNode}
# Operators have precedence levels from 1-N, and show_unquoted defaults to a
# precedence level of 0 (the fourth argument). The top-level print and show
# methods use a precedence of -1 to specially allow space-separated macro syntax.
# IOContext(io, :unquote_fallback => false) tells show_unquoted to treat any
# Expr whose head is :$ as if it is inside a quote, preventing fallback to the
# "unhandled" case: this is used by print/string to be lawful to Rule 1 above.
# On the countrary, show/repr have to follow Rule 2, requiring any Expr whose
# head is :$ and which is not inside a quote to fallback to the "unhandled" case:
# this is behavior is triggered by IOContext(io, :unquote_fallback => true)
print(        io::IO, ex::ExprNode)    = (show_unquoted(IOContext(io, :unquote_fallback => false), ex, 0, -1); nothing)
show(         io::IO, ex::ExprNode)    = show_unquoted_quote_expr(IOContext(io, :unquote_fallback => true), ex, 0, -1, 0)
show_unquoted(io::IO, ex)              = show_unquoted(io, ex, 0, 0)
show_unquoted(io::IO, ex, indent::Int) = show_unquoted(io, ex, indent, 0)
show_unquoted(io::IO, ex, ::Int,::Int) = show(io, ex)
show_unquoted(io::IO, ex, indent::Int, prec::Int, ::Int) = show_unquoted(io, ex, indent, prec)

## AST printing constants ##

const indent_width = 4
const quoted_syms = Set{Symbol}([:(:),:(::),:(:=),:(=),:(==),:(===),:(=>)])
const uni_syms = Set{Symbol}([:(::), :(<:), :(>:)])
const uni_ops = Set{Symbol}([:(+), :(-), :(!), :(¬), :(~), :(<:), :(>:), :(√), :(∛), :(∜)])
const expr_infix_wide = Set{Symbol}([
    :(=), :(+=), :(-=), :(*=), :(/=), :(\=), :(^=), :(&=), :(|=), :(÷=), :(%=), :(>>>=), :(>>=), :(<<=),
    :(.=), :(.+=), :(.-=), :(.*=), :(./=), :(.\=), :(.^=), :(.&=), :(.|=), :(.÷=), :(.%=), :(.>>>=), :(.>>=), :(.<<=),
    :(&&), :(||), :(<:), :($=), :(⊻=), :(>:)])
const expr_infix = Set{Symbol}([:(:), :(->), Symbol("::")])
const expr_infix_any = union(expr_infix, expr_infix_wide)
const expr_calls  = Dict(:call => ('(',')'), :calldecl => ('(',')'),
                         :ref => ('[',']'), :curly => ('{','}'), :(.) => ('(',')'))
const expr_parens = Dict(:tuple=>('(',')'), :vcat=>('[',']'),
                         :hcat =>('[',']'), :row =>('[',']'), :vect=>('[',']'),
                         :braces=>('{','}'), :bracescat=>('{','}'))

## AST decoding helpers ##

is_id_start_char(c::AbstractChar) = ccall(:jl_id_start_char, Cint, (UInt32,), c) != 0
is_id_char(c::AbstractChar) = ccall(:jl_id_char, Cint, (UInt32,), c) != 0
function isidentifier(s::AbstractString)
    isempty(s) && return false
    (s == "true" || s == "false") && return false
    c, rest = Iterators.peel(s)
    is_id_start_char(c) || return false
    return all(is_id_char, rest)
end
isidentifier(s::Symbol) = isidentifier(string(s))

"""
    isoperator(s::Symbol)

Return `true` if the symbol can be used as an operator, `false` otherwise.

# Examples
```jldoctest
julia> Base.isoperator(:+), Base.isoperator(:f)
(true, false)
```
"""
isoperator(s::Union{Symbol,AbstractString}) = ccall(:jl_is_operator, Cint, (Cstring,), s) != 0

"""
    isunaryoperator(s::Symbol)

Return `true` if the symbol can be used as a unary (prefix) operator, `false` otherwise.

# Examples
```jldoctest
julia> Base.isunaryoperator(:-), Base.isunaryoperator(:√), Base.isunaryoperator(:f)
(true, true, false)
```
"""
isunaryoperator(s::Symbol) = ccall(:jl_is_unary_operator, Cint, (Cstring,), s) != 0
is_unary_and_binary_operator(s::Symbol) = ccall(:jl_is_unary_and_binary_operator, Cint, (Cstring,), s) != 0

"""
    isbinaryoperator(s::Symbol)

Return `true` if the symbol can be used as a binary (infix) operator, `false` otherwise.

# Examples
```jldoctest
julia> Base.isbinaryoperator(:-), Base.isbinaryoperator(:√), Base.isbinaryoperator(:f)
(true, false, false)
```
"""
isbinaryoperator(s::Symbol) = isoperator(s) && (!isunaryoperator(s) || is_unary_and_binary_operator(s))

"""
    operator_precedence(s::Symbol)

Return an integer representing the precedence of operator `s`, relative to
other operators. Higher-numbered operators take precedence over lower-numbered
operators. Return `0` if `s` is not a valid operator.

# Examples
```jldoctest
julia> Base.operator_precedence(:+), Base.operator_precedence(:*), Base.operator_precedence(:.)
(11, 12, 17)

julia> Base.operator_precedence(:sin), Base.operator_precedence(:+=), Base.operator_precedence(:(=))  # (Note the necessary parens on `:(=)`)
(0, 1, 1)
```
"""
operator_precedence(s::Symbol) = Int(ccall(:jl_operator_precedence, Cint, (Cstring,), s))
operator_precedence(x::Any) = 0 # fallback for generic expression nodes
const prec_assignment = operator_precedence(:(=))
const prec_pair = operator_precedence(:(=>))
const prec_control_flow = operator_precedence(:(&&))
const prec_arrow = operator_precedence(:(-->))
const prec_comparison = operator_precedence(:(>))
const prec_power = operator_precedence(:(^))
const prec_decl = operator_precedence(:(::))

"""
    operator_associativity(s::Symbol)

Return a symbol representing the associativity of operator `s`. Left- and right-associative
operators return `:left` and `:right`, respectively. Return `:none` if `s` is non-associative
or an invalid operator.

# Examples
```jldoctest
julia> Base.operator_associativity(:-), Base.operator_associativity(:+), Base.operator_associativity(:^)
(:left, :none, :right)

julia> Base.operator_associativity(:⊗), Base.operator_associativity(:sin), Base.operator_associativity(:→)
(:left, :none, :right)
```
"""
function operator_associativity(s::Symbol)
    if operator_precedence(s) in (prec_arrow, prec_assignment, prec_control_flow, prec_pair, prec_power) ||
        (isunaryoperator(s) && !is_unary_and_binary_operator(s)) || s === :<|
        return :right
    elseif operator_precedence(s) in (0, prec_comparison) || s in (:+, :++, :*)
        return :none
    end
    return :left
end

is_expr(@nospecialize(ex), head::Symbol)         = isa(ex, Expr) && (ex.head === head)
is_expr(@nospecialize(ex), head::Symbol, n::Int) = is_expr(ex, head) && length(ex.args) == n

is_quoted(ex)            = false
is_quoted(ex::QuoteNode) = true
is_quoted(ex::Expr)      = is_expr(ex, :quote, 1) || is_expr(ex, :inert, 1)

unquoted(ex::QuoteNode)  = ex.value
unquoted(ex::Expr)       = ex.args[1]

## AST printing helpers ##

function printstyled end
function with_output_color end

const indent_width = 4

is_expected_union(u::Union) = u.a == Nothing || u.b == Nothing || u.a == Missing || u.b == Missing

emphasize(io, str::AbstractString, col = Base.error_color()) = get(io, :color, false) ?
    printstyled(io, str; color=col, bold=true) :
    print(io, uppercase(str))

show_linenumber(io::IO, line)       = print(io, "#= line ", line, " =#")
show_linenumber(io::IO, line, file) = print(io, "#= ", file, ":", line, " =#")
show_linenumber(io::IO, line, file::Nothing) = show_linenumber(io, line)

# show a block, e g if/for/etc
function show_block(io::IO, head, args::Vector, body, indent::Int, quote_level::Int)
    print(io, head)
    if !isempty(args)
        print(io, ' ')
        if head === :elseif
            show_list(io, args, " ", indent, 0, quote_level)
        else
            show_list(io, args, ", ", indent, 0, quote_level)
        end
    end

    ind = head === :module || head === :baremodule ? indent : indent + indent_width
    exs = (is_expr(body, :block) || is_expr(body, :quote)) ? body.args : Any[body]
    for ex in exs
        print(io, '\n', " "^ind)
        show_unquoted(io, ex, ind, -1, quote_level)
    end
    print(io, '\n', " "^indent)
end
show_block(io::IO,head,    block,i::Int, quote_level::Int) = show_block(io,head, [], block,i, quote_level)
function show_block(io::IO, head, arg, block, i::Int, quote_level::Int)
    if is_expr(arg, :block) || is_expr(arg, :quote)
        show_block(io, head, arg.args, block, i, quote_level)
    else
        show_block(io, head, Any[arg], block, i, quote_level)
    end
end

# show an indented list
function show_list(io::IO, items, sep, indent::Int, prec::Int=0, quote_level::Int=0, enclose_operators::Bool=false,
                   kw::Bool=false)
    n = length(items)
    n == 0 && return
    indent += indent_width
    first = true
    for item in items
        !first && print(io, sep)
        parens = !is_quoted(item) &&
            (first && prec >= prec_power &&
             ((item isa Expr && item.head === :call && item.args[1] in uni_ops) ||
              (item isa Real && item < 0))) ||
              (enclose_operators && item isa Symbol && isoperator(item))
        parens && print(io, '(')
        if kw && is_expr(item, :kw, 2)
            show_unquoted(io, Expr(:(=), item.args[1], item.args[2]), indent, parens ? 0 : prec, quote_level)
        elseif kw && is_expr(item, :(=), 2)
            show_unquoted_expr_fallback(io, item, indent, quote_level)
        else
            show_unquoted(io, item, indent, parens ? 0 : prec, quote_level)
        end
        parens && print(io, ')')
        first = false
    end
end
# show an indented list inside the parens (op, cl)
function show_enclosed_list(io::IO, op, items, sep, cl, indent, prec=0, quote_level=0, encl_ops=false, kw::Bool=false)
    print(io, op)
    show_list(io, items, sep, indent, prec, quote_level, encl_ops, kw)
    print(io, cl)
end

# show a normal (non-operator) function call, e.g. f(x, y) or A[z]
# kw: `=` expressions are parsed with head `kw` in this context
function show_call(io::IO, head, func, func_args, indent, quote_level, kw::Bool)
    op, cl = expr_calls[head]
    if (isa(func, Symbol) && func !== :(:) && !(head === :. && isoperator(func))) ||
            (isa(func, Expr) && (func.head === :. || func.head === :curly || func.head === :macroname)) ||
            isa(func, GlobalRef)
        show_unquoted(io, func, indent, 0, quote_level)
    else
        print(io, '(')
        show_unquoted(io, func, indent, 0, quote_level)
        print(io, ')')
    end
    if head === :(.)
        print(io, '.')
    end
    if !isempty(func_args) && isa(func_args[1], Expr) && func_args[1].head === :parameters
        print(io, op)
        show_list(io, func_args[2:end], ", ", indent, 0, quote_level, false, kw)
        print(io, "; ")
        show_list(io, func_args[1].args, ", ", indent, 0, quote_level, false, kw)
        print(io, cl)
    else
        show_enclosed_list(io, op, func_args, ", ", cl, indent, 0, quote_level, false, kw)
    end
end

# Print `sym` as it would appear as an identifier name in code
# * Print valid identifiers & operators literally; also macros names if allow_macroname=true
# * Escape invalid identifiers with var"" syntax
function show_sym(io::IO, sym; allow_macroname=false)
    if isidentifier(sym) || (isoperator(sym) && sym !== Symbol("'"))
        print(io, sym)
    elseif allow_macroname && (sym_str = string(sym); startswith(sym_str, '@'))
        print(io, '@')
        show_sym(io, sym_str[2:end])
    else
        print(io, "var", repr(string(sym)))
    end
end

## AST printing ##

show_unquoted(io::IO, val::SSAValue, ::Int, ::Int)      = print(io, "%", val.id)
show_unquoted(io::IO, sym::Symbol, ::Int, ::Int)        = show_sym(io, sym, allow_macroname=false)
show_unquoted(io::IO, ex::LineNumberNode, ::Int, ::Int) = show_linenumber(io, ex.line, ex.file)
show_unquoted(io::IO, ex::GotoNode, ::Int, ::Int)       = print(io, "goto %", ex.label)
show_unquoted(io::IO, ex::GlobalRef, ::Int, ::Int)      = show_globalref(io, ex)

function show_globalref(io::IO, ex::GlobalRef; allow_macroname=false)
    print(io, ex.mod)
    print(io, '.')
    quoted = !isidentifier(ex.name) && !startswith(string(ex.name), "@")
    parens = quoted && (!isoperator(ex.name) || (ex.name in quoted_syms))
    quoted && print(io, ':')
    parens && print(io, '(')
    show_sym(io, ex.name, allow_macroname=allow_macroname)
    parens && print(io, ')')
    nothing
end

function show_unquoted(io::IO, ex::Slot, ::Int, ::Int)
    typ = isa(ex, TypedSlot) ? ex.typ : Any
    slotid = ex.id
    slotnames = get(io, :SOURCE_SLOTNAMES, false)
    if (isa(slotnames, Vector{String}) &&
        slotid <= length(slotnames::Vector{String}))
        print(io, (slotnames::Vector{String})[slotid])
    else
        print(io, "_", slotid)
    end
    if typ !== Any && isa(ex, TypedSlot)
        print(io, "::", typ)
    end
end

function show_unquoted(io::IO, ex::QuoteNode, indent::Int, prec::Int)
    if isa(ex.value, Symbol)
        show_unquoted_quote_expr(io, ex.value, indent, prec, 0)
    else
        print(io, "\$(QuoteNode(")
        # QuoteNode does not allows for interpolation, so if ex.value is an
        # Expr it should be shown with quote_level equal to zero.
        # Calling show(io, ex.value) like this implicitly enforce that.
        show(io, ex.value)
        print(io, "))")
    end
end

function show_unquoted_quote_expr(io::IO, @nospecialize(value), indent::Int, prec::Int, quote_level::Int)
    if isa(value, Symbol) && !(value in quoted_syms)
        s = string(value)
        if isidentifier(s) || (isoperator(value) && value !== Symbol("'"))
            print(io, ":")
            print(io, value)
        else
            print(io, "Symbol(", repr(s), ")")
        end
    else
        if isa(value,Expr) && value.head === :block
            show_block(IOContext(io, beginsym=>false), "quote", value, indent, quote_level)
            print(io, "end")
        else
            print(io, ":(")
            show_unquoted(io, value, indent+2, -1, quote_level)  # +2 for `:(`
            print(io, ")")
        end
    end
end

function show_generator(io, ex, indent, quote_level)
    if ex.head === :flatten
        fg = ex
        ranges = Any[]
        while isa(fg, Expr) && fg.head === :flatten
            push!(ranges, fg.args[1].args[2:end])
            fg = fg.args[1].args[1]
        end
        push!(ranges, fg.args[2:end])
        show_unquoted(io, fg.args[1], indent, 0, quote_level)
        for r in ranges
            print(io, " for ")
            show_list(io, r, ", ", indent, 0, quote_level)
        end
    else
        show_unquoted(io, ex.args[1], indent, 0, quote_level)
        print(io, " for ")
        show_list(io, ex.args[2:end], ", ", indent, 0, quote_level)
    end
end

function valid_import_path(@nospecialize ex)
    return is_expr(ex, :(.)) && length((ex::Expr).args) > 0 && all(a->isa(a,Symbol), (ex::Expr).args)
end

function show_import_path(io::IO, ex, quote_level)
    if !isa(ex, Expr)
        show_unquoted(io, ex)
    elseif ex.head === :(:)
        show_import_path(io, ex.args[1], quote_level)
        print(io, ": ")
        for i = 2:length(ex.args)
            if i > 2
                print(io, ", ")
            end
            show_import_path(io, ex.args[i], quote_level)
        end
    elseif ex.head === :(.)
        for i = 1:length(ex.args)
            if i > 1 && ex.args[i-1] !== :(.)
                print(io, '.')
            end
            show_sym(io, ex.args[i], allow_macroname=(i==length(ex.args)))
        end
    else
        show_unquoted(io, ex, 0, 0, quote_level)
    end
end

# Wrap symbols for macro names to allow them to be printed literally
function allow_macroname(ex)
    if (ex isa Symbol && first(string(ex)) == '@') ||
       ex isa GlobalRef ||
       (is_expr(ex, :(.)) && length(ex.args) == 2 &&
        (is_expr(ex.args[2], :quote) || ex.args[2] isa QuoteNode))
       return Expr(:macroname, ex)
    else
        ex
    end
end

function is_core_macro(arg, macro_name::AbstractString)
    arg === GlobalRef(Core, Symbol(macro_name))
end

# symbol for IOContext flag signaling whether "begin" is treated
# as an ordinary symbol, which is true in indexing expressions.
const beginsym = gensym(:beginsym)

function show_unquoted_expr_fallback(io::IO, ex::Expr, indent::Int, quote_level::Int)
    print(io, "\$(Expr(")
    show(io, ex.head)
    for arg in ex.args
        print(io, ", ")
        if isa(arg, Expr)
            print(io, ":(")
            show_unquoted(io, arg, indent, 0, quote_level+1)
            print(io, ")")
        else
            show(io, arg)
        end
    end
    print(io, "))")
end

# TODO: implement interpolated strings
function show_unquoted(io::IO, ex::Expr, indent::Int, prec::Int, quote_level::Int = 0)
    head, args, nargs = ex.head, ex.args, length(ex.args)
    unhandled = false
    # dot (i.e. "x.y"), but not compact broadcast exps
    if head === :(.) && (nargs != 2 || !is_expr(args[2], :tuple))
        if nargs == 2 && is_quoted(args[2])
            item = args[1]
            # field
            field = unquoted(args[2])
            parens = !is_quoted(item) && !(item isa Symbol && isidentifier(item)) && !is_expr(item, :(.))
            parens && print(io, '(')
            show_unquoted(io, item, indent, 0, quote_level)
            parens && print(io, ')')
            # .
            print(io, '.')
            # item
            parens = !(field isa Symbol) || (field in quoted_syms)
            quoted = parens || isoperator(field)
            quoted && print(io, ':')
            parens && print(io, '(')
            show_unquoted(io, field, indent, 0, quote_level)
            parens && print(io, ')')
        else
            unhandled = true
        end

    # infix (i.e. "x <: y" or "x = y")
    elseif (head in expr_infix_any && nargs==2)
        func_prec = operator_precedence(head)
        head_ = head in expr_infix_wide ? " $head " : head
        if func_prec <= prec
            show_enclosed_list(io, '(', args, head_, ')', indent, func_prec, quote_level, true)
        else
            show_list(io, args, head_, indent, func_prec, quote_level, true)
        end

    elseif head === :tuple
        print(io, "(")
        if nargs > 0 && is_expr(args[1], :parameters)
            if nargs == 1 && isempty(args[1].args)
                # TODO: for now avoid printing (;)
                show_unquoted_expr_fallback(io, args[1], indent, quote_level)
                print(io, ',')
            else
                show_list(io, args[2:end], ", ", indent, 0, quote_level)
                nargs == 2 && print(io, ',')
                print(io, "; ")
                show_list(io, args[1].args, ", ", indent, 0, quote_level, false, true)
            end
        else
            show_list(io, args, ", ", indent, 0, quote_level)
            nargs == 1 && print(io, ',')
        end
        print(io, ")")

    # list-like forms, e.g. "[1, 2, 3]"
    elseif haskey(expr_parens, head) ||                          # :vcat etc.
        head === :typed_vcat || head === :typed_hcat
        # print the type and defer to the untyped case
        if head === :typed_vcat || head === :typed_hcat
            show_unquoted(io, args[1], indent, prec, quote_level)
            if head === :typed_vcat
                head = :vcat
            else
                head = :hcat
            end
            args = args[2:end]
            nargs = nargs - 1
        end
        op, cl = expr_parens[head]
        if head === :vcat || head === :bracescat
            sep = "; "
        elseif head === :hcat || head === :row
            sep = " "
        else
            sep = ", "
        end
        head !== :row && print(io, op)
        show_list(io, args, sep, indent, 0, quote_level)
        if nargs == 1 && head === :vcat
            print(io, ';')
        end
        head !== :row && print(io, cl)

    # function call
    elseif head === :call && nargs >= 1
        func = args[1]
        fname = isa(func, GlobalRef) ? func.name : func
        func_prec = operator_precedence(fname)
        if func_prec > 0 || fname in uni_ops
            func = fname
        end
        func_args = args[2:end]

        # :kw exprs are only parsed inside parenthesized calls
        if any(a->is_expr(a, :kw), func_args)
            show_call(io, head, func, func_args, indent, quote_level, true)

        # scalar multiplication (i.e. "100x")
        elseif (func === :* &&
            length(func_args)==2 && isa(func_args[1], Real) && isa(func_args[2], Symbol))
            if func_prec <= prec
                show_enclosed_list(io, '(', func_args, "", ')', indent, func_prec, quote_level)
            else
                show_list(io, func_args, "", indent, func_prec, quote_level)
            end

        # unary operator (i.e. "!z")
        elseif isa(func,Symbol) && func in uni_ops && length(func_args) == 1
            show_unquoted(io, func, indent, 0, quote_level)
            arg1 = func_args[1]
            if isa(arg1, Expr) || (isa(arg1, Symbol) && isoperator(arg1))
                show_enclosed_list(io, '(', func_args, ", ", ')', indent, func_prec)
            else
                show_unquoted(io, arg1, indent, func_prec, quote_level)
            end

        # adjoint operator (i.e. "a'")
        elseif func === :var"'" && length(func_args) == 1
            arg1 = func_args[1]
            if isa(arg1, Expr) || (isa(arg1, Symbol) && isoperator(arg1))
                show_enclosed_list(io, '(', func_args, ", ", ')', indent, func_prec)
            else
                show_unquoted(io, arg1, indent, func_prec)
            end
            print(io, ''')

        # binary operator (i.e. "x + y")
        elseif func_prec > 0 # is a binary operator
            na = length(func_args)
            if (na == 2 || (na > 2 && func in (:+, :++, :*)) || (na == 3 && func === :(:))) &&
                    all(!isa(a, Expr) || a.head !== :... for a in func_args)
                sep = func === :(:) ? "$func" : " $func "

                if func_prec <= prec
                    show_enclosed_list(io, '(', func_args, sep, ')', indent, func_prec, quote_level, true)
                else
                    show_list(io, func_args, sep, indent, func_prec, quote_level, true)
                end
            elseif na == 1
                # 1-argument call to normally-binary operator
                op, cl = expr_calls[head]
                print(io, "(")
                show_unquoted(io, func, indent, 0, quote_level)
                print(io, ")")
                show_enclosed_list(io, op, func_args, ", ", cl, indent, 0, quote_level)
            else
                show_call(io, head, func, func_args, indent, quote_level, true)
            end

        # normal function (i.e. "f(x,y)")
        else
            show_call(io, head, func, func_args, indent, quote_level, true)
        end

    # new expr
    elseif head === :new || head === :splatnew
        show_enclosed_list(io, "%$head(", args, ", ", ")", indent, 0, quote_level)

    # other call-like expressions ("A[1,2]", "T{X,Y}", "f.(X,Y)")
    elseif haskey(expr_calls, head) && nargs >= 1  # :ref/:curly/:calldecl/:(.)
        funcargslike = head === :(.) ? args[2].args : args[2:end]
        show_call(head == :ref ? IOContext(io, beginsym=>true) : io, head, args[1], funcargslike, indent, quote_level, head !== :curly)

    # comprehensions
    elseif head === :typed_comprehension && nargs == 2
        show_unquoted(io, args[1], indent, 0, quote_level)
        print(io, '[')
        show_generator(io, args[2], indent, quote_level)
        print(io, ']')

    elseif head === :comprehension && nargs == 1
        print(io, '[')
        show_generator(io, args[1], indent, quote_level)
        print(io, ']')

    elseif (head === :generator && nargs >= 2) || (head === :flatten && nargs == 1)
        print(io, '(')
        show_generator(io, ex, indent, quote_level)
        print(io, ')')

    elseif head === :filter && nargs == 2
        show_unquoted(io, args[2], indent, 0, quote_level)
        print(io, " if ")
        show_unquoted(io, args[1], indent, 0, quote_level)

    # comparison (i.e. "x < y < z")
    elseif head === :comparison && nargs >= 3 && (nargs&1==1)
        comp_prec = minimum(operator_precedence, args[2:2:end])
        if comp_prec <= prec
            show_enclosed_list(io, '(', args, " ", ')', indent, comp_prec, quote_level)
        else
            show_list(io, args, " ", indent, comp_prec, quote_level)
        end

    # function calls need to transform the function from :call to :calldecl
    # so that operators are printed correctly
    elseif head === :function && nargs==2 && is_expr(args[1], :call)
        show_block(IOContext(io, beginsym=>false), head, Expr(:calldecl, args[1].args...), args[2], indent, quote_level)
        print(io, "end")

    elseif (head === :function || head === :macro) && nargs == 1
        print(io, head, ' ')
        show_unquoted(IOContext(io, beginsym=>false), args[1])
        print(io, " end")

    elseif head === :do && nargs == 2
        iob = IOContext(io, beginsym=>false)
        show_unquoted(iob, args[1], indent, -1, quote_level)
        print(io, " do ")
        show_list(iob, args[2].args[1].args, ", ", 0, 0, quote_level)
        for stmt in args[2].args[2].args
            print(io, '\n', " "^(indent + indent_width))
            show_unquoted(iob, stmt, indent + indent_width, -1, quote_level)
        end
        print(io, '\n', " "^indent)
        print(io, "end")

    # block with argument
    elseif head in (:for,:while,:function,:macro,:if,:elseif,:let) && nargs==2
        if is_expr(args[2], :block)
            show_block(IOContext(io, beginsym=>false), head, args[1], args[2], indent, quote_level)
        else
            show_block(IOContext(io, beginsym=>false), head, args[1], Expr(:block, args[2]), indent, quote_level)
        end
        print(io, "end")

    elseif (head === :if || head === :elseif) && nargs == 3
        iob = IOContext(io, beginsym=>false)
        show_block(iob, head, args[1], args[2], indent, quote_level)
        if isa(args[3],Expr) && args[3].head === :elseif
            show_unquoted(iob, args[3], indent, prec, quote_level)
        else
            show_block(iob, "else", args[3], indent, quote_level)
            print(io, "end")
        end

    elseif head === :module && nargs==3 && isa(args[1],Bool)
        show_block(IOContext(io, beginsym=>false), args[1] ? :module : :baremodule, args[2], args[3], indent, quote_level)
        print(io, "end")

    # type declaration
    elseif head === :struct && nargs==3
        show_block(IOContext(io, beginsym=>false), args[1] ? Symbol("mutable struct") : Symbol("struct"), args[2], args[3], indent, quote_level)
        print(io, "end")

    elseif head === :primitive && nargs == 2
        print(io, "primitive type ")
        show_list(io, args, ' ', indent, 0, quote_level)
        print(io, " end")

    elseif head === :abstract && nargs == 1
        print(io, "abstract type ")
        show_list(IOContext(io, beginsym=>false), args, ' ', indent, 0, quote_level)
        print(io, " end")

    # empty return (i.e. "function f() return end")
    elseif head === :return && nargs == 1 && args[1] === nothing
        print(io, head)

    # type annotation (i.e. "::Int")
    elseif head in uni_syms && nargs == 1
        print(io, head)
        show_unquoted(io, args[1], indent, 0, quote_level)

    # var-arg declaration or expansion
    # (i.e. "function f(L...) end" or "f(B...)")
    elseif head === :(...) && nargs == 1
        show_unquoted(io, args[1], indent, 0, quote_level)
        print(io, "...")

    elseif (nargs == 0 && head in (:break, :continue))
        print(io, head)

    elseif (nargs == 1 && head in (:return, :const)) ||
                          head in (:local,  :global)
        print(io, head, ' ')
        show_list(io, args, ", ", indent, 0, quote_level)

    elseif head === :export
        print(io, head, ' ')
        show_list(io, allow_macroname.(args), ", ", indent)

    elseif head === :macrocall && nargs >= 2
        # handle some special syntaxes
        # `a b c`
        if is_core_macro(args[1], "@cmd")
            print(io, "`", args[3], "`")
        # 11111111111111111111, 0xfffffffffffffffff, 1111...many digits...
        elseif is_core_macro(args[1], "@int128_str") ||
               is_core_macro(args[1], "@uint128_str") ||
               is_core_macro(args[1], "@big_str")
            print(io, args[3])
        # x"y" and x"y"z
        elseif isa(args[1], Symbol) &&
               startswith(string(args[1]::Symbol), "@") &&
               endswith(string(args[1]::Symbol), "_str")
            s = string(args[1]::Symbol)
            print(io, s[2:prevind(s,end,4)], "\"", args[3], "\"")
            if nargs == 4
                print(io, args[4])
            end
        # general case
        else
            # first show the line number argument as a comment
            if isa(args[2], LineNumberNode) || is_expr(args[2], :line)
                print(io, args[2], ' ')
            end
            # Use the functional syntax unless specifically designated with
            # prec=-1 and hide the line number argument from the argument list
            mname = allow_macroname(args[1])
            if prec >= 0
                show_call(io, :call, mname, args[3:end], indent, quote_level, false)
            else
                show_args = Vector{Any}(undef, nargs - 1)
                show_args[1] = mname
                show_args[2:end] = args[3:end]
                show_list(io, show_args, ' ', indent, 0, quote_level)
            end
        end

    elseif head === :macroname && nargs == 1
        arg1 = args[1]
        if arg1 isa Symbol
            show_sym(io, arg1, allow_macroname=true)
        elseif arg1 isa GlobalRef
            show_globalref(io, arg1, allow_macroname=true)
        elseif is_expr(arg1, :(.)) && length(arg1.args) == 2
            m = arg1.args[1]
            if m isa Symbol || m isa GlobalRef || is_expr(m, :(.), 2)
                show_unquoted(io, m)
            else
                print(io, "(")
                show_unquoted(io, m)
                print(io, ")")
            end
            print(io, '.')
            if is_expr(arg1.args[2], :quote)
                mname = arg1.args[2].args[1]
            else
                mname = arg1.args[2].value
            end
            if mname isa Symbol
                show_sym(io, mname, allow_macroname=true)
            else
                show_unquoted(io, mname)
            end
        else
            show_unquoted(io, arg1)
        end

    elseif head === :line && 1 <= nargs <= 2
        show_linenumber(io, args...)

    elseif head === :try && 3 <= nargs <= 4
        iob = IOContext(io, beginsym=>false)
        show_block(iob, "try", args[1], indent, quote_level)
        if is_expr(args[3], :block)
            show_block(iob, "catch", args[2] === false ? Any[] : args[2], args[3], indent, quote_level)
        end
        if nargs >= 4 && is_expr(args[4], :block)
            show_block(iob, "finally", Any[], args[4], indent, quote_level)
        end
        print(io, "end")

    elseif head === :block
        # print as (...; ...; ...;) inside indexing expression
        if get(io, beginsym, false)
            print(io, '(')
            ind = indent + indent_width
            for i = 1:length(ex.args)
                if i > 1
                    # if there was only a comment before the first semicolon, the expression would get parsed as a NamedTuple
                    if !(i == 2 && ex.args[1] isa LineNumberNode)
                        print(io, ';')
                    end
                    print(io, "\n", ' '^ind)
                end
                show_unquoted(io, ex.args[i], ind, -1, quote_level)
            end
            if length(ex.args) < 2
                print(io, isempty(ex.args) ? "nothing;)" : ";)")
            else
                print(io, ')')
            end
        else
            show_block(io, "begin", ex, indent, quote_level)
            print(io, "end")
        end

    elseif head === :quote && nargs == 1 && isa(args[1], Symbol)
        show_unquoted_quote_expr(IOContext(io, beginsym=>false), args[1]::Symbol, indent, 0, quote_level+1)
    elseif head === :quote && nargs == 1 && is_expr(args[1], :block)
        show_block(IOContext(io, beginsym=>false), "quote", Expr(:quote, args[1].args...), indent,
                   quote_level+1)
        print(io, "end")
    elseif head === :quote && nargs == 1
        print(io, ":(")
        show_unquoted(IOContext(io, beginsym=>false), args[1], indent+2, 0, quote_level+1)
        print(io, ")")
    elseif head === :quote
        show_block(IOContext(io, beginsym=>false), "quote", ex, indent, quote_level+1)
        print(io, "end")

    elseif head === :gotoifnot && nargs == 2 && isa(args[2], Int)
        print(io, "unless ")
        show_unquoted(io, args[1], indent, 0, quote_level)
        print(io, " goto %")
        print(io, args[2]::Int)

    elseif head === :string && nargs == 1 && isa(args[1], AbstractString)
        show(io, args[1])

    elseif head === :null
        print(io, "nothing")

    elseif head === :string
        print(io, '"')
        for x in args
            if !isa(x,AbstractString)
                print(io, "\$(")
                if isa(x,Symbol) && !(x in quoted_syms)
                    show_sym(io, x)
                else
                    show_unquoted(io, x, 0, 0, quote_level)
                end
                print(io, ")")
            else
                escape_string(io, x, "\"\$")
            end
        end
        print(io, '"')

    elseif (head === :& || head === :$) && nargs == 1
        if head === :$
            quote_level -= 1
        end
        if head === :$ && quote_level < 0 && get(io, :unquote_fallback, true)
            unhandled = true
        else
            print(io, head)
            a1 = args[1]
            parens = (isa(a1,Expr) && (a1.head !== :tuple && a1.head !== :$)) ||
                     (isa(a1,Symbol) && isoperator(a1))
            parens && print(io, "(")
            show_unquoted(io, a1, 0, 0, quote_level)
            parens && print(io, ")")
        end

<<<<<<< HEAD
=======
    # transpose
    elseif head === Symbol('\'') && nargs == 1
        if isa(args[1], Symbol)
            show_unquoted(io, args[1], 0, 0, quote_level)
        else
            print(io, "(")
            show_unquoted(io, args[1], 0, 0, quote_level)
            print(io, ")")
        end
        print(io, head)

>>>>>>> 2d092a88
    # `where` syntax
    elseif head === :where && nargs > 1
        parens = 1 <= prec
        parens && print(io, "(")
        show_unquoted(io, args[1], indent, operator_precedence(:(::)), quote_level)
        print(io, " where ")
        if nargs == 2
            show_unquoted(io, args[2], indent, 1, quote_level)
        else
            print(io, "{")
            show_list(io, args[2:end], ", ", indent, 0, quote_level)
            print(io, "}")
        end
        parens && print(io, ")")

    elseif (head === :import || head === :using) &&
           ((nargs == 1 && (valid_import_path(args[1]) ||
                           (is_expr(args[1], :(:)) &&
                            length((args[1]::Expr).args) > 1 &&
                            all(valid_import_path, (args[1]::Expr).args)))) ||
             all(valid_import_path, args))
        print(io, head)
        print(io, ' ')
        first = true
        for a in args
            if !first
                print(io, ", ")
            end
            first = false
            show_import_path(io, a, quote_level)
        end
    elseif head === :meta && nargs >= 2 && args[1] === :push_loc
        print(io, "# meta: location ", join(args[2:end], " "))
    elseif head === :meta && nargs == 1 && args[1] === :pop_loc
        print(io, "# meta: pop location")
    elseif head === :meta && nargs == 2 && args[1] === :pop_loc
        print(io, "# meta: pop locations ($(args[2]))")
    # print anything else as "Expr(head, args...)"
    else
        unhandled = true
    end
    if unhandled
        show_unquoted_expr_fallback(io, ex, indent, quote_level)
    end
    nothing
end

demangle_function_name(name::Symbol) = Symbol(demangle_function_name(string(name)))
function demangle_function_name(name::AbstractString)
    demangle = split(name, '#')
    # kw sorters and impl methods use the name scheme `f#...`
    if length(demangle) >= 2 && demangle[1] != ""
        return demangle[1]
    end
    return name
end

function show_tuple_as_call(io::IO, name::Symbol, sig::Type, demangle=false, kwargs=nothing)
    # print a method signature tuple for a lambda definition
    color = get(io, :color, false) && get(io, :backtrace, false) ? stackframe_function_color() : :nothing
    if sig === Tuple
        printstyled(io, demangle ? demangle_function_name(name) : name, "(...)", color=color)
        return
    end
    tv = Any[]
    env_io = io
    while isa(sig, UnionAll)
        push!(tv, sig.var)
        env_io = IOContext(env_io, :unionall_env => sig.var)
        sig = sig.body
    end
    sig = sig.parameters
    with_output_color(color, env_io) do io
        ft = sig[1]
        uw = unwrap_unionall(ft)
        if ft <: Function && isa(uw,DataType) && isempty(uw.parameters) &&
                isdefined(uw.name.module, uw.name.mt.name) &&
                ft == typeof(getfield(uw.name.module, uw.name.mt.name))
            print(io, (demangle ? demangle_function_name : identity)(uw.name.mt.name))
        elseif isa(ft, DataType) && ft.name === Type.body.name && !Core.Compiler.has_free_typevars(ft)
            f = ft.parameters[1]
            print(io, f)
        else
            print(io, "(::", ft, ")")
        end
    end
    first = true
    print_style = get(io, :color, false) && get(io, :backtrace, false) ? :bold : :nothing
    printstyled(io, "(", color=print_style)
    for i = 2:length(sig)  # fixme (iter): `eachindex` with offset?
        first || print(io, ", ")
        first = false
        print(env_io, "::", sig[i])
    end
    if kwargs !== nothing
        print(io, "; ")
        first = true
        for (k, t) in kwargs
            first || print(io, ", ")
            first = false
            print(io, k, "::")
            show(io, t)
        end
    end
    printstyled(io, ")", color=print_style)
    show_method_params(io, tv)
    nothing
end

resolvebinding(@nospecialize(ex)) = ex
resolvebinding(ex::QuoteNode) = ex.value
resolvebinding(ex::Symbol) = resolvebinding(GlobalRef(Main, ex))
function resolvebinding(ex::Expr)
    if ex.head === :. && isa(ex.args[2], Symbol)
        parent = resolvebinding(ex.args[1])
        if isa(parent, Module)
            return resolvebinding(GlobalRef(parent, ex.args[2]))
        end
    end
    return nothing
end
function resolvebinding(ex::GlobalRef)
    isdefined(ex.mod, ex.name) || return nothing
    isconst(ex.mod, ex.name) || return nothing
    m = getfield(ex.mod, ex.name)
    isa(m, Module) || return nothing
    return m
end

function ismodulecall(ex::Expr)
    return ex.head === :call && (ex.args[1] === GlobalRef(Base,:getfield) ||
                                ex.args[1] === GlobalRef(Core,:getfield)) &&
           isa(resolvebinding(ex.args[2]), Module)
end

function show(io::IO, tv::TypeVar)
    # If we are in the `unionall_env`, the type-variable is bound
    # and the type constraints are already printed.
    # We don't need to print it again.
    # Otherwise, the lower bound should be printed if it is not `Bottom`
    # and the upper bound should be printed if it is not `Any`.
    in_env = (:unionall_env => tv) in io
    function show_bound(io::IO, @nospecialize(b))
        parens = isa(b,UnionAll) && !print_without_params(b)
        parens && print(io, "(")
        show(io, b)
        parens && print(io, ")")
    end
    lb, ub = tv.lb, tv.ub
    if !in_env && lb !== Bottom
        if ub === Any
            write(io, tv.name)
            print(io, ">:")
            show_bound(io, lb)
        else
            show_bound(io, lb)
            print(io, "<:")
            write(io, tv.name)
        end
    else
        write(io, tv.name)
    end
    if !in_env && ub !== Any
        print(io, "<:")
        show_bound(io, ub)
    end
    nothing
end

module IRShow
    const Compiler = Core.Compiler
    using Core.IR
    import ..Base
    import .Compiler: IRCode, ReturnNode, GotoIfNot, CFG, scan_ssa_use!, Argument, isexpr, compute_basic_blocks, block_for_inst
    Base.getindex(r::Compiler.StmtRange, ind::Integer) = Compiler.getindex(r, ind)
    Base.size(r::Compiler.StmtRange) = Compiler.size(r)
    Base.first(r::Compiler.StmtRange) = Compiler.first(r)
    Base.last(r::Compiler.StmtRange) = Compiler.last(r)
    include("compiler/ssair/show.jl")

    const __debuginfo = Dict{Symbol, Any}(
        # :full => src -> Base.IRShow.DILineInfoPrinter(src.linetable), # and add variable slot information
        :source => src -> Base.IRShow.DILineInfoPrinter(src.linetable),
        # :oneliner => src -> Base.IRShow.PartialLineInfoPrinter(src.linetable),
        :none => src -> Base.IRShow.lineinfo_disabled,
        )
    const default_debuginfo = Ref{Symbol}(:none)
    debuginfo(sym) = sym === :default ? default_debuginfo[] : sym
end

function show(io::IO, src::CodeInfo; debuginfo::Symbol=:source)
    # Fix slot names and types in function body
    print(io, "CodeInfo(")
    lambda_io::IOContext = io
    if src.slotnames !== nothing
        lambda_io = IOContext(lambda_io, :SOURCE_SLOTNAMES => sourceinfo_slotnames(src))
    end
    @assert src.codelocs !== nothing
    if isempty(src.linetable) || src.linetable[1] isa LineInfoNode
        println(io)
        # TODO: static parameter values?
        # only accepts :source or :none, we can't have a fallback for default since
        # that would break code_typed(, debuginfo=:source) iff IRShow.default_debuginfo[] = :none
        IRShow.show_ir(lambda_io, src, IRShow.__debuginfo[debuginfo](src))
    else
        # this is a CodeInfo that has not been used as a method yet, so its locations are still LineNumberNodes
        body = Expr(:block)
        body.args = src.code
        show(lambda_io, body)
    end
    print(io, ")")
end


function dump(io::IOContext, x::SimpleVector, n::Int, indent)
    if isempty(x)
        print(io, "empty SimpleVector")
        return
    end
    print(io, "SimpleVector")
    if n > 0
        for i = 1:length(x)
            println(io)
            print(io, indent, "  ", i, ": ")
            if isassigned(x,i)
                dump(io, x[i], n - 1, string(indent, "  "))
            else
                print(io, undef_ref_str)
            end
        end
    end
    nothing
end

function dump(io::IOContext, @nospecialize(x), n::Int, indent)
    if x === Union{}
        show(io, x)
        return
    end
    T = typeof(x)
    if isa(x, Function)
        print(io, x, " (function of type ", T, ")")
    else
        print(io, T)
    end
    nf = nfields(x)
    if nf > 0
        if n > 0 && !show_circular(io, x)
            recur_io = IOContext(io, Pair{Symbol,Any}(:SHOWN_SET, x))
            for field in 1:nf
                println(io)
                fname = string(fieldname(T, field))
                print(io, indent, "  ", fname, ": ")
                if isdefined(x,field)
                    dump(recur_io, getfield(x, field), n - 1, string(indent, "  "))
                else
                    print(io, undef_ref_str)
                end
            end
        end
    elseif !isa(x, Function)
        print(io, " ")
        show(io, x)
    end
    nothing
end

dump(io::IOContext, x::Module, n::Int, indent) = print(io, "Module ", x)
dump(io::IOContext, x::String, n::Int, indent) = (print(io, "String "); show(io, x))
dump(io::IOContext, x::Symbol, n::Int, indent) = print(io, typeof(x), " ", x)
dump(io::IOContext, x::Union,  n::Int, indent) = print(io, x)
dump(io::IOContext, x::Ptr,    n::Int, indent) = print(io, x)

function dump_elts(io::IOContext, x::Array, n::Int, indent, i0, i1)
    for i in i0:i1
        print(io, indent, "  ", i, ": ")
        if !isassigned(x,i)
            print(io, undef_ref_str)
        else
            dump(io, x[i], n - 1, string(indent, "  "))
        end
        i < i1 && println(io)
    end
end

function dump(io::IOContext, x::Array, n::Int, indent)
    print(io, "Array{", eltype(x), "}(", size(x), ")")
    if eltype(x) <: Number
        print(io, " ")
        show(io, x)
    else
        if n > 0 && !isempty(x) && !show_circular(io, x)
            println(io)
            recur_io = IOContext(io, :SHOWN_SET => x)
            lx = length(x)
            if get(io, :limit, false)
                dump_elts(recur_io, x, n, indent, 1, (lx <= 10 ? lx : 5))
                if lx > 10
                    println(io)
                    println(io, indent, "  ...")
                    dump_elts(recur_io, x, n, indent, lx - 4, lx)
                end
            else
                dump_elts(recur_io, x, n, indent, 1, lx)
            end
        end
    end
    nothing
end

# Types
function dump(io::IOContext, x::DataType, n::Int, indent)
    print(io, x)
    if x !== Any
        print(io, " <: ", supertype(x))
    end
    if n > 0 && !(x <: Tuple) && !x.abstract
        tvar_io::IOContext = io
        for tparam in x.parameters
            # approximately recapture the list of tvar parameterization
            # that may be used by the internal fields
            if isa(tparam, TypeVar)
                tvar_io = IOContext(tvar_io, :unionall_env => tparam)
            end
        end
        if x.name === NamedTuple_typename && !(x.parameters[1] isa Tuple)
            # named tuple type with unknown field names
            return
        end
        fields = fieldnames(x)
        fieldtypes = datatype_fieldtypes(x)
        for idx in 1:length(fields)
            println(io)
            print(io, indent, "  ", fields[idx], "::")
            print(tvar_io, fieldtypes[idx])
        end
    end
    nothing
end

const DUMP_DEFAULT_MAXDEPTH = 8

function dump(io::IO, @nospecialize(x); maxdepth=DUMP_DEFAULT_MAXDEPTH)
    dump(IOContext(io), x, maxdepth, "")
    println(io)
end

"""
    dump(x; maxdepth=$DUMP_DEFAULT_MAXDEPTH)

Show every part of the representation of a value.
The depth of the output is truncated at `maxdepth`.

# Examples
```jldoctest
julia> struct MyStruct
           x
           y
       end

julia> x = MyStruct(1, (2,3));

julia> dump(x)
MyStruct
  x: Int64 1
  y: Tuple{Int64,Int64}
    1: Int64 2
    2: Int64 3

julia> dump(x; maxdepth = 1)
MyStruct
  x: Int64 1
  y: Tuple{Int64,Int64}
```
"""
function dump(arg; maxdepth=DUMP_DEFAULT_MAXDEPTH)
    # this is typically used interactively, so default to being in Main
    mod = get(stdout, :module, Main)
    dump(IOContext(stdout::IO, :limit => true, :module => mod), arg; maxdepth=maxdepth)
end


"""
`alignment(X)` returns a tuple (left,right) showing how many characters are
needed on either side of an alignment feature such as a decimal point.
"""
alignment(io::IO, x::Any) = (0, length(sprint(show, x, context=io, sizehint=0)))
alignment(io::IO, x::Number) = (length(sprint(show, x, context=io, sizehint=0)), 0)
"`alignment(42)` yields (2,0)"
alignment(io::IO, x::Integer) = (length(sprint(show, x, context=io, sizehint=0)), 0)
"`alignment(4.23)` yields (1,3) for `4` and `.23`"
function alignment(io::IO, x::Real)
    m = match(r"^(.*?)((?:[\.eE].*)?)$", sprint(show, x, context=io, sizehint=0))
    m === nothing ? (length(sprint(show, x, context=io, sizehint=0)), 0) :
                   (length(m.captures[1]), length(m.captures[2]))
end
"`alignment(1 + 10im)` yields (3,5) for `1 +` and `_10im` (plus sign on left, space on right)"
function alignment(io::IO, x::Complex)
    m = match(r"^(.*[^e][\+\-])(.*)$", sprint(show, x, context=io, sizehint=0))
    m === nothing ? (length(sprint(show, x, context=io, sizehint=0)), 0) :
                   (length(m.captures[1]), length(m.captures[2]))
end
function alignment(io::IO, x::Rational)
    m = match(r"^(.*?/)(/.*)$", sprint(show, x, context=io, sizehint=0))
    m === nothing ? (length(sprint(show, x, context=io, sizehint=0)), 0) :
                   (length(m.captures[1]), length(m.captures[2]))
end

function alignment(io::IO, x::Pair)
    s = sprint(show, x, context=io, sizehint=0)
    if !isdelimited(io, x) # i.e. use "=>" for display
        ctx = IOContext(io, :typeinfo => gettypeinfos(io, x)[1])
        left = length(sprint(show, x.first, context=ctx, sizehint=0))
        left += 2 * !isdelimited(ctx, x.first) # for parens around p.first
        left += !get(io, :compact, false) # spaces are added around "=>"
        (left+1, length(s)-left-1) # +1 for the "=" part of "=>"
    else
        (0, length(s)) # as for x::Any
    end
end

const undef_ref_str = "#undef"


"""
    summary(io::IO, x)
    str = summary(x)

Print to a stream `io`, or return a string `str`, giving a brief description of
a value. By default returns `string(typeof(x))`, e.g. [`Int64`](@ref).

For arrays, returns a string of size and type info,
e.g. `10-element Array{Int64,1}`.

# Examples
```jldoctest
julia> summary(1)
"Int64"

julia> summary(zeros(2))
"2-element Array{Float64,1}"
```
"""
summary(io::IO, x) = print(io, typeof(x))
function summary(x)
    io = IOBuffer()
    summary(io, x)
    String(take!(io))
end
summary(io::IO, t::Tuple) = print(io, t)

## `summary` for AbstractArrays
# sizes such as 0-dimensional, 4-dimensional, 2x3
dims2string(d) = isempty(d) ? "0-dimensional" :
                 length(d) == 1 ? "$(d[1])-element" :
                 join(map(string,d), '×')

inds2string(inds) = join(map(_indsstring,inds), '×')
_indsstring(i) = string(i)
_indsstring(i::Union{IdentityUnitRange, Slice}) = string(i.indices)

# anything array-like gets summarized e.g. 10-element Array{Int64,1}
summary(io::IO, a::AbstractArray) = array_summary(io, a, axes(a))
function array_summary(io::IO, a, inds::Tuple{Vararg{OneTo}})
    print(io, dims2string(length.(inds)), " ")
    showarg(io, a, true)
end
function array_summary(io::IO, a, inds)
    print(io, dims2string(length.(inds)), " ")
    showarg(io, a, true)
    print(io, " with indices ", inds2string(inds))
end

"""
    showarg(io::IO, x, toplevel)

Show `x` as if it were an argument to a function. This function is
used by [`summary`](@ref) to display type information in terms of sequences of
function calls on objects. `toplevel` is `true` if this is
the direct call from `summary` and `false` for nested (recursive) calls.

The fallback definition is to print `x` as "::\\\$(typeof(x))",
representing argument `x` in terms of its type. (The double-colon is
omitted if `toplevel=true`.) However, you can
specialize this function for specific types to customize printing.

# Example

A SubArray created as `view(a, :, 3, 2:5)`, where `a` is a
3-dimensional Float64 array, has type

    SubArray{Float64,2,Array{Float64,3},Tuple{Colon,Int64,UnitRange{Int64}},false}

The default `show` printing would display this full type.
However, the summary for SubArrays actually prints as

    2×4 view(::Array{Float64,3}, :, 3, 2:5) with eltype Float64

because of a definition similar to

    function Base.showarg(io::IO, v::SubArray, toplevel)
        print(io, "view(")
        showarg(io, parent(v), false)
        print(io, ", ", join(v.indices, ", "))
        print(io, ')')
        toplevel && print(io, " with eltype ", eltype(v))
    end

Note that we're calling `showarg` recursively for the parent array
type, indicating that any recursed calls are not at the top level.
Printing the parent as `::Array{Float64,3}` is the fallback (non-toplevel)
behavior, because no specialized method for `Array` has been defined.
"""
function showarg(io::IO, ::Type{T}, toplevel) where {T}
    toplevel || print(io, "::")
    print(io, "Type{", T, "}")
end
function showarg(io::IO, x, toplevel)
    toplevel || print(io, "::")
    print(io, typeof(x))
end
# This method resolves an ambiguity for packages that specialize on eltype
function showarg(io::IO, a::Array{Union{}}, toplevel)
    toplevel || print(io, "::")
    print(io, typeof(a))
end

# Container specializations
function showarg(io::IO, v::SubArray, toplevel)
    print(io, "view(")
    showarg(io, parent(v), false)
    showindices(io, v.indices...)
    print(io, ')')
    toplevel && print(io, " with eltype ", eltype(v))
end
showindices(io, ::Union{Slice,IdentityUnitRange}, inds...) =
    (print(io, ", :"); showindices(io, inds...))
showindices(io, ind1, inds...) =
    (print(io, ", ", ind1); showindices(io, inds...))
showindices(io) = nothing

function showarg(io::IO, r::ReshapedArray, toplevel)
    print(io, "reshape(")
    showarg(io, parent(r), false)
    print(io, ", ", join(r.dims, ", "))
    print(io, ')')
    toplevel && print(io, " with eltype ", eltype(r))
end

function showarg(io::IO, r::ReinterpretArray{T}, toplevel) where {T}
    print(io, "reinterpret(", T, ", ")
    showarg(io, parent(r), false)
    print(io, ')')
end

# pretty printing for Iterators.Pairs
function Base.showarg(io::IO, r::Iterators.Pairs{<:Integer, <:Any, <:Any, T}, toplevel) where T<:AbstractArray
    print(io, "pairs(IndexLinear(), ::", T, ")")
end

function Base.showarg(io::IO, r::Iterators.Pairs{Symbol, <:Any, <:Any, T}, toplevel) where {T <: NamedTuple}
    print(io, "pairs(::NamedTuple)")
end

function Base.showarg(io::IO, r::Iterators.Pairs{<:Any, <:Any, I, D}, toplevel) where {D, I}
    print(io, "Iterators.Pairs(::", D, ", ::", I, ")")
end

# printing BitArrays

# (following functions not exported - mainly intended for debug)

function print_bit_chunk(io::IO, c::UInt64, l::Integer = 64)
    for s = 0:l-1
        d = (c >>> s) & 1
        print(io, "01"[d + 1])
        if (s + 1) & 7 == 0
            print(io, " ")
        end
    end
end

print_bit_chunk(c::UInt64, l::Integer) = print_bit_chunk(stdout, c, l)
print_bit_chunk(c::UInt64) = print_bit_chunk(stdout, c)

function bitshow(io::IO, B::BitArray)
    isempty(B) && return
    Bc = B.chunks
    for i = 1:length(Bc)-1
        print_bit_chunk(io, Bc[i])
        print(io, ": ")
    end
    l = _mod64(length(B)-1) + 1
    print_bit_chunk(io, Bc[end], l)
end
bitshow(B::BitArray) = bitshow(stdout, B)

bitstring(B::BitArray) = sprint(bitshow, B)<|MERGE_RESOLUTION|>--- conflicted
+++ resolved
@@ -1668,20 +1668,6 @@
             parens && print(io, ")")
         end
 
-<<<<<<< HEAD
-=======
-    # transpose
-    elseif head === Symbol('\'') && nargs == 1
-        if isa(args[1], Symbol)
-            show_unquoted(io, args[1], 0, 0, quote_level)
-        else
-            print(io, "(")
-            show_unquoted(io, args[1], 0, 0, quote_level)
-            print(io, ")")
-        end
-        print(io, head)
-
->>>>>>> 2d092a88
     # `where` syntax
     elseif head === :where && nargs > 1
         parens = 1 <= prec
