# formerly built-in methods. can be replaced any time.

show(x) = show(OUTPUT_STREAM::Stream, x)

<<<<<<< HEAD
show(io::Stream, s::Symbol) = ccall(:jl_print_symbol, Void, (Ptr{Void}, Any,), io, s)
show(io, x) = ccall(:jl_show_any, Void, (Any, Any,), io, x)
=======
print(io::IOStream, s::Symbol) = ccall(:jl_print_symbol, Void, (Ptr{Void}, Any,), io, s)
show(io, x) = ccall(:jl_show_any, Void, (Any, Any,), io::IOStream, x)
>>>>>>> b3690749

showcompact(io, x) = show(io, x)
showcompact(x)     = showcompact(OUTPUT_STREAM::Stream, x)

show(io, tn::TypeName) = show(io, tn.name)
show(io, ::Nothing) = print(io, "nothing")
show(io, b::Bool) = print(io, b ? "true" : "false")
show(io, n::Integer) = (write(io, dec(n));nothing)
show(io, n::Unsigned) = print(io, "0x", hex(n,sizeof(n)<<1))

show{T}(io, p::Ptr{T}) =
    print(io, is(T,None) ? "Ptr{Void}" : typeof(p), " @0x$(hex(unsigned(p), WORD_SIZE>>2))")

full_name(m::Module) = m===Root ? () : tuple(full_name(m.parent)...,m.name)

function show(io, m::Module)
    if is(m,Root)
        print(io, "Root")
    else
        print(io, join(full_name(m),"."))
    end
end

function show(io, l::LambdaStaticData)
    print(io, "AST(")
    show(io, l.ast)
    print(io, ")")
end

function show_delim_array(io, itr, op, delim, cl, delim_one)
    print(io, op)
    state = start(itr)
    newline = true
    first = true
    if !done(itr,state)
	while true
	    x, state = next(itr,state)
            multiline = isa(x,AbstractArray) && ndims(x)>1 && numel(x)>0
            if newline
                if multiline; println(io); end
            end
	    show(io, x)
	    if done(itr,state)
                if delim_one && first
                    print(io, delim)
                end
		break
	    end
            first = false
            print(io, delim)
            if multiline
                println(io); println(io); newline=false
            else
                newline = true
            end
	end
    end
    print(io, cl)
end

show_comma_array(io, itr, o, c) = show_delim_array(io, itr, o, ',', c, false)
show(io, t::Tuple) = show_delim_array(io, t, '(', ',', ')', true)

function show_expr_type(io, ty)
    if !is(ty, Any)
        if is(ty, Function)
            print(io, "::F")
        elseif is(ty, IntrinsicFunction)
            print(io, "::I")
        else
            print(io, "::$ty")
        end
    end
end

function show(io, e::Expr)
    hd = e.head
    if is(hd,:call)
        print(io, e.args[1])
        show_comma_array(io, e.args[2:],'(',')')
    elseif is(hd,:(=))
        print(io, "$(e.args[1]) = $(e.args[2])")
    elseif is(hd,:null)
        print(io, "nothing")
    elseif is(hd,:gotoifnot)
        print(io, "unless $(e.args[1]) goto $(e.args[2])")
    elseif is(hd,:return)
        print(io, "return $(e.args[1])")
    elseif is(hd,:string)
        show(io, e.args[1])
    elseif is(hd,symbol("::"))
        show(io, e.args[1])
        print(io, "::")
        show(io, e.args[2])
    elseif is(hd,:quote)
        show_quoted_expr(io, e.args[1])
    elseif is(hd,:body) || is(hd,:block)
        println(io, "\nbegin")
        for a in e.args
            print(io, "  ")
            show(io, a)
            println(io)
        end
        println(io, "end")
    elseif is(hd,:comparison)
        for a in e.args
            show(io, a)
        end
    elseif is(hd,:(.))
        show(io, e.args[1])
        print(io, '.')
        show(io, e.args[2])
    else
        print(io, hd)
        show_comma_array(io, e.args,'(',')')
    end
    show_expr_type(io, e.typ)
end

show(io, e::SymbolNode) = (print(io, e.name); show_expr_type(io, e.typ))
show(io, e::LineNumberNode) = print(io, "line($(e.line))")
show(io, e::LabelNode) = print(io, "$(e.label): ")
show(io, e::GotoNode) = print(io, "goto $(e.label)")
show(io, e::TopNode) = print(io, "top($(e.name))")
show(io, e::QuoteNode) = show_quoted_expr(io, e.value)

function show_quoted_expr(io, a1)
    if isa(a1,Expr) && (is(a1.head,:body) || is(a1.head,:block))
        println(io, "\nquote")
        for a in a1.args
            print(io, "  ")
            show(io, a)
            println(io, )
        end
        println(io, "end")
    else
        if isa(a1,Symbol) && !is(a1,:(:)) && !is(a1,:(==))
            print(io, ":$a1")
        else
            print(io, ":($a1)")
        end
    end
end

function show(io, e::TypeError)
    ctx = isempty(e.context) ? "" : "in $(e.context), "
    if e.expected == Bool
        print(io, "type error: non-boolean ($(typeof(e.got))) ",
                  "used in boolean context")
    else
        if isa(e.got,Type)
            tstr = "Type{$(e.got)}"
        else
            tstr = string(typeof(e.got))
        end
        print(io, "type error: $(e.func): ",
                  "$(ctx)expected $(e.expected), ",
                  "got $tstr")
    end
end

show(io, e::LoadError) = (show(io, e.error); print(io, "\nat $(e.file):$(e.line)"))
show(io, e::SystemError) = print(io, "$(e.prefix): $(strerror(e.errnum))")
show(io, ::DivideByZeroError) = print(io, "error: integer divide by zero")
show(io, ::StackOverflowError) = print(io, "error: stack overflow")
show(io, ::UndefRefError) = print(io, "access to undefined reference")
show(io, ::EOFError) = print(io, "read: end of file")
show(io, e::ErrorException) = print(io, e.msg)
show(io, e::KeyError) = print(io, "key not found: $(e.key)")
show(io, e::InterruptException) = nothing

function show(io, e::MethodError)
    name = e.f.env.name
    if is(e.f,convert)
        print(io, "no method $(name)(Type{$(e.args[1])},$(typeof(e.args[2])))")
    else
        print(io, "no method $(name)$(typeof(e.args))")
    end
end

function show(io, bt::BackTrace)
    show(io, bt.e)
    t = bt.trace
    # we may not declare :_jl_eval_user_input
    # directly so that we get a compile error
    # in case its name changes in the future
    const _jl_eval_function = symbol(string(_jl_eval_user_input))
    for i = 1:3:length(t)
        if i == 1 && t[i] == :error; continue; end
        if t[i] == _jl_eval_function; break; end
        print(io, "\n")
        lno = t[i+2]
        print(io, " in ", t[i], " at ", t[i+1])
        if lno >= 1
            print(io, ":", lno)
        end
    end
end

function show(io, m::Method)
    tv = m.tvars
    if !isa(tv,Tuple)
        tv = (tv,)
    end
    if !isempty(tv)
        show_delim_array(io, tv, '{', ',', '}', false)
    end
    show(io, m.sig)
    li = m.func.code
    if li.line > 0
        print(io, " at ", li.file, ":", li.line)
    end
end

function show(io, mt::MethodTable)
    name = mt.name
    println(io, "Methods for generic function ", name)
    d = mt.defs
    while !is(d,())
        print(io, name)
        show(io, d)
        d = d.next
        if !is(d,())
            println(io)
        end
    end
end

# dump & idump - structured tree representation like R's str()
# - dump is for the user-facing structure
# - idump is for the internal structure
#
# x is the object
# n is the depth of traversal in nested types (5 is the default)
# indent is a character string of spaces that is incremented at
# each descent.
#
# Package writers may overload dump for other nested types like lists
# or DataFrames. If overloaded, check the nesting level (n), and if
# n > 0, dump each component. Limit to the first 10 entries. When
# dumping components, decrement n, and add two spaces to indent.
#
# Package writers should not overload idump.

function idump(fn::Function, io::Stream, x, n::Int, indent)
    T = typeof(x)
    print(io, T, " ")
    if isa(T, CompositeKind)
        println(io)
        if n > 0
            for field in T.names
                if field != symbol("")    # prevents segfault if symbol is blank
                    print(io, indent, "  ", field, ": ")
                    fn(io, getfield(x, field), n - 1, strcat(indent, "  "))
                end
            end
        end
    else
        println(io, x)
    end
end
function idump(fn::Function, io::Stream, x::Array{Any}, n::Int, indent)
    println("Array($(eltype(x)),$(size(x)))")
    if n > 0
        for i in 1:min(10, length(x))
            print(io, indent, "  ", i, ": ")
            fn(io, x[i], n - 1, strcat(indent, "  "))
        end
    end
end
idump(fn::Function, io::Stream, x::Symbol, n::Int, indent) = println(io, typeof(x), " ", x)
idump(fn::Function, io::Stream, x::Function, n::Int, indent) = println(io, x)
idump(fn::Function, io::Stream, x::Array, n::Int, indent) = println(io, "Array($(eltype(x)),$(size(x)))", " ", x[1:min(4,length(x))])

# Types
idump(fn::Function, io::Stream, x::UnionKind, n::Int, indent) = println(io, x)
function idump(fn::Function, io::Stream, x::CompositeKind, n::Int, indent)
    println(io, x, "::", typeof(x), " ", " <: ", super(x))
    if n > 0
        for idx in 1:min(10,length(x.names))
            if x.names[idx] != symbol("")    # prevents segfault if symbol is blank
                print(io, indent, "  ", x.names[idx], "::")
                if isa(x.types[idx], CompositeKind) 
                    idump(fn, io, x.types[idx], n - 1, strcat(indent, "  "))
                else
                    println(x.types[idx])
                end
            end
        end
    end
end

# _jl_dumptype is for displaying abstract type hierarchies like Jameson
# Nash's wiki page: https://github.com/JuliaLang/julia/wiki/Types-Hierarchy

function _jl_dumptype(io::Stream, x::Type, n::Int, indent)
    # based on Jameson Nash's examples/typetree.jl
    println(io, x)
    if n == 0   # too deeply nested
        return  
    end
    typargs(t) = split(string(t), "{")[1]
    # todo: include current module?
    for m in (Core, Base)
        for s in names(m)
            if isbound(m,s)
                t = eval(m,s)
                if isa(t, TypeConstructor)
                    if string(x.name) == typargs(t) ||
                        ("Union" == split(string(t), "(")[1] &&
                         any(map(tt -> string(x.name) == typargs(tt), t.body.types)))
                        targs = join(t.parameters, ",")
                        println(io, indent, "  ", s,
                                length(t.parameters) > 0 ? "{$targs}" : "",
                                " = ", t)
                    end
                elseif isa(t, UnionKind)
                    if any(map(tt -> string(x.name) == typargs(tt), t.types))
                        println(io, indent, "  ", s, " = ", t)
                    end
                elseif isa(t, Type) && super(t).name == x.name
                    # type aliases
                    if string(s) != string(t.name)
                        println(io, indent, "  ", s, " = ", t.name)
                    elseif t != Any 
                        print(io, indent, "  ")
                        _jl_dumptype(io, t, n - 1, strcat(indent, "  "))
                    end
                end
            end
        end
    end
end

# For abstract types, use _dumptype only if it's a form that will be called
# interactively.
idump(fn::Function, io::Stream, x::AbstractKind) = _jl_dumptype(io, x, 5, "")
idump(fn::Function, io::Stream, x::AbstractKind, n::Int) = _jl_dumptype(io, x, n, "")

# defaults:
idump(fn::Function, io::Stream, x) = idump(idump, io, x, 5, "")  # default is 5 levels
idump(fn::Function, io::Stream, x, n::Int) = idump(idump, io, x, n, "")
idump(fn::Function, args...) = idump(fn, OUTPUT_STREAM::Stream, args...)
idump(io::Stream, args...) = idump(idump, io, args...)
idump(args...) = idump(idump, OUTPUT_STREAM::Stream, args...)


# Here are methods specifically for dump:
dump(io::Stream, x, n::Int) = dump(io, x, n, "")
dump(io::Stream, x) = dump(io, x, 5, "")  # default is 5 levels
dump(args...) = dump(OUTPUT_STREAM::Stream, args...)
dump(io::Stream, x::String, n::Int, indent) = println(io, typeof(x), " \"", x, "\"")
dump(io::Stream, x, n::Int, indent) = idump(dump, io, x, n, indent)

function dump(io::Stream, x::Dict, n::Int, indent)
    println(typeof(x), " len ", length(x))
    if n > 0
        i = 1
        for (k,v) in x
            print(io, indent, "  ", k, ": ")
            dump(io, v, n - 1, strcat(indent, "  "))
            if i > 10
                break
            end
            i += 1
        end
    end
end

# More generic representation for common types:
dump(io::Stream, x::AbstractKind, n::Int, indent) = println(io, x.name)
dump(io::Stream, x::AbstractKind) = _jl_dumptype(io, x, 5, "")
dump(io::Stream, x::AbstractKind, n::Int) = _jl_dumptype(io, x, n, "")
dump(io::Stream, x::BitsKind, n::Int, indent) = println(io, x.name)
dump(io::Stream, x::TypeVar, n::Int, indent) = println(io, x.name)


showall(x) = showall(OUTPUT_STREAM::Stream, x)

function showall{T}(io, a::AbstractArray{T,1})
    if is(T,Any)
        opn = '{'; cls = '}'
    else
        opn = '['; cls = ']';
    end
    show_comma_array(io, a, opn, cls)
end

alignment(x::Any) = (0, strlen(sprint(showcompact, x)))
alignment(x::Number) = (strlen(sprint(showcompact, x)), 0)
alignment(x::Integer) = (strlen(sprint(showcompact, x)), 0)
function alignment(x::Real)
    m = match(r"^(.*?)((?:[\.eE].*)?)$", sprint(showcompact, x))
    m == nothing ? (strlen(sprint(showcompact, x)), 0) :
                   (strlen(m.captures[1]), strlen(m.captures[2]))
end
function alignment(x::Complex)
    m = match(r"^(.*,)(.*)$", sprint(showcompact, x))
    m == nothing ? (strlen(sprint(showcompact, x)), 0) :
                   (strlen(m.captures[1]), strlen(m.captures[2]))
end
function alignment(x::Rational)
    m = match(r"^(.*?/)(/.*)$", sprint(showcompact, x))
    m == nothing ? (strlen(sprint(showcompact, x)), 0) :
                   (strlen(m.captures[1]), strlen(m.captures[2]))
end

const _jl_undef_ref_str = "#undef"
const _jl_undef_ref_alignment = (3,3)

function alignment(
    X::AbstractMatrix,
    rows::AbstractVector, cols::AbstractVector,
    cols_if_complete::Integer, cols_otherwise::Integer, sep::Integer
)
    a = {}
    for j in cols
        l = r = 0
        for i in rows
            aij = _jl_undef_ref_alignment
            try
                aij = alignment(X[i,j])
            end
            l = max(l, aij[1])
            r = max(r, aij[2])
        end
        push(a, (l, r))
        if sum(map(sum,a)) + sep*length(a) >= cols_if_complete
            pop(a)
            break
        end
    end
    if length(a) < size(X,2)
        while sum(map(sum,a)) + sep*length(a) >= cols_otherwise
            pop(a)
        end
    end
    return a
end

function print_matrix_row(io,
    X::AbstractMatrix, A::Vector,
    i::Integer, cols::AbstractVector, sep::String
)
    for k = 1:length(A)
        j = cols[k]
        a = _jl_undef_ref_alignment
        sx = _jl_undef_ref_str
        try
            x = X[i,j]
            a = alignment(x)
            sx = sprint(showcompact, x)
        end
        l = repeat(" ", A[k][1]-a[1])
        r = repeat(" ", A[k][2]-a[2])
        print(io, l, sx, r)
        if k < length(A); print(io, sep); end
    end
end

function print_matrix_vdots(io,
    vdots::String, A::Vector, sep::String, M::Integer, m::Integer
)
    for k = 1:length(A)
        w = A[k][1] + A[k][2]
        if k % M == m
            l = repeat(" ", max(0, A[k][1]-strlen(vdots)))
            r = repeat(" ", max(0, w-strlen(vdots)-strlen(l)))
            print(io, l, vdots, r)
        else
            print(io, repeat(" ", w))
        end
        if k < length(A); print(io, sep); end
    end
end

function print_matrix(io,
    X::AbstractMatrix, rows::Integer, cols::Integer,
    pre::String, sep::String, post::String,
    hdots::String, vdots::String,
    hmod::Integer, vmod::Integer
)
    cols -= strlen(pre) + strlen(post)
    presp = repeat(" ", strlen(pre))
    postsp = ""
    hdotssp = repeat(" ", strlen(hdots))
    ss = strlen(sep)
    m, n = size(X)
    if m <= rows # rows fit
        A = alignment(X,1:m,1:n,cols,cols,ss)
        if n <= length(A) # rows and cols fit
            for i = 1:m
                print(io, i == 1 ? pre : presp)
                print_matrix_row(io, X,A,i,1:n,sep)
                print(io, i == m ? post : postsp)
                if i != m; println(io, ); end
            end
        else # rows fit, cols don't
            c = div(cols-strlen(hdots)+1,2)+1
            R = reverse(alignment(X,1:m,n:-1:1,c,c,ss))
            c = cols - sum(map(sum,R)) - (length(R)-1)*ss - strlen(hdots)
            L = alignment(X,1:m,1:n,c,c,ss)
            for i = 1:m
                print(io, i == 1 ? pre : presp)
                print_matrix_row(io, X,L,i,1:length(L),sep)
                print(io, i % hmod == 1 ? hdots : repeat(" ", strlen(hdots)))
                print_matrix_row(io, X,R,i,n-length(R)+1:n,sep)
                print(io, i == m ? post : postsp)
                if i != m; println(io, ); end
            end
        end
    else # rows don't fit
        t = div(rows,2)
        I = [1:t; m-div(rows-1,2)+1:m]
        A = alignment(X,I,1:n,cols,cols,ss)
        if n <= length(A) # rows don't fit, cols do
            for i in I
                print(io, i == 1 ? pre : presp)
                print_matrix_row(io, X,A,i,1:n,sep)
                print(io, i == m ? post : postsp)
                if i != I[end]; println(io, ); end
                if i == t
                    print(io, i == 1 ? pre : presp)
                    print_matrix_vdots(io, vdots,A,sep,vmod,1)
                    println(io, i == m ? post : postsp)
                end
            end
        else # neither rows nor cols fit
            c = div(cols-strlen(hdots)+1,2)+1
            R = reverse(alignment(X,I,n:-1:1,c,c,ss))
            c = cols - sum(map(sum,R)) - (length(R)-1)*ss - strlen(hdots)
            L = alignment(X,I,1:n,c,c,ss)
            r = (length(R)-n+1) % vmod
            for i in I
                print(io, i == 1 ? pre : presp)
                print_matrix_row(io, X,L,i,1:length(L),sep)
                print(io, i % hmod == 1 ? hdots : repeat(" ", strlen(hdots)))
                print_matrix_row(io, X,R,i,n-length(R)+1:n,sep)
                print(io, i == m ? post : postsp)
                if i != I[end]; println(io, ); end
                if i == t
                    print(io, i == 1 ? pre : presp)
                    print_matrix_vdots(io, vdots,L,sep,vmod,1)
                    print(io, hdotssp)
                    print_matrix_vdots(io, vdots,R,sep,vmod,r)
                    println(io, i == m ? post : postsp)
                end
            end
        end
    end
end
print_matrix(io, X::AbstractMatrix, rows::Integer, cols::Integer) =
    print_matrix(io, X, rows, cols, " ", "  ", "", "  :  ", ":", 5, 5)

print_matrix(io, X::AbstractMatrix) = print_matrix(io, X, tty_rows()-4, tty_cols())

summary(x) = string(typeof(x))

dims2string(d) = length(d) == 0 ? "0-dimensional" :
                 length(d) == 1 ? "$(d[1])-element" :
                 join(map(string,d), 'x')

summary{T}(a::AbstractArray{T}) =
    string(dims2string(size(a)), " ", T, " ", typeof(a).name)

function show_nd(io, a::AbstractArray)
    if isempty(a)
        return
    end
    tail = size(a)[3:]
    nd = ndims(a)-2
    function print_slice(io, idxs...)
        for i = 1:nd
            ii = idxs[i]
            if size(a,i+2) > 10
                if ii == 4 && allp(x->x==1,idxs[1:i-1])
                    for j=i+1:nd
                        szj = size(a,j+2)
                        if szj>10 && 3 < idxs[j] <= szj-3
                            return
                        end
                    end
                    #println(io, idxs)
                    print(io, "...\n\n")
                    return
                end
                if 3 < ii <= size(a,i+2)-3
                    return
                end
            end
        end
        print(io, "[:, :, ")
        for i = 1:(nd-1); print(io, "$(idxs[i]), "); end
        println(io, idxs[end], "] =")
        slice = sub(a, 1:size(a,1), 1:size(a,2), idxs...)
        print_matrix(io, slice)
        print(io, idxs == tail ? "" : "\n\n")
    end
    cartesian_map((idxs...)->print_slice(io,idxs...), tail)
end

function whos(m::Module, pattern::Regex)
    for s in sort(map(string, names(m)))
        v = symbol(s)
        if isbound(v) && matches(pattern, s)
            println(rpad(v, 30), summary(eval(m,v)))
        end
    end
end
whos() = whos(r"")
whos(m::Module) = whos(m, r"")
whos(pat::Regex) = whos(ccall(:jl_get_current_module, Module, ()), pat)

function show{T}(io, x::AbstractArray{T,0})
    println(io, summary(x),":")
    sx = _jl_undef_ref_str
    try
        sx = sprint(showcompact, x[])
    end
    print(io, sx)
end

function show(io, X::AbstractArray)
    print(io, summary(X))
    if !isempty(X)
        println(io, ":")
        ndims(X)==2 ? print_matrix(io, X) : show_nd(io, X)
    end
end

function showall(io, X::AbstractMatrix)
    print(io, summary(X))
    if !isempty(X)
        println(io, ":")
        print_matrix(io, X, typemax(Int64), typemax(Int64))
    end
end

function showall(io, a::AbstractArray)
    print(io, summary(a))
    if isempty(a)
        return
    end
    println(io, ":")
    tail = size(a)[3:]
    nd = ndims(a)-2
    function print_slice(io, idxs...)
        print(io, "[:, :, ")
        for i = 1:(nd-1); print(io, "$(idxs[i]), "); end
        println(io, idxs[end], "] =")
        slice = a[:,:,idxs...]
        print_matrix(io, reshape(slice, size(slice,1), size(slice,2)),
                     typemax(Int64), typemax(Int64))
        print(io, idxs == tail ? "" : "\n\n")
    end
    cartesian_map(print_slice, tail)
end

function show_vector(io, v, opn, cls)
    X = reshape(v,(1,length(v)))
    print_matrix(io, X, 1, tty_cols(), opn, ", ", cls, "  ...  ", ":", 5, 5)
end

show(io, v::AbstractVector{Any}) = show_vector(io, v, "{", "}")
show(io, v::AbstractVector)      = show_vector(io, v, "[", "]")<|MERGE_RESOLUTION|>--- conflicted
+++ resolved
@@ -2,13 +2,8 @@
 
 show(x) = show(OUTPUT_STREAM::Stream, x)
 
-<<<<<<< HEAD
 show(io::Stream, s::Symbol) = ccall(:jl_print_symbol, Void, (Ptr{Void}, Any,), io, s)
-show(io, x) = ccall(:jl_show_any, Void, (Any, Any,), io, x)
-=======
-print(io::IOStream, s::Symbol) = ccall(:jl_print_symbol, Void, (Ptr{Void}, Any,), io, s)
 show(io, x) = ccall(:jl_show_any, Void, (Any, Any,), io::IOStream, x)
->>>>>>> b3690749
 
 showcompact(io, x) = show(io, x)
 showcompact(x)     = showcompact(OUTPUT_STREAM::Stream, x)
