# This file is a part of Julia. License is MIT: https://julialang.org/license

## client.jl - frontend handling command line options, environment setup,
##             and REPL

have_color = false
default_color_warn = :yellow
default_color_error = :light_red
default_color_info = :cyan
default_color_debug = :blue
default_color_input = :normal
default_color_answer = :normal
color_normal = text_colors[:normal]

function repl_color(key, default)
    env_str = get(ENV, key, "")
    c = tryparse(Int, env_str)
    c_conv = something(c, Symbol(env_str))
    haskey(text_colors, c_conv) ? c_conv : default
end

error_color() = repl_color("JULIA_ERROR_COLOR", default_color_error)
warn_color()  = repl_color("JULIA_WARN_COLOR" , default_color_warn)
info_color()  = repl_color("JULIA_INFO_COLOR" , default_color_info)
debug_color()  = repl_color("JULIA_DEBUG_COLOR" , default_color_debug)

input_color()  = text_colors[repl_color("JULIA_INPUT_COLOR", default_color_input)]
answer_color() = text_colors[repl_color("JULIA_ANSWER_COLOR", default_color_answer)]

stackframe_lineinfo_color() = repl_color("JULIA_STACKFRAME_LINEINFO_COLOR", :bold)
stackframe_function_color() = repl_color("JULIA_STACKFRAME_FUNCTION_COLOR", :bold)

function repl_cmd(cmd, out)
    shell_env = get(ENV, "JULIA_SHELL", nothing)
    if shell_env === nothing || isempty(shell_env)
        shell_env = Sys.iswindows() ? "cmd" : get(ENV, "SHELL", "/bin/sh")
    end
    shell = shell_split(shell_env)
    shell_name = Base.basename(shell[1])
    Sys.iswindows() && (shell_name = lowercase(splitext(shell_name)[1])) # canonicalize for comparisons below

    # Immediately expand all arguments, so that typing e.g. ~/bin/foo works.
    cmd.exec .= expanduser.(cmd.exec)
    isempty(cmd.exec) && throw(ArgumentError("no cmd to execute"))

    if cmd.exec[1] == "cd"
        new_oldpwd = pwd()
        if length(cmd.exec) > 2
            throw(ArgumentError("cd method only takes one argument"))
        elseif length(cmd.exec) == 2
            dir = cmd.exec[2]
            if dir == "-"
<<<<<<< HEAD
                !haskey(ENV, "OLDPWD") && error("cd: OLDPWD not set")
                cd(ENV["OLDPWD"])
            else
                @static if !Sys.iswindows()
                    # TODO: this is a rather expensive way to copy a string, remove?
                    # If it's intended to simulate `cd`, it should instead be doing
                    # more nearly `cd $dir && printf %s \$PWD` (with appropriate quoting),
                    # since shell `cd` does more than just `echo` the result.
                    dir = read(`$shell -c "printf '%s' $(shell_escape_posixly(dir))"`, String)
                end
                cd(dir)
=======
                if !haskey(ENV, "OLDPWD")
                    error("cd: OLDPWD not set")
                end
                dir = ENV["OLDPWD"]
>>>>>>> c9c339eb
            end
            cd(dir)
        else
            cd()
        end
        ENV["OLDPWD"] = new_oldpwd
        println(out, pwd())
    else
        local command
        if Sys.iswindows()
            if shell_name == "cmd"
                command = _CMD_execute(shell, cmd)
            elseif shell_name in ("powershell", "pwsh")
                command = _powershell_execute(shell, cmd)
            elseif shell_name == "busybox"
                command = `$shell sh -c $(shell_escape_posixly(cmd))`
            else
                command = `$shell $cmd`
            end
        else
            if shell_name == "fish"
                shell_escape_cmd = "begin; $(shell_escape_posixly(cmd)); and true; end"
                command = `$shell -c $shell_escape_cmd`
            elseif shell_name == "pwsh"
                command = _powershell_execute(shell, cmd)
            else
                shell_escape_cmd = "($(shell_escape_posixly(cmd))) && true"
                command = `$shell -c $shell_escape_cmd`
            end
        end
        run(ignorestatus(command))
    end
    nothing
end

# process cmd's passed to CMD
_CMD_execute(shell, cmd) = Cmd(`$shell /c $(shell_escape_CMDly(shell_escape_winsomely(cmd)))`, windows_verbatim=true)

function _powershell_execute(shell, cmd)
    # process cmd's passed to powershell
    CommandType = nothing
    try
        CommandType = readchomp(`$shell -Command "Get-Command -- $(shell_escape_PWSH_cmdlet_ly(cmd.exec[1])) | Select-Object -ExpandProperty CommandType"`)
    catch
    end
    # TODO: while CommandType == "Alias"; CommandType = ...; end
    if CommandType == "Application"
        command = Cmd(`$shell -Command "& $(shell_escape_PWSHly(shell_escape_winsomely(cmd)))"`)
    else # handle Function and Cmdlet # TODO: what is the proper handling for the other types (ExternalScript, Script, Workflow, Configuration, and Filter)
        command = Cmd(`$shell -Command "& $(shell_escape_PWSH_cmdlet_ly(cmd))"`)
    end
    return command
end

# deprecated function--preserved for DocTests.jl
function ip_matches_func(ip, func::Symbol)
    for fr in StackTraces.lookup(ip)
        if fr === StackTraces.UNKNOWN || fr.from_c
            return false
        end
        fr.func === func && return true
    end
    return false
end

function scrub_repl_backtrace(bt)
    if bt !== nothing && !(bt isa Vector{Any}) # ignore our sentinel value types
        bt = stacktrace(bt)
        # remove REPL-related frames from interactive printing
        eval_ind = findlast(frame -> !frame.from_c && frame.func === :eval, bt)
        eval_ind === nothing || deleteat!(bt, eval_ind:length(bt))
    end
    return bt
end

function display_error(io::IO, er, bt)
    printstyled(io, "ERROR: "; bold=true, color=Base.error_color())
    bt = scrub_repl_backtrace(bt)
    showerror(IOContext(io, :limit => true), er, bt, backtrace = bt!==nothing)
    println(io)
end
function display_error(io::IO, stack::Vector)
    printstyled(io, "ERROR: "; bold=true, color=Base.error_color())
    bt = Any[ (x[1], scrub_repl_backtrace(x[2])) for x in stack ]
    show_exception_stack(IOContext(io, :limit => true), bt)
end
display_error(stack::Vector) = display_error(stderr, stack)
display_error(er, bt=nothing) = display_error(stderr, er, bt)

function eval_user_input(errio, @nospecialize(ast), show_value::Bool)
    errcount = 0
    lasterr = nothing
    while true
        try
            if have_color
                print(color_normal)
            end
            if lasterr !== nothing
                invokelatest(display_error, errio, lasterr)
                errcount = 0
                lasterr = nothing
            else
                ast = Meta.lower(Main, ast)
                value = Core.eval(Main, ast)
                ccall(:jl_set_global, Cvoid, (Any, Any, Any), Main, :ans, value)
                if !(value === nothing) && show_value
                    if have_color
                        print(answer_color())
                    end
                    try
                        invokelatest(display, value)
                    catch
                        @error "Evaluation succeeded, but an error occurred while displaying the value" typeof(value)
                        rethrow()
                    end
                    println()
                end
            end
            break
        catch
            if errcount > 0
                @error "SYSTEM: display_error(errio, lasterr) caused an error"
            end
            errcount += 1
            lasterr = catch_stack()
            if errcount > 2
                @error "It is likely that something important is broken, and Julia will not be able to continue normally" errcount
                break
            end
        end
    end
    isa(stdin, TTY) && println()
    nothing
end

function _parse_input_line_core(s::String, filename::String)
    ex = ccall(:jl_parse_all, Any, (Ptr{UInt8}, Csize_t, Ptr{UInt8}, Csize_t),
               s, sizeof(s), filename, sizeof(filename))
    if ex isa Expr && ex.head === :toplevel
        if isempty(ex.args)
            return nothing
        end
        last = ex.args[end]
        if last isa Expr && (last.head === :error || last.head === :incomplete)
            # if a parse error happens in the middle of a multi-line input
            # return only the error, so that none of the input is evaluated.
            return last
        end
    end
    return ex
end

function parse_input_line(s::String; filename::String="none", depwarn=true)
    # For now, assume all parser warnings are depwarns
    ex = if depwarn
        _parse_input_line_core(s, filename)
    else
        with_logger(NullLogger()) do
            _parse_input_line_core(s, filename)
        end
    end
    return ex
end
parse_input_line(s::AbstractString) = parse_input_line(String(s))

function parse_input_line(io::IO)
    s = ""
    while !eof(io)
        s *= readline(io, keep=true)
        e = parse_input_line(s)
        if !(isa(e,Expr) && e.head === :incomplete)
            return e
        end
    end
end

# detect the reason which caused an :incomplete expression
# from the error message
# NOTE: the error messages are defined in src/julia-parser.scm
incomplete_tag(ex) = :none
function incomplete_tag(ex::Expr)
    Meta.isexpr(ex, :incomplete) || return :none
    msg = ex.args[1]
    occursin("string", msg) && return :string
    occursin("comment", msg) && return :comment
    occursin("requires end", msg) && return :block
    occursin("\"`\"", msg) && return :cmd
    occursin("character", msg) && return :char
    return :other
end

# call include() on a file, ignoring if not found
include_ifexists(mod::Module, path::AbstractString) = isfile(path) && include(mod, path)

function exec_options(opts)
    if !isempty(ARGS)
        idxs = findall(x -> x == "--", ARGS)
        length(idxs) > 0 && deleteat!(ARGS, idxs[1])
    end
    quiet                 = (opts.quiet != 0)
    startup               = (opts.startupfile != 2)
    history_file          = (opts.historyfile != 0)
    color_set             = (opts.color != 0) # --color!=auto
    global have_color     = (opts.color == 1) # --color=on
    global is_interactive = (opts.isinteractive != 0)

    # pre-process command line argument list
    arg_is_program = !isempty(ARGS)
    repl = !arg_is_program
    cmds = unsafe_load_commands(opts.commands)
    for (cmd, arg) in cmds
        if cmd == 'e'
            arg_is_program = false
            repl = false
        elseif cmd == 'E'
            arg_is_program = false
            repl = false
        elseif cmd == 'L'
            # nothing
        else
            @warn "Unexpected command -$cmd'$arg'"
        end
    end

    # remove filename from ARGS
    global PROGRAM_FILE = arg_is_program ? popfirst!(ARGS) : ""

    # Load Distributed module only if any of the Distributed options have been specified.
    distributed_mode = (opts.worker == 1) || (opts.nprocs > 0) || (opts.machine_file != C_NULL)
    if distributed_mode
        let Distributed = require(PkgId(UUID((0x8ba89e20_285c_5b6f, 0x9357_94700520ee1b)), "Distributed"))
            Core.eval(Main, :(const Distributed = $Distributed))
            Core.eval(Main, :(using .Distributed))
        end

        invokelatest(Main.Distributed.process_opts, opts)
    end

    # load ~/.julia/config/startup.jl file
    startup && load_julia_startup()

    # process cmds list
    for (cmd, arg) in cmds
        if cmd == 'e'
            Core.eval(Main, parse_input_line(arg))
        elseif cmd == 'E'
            invokelatest(show, Core.eval(Main, parse_input_line(arg)))
            println()
        elseif cmd == 'L'
            # load file immediately on all processors
            if !distributed_mode
                include(Main, arg)
            else
                # TODO: Move this logic to Distributed and use a callback
                @sync for p in invokelatest(Main.procs)
                    @async invokelatest(Main.remotecall_wait, include, p, Main, arg)
                end
            end
        end
    end

    # load file
    if arg_is_program
        # program
        if !is_interactive
            ccall(:jl_exit_on_sigint, Cvoid, (Cint,), 1)
        end
        try
            include(Main, PROGRAM_FILE)
        catch
            invokelatest(display_error, catch_stack())
            if !is_interactive
                exit(1)
            end
        end
    end
    repl |= is_interactive
    if repl
        interactiveinput = isa(stdin, TTY)
        if interactiveinput
            global is_interactive = true
            banner = (opts.banner != 0) # --banner!=no
        else
            banner = (opts.banner == 1) # --banner=yes
        end
        run_main_repl(interactiveinput, quiet, banner, history_file, color_set)
    end
    nothing
end

function load_julia_startup()
    # If the user built us with a specific Base.SYSCONFDIR, check that location first for a startup.jl file
    #   If it is not found, then continue on to the relative path based on Sys.BINDIR
    BINDIR = Sys.BINDIR::String
    SYSCONFDIR = Base.SYSCONFDIR::String
    if !isempty(SYSCONFDIR) && isfile(joinpath(BINDIR, SYSCONFDIR, "julia", "startup.jl"))
        include(Main, abspath(BINDIR, SYSCONFDIR, "julia", "startup.jl"))
    else
        include_ifexists(Main, abspath(BINDIR, "..", "etc", "julia", "startup.jl"))
    end
    !isempty(DEPOT_PATH) && include_ifexists(Main, abspath(DEPOT_PATH[1], "config", "startup.jl"))
    return nothing
end

const repl_hooks = []

"""
    atreplinit(f)

Register a one-argument function to be called before the REPL interface is initialized in
interactive sessions; this is useful to customize the interface. The argument of `f` is the
REPL object. This function should be called from within the `.julia/config/startup.jl`
initialization file.
"""
atreplinit(f::Function) = (pushfirst!(repl_hooks, f); nothing)

function __atreplinit(repl)
    for f in repl_hooks
        try
            f(repl)
        catch err
            showerror(stderr, err)
            println(stderr)
        end
    end
end
_atreplinit(repl) = invokelatest(__atreplinit, repl)

# The REPL stdlib hooks into Base using this Ref
const REPL_MODULE_REF = Ref{Module}()

# run the requested sort of evaluation loop on stdio
function run_main_repl(interactive::Bool, quiet::Bool, banner::Bool, history_file::Bool, color_set::Bool)
    global active_repl
    # load interactive-only libraries
    if !isdefined(Main, :InteractiveUtils)
        try
            let InteractiveUtils = require(PkgId(UUID(0xb77e0a4c_d291_57a0_90e8_8db25a27a240), "InteractiveUtils"))
                Core.eval(Main, :(const InteractiveUtils = $InteractiveUtils))
                Core.eval(Main, :(using .InteractiveUtils))
            end
        catch ex
            @warn "Failed to import InteractiveUtils into module Main" exception=(ex, catch_backtrace())
        end
    end

    if interactive && isassigned(REPL_MODULE_REF)
        invokelatest(REPL_MODULE_REF[]) do REPL
            term_env = get(ENV, "TERM", @static Sys.iswindows() ? "" : "dumb")
            term = REPL.Terminals.TTYTerminal(term_env, stdin, stdout, stderr)
            color_set || (global have_color = REPL.Terminals.hascolor(term))
            banner && Base.banner(term)
            if term.term_type == "dumb"
                active_repl = REPL.BasicREPL(term)
                quiet || @warn "Terminal not fully functional"
            else
                active_repl = REPL.LineEditREPL(term, have_color, true)
                active_repl.history_file = history_file
            end
            # Make sure any displays pushed in .julia/config/startup.jl ends up above the
            # REPLDisplay
            pushdisplay(REPL.REPLDisplay(active_repl))
            _atreplinit(active_repl)
            REPL.run_repl(active_repl, backend->(global active_repl_backend = backend))
        end
    else
        # otherwise provide a simple fallback
        if interactive && !quiet
            @warn "REPL provider not available: using basic fallback"
        end
        banner && Base.banner()
        let input = stdin
            if isa(input, File) || isa(input, IOStream)
                # for files, we can slurp in the whole thing at once
                ex = parse_input_line(read(input, String))
                if Meta.isexpr(ex, :toplevel)
                    # if we get back a list of statements, eval them sequentially
                    # as if we had parsed them sequentially
                    for stmt in ex.args
                        eval_user_input(stderr, stmt, true)
                    end
                    body = ex.args
                else
                    eval_user_input(stderr, ex, true)
                end
            else
                while isopen(input) || !eof(input)
                    if interactive
                        print("julia> ")
                        flush(stdout)
                    end
                    try
                        eval_user_input(stderr, parse_input_line(input), true)
                    catch err
                        isa(err, InterruptException) ? print("\n\n") : rethrow()
                    end
                end
            end
        end
    end
    nothing
end

# MainInclude exists to hide Main.include and eval from `names(Main)`.
baremodule MainInclude
using ..Base
# We inline the definition of include from loading.jl/include_relative to get one-frame stacktraces.
# include(fname::AbstractString) = Main.Base.include(Main, fname)
function include(fname::AbstractString)
    mod = Main
    isa(fname, String) || (fname = Base.convert(String, fname))
    path, prev = Base._include_dependency(mod, fname)
    for callback in Base.include_callbacks # to preserve order, must come before Core.include
        Base.invokelatest(callback, mod, path)
    end
    tls = Base.task_local_storage()
    tls[:SOURCE_PATH] = path
    local result
    try
        result = ccall(:jl_load_, Any, (Any, Any), mod, path)
    finally
        if prev === nothing
            Base.delete!(tls, :SOURCE_PATH)
        else
            tls[:SOURCE_PATH] = prev
        end
    end
    return result
end
eval(x) = Core.eval(Main, x)
end

"""
    eval(expr)

Evaluate an expression in the global scope of the containing module.
Every `Module` (except those defined with `baremodule`) has its own 1-argument
definition of `eval`, which evaluates expressions in that module.
"""
MainInclude.eval

"""
    include(path::AbstractString)

Evaluate the contents of the input source file in the global scope of the containing module.
Every module (except those defined with `baremodule`) has its own 1-argument
definition of `include`, which evaluates the file in that module.
Returns the result of the last evaluated expression of the input file. During including,
a task-local include path is set to the directory containing the file. Nested calls to
`include` will search relative to that path. This function is typically used to load source
interactively, or to combine files in packages that are broken into multiple source files.

Use [`Base.include`](@ref) to evaluate a file into another module.
"""
MainInclude.include

function _start()
    empty!(ARGS)
    append!(ARGS, Core.ARGS)
    if ccall(:jl_generating_output, Cint, ()) != 0 && JLOptions().incremental == 0
        # clear old invalid pointers
        PCRE.__init__()
    end
    try
        exec_options(JLOptions())
    catch
        invokelatest(display_error, catch_stack())
        exit(1)
    end
    if is_interactive && have_color
        print(color_normal)
    end
end<|MERGE_RESOLUTION|>--- conflicted
+++ resolved
@@ -41,6 +41,7 @@
 
     # Immediately expand all arguments, so that typing e.g. ~/bin/foo works.
     cmd.exec .= expanduser.(cmd.exec)
+  
     isempty(cmd.exec) && throw(ArgumentError("no cmd to execute"))
 
     if cmd.exec[1] == "cd"
@@ -50,24 +51,10 @@
         elseif length(cmd.exec) == 2
             dir = cmd.exec[2]
             if dir == "-"
-<<<<<<< HEAD
-                !haskey(ENV, "OLDPWD") && error("cd: OLDPWD not set")
-                cd(ENV["OLDPWD"])
-            else
-                @static if !Sys.iswindows()
-                    # TODO: this is a rather expensive way to copy a string, remove?
-                    # If it's intended to simulate `cd`, it should instead be doing
-                    # more nearly `cd $dir && printf %s \$PWD` (with appropriate quoting),
-                    # since shell `cd` does more than just `echo` the result.
-                    dir = read(`$shell -c "printf '%s' $(shell_escape_posixly(dir))"`, String)
-                end
-                cd(dir)
-=======
                 if !haskey(ENV, "OLDPWD")
                     error("cd: OLDPWD not set")
                 end
                 dir = ENV["OLDPWD"]
->>>>>>> c9c339eb
             end
             cd(dir)
         else
