# This file is a part of Julia. License is MIT: https://julialang.org/license

module Sys
@doc """
Provide methods for retrieving information about hardware and the operating system.
""" Sys

export BINDIR,
       STDLIB,
       CPU_THREADS,
       CPU_NAME,
       WORD_SIZE,
       ARCH,
       MACHINE,
       KERNEL,
       JIT,
       PAGESIZE,
       cpu_info,
       cpu_summary,
       sysimage_target,
       uptime,
       loadavg,
       free_memory,
       total_memory,
       free_physical_memory,
       total_physical_memory,
       isapple,
       isbsd,
       isdragonfly,
       isfreebsd,
       islinux,
       isnetbsd,
       isopenbsd,
       isunix,
       iswindows,
       isjsvm,
       isexecutable,
       isreadable,
       iswritable,
       username,
       which,
       detectwsl

import ..Base: show

"""
    Sys.BINDIR::String

A string containing the full path to the directory containing the `julia` executable.
"""
global BINDIR::String = ccall(:jl_get_julia_bindir, Any, ())::String

"""
    Sys.STDLIB::String

A string containing the full path to the directory containing the `stdlib` packages.
"""
global STDLIB::String = "$BINDIR/../share/julia/stdlib/v$(VERSION.major).$(VERSION.minor)" # for bootstrap
# In case STDLIB change after julia is built, the variable below can be used
# to update cached method locations to updated ones.
const BUILD_STDLIB_PATH = STDLIB
# Similarly, this is the root of the julia repo directory that julia was built from
const BUILD_ROOT_PATH = "$BINDIR/../.."

# helper to avoid triggering precompile warnings

"""
    Sys.CPU_THREADS::Int

The number of logical CPU cores available in the system, i.e. the number of threads
that the CPU can run concurrently. Note that this is not necessarily the number of
CPU cores, for example, in the presence of
[hyper-threading](https://en.wikipedia.org/wiki/Hyper-threading).

See Hwloc.jl or CpuId.jl for extended information, including number of physical cores.
"""
global CPU_THREADS::Int = 1 # for bootstrap, changed on startup

"""
    Sys.ARCH::Symbol

A symbol representing the architecture of the build configuration.
"""
const ARCH = ccall(:jl_get_ARCH, Any, ())::Symbol


"""
    Sys.KERNEL::Symbol

A symbol representing the name of the operating system, as returned by `uname` of the build configuration.
"""
const KERNEL = ccall(:jl_get_UNAME, Any, ())::Symbol

"""
    Sys.MACHINE::String

A string containing the build triple.
"""
const MACHINE = Base.MACHINE::String

"""
    Sys.WORD_SIZE::Int

Standard word size on the current machine, in bits.
"""
const WORD_SIZE = Core.sizeof(Int) * 8

"""
    Sys.SC_CLK_TCK::Clong

The number of system "clock ticks" per second, corresponding to `sysconf(_SC_CLK_TCK)` on
POSIX systems, or `0` if it is unknown.

CPU times, e.g. as returned by `Sys.cpu_info()`, are in units of ticks, i.e. units of `1 / Sys.SC_CLK_TCK` seconds if `Sys.SC_CLK_TCK > 0`.
"""
global SC_CLK_TCK::Clong

"""
    Sys.CPU_NAME::String

A string representing the name of CPU.

# Examples
For example, `Sys.CPU_NAME` might equal `"tigerlake"` on an
[Intel Core "Tiger Lake" CPU](https://en.wikipedia.org/wiki/Tiger_Lake),
or `"apple-m1"` on an [Apple M1 CPU](https://en.wikipedia.org/wiki/Apple_M1).

Note: Included in the detailed system information via `versioninfo(verbose=true)`.
"""
global CPU_NAME::String

"""
    Sys.JIT::String

A string representing the specific Just-In-Time (JIT) compiler being utilized in the current runtime.

# Examples
Currently, this equals `"ORCJIT"` for the LLVM "ORC" ("On-Request Compilation") JIT library:
```jldoctest
julia> Sys.JIT
"ORCJIT"
```

Note: Included in the detailed system information via `versioninfo(verbose=true)`.
"""
global JIT::String

"""
    Sys.PAGESIZE::Clong

A number providing the pagesize of the given OS.  Common values being 4kb or 64kb on Linux.
"""
global PAGESIZE::Clong

function __init__()
    env_threads = nothing
    if haskey(ENV, "JULIA_CPU_THREADS")
        env_threads = ENV["JULIA_CPU_THREADS"]
    end
    global CPU_THREADS = if env_threads !== nothing
        env_threads = tryparse(Int, env_threads)
        if env_threads === nothing || env_threads <= 0
            env_threads = Int(ccall(:jl_cpu_threads, Int32, ()))
            Core.print(Core.stderr, "WARNING: couldn't parse `JULIA_CPU_THREADS` environment variable. Defaulting Sys.CPU_THREADS to $env_threads.\n")
        end
        env_threads
    else
        Int(ccall(:jl_cpu_threads, Int32, ()))
    end
    global SC_CLK_TCK = ccall(:jl_SC_CLK_TCK, Clong, ())
    global CPU_NAME = ccall(:jl_get_cpu_name, Ref{String}, ())
    global JIT = ccall(:jl_get_JIT, Ref{String}, ())
    global PAGESIZE = Int(Sys.isunix() ? ccall(:jl_getpagesize, Clong, ()) : ccall(:jl_getallocationgranularity, Clong, ()))
    __init_build()
    nothing
end
# Populate the paths needed by sysimg compilation, e.g. `generate_precompile.jl`,
# without pulling in anything unnecessary like `CPU_NAME`
function __init_build()
    global BINDIR = ccall(:jl_get_julia_bindir, Any, ())::String
<<<<<<< HEAD
    vers = "v$(VERSION.major).$(VERSION.minor)"
    global STDLIB = abspath(BINDIR, Base.DATAROOTDIR, "julia", "stdlib", vers)
=======
    vers = "v$(string(VERSION.major)).$(string(VERSION.minor))"
    global STDLIB = abspath(BINDIR, "..", "share", "julia", "stdlib", vers)
>>>>>>> 78ba3be7
    nothing
end

mutable struct UV_cpu_info_t
    model::Ptr{UInt8}
    speed::Int32
    cpu_times!user::UInt64
    cpu_times!nice::UInt64
    cpu_times!sys::UInt64
    cpu_times!idle::UInt64
    cpu_times!irq::UInt64
end

"""
    Sys.CPUinfo

The `CPUinfo` type is a mutable struct with the following fields:
- `model::String`: CPU model information.
- `speed::Int32`: CPU speed (in MHz).
- `cpu_times!user::UInt64`: Time spent in user mode. CPU state shows CPU time used by user space processes.
- `cpu_times!nice::UInt64`: Time spent in nice mode. CPU state is a subset of the "user" state and shows the CPU time used by processes that have a positive niceness, meaning a lower priority than other tasks.
- `cpu_times!sys::UInt64`: Time spent in system mode. CPU state shows the amount of CPU time used by the kernel.
- `cpu_times!idle::UInt64`: Time spent in idle mode. CPU state shows the CPU time that's not actively being used.
- `cpu_times!irq::UInt64`: Time spent handling interrupts. CPU state shows the amount of time the CPU has been servicing hardware interrupts.

The times are in units of `1/Sys.SC_CLK_TCK` seconds if `Sys.SC_CLK_TCK > 0`; otherwise they are in
unknown units.

Note: Included in the detailed system information via `versioninfo(verbose=true)`.
"""
mutable struct CPUinfo
    model::String
    speed::Int32
    cpu_times!user::UInt64
    cpu_times!nice::UInt64
    cpu_times!sys::UInt64
    cpu_times!idle::UInt64
    cpu_times!irq::UInt64
    CPUinfo(model,speed,u,n,s,id,ir)=new(model,speed,u,n,s,id,ir)
end
CPUinfo(info::UV_cpu_info_t) = CPUinfo(unsafe_string(info.model), info.speed,
    info.cpu_times!user, info.cpu_times!nice, info.cpu_times!sys,
    info.cpu_times!idle, info.cpu_times!irq)

public CPUinfo

function _show_cpuinfo(io::IO, info::Sys.CPUinfo, header::Bool=true, prefix::AbstractString="    ")
    tck = SC_CLK_TCK
    if header
        println(io, info.model, ": ")
        print(io, " "^length(prefix))
        println(io, "    ", lpad("speed", 5), "    ", lpad("user", 9), "    ", lpad("nice", 9), "    ",
                lpad("sys", 9), "    ", lpad("idle", 9), "    ", lpad("irq", 9))
    end
    print(io, prefix)
    unit = tck > 0 ? " s  " : "    "
    tc = max(tck, 1)
    d(i, unit=unit) = lpad(string(round(Int64,i)), 9) * unit
    print(io,
          lpad(string(info.speed), 5), " MHz  ",
          d(info.cpu_times!user / tc), d(info.cpu_times!nice / tc), d(info.cpu_times!sys / tc),
          d(info.cpu_times!idle / tc), d(info.cpu_times!irq / tc, tck > 0 ? " s" : "  "))
    if tck <= 0
        print(io, "ticks")
    end
end

show(io::IO, ::MIME"text/plain", info::CPUinfo) = _show_cpuinfo(io, info, true, "    ")

function _cpu_summary(io::IO, cpu::AbstractVector{CPUinfo}, i, j)
    if j-i < 9
        header = true
        for x = i:j
            header || println(io)
            _show_cpuinfo(io, cpu[x], header, "#$(x-i+1) ")
            header = false
        end
    else
        summary = CPUinfo(cpu[i].model,0,0,0,0,0,0)
        count = j - i + 1
        for x = i:j
            summary.speed += cpu[i].speed
            summary.cpu_times!user += cpu[x].cpu_times!user
            summary.cpu_times!nice += cpu[x].cpu_times!nice
            summary.cpu_times!sys += cpu[x].cpu_times!sys
            summary.cpu_times!idle += cpu[x].cpu_times!idle
            summary.cpu_times!irq += cpu[x].cpu_times!irq
        end
        summary.speed = div(summary.speed,count)
        _show_cpuinfo(io, summary, true, "#1-$(count) ")
    end
    println(io)
end

"""
    Sys.cpu_summary(io::IO=stdout, cpu::AbstractVector{CPUinfo}=cpu_info())

Print a summary of CPU information to the `io` stream (defaulting to [`stdout`](@ref)), organizing and displaying aggregated data for CPUs with the same model, for a given array of `CPUinfo` data structures
describing a set of CPUs (which defaults to the return value of the [`Sys.cpu_info`](@ref) function).

The summary includes aggregated information for each distinct CPU model,
providing details such as average CPU speed and total time spent in different modes (user, nice, sys, idle, irq) across all cores with the same model.

Note: Included in the detailed system information via `versioninfo(verbose=true)`.
"""
function cpu_summary(io::IO=stdout, cpu::AbstractVector{CPUinfo} = cpu_info())
    model = cpu[1].model
    first = 1
    for i = 2:length(cpu)
        if model != cpu[i].model
            _cpu_summary(io, cpu, first, i-1)
            first = i
        end
    end
    _cpu_summary(io, cpu, first, length(cpu))
end

"""
    Sys.cpu_info()

Return a vector of `CPUinfo` objects, where each object represents information about a CPU core.

This is pretty-printed in a tabular format by `Sys.cpu_summary`, which is included in the output
of `versioninfo(verbose=true)`, so most users will not need to access the `CPUinfo`
data structures directly.

The function provides information about each CPU, including model, speed, and usage statistics such as user time, nice time, system time, idle time, and interrupt time.

"""
function cpu_info()
    UVcpus = Ref{Ptr{UV_cpu_info_t}}()
    count = Ref{Int32}()
    err = ccall(:uv_cpu_info, Int32, (Ptr{Ptr{UV_cpu_info_t}}, Ptr{Int32}), UVcpus, count)
    Base.uv_error("uv_cpu_info", err)
    cpus = Vector{CPUinfo}(undef, count[])
    for i = 1:length(cpus)
        cpus[i] = CPUinfo(unsafe_load(UVcpus[], i))
    end
    ccall(:uv_free_cpu_info, Cvoid, (Ptr{UV_cpu_info_t}, Int32), UVcpus[], count[])
    return cpus
end

"""
    Sys.sysimage_target()

Return the CPU target string that was used to build the current system image.

This function returns the original CPU target specification that was passed to Julia
when the system image was compiled. This can be useful for reproducing the same
system image or for understanding what CPU features were enabled during compilation.

If the system image was built with the default settings this will return `"native"`.

See also [`JULIA_CPU_TARGET`](@ref).
"""
function sysimage_target()
    return ccall(:jl_get_sysimage_cpu_target, Ref{String}, ())
end

"""
    Sys.uptime()

Gets the current system uptime in seconds.
"""
function uptime()
    uptime_ = Ref{Float64}()
    err = ccall(:uv_uptime, Int32, (Ptr{Float64},), uptime_)
    Base.uv_error("uv_uptime", err)
    return uptime_[]
end

"""
    Sys.loadavg()

Get the load average. See: https://en.wikipedia.org/wiki/Load_(computing).
"""
function loadavg()
    loadavg_ = Vector{Float64}(undef, 3)
    ccall(:uv_loadavg, Cvoid, (Ptr{Float64},), loadavg_)
    return loadavg_
end

"""
    Sys.free_physical_memory()

Get the free memory of the system in bytes. The entire amount may not be available to the
current process; use `Sys.free_memory()` for the actually available amount.
"""
free_physical_memory() = ccall(:uv_get_free_memory, UInt64, ())

"""
    Sys.total_physical_memory()

Get the total memory in RAM (including that which is currently used) in bytes. The entire
amount may not be available to the current process; see `Sys.total_memory()`.
"""
total_physical_memory() = ccall(:uv_get_total_memory, UInt64, ())

"""
    Sys.free_memory()

Get the total free memory in RAM in bytes.
"""
free_memory() = ccall(:uv_get_available_memory, UInt64, ())

"""
    Sys.total_memory()

Get the total memory in RAM (including that which is currently used) in bytes.
This amount may be constrained, e.g., by Linux control groups. For the unconstrained
amount, see `Sys.total_physical_memory()`.
"""
function total_memory()
    constrained = ccall(:uv_get_constrained_memory, UInt64, ())
    physical = total_physical_memory()
    if 0 < constrained <= physical
        return constrained
    else
        return physical
    end
end

"""
    Sys.get_process_title()

Get the process title. On some systems, will always return an empty string.
"""
function get_process_title()
    buf = Vector{UInt8}(undef, 512)
    err = ccall(:uv_get_process_title, Cint, (Ptr{UInt8}, Cint), buf, 512)
    Base.uv_error("get_process_title", err)
    return unsafe_string(pointer(buf))
end

"""
    Sys.set_process_title(title::AbstractString)

Set the process title. No-op on some operating systems.
"""
function set_process_title(title::AbstractString)
    err = ccall(:uv_set_process_title, Cint, (Cstring,), title)
    Base.uv_error("set_process_title", err)
end

"""
    Sys.maxrss()

Get the maximum resident set size utilized in bytes.
See also:
    - man page of `getrusage`(2) on Linux and BSD.
    - Windows API `GetProcessMemoryInfo`.
"""
maxrss() = ccall(:jl_maxrss, Csize_t, ())

"""
    Sys.isunix([os])

Predicate for testing if the OS provides a Unix-like interface.
See documentation in [Handling Operating System Variation](@ref).
"""
function isunix(os::Symbol)
    if iswindows(os)
        return false
    elseif islinux(os) || isbsd(os)
        return true
    elseif os === :Emscripten
        # Emscripten implements the POSIX ABI and provides traditional
        # Unix-style operating system functions such as file system support.
        # Therefore, we consider it a unix, even though this need not be
        # generally true for a jsvm embedding.
        return true
    else
        throw(ArgumentError("unknown operating system \"$os\""))
    end
end

"""
    Sys.islinux([os])

Predicate for testing if the OS is a derivative of Linux.
See documentation in [Handling Operating System Variation](@ref).
"""
islinux(os::Symbol) = (os === :Linux)

"""
    Sys.isbsd([os])

Predicate for testing if the OS is a derivative of BSD.
See documentation in [Handling Operating System Variation](@ref).

!!! note
    The Darwin kernel descends from BSD, which means that `Sys.isbsd()` is
    `true` on macOS systems. To exclude macOS from a predicate, use
    `Sys.isbsd() && !Sys.isapple()`.
"""
isbsd(os::Symbol) = (isfreebsd(os) || isopenbsd(os) || isnetbsd(os) || isdragonfly(os) || isapple(os))

"""
    Sys.isfreebsd([os])

Predicate for testing if the OS is a derivative of FreeBSD.
See documentation in [Handling Operating System Variation](@ref).

!!! note
    Not to be confused with `Sys.isbsd()`, which is `true` on FreeBSD but also on
    other BSD-based systems. `Sys.isfreebsd()` refers only to FreeBSD.
!!! compat "Julia 1.1"
    This function requires at least Julia 1.1.
"""
isfreebsd(os::Symbol) = (os === :FreeBSD)

"""
    Sys.isopenbsd([os])

Predicate for testing if the OS is a derivative of OpenBSD.
See documentation in [Handling Operating System Variation](@ref).

!!! note
    Not to be confused with `Sys.isbsd()`, which is `true` on OpenBSD but also on
    other BSD-based systems. `Sys.isopenbsd()` refers only to OpenBSD.
!!! compat "Julia 1.1"
    This function requires at least Julia 1.1.
"""
isopenbsd(os::Symbol) = (os === :OpenBSD)

"""
    Sys.isnetbsd([os])

Predicate for testing if the OS is a derivative of NetBSD.
See documentation in [Handling Operating System Variation](@ref).

!!! note
    Not to be confused with `Sys.isbsd()`, which is `true` on NetBSD but also on
    other BSD-based systems. `Sys.isnetbsd()` refers only to NetBSD.
!!! compat "Julia 1.1"
    This function requires at least Julia 1.1.
"""
isnetbsd(os::Symbol) = (os === :NetBSD)

"""
    Sys.isdragonfly([os])

Predicate for testing if the OS is a derivative of DragonFly BSD.
See documentation in [Handling Operating System Variation](@ref).

!!! note
    Not to be confused with `Sys.isbsd()`, which is `true` on DragonFly but also on
    other BSD-based systems. `Sys.isdragonfly()` refers only to DragonFly.
!!! compat "Julia 1.1"
    This function requires at least Julia 1.1.
"""
isdragonfly(os::Symbol) = (os === :DragonFly)

"""
    Sys.iswindows([os])

Predicate for testing if the OS is a derivative of Microsoft Windows NT.
See documentation in [Handling Operating System Variation](@ref).
"""
iswindows(os::Symbol) = (os === :Windows || os === :NT)

"""
    Sys.isapple([os])

Predicate for testing if the OS is a derivative of Apple Macintosh OS X or Darwin.
See documentation in [Handling Operating System Variation](@ref).
"""
isapple(os::Symbol) = (os === :Apple || os === :Darwin)

"""
    Sys.isjsvm([os])

Predicate for testing if Julia is running in a JavaScript VM (JSVM),
including e.g. a WebAssembly JavaScript embedding in a web browser.

!!! compat "Julia 1.2"
    This function requires at least Julia 1.2.
"""
isjsvm(os::Symbol) = (os === :Emscripten)

"""
    Sys.detectwsl()

Runtime predicate for testing if Julia is running inside
Windows Subsystem for Linux (WSL).

!!! note
    Unlike `Sys.iswindows`, `Sys.islinux` etc., this is a runtime test, and thus
    cannot meaningfully be used in `@static if` constructs.

!!! compat "Julia 1.12"
    This function requires at least Julia 1.12.
"""
function detectwsl()
    # We use the same approach as canonical/snapd do to detect WSL
    islinux() && (
        isfile("/proc/sys/fs/binfmt_misc/WSLInterop")
        || isdir("/run/WSL")
    )
end

for f in (:isunix, :islinux, :isbsd, :isapple, :iswindows, :isfreebsd, :isopenbsd, :isnetbsd, :isdragonfly, :isjsvm)
    @eval $f() = $(getfield(@__MODULE__, f)(KERNEL))
end

if iswindows()
    function windows_version()
        verinfo = ccall(:GetVersion, UInt32, ())
        VersionNumber(verinfo & 0xFF, (verinfo >> 8) & 0xFF, verinfo >> 16)
    end
else
    windows_version() = v"0.0"
end

"""
    Sys.windows_version()

Return the version number for the Windows NT Kernel as a `VersionNumber`,
i.e. `v"major.minor.build"`, or `v"0.0.0"` if this is not running on Windows.
"""
windows_version

const WINDOWS_VISTA_VER = v"6.0"

const isexecutable = Base.isexecutable
const isreadable   = Base.isreadable
const iswritable   = Base.iswritable

"""
    Sys.which(program_name::String)

Given a program name, search the current `PATH` to find the first binary with
the proper executable permissions that can be run and return an absolute path
to it, or return `nothing` if no such program is available. If a path with
a directory in it is passed in for `program_name`, tests that exact path
for executable permissions only (with `.exe` and `.com` extensions added on
Windows platforms); no searching of `PATH` is performed.
"""
function which(program_name::String)
    if isempty(program_name)
       return nothing
    end
    # Build a list of program names that we're going to try
    program_names = String[]
    base_pname = basename(program_name)
    if iswindows()
        # If the file already has an extension, try that name first
        if !isempty(splitext(base_pname)[2])
            push!(program_names, base_pname)
        end

        # But also try appending .exe and .com`
        for pe in (".exe", ".com")
            push!(program_names, string(base_pname, pe))
        end
    else
        # On non-windows, we just always search for what we've been given
        push!(program_names, base_pname)
    end

    path_dirs = String[]
    program_dirname = dirname(program_name)
    # If we've been given a path that has a directory name in it, then we
    # check to see if that path exists.  Otherwise, we search the PATH.
    if isempty(program_dirname)
        # If we have been given just a program name (not a relative or absolute
        # path) then we should search `PATH` for it here:
        pathsep = iswindows() ? ';' : ':'
        path_dirs = map(abspath, eachsplit(get(ENV, "PATH", ""), pathsep))

        # On windows we always check the current directory as well
        if iswindows()
            pushfirst!(path_dirs, pwd())
        end
    else
        push!(path_dirs, abspath(program_dirname))
    end

    # Here we combine our directories with our program names, searching for the
    # first match among all combinations.
    for path_dir in path_dirs
        for pname in program_names
            program_path = joinpath(path_dir, pname)
            try
                # If we find something that matches our name and we can execute
                if isfile(program_path) && isexecutable(program_path)
                    return program_path
                end
            catch e
                # If we encounter a permission error, we skip this directory
                # and continue to the next directory in the PATH variable.
                if isa(e, Base.IOError) && e.code == Base.UV_EACCES
                    # Permission denied, continue searching
                    continue
                else
                    # Rethrow the exception if it's not a permission error
                    rethrow(e)
                end
            end
        end
    end

    # If we couldn't find anything, don't return anything
    nothing
end
which(program_name::AbstractString) = which(String(program_name)::String)

"""
    Sys.username()::String

Return the username for the current user. If the username cannot be determined
or is empty, this function throws an error.

To retrieve a username that is overridable via an environment variable,
e.g., `USER`, consider using
```julia
user = get(Sys.username, ENV, "USER")
```

!!! compat "Julia 1.11"
    This function requires at least Julia 1.11.

See also [`homedir`](@ref).
"""
function username()
    pw = Libc.getpw()
    isempty(pw.username) && Base.uv_error("username", Base.UV_ENOENT)
    return pw.username
end

end # module Sys<|MERGE_RESOLUTION|>--- conflicted
+++ resolved
@@ -178,13 +178,8 @@
 # without pulling in anything unnecessary like `CPU_NAME`
 function __init_build()
     global BINDIR = ccall(:jl_get_julia_bindir, Any, ())::String
-<<<<<<< HEAD
-    vers = "v$(VERSION.major).$(VERSION.minor)"
+    vers = "v$(string(VERSION.major)).$(string(VERSION.minor))"
     global STDLIB = abspath(BINDIR, Base.DATAROOTDIR, "julia", "stdlib", vers)
-=======
-    vers = "v$(string(VERSION.major)).$(string(VERSION.minor))"
-    global STDLIB = abspath(BINDIR, "..", "share", "julia", "stdlib", vers)
->>>>>>> 78ba3be7
     nothing
 end
 
