# This file is a part of Julia. License is MIT: https://julialang.org/license

module Sys
@doc """
Provide methods for retrieving information about hardware and the operating system.
""" Sys

export BINDIR,
       STDLIB,
       CPU_THREADS,
       EFFECTIVE_CPU_THREADS,
       CPU_NAME,
       WORD_SIZE,
       ARCH,
       MACHINE,
       KERNEL,
       JIT,
       PAGESIZE,
       cpu_info,
       cpu_summary,
       sysimage_target,
       uptime,
       loadavg,
       free_memory,
       total_memory,
       free_physical_memory,
       total_physical_memory,
       isapple,
       isbsd,
       isdragonfly,
       isfreebsd,
       islinux,
       isnetbsd,
       isopenbsd,
       isunix,
       iswindows,
       isjsvm,
       isexecutable,
       isreadable,
       iswritable,
       username,
       which,
       detectwsl

import ..Base: DATAROOTDIR, show

"""
    Sys.BINDIR::String

A string containing the full path to the directory containing the `julia` executable.
"""
global BINDIR::String = ccall(:jl_get_julia_bindir, Any, ())::String

"""
    Sys.STDLIB::String

A string containing the full path to the directory containing the `stdlib` packages.
"""
global STDLIB::String = "$BINDIR/$DATAROOTDIR/julia/stdlib/v$(VERSION.major).$(VERSION.minor)" # for bootstrap
# In case STDLIB change after julia is built, the variable below can be used
# to update cached method locations to updated ones.
const BUILD_STDLIB_PATH = STDLIB

# helper to avoid triggering precompile warnings

"""
    Sys.CPU_THREADS::Int

The number of logical CPU cores available in the system, i.e. the number of threads
that the CPU can run concurrently. Note that this is not necessarily the number of
CPU cores, for example, in the presence of
[hyper-threading](https://en.wikipedia.org/wiki/Hyper-threading).

See Hwloc.jl or CpuId.jl for extended information, including number of physical cores.

See also: [`Sys.EFFECTIVE_CPU_THREADS`](@ref) for a container-aware CPU count that respects
cgroup limits.
"""
global CPU_THREADS::Int = 1 # for bootstrap, changed on startup

"""
    Sys.EFFECTIVE_CPU_THREADS::Int

The effective number of logical CPU cores available to the Julia process, taking into
account container limits (e.g., Docker `--cpus`, Kubernetes CPU limits, cgroup quotas).
This is the minimum of the hardware CPU thread count and any imposed CPU limits.

In non-containerized environments, this typically equals `Sys.CPU_THREADS`. In containerized
environments, it respects cgroup CPU limits and provides a more accurate measure of
available parallelism.

Use this constant when determining default thread pool sizes or parallelism levels to
ensure proper behavior in containerized deployments.
"""
global EFFECTIVE_CPU_THREADS::Int = 1 # for bootstrap, changed on startup

"""
    Sys.ARCH::Symbol

A symbol representing the architecture of the build configuration.
"""
const ARCH = ccall(:jl_get_ARCH, Any, ())::Symbol


"""
    Sys.KERNEL::Symbol

A symbol representing the name of the operating system, as returned by `uname` of the build configuration.
"""
const KERNEL = ccall(:jl_get_UNAME, Any, ())::Symbol

"""
    Sys.MACHINE::String

A string containing the build triple.
"""
const MACHINE = Base.MACHINE::String

"""
    Sys.WORD_SIZE::Int

Standard word size on the current machine, in bits.
"""
const WORD_SIZE = Core.sizeof(Int) * 8

"""
    Sys.SC_CLK_TCK::Clong

The number of system "clock ticks" per second, corresponding to `sysconf(_SC_CLK_TCK)` on
POSIX systems, or `0` if it is unknown.

CPU times, e.g. as returned by `Sys.cpu_info()`, are in units of ticks, i.e. units of `1 / Sys.SC_CLK_TCK` seconds if `Sys.SC_CLK_TCK > 0`.
"""
global SC_CLK_TCK::Clong

"""
    Sys.CPU_NAME::String

A string representing the name of CPU.

# Examples
For example, `Sys.CPU_NAME` might equal `"tigerlake"` on an
[Intel Core "Tiger Lake" CPU](https://en.wikipedia.org/wiki/Tiger_Lake),
or `"apple-m1"` on an [Apple M1 CPU](https://en.wikipedia.org/wiki/Apple_M1).

Note: Included in the detailed system information via `versioninfo(verbose=true)`.
"""
global CPU_NAME::String

"""
    Sys.JIT::String

A string representing the specific Just-In-Time (JIT) compiler being utilized in the current runtime.

# Examples
Currently, this equals `"ORCJIT"` for the LLVM "ORC" ("On-Request Compilation") JIT library:
```jldoctest
julia> Sys.JIT
"ORCJIT"
```

Note: Included in the detailed system information via `versioninfo(verbose=true)`.
"""
global JIT::String

"""
    Sys.PAGESIZE::Clong

A number providing the pagesize of the given OS.  Common values being 4kb or 64kb on Linux.
"""
global PAGESIZE::Clong

function __init__()
    env_threads = nothing
    if haskey(ENV, "JULIA_CPU_THREADS")
        env_threads = ENV["JULIA_CPU_THREADS"]
    end
    global CPU_THREADS = if env_threads !== nothing
        env_threads = tryparse(Int, env_threads)
        if env_threads === nothing || env_threads <= 0
            env_threads = Int(ccall(:jl_cpu_threads, Int32, ()))
            Core.print(Core.stderr, "WARNING: couldn't parse `JULIA_CPU_THREADS` environment variable. Defaulting Sys.CPU_THREADS to $env_threads.\n")
        end
        env_threads
    else
        Int(ccall(:jl_cpu_threads, Int32, ()))
    end
    global EFFECTIVE_CPU_THREADS = min(CPU_THREADS, Int(ccall(:jl_effective_threads, Int32, ())))
    global SC_CLK_TCK = ccall(:jl_SC_CLK_TCK, Clong, ())
    global CPU_NAME = ccall(:jl_get_cpu_name, Ref{String}, ())
    global JIT = ccall(:jl_get_JIT, Ref{String}, ())
    global PAGESIZE = Int(Sys.isunix() ? ccall(:jl_getpagesize, Clong, ()) : ccall(:jl_getallocationgranularity, Clong, ()))
    __init_build()
    nothing
end
# Populate the paths needed by sysimg compilation, e.g. `generate_precompile.jl`,
# without pulling in anything unnecessary like `CPU_NAME`
function __init_build()
    global BINDIR = ccall(:jl_get_julia_bindir, Any, ())::String
    vers = "v$(string(VERSION.major)).$(string(VERSION.minor))"
<<<<<<< HEAD
    global STDLIB = abspath(BINDIR, Base.DATAROOTDIR, "julia", "stdlib", vers)
=======
    global STDLIB = abspath(BINDIR, DATAROOTDIR, "julia", "stdlib", vers)
>>>>>>> e4a9e686
    nothing
end

mutable struct UV_cpu_info_t
    model::Ptr{UInt8}
    speed::Int32
    cpu_times!user::UInt64
    cpu_times!nice::UInt64
    cpu_times!sys::UInt64
    cpu_times!idle::UInt64
    cpu_times!irq::UInt64
end

"""
    Sys.CPUinfo

The `CPUinfo` type is a mutable struct with the following fields:
- `model::String`: CPU model information.
- `speed::Int32`: CPU speed (in MHz).
- `cpu_times!user::UInt64`: Time spent in user mode. CPU state shows CPU time used by user space processes.
- `cpu_times!nice::UInt64`: Time spent in nice mode. CPU state is a subset of the "user" state and shows the CPU time used by processes that have a positive niceness, meaning a lower priority than other tasks.
- `cpu_times!sys::UInt64`: Time spent in system mode. CPU state shows the amount of CPU time used by the kernel.
- `cpu_times!idle::UInt64`: Time spent in idle mode. CPU state shows the CPU time that's not actively being used.
- `cpu_times!irq::UInt64`: Time spent handling interrupts. CPU state shows the amount of time the CPU has been servicing hardware interrupts.

The times are in units of `1/Sys.SC_CLK_TCK` seconds if `Sys.SC_CLK_TCK > 0`; otherwise they are in
unknown units.

Note: Included in the detailed system information via `versioninfo(verbose=true)`.
"""
mutable struct CPUinfo
    model::String
    speed::Int32
    cpu_times!user::UInt64
    cpu_times!nice::UInt64
    cpu_times!sys::UInt64
    cpu_times!idle::UInt64
    cpu_times!irq::UInt64
    CPUinfo(model,speed,u,n,s,id,ir)=new(model,speed,u,n,s,id,ir)
end
CPUinfo(info::UV_cpu_info_t) = CPUinfo(unsafe_string(info.model), info.speed,
    info.cpu_times!user, info.cpu_times!nice, info.cpu_times!sys,
    info.cpu_times!idle, info.cpu_times!irq)

public CPUinfo

function _show_cpuinfo(io::IO, info::Sys.CPUinfo, header::Bool=true, prefix::AbstractString="    ")
    tck = SC_CLK_TCK
    if header
        println(io, info.model, ": ")
        print(io, " "^length(prefix))
        println(io, "    ", lpad("speed", 5), "    ", lpad("user", 9), "    ", lpad("nice", 9), "    ",
                lpad("sys", 9), "    ", lpad("idle", 9), "    ", lpad("irq", 9))
    end
    print(io, prefix)
    unit = tck > 0 ? " s  " : "    "
    tc = max(tck, 1)
    d(i, unit=unit) = lpad(string(round(Int64,i)), 9) * unit
    print(io,
          lpad(string(info.speed), 5), " MHz  ",
          d(info.cpu_times!user / tc), d(info.cpu_times!nice / tc), d(info.cpu_times!sys / tc),
          d(info.cpu_times!idle / tc), d(info.cpu_times!irq / tc, tck > 0 ? " s" : "  "))
    if tck <= 0
        print(io, "ticks")
    end
end

show(io::IO, ::MIME"text/plain", info::CPUinfo) = _show_cpuinfo(io, info, true, "    ")

function _cpu_summary(io::IO, cpu::AbstractVector{CPUinfo}, i, j)
    if j-i < 9
        header = true
        for x = i:j
            header || println(io)
            _show_cpuinfo(io, cpu[x], header, "#$(x-i+1) ")
            header = false
        end
    else
        summary = CPUinfo(cpu[i].model,0,0,0,0,0,0)
        count = j - i + 1
        for x = i:j
            summary.speed += cpu[i].speed
            summary.cpu_times!user += cpu[x].cpu_times!user
            summary.cpu_times!nice += cpu[x].cpu_times!nice
            summary.cpu_times!sys += cpu[x].cpu_times!sys
            summary.cpu_times!idle += cpu[x].cpu_times!idle
            summary.cpu_times!irq += cpu[x].cpu_times!irq
        end
        summary.speed = div(summary.speed,count)
        _show_cpuinfo(io, summary, true, "#1-$(count) ")
    end
    println(io)
end

"""
    Sys.cpu_summary(io::IO=stdout, cpu::AbstractVector{CPUinfo}=cpu_info())

Print a summary of CPU information to the `io` stream (defaulting to [`stdout`](@ref)), organizing and displaying aggregated data for CPUs with the same model, for a given array of `CPUinfo` data structures
describing a set of CPUs (which defaults to the return value of the [`Sys.cpu_info`](@ref) function).

The summary includes aggregated information for each distinct CPU model,
providing details such as average CPU speed and total time spent in different modes (user, nice, sys, idle, irq) across all cores with the same model.

Note: Included in the detailed system information via `versioninfo(verbose=true)`.
"""
function cpu_summary(io::IO=stdout, cpu::AbstractVector{CPUinfo} = cpu_info())
    model = cpu[1].model
    first = 1
    for i = 2:length(cpu)
        if model != cpu[i].model
            _cpu_summary(io, cpu, first, i-1)
            first = i
        end
    end
    _cpu_summary(io, cpu, first, length(cpu))
end

"""
    Sys.cpu_info()

Return a vector of `CPUinfo` objects, where each object represents information about a CPU core.

This is pretty-printed in a tabular format by `Sys.cpu_summary`, which is included in the output
of `versioninfo(verbose=true)`, so most users will not need to access the `CPUinfo`
data structures directly.

The function provides information about each CPU, including model, speed, and usage statistics such as user time, nice time, system time, idle time, and interrupt time.

"""
function cpu_info()
    UVcpus = Ref{Ptr{UV_cpu_info_t}}()
    count = Ref{Int32}()
    err = ccall(:uv_cpu_info, Int32, (Ptr{Ptr{UV_cpu_info_t}}, Ptr{Int32}), UVcpus, count)
    Base.uv_error("uv_cpu_info", err)
    cpus = Vector{CPUinfo}(undef, count[])
    for i = 1:length(cpus)
        cpus[i] = CPUinfo(unsafe_load(UVcpus[], i))
    end
    ccall(:uv_free_cpu_info, Cvoid, (Ptr{UV_cpu_info_t}, Int32), UVcpus[], count[])
    return cpus
end

"""
    Sys.sysimage_target()

Return the CPU target string that was used to build the current system image.

This function returns the original CPU target specification that was passed to Julia
when the system image was compiled. This can be useful for reproducing the same
system image or for understanding what CPU features were enabled during compilation.

If the system image was built with the default settings this will return `"native"`.

See also [`JULIA_CPU_TARGET`](@ref).
"""
function sysimage_target()
    return ccall(:jl_get_sysimage_cpu_target, Ref{String}, ())
end

"""
    Sys.uptime()

Gets the current system uptime in seconds.
"""
function uptime()
    uptime_ = Ref{Float64}()
    err = ccall(:uv_uptime, Int32, (Ptr{Float64},), uptime_)
    Base.uv_error("uv_uptime", err)
    return uptime_[]
end

"""
    Sys.loadavg()

Get the load average. See: https://en.wikipedia.org/wiki/Load_(computing).
"""
function loadavg()
    loadavg_ = Vector{Float64}(undef, 3)
    ccall(:uv_loadavg, Cvoid, (Ptr{Float64},), loadavg_)
    return loadavg_
end

"""
    Sys.free_physical_memory()

Get the free memory of the system in bytes. The entire amount may not be available to the
current process; use `Sys.free_memory()` for the actually available amount.
"""
free_physical_memory() = ccall(:uv_get_free_memory, UInt64, ())

"""
    Sys.total_physical_memory()

Get the total memory in RAM (including that which is currently used) in bytes. The entire
amount may not be available to the current process; see `Sys.total_memory()`.
"""
total_physical_memory() = ccall(:uv_get_total_memory, UInt64, ())

"""
    Sys.free_memory()

Get the total free memory in RAM in bytes.
"""
free_memory() = ccall(:uv_get_available_memory, UInt64, ())

"""
    Sys.total_memory()

Get the total memory in RAM (including that which is currently used) in bytes.
This amount may be constrained, e.g., by Linux control groups. For the unconstrained
amount, see `Sys.total_physical_memory()`.
"""
function total_memory()
    constrained = ccall(:uv_get_constrained_memory, UInt64, ())
    physical = total_physical_memory()
    if 0 < constrained <= physical
        return constrained
    else
        return physical
    end
end

"""
    Sys.get_process_title()

Get the process title. On some systems, will always return an empty string.
"""
function get_process_title()
    buf = Vector{UInt8}(undef, 512)
    err = ccall(:uv_get_process_title, Cint, (Ptr{UInt8}, Cint), buf, 512)
    Base.uv_error("get_process_title", err)
    return unsafe_string(pointer(buf))
end

"""
    Sys.set_process_title(title::AbstractString)

Set the process title. No-op on some operating systems.
"""
function set_process_title(title::AbstractString)
    err = ccall(:uv_set_process_title, Cint, (Cstring,), title)
    Base.uv_error("set_process_title", err)
end

"""
    Sys.maxrss()

Get the maximum resident set size utilized in bytes.
See also:
    - man page of `getrusage`(2) on Linux and BSD.
    - Windows API `GetProcessMemoryInfo`.
"""
maxrss() = ccall(:jl_maxrss, Csize_t, ())

"""
    Sys.isunix([os])

Predicate for testing if the OS provides a Unix-like interface.
See documentation in [Handling Operating System Variation](@ref).
"""
function isunix(os::Symbol)
    if iswindows(os)
        return false
    elseif islinux(os) || isbsd(os)
        return true
    elseif os === :Emscripten
        # Emscripten implements the POSIX ABI and provides traditional
        # Unix-style operating system functions such as file system support.
        # Therefore, we consider it a unix, even though this need not be
        # generally true for a jsvm embedding.
        return true
    else
        throw(ArgumentError("unknown operating system \"$os\""))
    end
end

"""
    Sys.islinux([os])

Predicate for testing if the OS is a derivative of Linux.
See documentation in [Handling Operating System Variation](@ref).
"""
islinux(os::Symbol) = (os === :Linux)

"""
    Sys.isbsd([os])

Predicate for testing if the OS is a derivative of BSD.
See documentation in [Handling Operating System Variation](@ref).

!!! note
    The Darwin kernel descends from BSD, which means that `Sys.isbsd()` is
    `true` on macOS systems. To exclude macOS from a predicate, use
    `Sys.isbsd() && !Sys.isapple()`.
"""
isbsd(os::Symbol) = (isfreebsd(os) || isopenbsd(os) || isnetbsd(os) || isdragonfly(os) || isapple(os))

"""
    Sys.isfreebsd([os])

Predicate for testing if the OS is a derivative of FreeBSD.
See documentation in [Handling Operating System Variation](@ref).

!!! note
    Not to be confused with `Sys.isbsd()`, which is `true` on FreeBSD but also on
    other BSD-based systems. `Sys.isfreebsd()` refers only to FreeBSD.
!!! compat "Julia 1.1"
    This function requires at least Julia 1.1.
"""
isfreebsd(os::Symbol) = (os === :FreeBSD)

"""
    Sys.isopenbsd([os])

Predicate for testing if the OS is a derivative of OpenBSD.
See documentation in [Handling Operating System Variation](@ref).

!!! note
    Not to be confused with `Sys.isbsd()`, which is `true` on OpenBSD but also on
    other BSD-based systems. `Sys.isopenbsd()` refers only to OpenBSD.
!!! compat "Julia 1.1"
    This function requires at least Julia 1.1.
"""
isopenbsd(os::Symbol) = (os === :OpenBSD)

"""
    Sys.isnetbsd([os])

Predicate for testing if the OS is a derivative of NetBSD.
See documentation in [Handling Operating System Variation](@ref).

!!! note
    Not to be confused with `Sys.isbsd()`, which is `true` on NetBSD but also on
    other BSD-based systems. `Sys.isnetbsd()` refers only to NetBSD.
!!! compat "Julia 1.1"
    This function requires at least Julia 1.1.
"""
isnetbsd(os::Symbol) = (os === :NetBSD)

"""
    Sys.isdragonfly([os])

Predicate for testing if the OS is a derivative of DragonFly BSD.
See documentation in [Handling Operating System Variation](@ref).

!!! note
    Not to be confused with `Sys.isbsd()`, which is `true` on DragonFly but also on
    other BSD-based systems. `Sys.isdragonfly()` refers only to DragonFly.
!!! compat "Julia 1.1"
    This function requires at least Julia 1.1.
"""
isdragonfly(os::Symbol) = (os === :DragonFly)

"""
    Sys.iswindows([os])

Predicate for testing if the OS is a derivative of Microsoft Windows NT.
See documentation in [Handling Operating System Variation](@ref).
"""
iswindows(os::Symbol) = (os === :Windows || os === :NT)

"""
    Sys.isapple([os])

Predicate for testing if the OS is a derivative of Apple Macintosh OS X or Darwin.
See documentation in [Handling Operating System Variation](@ref).
"""
isapple(os::Symbol) = (os === :Apple || os === :Darwin)

"""
    Sys.isjsvm([os])

Predicate for testing if Julia is running in a JavaScript VM (JSVM),
including e.g. a WebAssembly JavaScript embedding in a web browser.

!!! compat "Julia 1.2"
    This function requires at least Julia 1.2.
"""
isjsvm(os::Symbol) = (os === :Emscripten)

"""
    Sys.detectwsl()

Runtime predicate for testing if Julia is running inside
Windows Subsystem for Linux (WSL).

!!! note
    Unlike `Sys.iswindows`, `Sys.islinux` etc., this is a runtime test, and thus
    cannot meaningfully be used in `@static if` constructs.

!!! compat "Julia 1.12"
    This function requires at least Julia 1.12.
"""
function detectwsl()
    # We use the same approach as canonical/snapd do to detect WSL
    islinux() && (
        isfile("/proc/sys/fs/binfmt_misc/WSLInterop")
        || isdir("/run/WSL")
    )
end

for f in (:isunix, :islinux, :isbsd, :isapple, :iswindows, :isfreebsd, :isopenbsd, :isnetbsd, :isdragonfly, :isjsvm)
    @eval $f() = $(getfield(@__MODULE__, f)(KERNEL))
end

if iswindows()
    function windows_version()
        verinfo = ccall(:GetVersion, UInt32, ())
        VersionNumber(verinfo & 0xFF, (verinfo >> 8) & 0xFF, verinfo >> 16)
    end
else
    windows_version() = v"0.0"
end

"""
    Sys.windows_version()

Return the version number for the Windows NT Kernel as a `VersionNumber`,
i.e. `v"major.minor.build"`, or `v"0.0.0"` if this is not running on Windows.
"""
windows_version

const WINDOWS_VISTA_VER = v"6.0"

const isexecutable = Base.isexecutable
const isreadable   = Base.isreadable
const iswritable   = Base.iswritable

"""
    Sys.which(program_name::String)

Given a program name, search the current `PATH` to find the first binary with
the proper executable permissions that can be run and return an absolute path
to it, or return `nothing` if no such program is available. If a path with
a directory in it is passed in for `program_name`, tests that exact path
for executable permissions only (with `.exe` and `.com` extensions added on
Windows platforms); no searching of `PATH` is performed.
"""
function which(program_name::String)
    if isempty(program_name)
       return nothing
    end
    # Build a list of program names that we're going to try
    program_names = String[]
    base_pname = basename(program_name)
    if iswindows()
        # If the file already has an extension, try that name first
        if !isempty(splitext(base_pname)[2])
            push!(program_names, base_pname)
        end

        # But also try appending .exe and .com`
        for pe in (".exe", ".com")
            push!(program_names, string(base_pname, pe))
        end
    else
        # On non-windows, we just always search for what we've been given
        push!(program_names, base_pname)
    end

    path_dirs = String[]
    program_dirname = dirname(program_name)
    # If we've been given a path that has a directory name in it, then we
    # check to see if that path exists.  Otherwise, we search the PATH.
    if isempty(program_dirname)
        # If we have been given just a program name (not a relative or absolute
        # path) then we should search `PATH` for it here:
        pathsep = iswindows() ? ';' : ':'
        path_dirs = map(abspath, eachsplit(get(ENV, "PATH", ""), pathsep))

        # On windows we always check the current directory as well
        if iswindows()
            pushfirst!(path_dirs, pwd())
        end
    else
        push!(path_dirs, abspath(program_dirname))
    end

    # Here we combine our directories with our program names, searching for the
    # first match among all combinations.
    for path_dir in path_dirs
        for pname in program_names
            program_path = joinpath(path_dir, pname)
            try
                # If we find something that matches our name and we can execute
                if isfile(program_path) && isexecutable(program_path)
                    return program_path
                end
            catch e
                # If we encounter a permission error, we skip this directory
                # and continue to the next directory in the PATH variable.
                if isa(e, Base.IOError) && e.code == Base.UV_EACCES
                    # Permission denied, continue searching
                    continue
                else
                    # Rethrow the exception if it's not a permission error
                    rethrow(e)
                end
            end
        end
    end

    # If we couldn't find anything, don't return anything
    nothing
end
which(program_name::AbstractString) = which(String(program_name)::String)

"""
    Sys.username()::String

Return the username for the current user. If the username cannot be determined
or is empty, this function throws an error.

To retrieve a username that is overridable via an environment variable,
e.g., `USER`, consider using
```julia
user = get(Sys.username, ENV, "USER")
```

!!! compat "Julia 1.11"
    This function requires at least Julia 1.11.

See also [`homedir`](@ref).
"""
function username()
    pw = Libc.getpw()
    isempty(pw.username) && Base.uv_error("username", Base.UV_ENOENT)
    return pw.username
end

end # module Sys<|MERGE_RESOLUTION|>--- conflicted
+++ resolved
@@ -198,11 +198,7 @@
 function __init_build()
     global BINDIR = ccall(:jl_get_julia_bindir, Any, ())::String
     vers = "v$(string(VERSION.major)).$(string(VERSION.minor))"
-<<<<<<< HEAD
-    global STDLIB = abspath(BINDIR, Base.DATAROOTDIR, "julia", "stdlib", vers)
-=======
     global STDLIB = abspath(BINDIR, DATAROOTDIR, "julia", "stdlib", vers)
->>>>>>> e4a9e686
     nothing
 end
 
