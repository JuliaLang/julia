--- conflicted
+++ resolved
@@ -108,11 +108,7 @@
         return Oid()
     elseif err != Int(Error.GIT_OK)
         if obj_ptr_ptr[] != C_NULL
-<<<<<<< HEAD
-            finalize(GitUnknownObject(obj_ptr_ptr[]))
-=======
-            close(GitAnyObject(ref.repo, obj_ptr_ptr[]))
->>>>>>> db4aaa33
+            close(GitUnknownObject(ref.repo, obj_ptr_ptr[]))
         end
         throw(Error.GitError(err))
     end
