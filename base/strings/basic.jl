# This file is a part of Julia. License is MIT: https://julialang.org/license

"""
The `AbstractString` type is the supertype of all string implementations in
Julia. Strings are encodings of sequences of [Unicode](https://unicode.org/)
code points as represented by the `AbstractChar` type. Julia makes a few assumptions
about strings:

* Strings are encoded in terms of fixed-size "code units"
  * Code units can be extracted with `codeunit(s, i)`
  * The first code unit has index `1`
  * The last code unit has index `ncodeunits(s)`
  * Any index `i` such that `1 ≤ i ≤ ncodeunits(s)` is in bounds
* String indexing is done in terms of these code units:
  * Characters are extracted by `s[i]` with a valid string index `i`
  * Each `AbstractChar` in a string is encoded by one or more code units
  * Only the index of the first code unit of an `AbstractChar` is a valid index
  * The encoding of an `AbstractChar` is independent of what precedes or follows it
  * String encodings are [self-synchronizing] – i.e. `isvalid(s, i)` is O(1)

[self-synchronizing]: https://en.wikipedia.org/wiki/Self-synchronizing_code

Some string functions that extract code units, characters or substrings from
strings error if you pass them out-of-bounds or invalid string indices. This
includes `codeunit(s, i)` and `s[i]`. Functions that do string
index arithmetic take a more relaxed approach to indexing and give you the
closest valid string index when in-bounds, or when out-of-bounds, behave as if
there were an infinite number of characters padding each side of the string.
Usually these imaginary padding characters have code unit length `1` but string
types may choose different "imaginary" character sizes as makes sense for their
implementations (e.g. substrings may pass index arithmetic through to the
underlying string they provide a view into). Relaxed indexing functions include
those intended for index arithmetic: `thisind`, `nextind` and `prevind`. This
model allows index arithmetic to work with out-of- bounds indices as
intermediate values so long as one never uses them to retrieve a character,
which often helps avoid needing to code around edge cases.

See also: [`codeunit`](@ref), [`ncodeunits`](@ref), [`thisind`](@ref),
[`nextind`](@ref), [`prevind`](@ref)
"""
AbstractString

## required string functions ##

"""
    ncodeunits(s::AbstractString) -> Int

Return the number of code units in a string. Indices that are in bounds to
access this string must satisfy `1 ≤ i ≤ ncodeunits(s)`. Not all such indices
are valid – they may not be the start of a character, but they will return a
code unit value when calling `codeunit(s,i)`.

See also: [`codeunit`](@ref), [`checkbounds`](@ref), [`sizeof`](@ref),
[`length`](@ref), [`lastindex`](@ref)
"""
ncodeunits(s::AbstractString)

"""
    codeunit(s::AbstractString) -> Type{<:Union{UInt8, UInt16, UInt32}}

Return the code unit type of the given string object. For ASCII, Latin-1, or
UTF-8 encoded strings, this would be `UInt8`; for UCS-2 and UTF-16 it would be
`UInt16`; for UTF-32 it would be `UInt32`. The unit code type need not be
limited to these three types, but it's hard to think of widely used string
encodings that don't use one of these units. `codeunit(s)` is the same as
`typeof(codeunit(s,1))` when `s` is a non-empty string.

See also: [`ncodeunits`](@ref)
"""
codeunit(s::AbstractString)

"""
    codeunit(s::AbstractString, i::Integer) -> Union{UInt8, UInt16, UInt32}

Return the code unit value in the string `s` at index `i`. Note that

    codeunit(s, i) :: codeunit(s)

I.e. the value returned by `codeunit(s, i)` is of the type returned by
`codeunit(s)`.

See also: [`ncodeunits`](@ref), [`checkbounds`](@ref)
"""
@propagate_inbounds codeunit(s::AbstractString, i::Integer) = typeof(i) === Int ?
    throw(MethodError(codeunit, (s, i))) : codeunit(s, Int(i))

"""
    isvalid(s::AbstractString, i::Integer) -> Bool

Predicate indicating whether the given index is the start of the encoding of a
character in `s` or not. If `isvalid(s, i)` is true then `s[i]` will return the
character whose encoding starts at that index, if it's false, then `s[i]` will
raise an invalid index error or a bounds error depending on if `i` is in bounds.
In order for `isvalid(s, i)` to be an O(1) function, the encoding of `s` must be
[self-synchronizing](https://en.wikipedia.org/wiki/Self-synchronizing_code) this
is a basic assumption of Julia's generic string support.

See also: [`getindex`](@ref), [`iterate`](@ref), [`thisind`](@ref),
[`nextind`](@ref), [`prevind`](@ref), [`length`](@ref)

# Examples

```jldoctest
julia> str = "αβγdef";

julia> isvalid(str, 1)
true

julia> str[1]
'α': Unicode U+03b1 (category Ll: Letter, lowercase)

julia> isvalid(str, 2)
false

julia> str[2]
ERROR: StringIndexError("αβγdef", 2)
Stacktrace:
[...]
```
"""
@propagate_inbounds isvalid(s::AbstractString, i::Integer) = typeof(i) === Int ?
    throw(MethodError(isvalid, (s, i))) : isvalid(s, Int(i))

"""
    iterate(s::AbstractString, i::Integer) -> Union{Tuple{<:AbstractChar, Int}, Nothing}

Return a tuple of the character in `s` at index `i` with the index of the start
of the following character in `s`. This is the key method that allows strings to
be iterated, yielding a sequences of characters. If `i` is out of bounds in `s`
then a bounds error is raised. The `iterate` function, as part of the iteration
protocol may assume that `i` is the start of a character in `s`.

See also: [`getindex`](@ref), [`checkbounds`](@ref)
"""
@propagate_inbounds iterate(s::AbstractString, i::Integer) = typeof(i) === Int ?
    throw(MethodError(iterate, (s, i))) : iterate(s, Int(i))

## basic generic definitions ##

eltype(::Type{<:AbstractString}) = Char # some string types may use another AbstractChar

"""
    sizeof(str::AbstractString)

Size, in bytes, of the string `s`. Equal to the number of code units in `s` multiplied by
the size, in bytes, of one code unit in `s`.

# Examples
```jldoctest
julia> sizeof("")
0

julia> sizeof("∀")
3
```
"""
sizeof(s::AbstractString) = ncodeunits(s) * sizeof(codeunit(s))
firstindex(s::AbstractString) = 1
lastindex(s::AbstractString) = thisind(s, ncodeunits(s))

function getindex(s::AbstractString, i::Integer)
    @boundscheck checkbounds(s, i)
    @inbounds return isvalid(s, i) ? iterate(s, i)[1] : string_index_err(s, i)
end

getindex(s::AbstractString, i::Colon) = s
# TODO: handle other ranges with stride ±1 specially?
# TODO: add more @propagate_inbounds annotations?
getindex(s::AbstractString, v::AbstractVector{<:Integer}) =
    sprint(io->(for i in v; write(io, s[i]) end), sizehint=length(v))
getindex(s::AbstractString, v::AbstractVector{Bool}) =
    throw(ArgumentError("logical indexing not supported for strings"))

function get(s::AbstractString, i::Integer, default)
# TODO: use ternary once @inbounds is expression-like
    if checkbounds(Bool, s, i)
        @inbounds return s[i]
    else
        return default
    end
end

## bounds checking ##

checkbounds(::Type{Bool}, s::AbstractString, i::Integer) =
    1 ≤ i ≤ ncodeunits(s)
checkbounds(::Type{Bool}, s::AbstractString, r::AbstractRange{<:Integer}) =
    isempty(r) || (1 ≤ minimum(r) && maximum(r) ≤ ncodeunits(s))
checkbounds(::Type{Bool}, s::AbstractString, I::AbstractArray{<:Real}) =
    all(i -> checkbounds(Bool, s, i), I)
checkbounds(::Type{Bool}, s::AbstractString, I::AbstractArray{<:Integer}) =
    all(i -> checkbounds(Bool, s, i), I)
checkbounds(s::AbstractString, I::Union{Integer,AbstractArray}) =
    checkbounds(Bool, s, I) ? nothing : throw(BoundsError(s, I))

## construction, conversion, promotion ##

string() = ""
string(s::AbstractString) = s

(::Type{Vector{UInt8}})(s::AbstractString) = unsafe_wrap(Vector{UInt8}, String(s))
(::Type{Array{UInt8}})(s::AbstractString) = unsafe_wrap(Vector{UInt8}, String(s))
(::Type{Vector{T}})(s::AbstractString) where {T<:AbstractChar} = collect(T, s)

Symbol(s::AbstractString) = Symbol(String(s))

convert(::Type{T}, s::T) where {T<:AbstractString} = s
convert(::Type{T}, s::AbstractString) where {T<:AbstractString} = T(s)

## string & character concatenation ##

"""
    *(s::Union{AbstractString, AbstractChar}, t::Union{AbstractString, AbstractChar}...) -> AbstractString

Concatenate strings and/or characters, producing a [`String`](@ref). This is equivalent
to calling the [`string`](@ref) function on the arguments. Concatenation of built-in
string types always produces a value of type `String` but other string types may choose
to return a string of a different type as appropriate.

# Examples
```jldoctest
julia> "Hello " * "world"
"Hello world"

julia> 'j' * "ulia"
"julia"
```
"""
(*)(s1::Union{AbstractChar, AbstractString}, ss::Union{AbstractChar, AbstractString}...) = string(s1, ss...)

one(::Union{T,Type{T}}) where {T<:AbstractString} = convert(T, "")

## generic string comparison ##

"""
    cmp(a::AbstractString, b::AbstractString) -> Int

Compare two strings. Return `0` if both strings have the same length and the character
at each index is the same in both strings. Return `-1` if `a` is a prefix of `b`, or if
`a` comes before `b` in alphabetical order. Return `1` if `b` is a prefix of `a`, or if
`b` comes before `a` in alphabetical order (technically, lexicographical order by Unicode
code points).

# Examples
```jldoctest
julia> cmp("abc", "abc")
0

julia> cmp("ab", "abc")
-1

julia> cmp("abc", "ab")
1

julia> cmp("ab", "ac")
-1

julia> cmp("ac", "ab")
1

julia> cmp("α", "a")
1

julia> cmp("b", "β")
-1
```
"""
function cmp(a::AbstractString, b::AbstractString)
    a === b && return 0
    a, b = Iterators.Stateful(a), Iterators.Stateful(b)
    for (c, d) in zip(a, b)
        c ≠ d && return ifelse(c < d, -1, 1)
    end
    isempty(a) && return ifelse(isempty(b), 0, -1)
    return 1
end

"""
    ==(a::AbstractString, b::AbstractString) -> Bool

Test whether two strings are equal character by character (technically, Unicode
code point by code point).

# Examples
```jldoctest
julia> "abc" == "abc"
true

julia> "abc" == "αβγ"
false
```
"""
==(a::AbstractString, b::AbstractString) = cmp(a, b) == 0

"""
    isless(a::AbstractString, b::AbstractString) -> Bool

Test whether string `a` comes before string `b` in alphabetical order
(technically, in lexicographical order by Unicode code points).

# Examples
```jldoctest
julia> isless("a", "b")
true

julia> isless("β", "α")
false

julia> isless("a", "a")
false
```
"""
isless(a::AbstractString, b::AbstractString) = cmp(a, b) < 0

# faster comparisons for symbols

cmp(a::Symbol, b::Symbol) = Int(sign(ccall(:strcmp, Int32, (Cstring, Cstring), a, b)))

isless(a::Symbol, b::Symbol) = cmp(a, b) < 0

## character index arithmetic ##

"""
    length(s::AbstractString) -> Int
    length(s::AbstractString, i::Integer, j::Integer) -> Int

The number of characters in string `s` from indices `i` through `j`. This is
computed as the number of code unit indices from `i` to `j` which are valid
character indices. Without only a single string argument, this computes the
number of characters in the entire string. With `i` and `j` arguments it
computes the number of indices between `i` and `j` inclusive that are valid
indices in the string `s`. In addition to in-bounds values, `i` may take the
out-of-bounds value `ncodeunits(s) + 1` and `j` may take the out-of-bounds
value `0`.

See also: [`isvalid`](@ref), [`ncodeunits`](@ref), [`lastindex`](@ref),
[`thisind`](@ref), [`nextind`](@ref), [`prevind`](@ref)

# Examples
```jldoctest
julia> length("jμΛIα")
5
```
"""
length(s::AbstractString) = @inbounds return length(s, 1, ncodeunits(s))

function length(s::AbstractString, i::Int, j::Int)
    @boundscheck begin
        0 < i ≤ ncodeunits(s)+1 || throw(BoundsError(s, i))
        0 ≤ j < ncodeunits(s)+1 || throw(BoundsError(s, j))
    end
    n = 0
    for k = i:j
        @inbounds n += isvalid(s, k)
    end
    return n
end

@propagate_inbounds length(s::AbstractString, i::Integer, j::Integer) =
    length(s, Int(i), Int(j))

"""
    thisind(s::AbstractString, i::Integer) -> Int

If `i` is in bounds in `s` return the index of the start of the character whose
encoding code unit `i` is part of. In other words, if `i` is the start of a
character, return `i`; if `i` is not the start of a character, rewind until the
start of a character and return that index. If `i` is equal to 0 or `ncodeunits(s)+1`
return `i`. In all other cases throw `BoundsError`.

# Examples
```jldoctest
<<<<<<< HEAD
julia> thisind("α", 0)
0

julia> thisind("α", 1)
=======
julia> thisind("αβγdef", 1)
>>>>>>> 242dc51a
1

julia> thisind("α", 2)
1

julia> thisind("α", 3)
3

<<<<<<< HEAD
julia> thisind("α", 4)
ERROR: BoundsError: attempt to access "α"
  at index [4]
[...]

julia> thisind("α", -1)
ERROR: BoundsError: attempt to access "α"
  at index [-1]
[...]
=======
julia> thisind("αβγdef", 9)
9

julia> thisind("αβγdef", 10)
10
>>>>>>> 242dc51a
```
"""
thisind(s::AbstractString, i::Integer) = thisind(s, Int(i))

function thisind(s::AbstractString, i::Int)
    z = ncodeunits(s) + 1
    i == z && return i
    @boundscheck 0 ≤ i ≤ z || throw(BoundsError(s, i))
    @inbounds while 1 < i && !isvalid(s, i)
        i -= 1
    end
    return i
end

"""
    prevind(str::AbstractString, i::Integer, n::Integer=1) -> Int

* Case `n == 1`

If `i` is in bounds in `s` return the index of the start of the character whose
encoding starts before index `i`. In other words, if `i` is the start of a
character, return the start of the previous character; if `i` is not the start
of a character, rewind until the start of a character and return that index.
If `i` is equal to `1` return `0`.
If `i` is equal to `ncodeunits(str)+1` return `lastindex(str)`.
Otherwise throw `BoundsError`.

* Case `n > 1`

Behaves like applying `n` times `prevind` for `n==1`. The only difference
is that if `n` is so large that applying `prevind` would reach `0` then each remaining
iteration decreases the returned value by `1`.
This means that in this case `prevind` can return a negative value.

* Case `n == 0`

Return `i` only if `i` is a valid index in `str` or is equal to `ncodeunits(str)+1`.
Otherwise `StringIndexError` or `BoundsError` is thrown.

# Examples
```jldoctest
julia> prevind("α", 3)
1

julia> prevind("α", 1)
0

julia> prevind("α", 0)
ERROR: BoundsError: attempt to access "α"
  at index [0]
[...]

julia> prevind("α", 2, 2)
0

julia> prevind("α", 2, 3)
0
```
"""
prevind(s::AbstractString, i::Integer, n::Integer) = prevind(s, Int(i), Int(n))
prevind(s::AbstractString, i::Integer)             = prevind(s, Int(i))
prevind(s::AbstractString, i::Int)                 = prevind(s, i, 1)

function prevind(s::AbstractString, i::Int, n::Int)
    n < 0 && throw(ArgumentError("n cannot be negative: $n"))
    z = ncodeunits(s) + 1
    @boundscheck 0 < i ≤ z || throw(BoundsError(s, i))
    n == 0 && return thisind(s, i) == i ? i : string_index_err(s, i)
    while n > 0 && 1 < i
        @inbounds n -= isvalid(s, i -= 1)
    end
    return i - n
end

"""
    nextind(str::AbstractString, i::Integer, n::Integer=1) -> Int

* Case `n == 1`

If `i` is in bounds in `s` return the index of the start of the character whose
encoding starts after index `i`. In other words, if `i` is the start of a
character, return the start of the next character; if `i` is not the start
of a character, move forward until the start of a character and return that index.
If `i` is equal to `0` return `1`.
If `i` is in bounds but greater or equal to `lastindex(str)` return `ncodeunits(str)+1`.
Otherwise throw `BoundsError`.

* Case `n > 1`

Behaves like applying `n` times `nextind` for `n==1`. The only difference
is that if `n` is so large that applying `nextind` would reach `ncodeunits(str)+1` then each
remaining iteration increases the returned value by `1`.
This means that in this case `nextind` can return a value greater than `ncodeunits(str)+1`.

* Case `n == 0`

Return `i` only if `i` is a valid index in `s` or is equal to `0`.
Otherwise `StringIndexError` or `BoundsError` is thrown.

# Examples
```jldoctest
julia> nextind("α", 0)
1

julia> nextind("α", 1)
3

julia> nextind("α", 3)
ERROR: BoundsError: attempt to access "α"
  at index [3]
[...]

julia> nextind("α", 0, 2)
3

julia> nextind("α", 1, 2)
4
```
"""
nextind(s::AbstractString, i::Integer, n::Integer) = nextind(s, Int(i), Int(n))
nextind(s::AbstractString, i::Integer)             = nextind(s, Int(i))
nextind(s::AbstractString, i::Int)                 = nextind(s, i, 1)

function nextind(s::AbstractString, i::Int, n::Int)
    n < 0 && throw(ArgumentError("n cannot be negative: $n"))
    z = ncodeunits(s)
    @boundscheck 0 ≤ i ≤ z || throw(BoundsError(s, i))
    n == 0 && return thisind(s, i) == i ? i : string_index_err(s, i)
    while n > 0 && i < z
        @inbounds n -= isvalid(s, i += 1)
    end
    return i + n
end

## string index iteration type ##

struct EachStringIndex{T<:AbstractString}
    s::T
end
keys(s::AbstractString) = EachStringIndex(s)

length(e::EachStringIndex) = length(e.s)
first(::EachStringIndex) = 1
last(e::EachStringIndex) = lastindex(e.s)
iterate(e::EachStringIndex, state=firstindex(e.s)) = state > ncodeunits(e.s) ? nothing : (state, nextind(e.s, state))
eltype(::Type{<:EachStringIndex}) = Int

"""
    isascii(c::Union{AbstractChar,AbstractString}) -> Bool

Test whether a character belongs to the ASCII character set, or whether this is true for
all elements of a string.

# Examples
```jldoctest
julia> isascii('a')
true

julia> isascii('α')
false

julia> isascii("abc")
true

julia> isascii("αβγ")
false
```
"""
isascii(c::Char) = bswap(reinterpret(UInt32, c)) < 0x80
isascii(s::AbstractString) = all(isascii, s)
isascii(c::AbstractChar) = UInt32(c) < 0x80

## string map, filter, has ##

function map(f, s::AbstractString)
    out = IOBuffer(sizehint=sizeof(s))
    for c in s
        c′ = f(c)
        isa(c′, AbstractChar) || throw(ArgumentError(
            "map(f, s::AbstractString) requires f to return AbstractChar; " *
            "try map(f, collect(s)) or a comprehension instead"))
        write(out, c′::AbstractChar)
    end
    String(take!(out))
end

function filter(f, s::AbstractString)
    out = IOBuffer(sizehint=sizeof(s))
    for c in s
        f(c) && write(out, c)
    end
    String(take!(out))
end

## string first and last ##

"""
    first(s::AbstractString, n::Integer)

Get a string consisting of the first `n` characters of `s`.

```jldoctest
julia> first("∀ϵ≠0: ϵ²>0", 0)
""

julia> first("∀ϵ≠0: ϵ²>0", 1)
"∀"

julia> first("∀ϵ≠0: ϵ²>0", 3)
"∀ϵ≠"
```
"""
first(s::AbstractString, n::Integer) = s[1:min(end, nextind(s, 0, n))]

"""
    last(s::AbstractString, n::Integer)

Get a string consisting of the last `n` characters of `s`.

```jldoctest
julia> last("∀ϵ≠0: ϵ²>0", 0)
""

julia> last("∀ϵ≠0: ϵ²>0", 1)
"0"

julia> last("∀ϵ≠0: ϵ²>0", 3)
"²>0"
```
"""
last(s::AbstractString, n::Integer) = s[max(1, prevind(s, ncodeunits(s)+1, n)):end]

"""
    reverseind(v, i)

Given an index `i` in [`reverse(v)`](@ref), return the corresponding index in
`v` so that `v[reverseind(v,i)] == reverse(v)[i]`. (This can be nontrivial in
cases where `v` contains non-ASCII characters.)

# Examples
```jldoctest
julia> r = reverse("Julia")
"ailuJ"

julia> for i in 1:length(r)
           print(r[reverseind("Julia", i)])
       end
Julia
```
"""
reverseind(s::AbstractString, i::Integer) = thisind(s, ncodeunits(s)-i+1)

"""
    repeat(s::AbstractString, r::Integer)

Repeat a string `r` times. This can be written as `s^r`.

See also: [`^`](@ref)

# Examples
```jldoctest
julia> repeat("ha", 3)
"hahaha"
```
"""
repeat(s::AbstractString, r::Integer) = repeat(String(s), r)

"""
    ^(s::Union{AbstractString,AbstractChar}, n::Integer)

Repeat a string or character `n` times. This can also be written as `repeat(s, n)`.

See also: [`repeat`](@ref)

# Examples
```jldoctest
julia> "Test "^3
"Test Test Test "
```
"""
(^)(s::Union{AbstractString,AbstractChar}, r::Integer) = repeat(s, r)

# reverse-order iteration for strings and indices thereof
iterate(r::Iterators.Reverse{<:AbstractString}, i=lastindex(r.itr)) = i < firstindex(r.itr) ? nothing : (r.itr[i], prevind(r.itr, i))
iterate(r::Iterators.Reverse{<:EachStringIndex}, i=lastindex(r.itr.s)) = i < firstindex(r.itr.s) ? nothing : (i, prevind(r.itr.s, i))

## code unit access ##

"""
    CodeUnits(s::AbstractString)

Wrap a string (without copying) in an immutable vector-like object that accesses the code units
of the string's representation.
"""
struct CodeUnits{T,S<:AbstractString} <: DenseVector{T}
    s::S
    CodeUnits(s::S) where {S<:AbstractString} = new{codeunit(s),S}(s)
end

length(s::CodeUnits) = ncodeunits(s.s)
sizeof(s::CodeUnits{T}) where {T} = ncodeunits(s.s) * sizeof(T)
size(s::CodeUnits) = (length(s),)
strides(s::CodeUnits) = (1,)
elsize(s::CodeUnits{T}) where {T} = sizeof(T)
@propagate_inbounds getindex(s::CodeUnits, i::Int) = codeunit(s.s, i)
IndexStyle(::Type{<:CodeUnits}) = IndexLinear()
iterate(s::CodeUnits, i=1) = (@_propagate_inbounds_meta; i == length(s)+1 ? nothing : (s[i], i+1))

write(io::IO, s::CodeUnits) = write(io, s.s)

unsafe_convert(::Type{Ptr{T}},    s::CodeUnits{T}) where {T} = unsafe_convert(Ptr{T}, s.s)
unsafe_convert(::Type{Ptr{Int8}}, s::CodeUnits{UInt8}) = unsafe_convert(Ptr{Int8}, s.s)

"""
    codeunits(s::AbstractString)

Obtain a vector-like object containing the code units of a string.
Returns a `CodeUnits` wrapper by default, but `codeunits` may optionally be defined
for new string types if necessary.
"""
codeunits(s::AbstractString) = CodeUnits(s)<|MERGE_RESOLUTION|>--- conflicted
+++ resolved
@@ -370,14 +370,10 @@
 
 # Examples
 ```jldoctest
-<<<<<<< HEAD
-julia> thisind("α", 0)
+julia> thisind("αβγdef", 0)
 0
 
-julia> thisind("α", 1)
-=======
 julia> thisind("αβγdef", 1)
->>>>>>> 242dc51a
 1
 
 julia> thisind("α", 2)
@@ -386,7 +382,6 @@
 julia> thisind("α", 3)
 3
 
-<<<<<<< HEAD
 julia> thisind("α", 4)
 ERROR: BoundsError: attempt to access "α"
   at index [4]
@@ -396,13 +391,12 @@
 ERROR: BoundsError: attempt to access "α"
   at index [-1]
 [...]
-=======
+
 julia> thisind("αβγdef", 9)
 9
 
 julia> thisind("αβγdef", 10)
 10
->>>>>>> 242dc51a
 ```
 """
 thisind(s::AbstractString, i::Integer) = thisind(s, Int(i))
