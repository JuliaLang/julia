--- conflicted
+++ resolved
@@ -314,17 +314,12 @@
     cat == UTF8PROC_CATEGORY_LU || cat == UTF8PROC_CATEGORY_LT
 end
 
-<<<<<<< HEAD
-"""
-    iscased(c::Char) -> Bool
+"""
+    iscased(c::AbstractChar) -> Bool
 
 Tests whether a character is cased, i.e. is lower-, upper- or title-cased.
 """
-function iscased(c::Char)
-=======
-# Documented in Unicode module
 function iscased(c::AbstractChar)
->>>>>>> e0cab6d5
     cat = category_code(c)
     return cat == UTF8PROC_CATEGORY_LU ||
            cat == UTF8PROC_CATEGORY_LT ||
