# This file is a part of Julia. License is MIT: https://julialang.org/license

struct MalformedCharError <: Exception
    char::Char
end
struct CodePointError <: Exception
    code::Integer
end
@noinline malformed_char(c::Char) = throw(MalformedCharError(c))
@noinline code_point_err(u::UInt32) = throw(CodePointError(u))

function ismalformed(c::Char)
    u = reinterpret(UInt32, c)
    l1 = leading_ones(u) << 3
    t0 = trailing_zeros(u) & 56
    (l1 == 8) | (l1 + t0 > 32) |
    (((u & 0x00c0c0c0) ⊻ 0x00808080) >> t0 != 0)
end

function isoverlong(c::Char)
    u = reinterpret(UInt32, c)
    (u >> 24 == 0xc0) | (u >> 21 == 0x0704) | (u >> 20 == 0x0f08)
end

function convert(::Type{UInt32}, c::Char)
    # TODO: use optimized inline LLVM
    u = reinterpret(UInt32, c)
    u < 0x80000000 && return reinterpret(UInt32, u >> 24)
    l1 = leading_ones(u)
    t0 = trailing_zeros(u) & 56
    (l1 == 1) | (8l1 + t0 > 32) |
    (((u & 0x00c0c0c0) ⊻ 0x00808080) >> t0 != 0) &&
        malformed_char(c)::Union{}
    u &= 0xffffffff >> l1
    u >>= t0
    (u & 0x0000007f >> 0) | (u & 0x00007f00 >> 2) |
    (u & 0x007f0000 >> 4) | (u & 0x7f000000 >> 6)
end

function convert(::Type{Char}, u::UInt32)
    u < 0x80 && return reinterpret(Char, u << 24)
    u < 0x00200000 || code_point_err(u)::Union{}
    c = ((u << 0) & 0x0000003f) | ((u << 2) & 0x00003f00) |
        ((u << 4) & 0x003f0000) | ((u << 6) & 0x3f000000)
    c = u < 0x00000800 ? (c << 16) | 0xc0800000 :
        u < 0x00010000 ? (c << 08) | 0xe0808000 :
                         (c << 00) | 0xf0808080
    reinterpret(Char, c)
end

function convert(::Type{T}, c::Char) where T <: Union{Int8,UInt8}
    i = reinterpret(Int32, c)
    i ≥ 0 ? ((i >>> 24) % T) : T(UInt32(c))
end

function convert(::Type{Char}, b::Union{Int8,UInt8})
    0 ≤ b ≤ 0x7f ? reinterpret(Char, (b % UInt32) << 24) : Char(UInt32(b))
end

convert(::Type{Char}, x::Number) = Char(UInt32(x))
convert(::Type{T}, x::Char) where {T<:Number} = convert(T, UInt32(x))

rem(x::Char, ::Type{T}) where {T<:Number} = rem(UInt32(x), T)

typemax(::Type{Char}) = reinterpret(Char, typemax(UInt32))
typemin(::Type{Char}) = reinterpret(Char, typemin(UInt32))

size(c::Char) = ()
size(c::Char,d) = convert(Int, d) < 1 ? throw(BoundsError()) : 1
ndims(c::Char) = 0
ndims(::Type{Char}) = 0
length(c::Char) = 1
endof(c::Char) = 1
getindex(c::Char) = c
getindex(c::Char, i::Integer) = i == 1 ? c : throw(BoundsError())
getindex(c::Char, I::Integer...) = all(x -> x == 1, I) ? c : throw(BoundsError())
first(c::Char) = c
last(c::Char) = c
eltype(::Type{Char}) = Char

start(c::Char) = false
next(c::Char, state) = (c, true)
done(c::Char, state) = state
isempty(c::Char) = false
in(x::Char, y::Char) = x == y

==(x::Char, y::Char) = reinterpret(UInt32, x) == reinterpret(UInt32, y)
isless(x::Char, y::Char) = reinterpret(UInt32, x) < reinterpret(UInt32, y)
hash(x::Char, h::UInt) =
    hash_uint64(((reinterpret(UInt32, x) + UInt64(0xd4d64234)) << 32) ⊻ UInt64(h))

-(x::Char, y::Char) = Int(x) - Int(y)
-(x::Char, y::Integer) = Char(Int32(x) - Int32(y))
+(x::Char, y::Integer) = Char(Int32(x) + Int32(y))
+(x::Integer, y::Char) = y + x

print(io::IO, c::Char) = (write(io, c); nothing)

const hex_chars = UInt8['0':'9';'a':'z']

function show(io::IO, c::Char)
    if c <= '\\'
        b = c == '\0' ? 0x30 :
            c == '\a' ? 0x61 :
            c == '\b' ? 0x62 :
            c == '\t' ? 0x74 :
            c == '\n' ? 0x6e :
            c == '\v' ? 0x76 :
            c == '\f' ? 0x66 :
            c == '\r' ? 0x72 :
            c == '\e' ? 0x65 :
            c == '\'' ? 0x27 :
            c == '\\' ? 0x5c : 0xff
        if b != 0xff
            write(io, 0x27, 0x5c, b, 0x27)
            return
        end
    end
    if isoverlong(c) || ismalformed(c)
        write(io, 0x27)
        u = reinterpret(UInt32, c)
        while true
            a = hex_chars[((u >> 28) & 0xf) + 1]
            b = hex_chars[((u >> 24) & 0xf) + 1]
            write(io, 0x5c, 'x', a, b)
            (u <<= 8) == 0 && break
        end
        write(io, 0x27)
    elseif Unicode.isprint(c)
        write(io, 0x27, c, 0x27)
    else # unprintable, well-formed, non-overlong Unicode
        u = UInt32(c)
        write(io, 0x27, 0x5c, c <= '\x7f' ? 0x78 : c <= '\uffff' ? 0x75 : 0x55)
        d = max(2, 8 - (leading_zeros(u) >> 2))
        while 0 < d
            write(io, hex_chars[((u >> ((d -= 1) << 2)) & 0xf) + 1])
        end
        write(io, 0x27)
    end
    return
end

function show(io::IO, ::MIME"text/plain", c::Char)
    show(io, c)
    if !ismalformed(c)
        print(io, ": ")
        isoverlong(c) && print(io, "[overlong] ")
        u = UInt32(c)
<<<<<<< HEAD
        print(io, ": ", isascii(c) ? "ASCII/" : "", "Unicode U+", hex(u, u > 0xffff ? 6 : 4))
=======
        h = hex(u, u ≤ 0xffff ? 4 : 6)
        print(io, (Unicode.isascii(c) ? "ASCII/" : ""), "Unicode U+", h)
>>>>>>> 5d1e1d07
    else
        print(io, ": Malformed UTF-8")
    end
    abr = Unicode.category_abbrev(c)
    str = Unicode.category_string(c)
    print(io, " (category ", abr, ": ", str, ")")
end<|MERGE_RESOLUTION|>--- conflicted
+++ resolved
@@ -146,12 +146,8 @@
         print(io, ": ")
         isoverlong(c) && print(io, "[overlong] ")
         u = UInt32(c)
-<<<<<<< HEAD
-        print(io, ": ", isascii(c) ? "ASCII/" : "", "Unicode U+", hex(u, u > 0xffff ? 6 : 4))
-=======
         h = hex(u, u ≤ 0xffff ? 4 : 6)
-        print(io, (Unicode.isascii(c) ? "ASCII/" : ""), "Unicode U+", h)
->>>>>>> 5d1e1d07
+        print(io, (isascii(c) ? "ASCII/" : ""), "Unicode U+", h)
     else
         print(io, ": Malformed UTF-8")
     end
