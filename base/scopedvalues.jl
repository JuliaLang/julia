--- conflicted
+++ resolved
@@ -2,11 +2,7 @@
 
 module ScopedValues
 
-<<<<<<< HEAD
-export ScopedValue, with, @with, ScopedThunk
-=======
-export ScopedValue, LazyScopedValue, with, @with
->>>>>>> cdd4ac55
+export ScopedValue, LazyScopedValue, with, @with, ScopedThunk
 public get
 
 """
