--- conflicted
+++ resolved
@@ -6,7 +6,6 @@
 using  Base: IndexLinear, IndexCartesian, tail
 export multiplicativeinverse
 
-<<<<<<< HEAD
 """
     unsigned(T::Type{<:Integer})
 
@@ -21,9 +20,7 @@
 """
 function unsigned(::Type{<:Integer}) end
 
-=======
 unsigned(::Type{Bool}) = UInt
->>>>>>> 8519538b
 unsigned(::Type{Int8}) = UInt8
 unsigned(::Type{Int16}) = UInt16
 unsigned(::Type{Int32}) = UInt32
