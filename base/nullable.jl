# This file is a part of Julia. License is MIT: https://julialang.org/license

struct NullException <: Exception
end

"""
    Nullable(x, hasvalue::Bool=true)

Wrap value `x` in an object of type `Nullable`, which indicates whether a value is present.
`Nullable(x)` yields a non-empty wrapper and `Nullable{T}()` yields an empty instance of a
wrapper that might contain a value of type `T`.

`Nullable(x, false)` yields `Nullable{typeof(x)}()` with `x` stored in the result's `value`
field.

# Examples
```jldoctest
julia> Nullable(1)
Nullable{Int64}(1)

julia> Nullable{Int64}()
Nullable{Int64}()

julia> Nullable(1, false)
Nullable{Int64}()

julia> dump(Nullable(1, false))
Nullable{Int64}
  hasvalue: Bool false
  value: Int64 1
```
"""
Nullable(value::T, hasvalue::Bool=true) where {T} = Nullable{T}(value, hasvalue)
Nullable() = Nullable{Union{}}()

eltype(::Type{Nullable{T}}) where {T} = T

convert(::Type{Nullable{T}}, x::Nullable{T}) where {T} = x
convert(::Type{Nullable   }, x::Nullable   ) = x

convert(t::Type{Nullable{T}}, x::Any) where {T} = convert(t, convert(T, x))

function convert(::Type{Nullable{T}}, x::Nullable) where T
    return isnull(x) ? Nullable{T}() : Nullable{T}(convert(T, get(x)))
end

convert(::Type{Nullable{T}}, x::T) where {T<:Nullable} = Nullable{T}(x)
convert(::Type{Nullable{T}}, x::T) where {T} = Nullable{T}(x)
convert(::Type{Nullable   }, x::T) where {T} = Nullable{T}(x)

convert(::Type{Nullable{T}}, ::Void) where {T} = Nullable{T}()
convert(::Type{Nullable   }, ::Void) = Nullable{Union{}}()

promote_rule(::Type{Nullable{S}}, ::Type{T}) where {S,T} = Nullable{promote_type(S, T)}
promote_rule(::Type{Nullable{S}}, ::Type{Nullable{T}}) where {S,T} = Nullable{promote_type(S, T)}
promote_op(op::Any, ::Type{Nullable{S}}, ::Type{Nullable{T}}) where {S,T} = Nullable{promote_op(op, S, T)}
promote_op(op::Type, ::Type{Nullable{S}}, ::Type{Nullable{T}}) where {S,T} = Nullable{promote_op(op, S, T)}

function show(io::IO, x::Nullable)
    if get(io, :compact, false)
        if isnull(x)
            print(io, "#NULL")
        else
            show(io, x.value)
        end
    else
        print(io, "Nullable{")
        showcompact(io, eltype(x))
        print(io, "}(")
        if !isnull(x)
            showcompact(io, x.value)
        end
        print(io, ')')
    end
end

"""
    get(x::Nullable[, y])

Attempt to access the value of `x`. Returns the value if it is present;
otherwise, returns `y` if provided, or throws a `NullException` if not.

# Examples
```jldoctest
julia> get(Nullable(5))
5

julia> get(Nullable())
ERROR: NullException()
Stacktrace:
 [1] get(::Nullable{Union{}}) at ./nullable.jl:102
```
"""
@inline function get(x::Nullable{T}, y) where T
    if isbits(T)
        ifelse(isnull(x), y, x.value)
    else
        isnull(x) ? y : x.value
    end
end

get(x::Nullable) = isnull(x) ? throw(NullException()) : x.value

"""
    unsafe_get(x)

Return the value of `x` for [`Nullable`](@ref) `x`; return `x` for
all other `x`.

This method does not check whether or not `x` is null before attempting to
access the value of `x` for `x::Nullable` (hence "unsafe").

# Examples
```jldoctest
julia> x = Nullable(1)
Nullable{Int64}(1)

julia> unsafe_get(x)
1

julia> x = Nullable{String}()
Nullable{String}()

julia> unsafe_get(x)
ERROR: UndefRefError: access to undefined reference
Stacktrace:
 [1] unsafe_get(::Nullable{String}) at ./nullable.jl:136

julia> x = 1
1

julia> unsafe_get(x)
1
```
"""
unsafe_get(x::Nullable) = x.value
unsafe_get(x) = x

"""
    isnull(x)

Return whether or not `x` is null for [`Nullable`](@ref) `x`; return
`false` for all other `x`.

# Examples
```jldoctest
julia> x = Nullable(1, false)
Nullable{Int64}()

julia> isnull(x)
true

julia> x = Nullable(1, true)
Nullable{Int64}(1)

julia> isnull(x)
false

julia> x = 1
1

julia> isnull(x)
false
```
"""
isnull(x::Nullable) = !x.hasvalue
isnull(x) = false

## Operators

"""
    null_safe_op(f::Any, ::Type, ::Type...)::Bool

Returns whether an operation `f` can safely be applied to any value of the passed type(s).
Returns `false` by default.

Custom types should implement methods for some or all operations `f` when applicable:
returning `true` means that the operation may be called on any bit pattern without
throwing an error (though returning invalid or nonsensical results is not a problem).
In particular, this means that the operation can be applied on the whole domain of the
type *and on uninitialized objects*. As a general rule, these properties are only true for
safe operations on `isbits` types.

Types declared as safe can benefit from higher performance for operations on nullable: by
always computing the result even for null values, a branch is avoided, which helps
vectorization.
"""
null_safe_op(f::Any, ::Type, ::Type...) = false

const NullSafeSignedInts = Union{Type{Int128}, Type{Int16}, Type{Int32},
                                 Type{Int64}, Type{Int8}}
const NullSafeUnsignedInts = Union{Type{Bool}, Type{UInt128}, Type{UInt16},
                                   Type{UInt32}, Type{UInt64}, Type{UInt8}}
const NullSafeInts = Union{NullSafeSignedInts, NullSafeUnsignedInts}
const NullSafeFloats = Union{Type{Float16}, Type{Float32}, Type{Float64}}
const NullSafeTypes = Union{NullSafeInts, NullSafeFloats}
const EqualOrLess = Union{typeof(isequal), typeof(isless)}

null_safe_op(::typeof(identity), ::Type{T}) where {T} = isbits(T)

null_safe_op(f::EqualOrLess, ::NullSafeTypes, ::NullSafeTypes) = true
null_safe_op(f::EqualOrLess, ::Type{Rational{S}}, ::Type{T}) where {S,T} =
    null_safe_op(f, T, S)
# complex numbers can be compared for equality but not in general ordered
null_safe_op(::typeof(isequal), ::Type{Complex{S}}, ::Type{T}) where {S,T} =
    null_safe_op(isequal, T, S)

"""
    isequal(x::Nullable, y::Nullable)

If neither `x` nor `y` is null, compare them according to their values
(i.e. `isequal(get(x), get(y))`). Else, return `true` if both arguments are null,
and `false` if one is null but not the other: nulls are considered equal.

# Examples
```jldoctest
julia> isequal(Nullable(5), Nullable(5))
true

julia> isequal(Nullable(5), Nullable(4))
false

julia> isequal(Nullable(5), Nullable())
false

julia> isequal(Nullable(), Nullable())
true
```
"""
@inline function isequal(x::Nullable{S}, y::Nullable{T}) where {S,T}
    if null_safe_op(isequal, S, T)
        (isnull(x) & isnull(y)) | (!isnull(x) & !isnull(y) & isequal(x.value, y.value))
    else
        (isnull(x) & isnull(y)) || (!isnull(x) & !isnull(y) && isequal(x.value, y.value))
    end
end

isequal(x::Nullable{Union{}}, y::Nullable{Union{}}) = true
isequal(x::Nullable{Union{}}, y::Nullable) = isnull(y)
isequal(x::Nullable, y::Nullable{Union{}}) = isnull(x)

"""
    isless(x::Nullable, y::Nullable)

If neither `x` nor `y` is null, compare them according to their values
(i.e. `isless(get(x), get(y))`). Else, return `true` if only `y` is null, and `false`
otherwise: nulls are always considered greater than non-nulls, but not greater than
another null.

# Examples
```jldoctest
julia> isless(Nullable(6), Nullable(5))
false

julia> isless(Nullable(5), Nullable(6))
true

julia> isless(Nullable(5), Nullable(4))
false

julia> isless(Nullable(5), Nullable())
true

julia> isless(Nullable(), Nullable())
false

julia> isless(Nullable(), Nullable(5))
false
```
"""
@inline function isless(x::Nullable{S}, y::Nullable{T}) where {S,T}
    # NULL values are sorted last
    if null_safe_op(isless, S, T)
        (!isnull(x) & isnull(y)) | (!isnull(x) & !isnull(y) & isless(x.value, y.value))
    else
        (!isnull(x) & isnull(y)) || (!isnull(x) & !isnull(y) && isless(x.value, y.value))
    end
end

isless(x::Nullable{Union{}}, y::Nullable{Union{}}) = false
isless(x::Nullable{Union{}}, y::Nullable) = false
isless(x::Nullable, y::Nullable{Union{}}) = !isnull(x)

==(x::Nullable, y::Nullable) = throw(NullException())

const nullablehash_seed = UInt === UInt64 ? 0x932e0143e51d0171 : 0xe51d0171

function hash(x::Nullable, h::UInt)
    if isnull(x)
        return h + nullablehash_seed
    else
        return hash(x.value, h + nullablehash_seed)
    end
end

# higher-order functions
"""
    filter(p, x::Nullable)

Return null if either `x` is null or `p(get(x))` is false, and `x` otherwise.

# Examples
```jldoctest
julia> filter(isodd, Nullable(5))
Nullable{Int64}(5)

julia> filter(isodd, Nullable(4))
Nullable{Int64}()

julia> filter(isodd, Nullable{Int}())
Nullable{Int64}()
```
"""
function filter(p, x::Nullable{T}) where T
    if isbits(T)
        val = unsafe_get(x)
        Nullable{T}(val, !isnull(x) && p(val))
    else
        isnull(x) || p(unsafe_get(x)) ? x : Nullable{T}()
    end
end

"""
Return the given type if it is concrete, and `Union{}` otherwise.
"""
<<<<<<< HEAD
nullable_returntype{T}(::Type{T}) = isconcrete(T) ? T : Union{}
=======
nullable_returntype(::Type{T}) where {T} = isleaftype(T) ? T : Union{}
>>>>>>> fe09a7b5

"""
    map(f, x::Nullable)

Return `f` applied to the value of `x` if it has one, as a `Nullable`. If `x`
is null, then return a null value of type `Nullable{S}`. `S` is guaranteed to
be either `Union{}` or a concrete type. Whichever of these is chosen is an
implementation detail, but typically the choice that maximizes performance
would be used. If `x` has a value, then the return type is guaranteed to be of
type `Nullable{typeof(f(x))}`.

# Examples
```jldoctest
julia> map(isodd, Nullable(1))
Nullable{Bool}(true)

julia> map(isodd, Nullable(2))
Nullable{Bool}(false)

julia> map(isodd, Nullable{Int}())
Nullable{Bool}()
```
"""
function map(f, x::Nullable{T}) where T
    S = promote_op(f, T)
    if isconcrete(S) && null_safe_op(f, T)
        Nullable(f(unsafe_get(x)), !isnull(x))
    else
        if isnull(x)
            Nullable{nullable_returntype(S)}()
        else
            Nullable(f(unsafe_get(x)))
        end
    end
end

# We need the following function and specializations because LLVM cannot
# optimize !any(isnull, t) without further guidance.
hasvalue(x::Nullable) = x.hasvalue
hasvalue(x) = true
all(f::typeof(hasvalue), t::Tuple) = f(t[1]) & all(f, tail(t))
all(f::typeof(hasvalue), t::Tuple{}) = true

# Overloads of null_safe_op
# Unary operators

# Note this list does not include sqrt since it can raise a DomainError
for op in (+, -, abs, abs2)
    null_safe_op(::typeof(op), ::NullSafeTypes) = true
    null_safe_op(::typeof(op), ::Type{Complex{S}}) where {S} = null_safe_op(op, S)
    null_safe_op(::typeof(op), ::Type{Rational{S}}) where {S} = null_safe_op(op, S)
end

null_safe_op(::typeof(~), ::NullSafeInts) = true
null_safe_op(::typeof(!), ::Type{Bool}) = true

# Binary operators

# Note this list does not include ^, ÷ and %
# Operations between signed and unsigned types are not safe: promotion to unsigned
# gives an InexactError for negative numbers
for op in (+, -, *, /, &, |, <<, >>, >>>,
           scalarmin, scalarmax)
    # to fix ambiguities
    null_safe_op(::typeof(op), ::NullSafeFloats, ::NullSafeFloats) = true
    null_safe_op(::typeof(op), ::NullSafeSignedInts, ::NullSafeSignedInts) = true
    null_safe_op(::typeof(op), ::NullSafeUnsignedInts, ::NullSafeUnsignedInts) = true
end
for op in (+, -, *, /)
    null_safe_op(::typeof(op), ::Type{Complex{S}}, ::Type{T}) where {S,T} =
        null_safe_op(op, T, S)
    null_safe_op(::typeof(op), ::Type{Rational{S}}, ::Type{T}) where {S,T} =
        null_safe_op(op, T, S)
end<|MERGE_RESOLUTION|>--- conflicted
+++ resolved
@@ -323,11 +323,7 @@
 """
 Return the given type if it is concrete, and `Union{}` otherwise.
 """
-<<<<<<< HEAD
-nullable_returntype{T}(::Type{T}) = isconcrete(T) ? T : Union{}
-=======
-nullable_returntype(::Type{T}) where {T} = isleaftype(T) ? T : Union{}
->>>>>>> fe09a7b5
+nullable_returntype(::Type{T}) where {T} = isconcrete(T) ? T : Union{}
 
 """
     map(f, x::Nullable)
