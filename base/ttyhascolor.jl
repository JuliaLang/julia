--- conflicted
+++ resolved
@@ -22,9 +22,4 @@
 in(key_value::Pair{Symbol,Bool}, ::TTY) = key_value.first === :color && key_value.second === get_have_color()
 haskey(::TTY, key::Symbol) = key === :color
 getindex(::TTY, key::Symbol) = key === :color ? get_have_color() : throw(KeyError(key))
-get(::TTY, key::Symbol, default) = key === :color ? get_have_color() : default
-<<<<<<< HEAD
-
-
-=======
->>>>>>> 59586ded0da55b383c01b5d6e3538cd9680d79a3+get(::TTY, key::Symbol, default) = key === :color ? get_have_color() : default