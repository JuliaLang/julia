# This file is a part of Julia. License is MIT: https://julialang.org/license

module GMP

export BigInt

import Base: *, +, -, /, <, <<, >>, >>>, <=, ==, >, >=, ^, (~), (&), (|), xor,
             binomial, cmp, convert, div, divrem, factorial, fld, gcd, gcdx, lcm, mod,
             ndigits, promote_rule, rem, show, isqrt, string, powermod,
             sum, trailing_zeros, trailing_ones, count_ones, base, tryparse_internal,
             bin, oct, dec, hex, isequal, invmod, prevpow2, nextpow2, ndigits0zpb,
             widen, signed, unsafe_trunc, trunc, iszero, isone, big, flipsign, signbit,
             hastypemax

if Clong == Int32
    const ClongMax = Union{Int8, Int16, Int32}
    const CulongMax = Union{UInt8, UInt16, UInt32}
else
    const ClongMax = Union{Int8, Int16, Int32, Int64}
    const CulongMax = Union{UInt8, UInt16, UInt32, UInt64}
end
const CdoubleMax = Union{Float16, Float32, Float64}

gmp_version() = VersionNumber(unsafe_string(unsafe_load(cglobal((:__gmp_version, :libgmp), Ptr{Cchar}))))
gmp_bits_per_limb() = Int(unsafe_load(cglobal((:__gmp_bits_per_limb, :libgmp), Cint)))

const GMP_VERSION = gmp_version()
const GMP_BITS_PER_LIMB = gmp_bits_per_limb()

# GMP's mp_limb_t is by default a typedef of `unsigned long`, but can also be configured to be either
# `unsigned int` or `unsigned long long int`. The correct unsigned type is here named Limb, and must
# be used whenever mp_limb_t is in the signature of ccall'ed GMP functions.
if GMP_BITS_PER_LIMB == 32
    const Limb = UInt32
    const SLimbMax = Union{Int8, Int16, Int32}
    const ULimbMax = Union{UInt8, UInt16, UInt32}
elseif GMP_BITS_PER_LIMB == 64
    const Limb = UInt64
    const SLimbMax = Union{Int8, Int16, Int32, Int64}
    const ULimbMax = Union{UInt8, UInt16, UInt32, UInt64}
else
    error("GMP: cannot determine the type mp_limb_t (__gmp_bits_per_limb == $GMP_BITS_PER_LIMB)")
end

"""
    BigInt <: Integer

Arbitrary precision integer type.
"""
mutable struct BigInt <: Integer
    alloc::Cint
    size::Cint
    d::Ptr{Limb}

    function BigInt()
        b = new(zero(Cint), zero(Cint), C_NULL)
        MPZ.init!(b)
        finalizer(b, cglobal((:__gmpz_clear, :libgmp)))
        return b
    end
end

"""
    BigInt(x)

Create an arbitrary precision integer. `x` may be an `Int` (or anything that can be
converted to an `Int`). The usual mathematical operators are defined for this type, and
results are promoted to a [`BigInt`](@ref).

Instances can be constructed from strings via [`parse`](@ref), or using the `big`
string literal.

```jldoctest
julia> parse(BigInt, "42")
42

julia> big"313"
313
```
"""
BigInt(x)

function __init__()
    try
        if gmp_version().major != GMP_VERSION.major || gmp_bits_per_limb() != GMP_BITS_PER_LIMB
            msg = gmp_bits_per_limb() != GMP_BITS_PER_LIMB ? error : warn
            msg(string("The dynamically loaded GMP library (version $(gmp_version()) ",
                       "with __gmp_bits_per_limb == $(gmp_bits_per_limb()))\n",
                       "does not correspond to the compile time version ",
                       "(version $GMP_VERSION with __gmp_bits_per_limb == $GMP_BITS_PER_LIMB).\n",
                       "Please rebuild Julia."))
        end

        ccall((:__gmp_set_memory_functions, :libgmp), Void,
              (Ptr{Void},Ptr{Void},Ptr{Void}),
              cglobal(:jl_gc_counted_malloc),
              cglobal(:jl_gc_counted_realloc_with_old_size),
              cglobal(:jl_gc_counted_free_with_size))

        ZERO.alloc, ZERO.size, ZERO.d = 0, 0, C_NULL
        ONE.alloc, ONE.size, ONE.d = 1, 1, pointer(_ONE)
    catch ex
        Base.showerror_nostdio(ex, "WARNING: Error during initialization of module GMP")
    end
end


module MPZ
# wrapping of libgmp functions
# - "output parameters" are labeled x, y, z, and are returned when appropriate
# - constant input parameters are labeled a, b, c
# - a method modifying its input has a "!" appendend to its name, according to Julia's conventions
# - some convenient methods are added (in addition to the pure MPZ ones), e.g. `add(a, b) = add!(BigInt(), a, b)`
#   and `add!(x, a) = add!(x, x, a)`.
using Base.GMP: BigInt, Limb

const mpz_t = Ref{BigInt}
const bitcnt_t = Culong

gmpz(op::Symbol) = (Symbol(:__gmpz_, op), :libgmp)

init!(x::BigInt) = (ccall((:__gmpz_init, :libgmp), Void, (mpz_t,), x); x)
init2!(x::BigInt, a) = (ccall((:__gmpz_init2, :libgmp), Void, (mpz_t, bitcnt_t), x, a); x)

realloc2!(x, a) = (ccall((:__gmpz_realloc2, :libgmp), Void, (mpz_t, bitcnt_t), x, a); x)
realloc2(a) = realloc2!(BigInt(), a)

sizeinbase(a::BigInt, b) = Int(ccall((:__gmpz_sizeinbase, :libgmp), Csize_t, (mpz_t, Cint), a, b))

for op in (:add, :sub, :mul, :fdiv_q, :tdiv_q, :fdiv_r, :tdiv_r, :gcd, :lcm, :and, :ior, :xor)
    op! = Symbol(op, :!)
    @eval begin
        $op!(x::BigInt, a::BigInt, b::BigInt) = (ccall($(gmpz(op)), Void, (mpz_t, mpz_t, mpz_t), x, a, b); x)
        $op(a::BigInt, b::BigInt) = $op!(BigInt(), a, b)
        $op!(x::BigInt, b::BigInt) = $op!(x, x, b)
    end
end

invert!(x::BigInt, a::BigInt, b::BigInt) =
    ccall((:__gmpz_invert, :libgmp), Cint, (mpz_t, mpz_t, mpz_t), x, a, b)
invert(a::BigInt, b::BigInt) = invert!(BigInt(), a, b)
invert!(x::BigInt, b::BigInt) = invert!(x, x, b)

for op in (:add_ui, :sub_ui, :mul_ui, :mul_2exp, :fdiv_q_2exp, :pow_ui, :bin_ui)
    op! = Symbol(op, :!)
    @eval begin
        $op!(x::BigInt, a::BigInt, b) = (ccall($(gmpz(op)), Void, (mpz_t, mpz_t, Culong), x, a, b); x)
        $op(a::BigInt, b) = $op!(BigInt(), a, b)
        $op!(x::BigInt, b) = $op!(x, x, b)
    end
end

ui_sub!(x::BigInt, a, b::BigInt) = (ccall((:__gmpz_ui_sub, :libgmp), Void, (mpz_t, Culong, mpz_t), x, a, b); x)
ui_sub(a, b::BigInt) = ui_sub!(BigInt(), a, b)

for op in (:scan1, :scan0)
    @eval $op(a::BigInt, b) = Int(ccall($(gmpz(op)), Culong, (mpz_t, Culong), a, b))
end

mul_si!(x::BigInt, a::BigInt, b) = (ccall((:__gmpz_mul_si, :libgmp), Void, (mpz_t, mpz_t, Clong), x, a, b); x)
mul_si(a::BigInt, b) = mul_si!(BigInt(), a, b)
mul_si!(x::BigInt, b) = mul_si!(x, x, b)

for op in (:neg, :com, :sqrt, :set)
    op! = Symbol(op, :!)
    @eval begin
        $op!(x::BigInt, a::BigInt) = (ccall($(gmpz(op)), Void, (mpz_t, mpz_t), x, a); x)
        $op(a::BigInt) = $op!(BigInt(), a)
    end
    op == :set && continue # MPZ.set!(x) would make no sense
    @eval $op!(x::BigInt) = $op!(x, x)
end

for (op, T) in ((:fac_ui, Culong), (:set_ui, Culong), (:set_si, Clong), (:set_d, Cdouble))
    op! = Symbol(op, :!)
    @eval begin
        $op!(x::BigInt, a) = (ccall($(gmpz(op)), Void, (mpz_t, $T), x, a); x)
        $op(a) = $op!(BigInt(), a)
    end
end

<<<<<<< HEAD
popcount(a::BigInt) = ccall((:__gmpz_popcount, :libgmp), Culong, (mpz_t,), a) % Int
=======
popcount(a::BigInt) = Int(ccall((:__gmpz_popcount, :libgmp), Culong, (mpz_t,), &a))
>>>>>>> 03c5d7df

mpn_popcount(d::Ptr{Limb}, s::Integer) = Int(ccall((:__gmpn_popcount, :libgmp), Culong, (Ptr{Limb}, Csize_t), d, s))
mpn_popcount(a::BigInt) = mpn_popcount(a.d, abs(a.size))

function tdiv_qr!(x::BigInt, y::BigInt, a::BigInt, b::BigInt)
    ccall((:__gmpz_tdiv_qr, :libgmp), Void, (mpz_t, mpz_t, mpz_t, mpz_t), x, y, a, b)
    x, y
end
tdiv_qr(a::BigInt, b::BigInt) = tdiv_qr!(BigInt(), BigInt(), a, b)

powm!(x::BigInt, a::BigInt, b::BigInt, c::BigInt) =
    (ccall((:__gmpz_powm, :libgmp), Void, (mpz_t, mpz_t, mpz_t, mpz_t), x, a, b, c); x)
powm(a::BigInt, b::BigInt, c::BigInt) = powm!(BigInt(), a, b, c)
powm!(x::BigInt, b::BigInt, c::BigInt) = powm!(x, x, b, c)

function gcdext!(x::BigInt, y::BigInt, z::BigInt, a::BigInt, b::BigInt)
    ccall((:__gmpz_gcdext, :libgmp), Void, (mpz_t, mpz_t, mpz_t, mpz_t, mpz_t), x, y, z, a, b)
    x, y, z
end
gcdext(a::BigInt, b::BigInt) = gcdext!(BigInt(), BigInt(), BigInt(), a, b)

<<<<<<< HEAD
cmp(a::BigInt, b::BigInt) = ccall((:__gmpz_cmp, :libgmp), Cint, (mpz_t, mpz_t), a, b) % Int
cmp_si(a::BigInt, b) = ccall((:__gmpz_cmp_si, :libgmp), Cint, (mpz_t, Clong), a, b) % Int
cmp_ui(a::BigInt, b) = ccall((:__gmpz_cmp_ui, :libgmp), Cint, (mpz_t, Culong), a, b) % Int
cmp_d(a::BigInt, b) = ccall((:__gmpz_cmp_d, :libgmp), Cint, (mpz_t, Cdouble), a, b) % Int
=======
cmp(a::BigInt, b::BigInt) = Int(ccall((:__gmpz_cmp, :libgmp), Cint, (mpz_t, mpz_t), &a, &b))
cmp_si(a::BigInt, b) = Int(ccall((:__gmpz_cmp_si, :libgmp), Cint, (mpz_t, Clong), &a, b))
cmp_ui(a::BigInt, b) = Int(ccall((:__gmpz_cmp_ui, :libgmp), Cint, (mpz_t, Culong), &a, b))
cmp_d(a::BigInt, b) = Int(ccall((:__gmpz_cmp_d, :libgmp), Cint, (mpz_t, Cdouble), &a, b))
>>>>>>> 03c5d7df

mpn_cmp(a::Ptr{Limb}, b::Ptr{Limb}, c) = ccall((:__gmpn_cmp, :libgmp), Cint, (Ptr{Limb}, Ptr{Limb}, Clong), a, b, c)
mpn_cmp(a::BigInt, b::BigInt, c) = mpn_cmp(a.d, b.d, c)

<<<<<<< HEAD
get_str!(x, a, b::BigInt) = (ccall((:__gmpz_get_str,:libgmp), Ptr{Cchar}, (Ptr{Cchar}, Cint, mpz_t), x, a, b); x)
set_str!(x::BigInt, a, b) = ccall((:__gmpz_set_str, :libgmp), Cint, (mpz_t, Ptr{UInt8}, Cint), x, a, b) % Int
get_d(a::BigInt) = ccall((:__gmpz_get_d, :libgmp), Cdouble, (mpz_t,), a)
=======
get_str!(x, a, b::BigInt) = (ccall((:__gmpz_get_str,:libgmp), Ptr{Cchar}, (Ptr{Cchar}, Cint, mpz_t), x, a, &b); x)
set_str!(x::BigInt, a, b) = Int(ccall((:__gmpz_set_str, :libgmp), Cint, (mpz_t, Ptr{UInt8}, Cint), &x, a, b))
get_d(a::BigInt) = ccall((:__gmpz_get_d, :libgmp), Cdouble, (mpz_t,), &a)
>>>>>>> 03c5d7df

limbs_write!(x::BigInt, a) = ccall((:__gmpz_limbs_write, :libgmp), Ptr{Limb}, (mpz_t, Clong), x, a)
limbs_finish!(x::BigInt, a) = ccall((:__gmpz_limbs_finish, :libgmp), Void, (mpz_t, Clong), x, a)
import!(x::BigInt, a, b, c, d, e, f) = ccall((:__gmpz_import, :libgmp), Void,
    (mpz_t, Csize_t, Cint, Csize_t, Cint, Csize_t, Ptr{Void}), x, a, b, c, d, e, f)

end # module MPZ

const ZERO = BigInt()
const ONE  = BigInt()
const _ONE = Limb[1]

widen(::Type{Int128})  = BigInt
widen(::Type{UInt128}) = BigInt
widen(::Type{BigInt})  = BigInt

signed(x::BigInt) = x

convert(::Type{BigInt}, x::BigInt) = x

hastypemax(::Type{BigInt}) = false

function tryparse_internal(::Type{BigInt}, s::AbstractString, startpos::Int, endpos::Int, base_::Integer, raise::Bool)
    _n = Nullable{BigInt}()

    # don't make a copy in the common case where we are parsing a whole String
    bstr = startpos == start(s) && endpos == endof(s) ? String(s) : String(SubString(s,startpos,endpos))

    sgn, base, i = Base.parseint_preamble(true,Int(base_),bstr,start(bstr),endof(bstr))
    if !(2 <= base <= 62)
        raise && throw(ArgumentError("invalid base: base must be 2 ≤ base ≤ 62, got $base"))
        return _n
    end
    if i == 0
        raise && throw(ArgumentError("premature end of integer: $(repr(bstr))"))
        return _n
    end
    z = BigInt()
    if Base.containsnul(bstr)
        err = -1 # embedded NUL char (not handled correctly by GMP)
    else
        err = MPZ.set_str!(z, pointer(bstr)+(i-start(bstr)), base)
    end
    if err != 0
        raise && throw(ArgumentError("invalid BigInt: $(repr(bstr))"))
        return _n
    end
    Nullable(flipsign!(z, sgn))
end

convert(::Type{BigInt}, x::Union{Clong,Int32}) = MPZ.set_si(x)
convert(::Type{BigInt}, x::Union{Culong,UInt32}) = MPZ.set_ui(x)
convert(::Type{BigInt}, x::Bool) = BigInt(UInt(x))

unsafe_trunc(::Type{BigInt}, x::Union{Float32,Float64}) = MPZ.set_d(x)

function convert(::Type{BigInt}, x::Union{Float32,Float64})
    isinteger(x) || throw(InexactError(:convert, BigInt, x))
    unsafe_trunc(BigInt,x)
end

function trunc(::Type{BigInt}, x::Union{Float32,Float64})
    isfinite(x) || throw(InexactError(:trunc, BigInt, x))
    unsafe_trunc(BigInt,x)
end

convert(::Type{BigInt}, x::Float16) = BigInt(Float64(x))
convert(::Type{BigInt}, x::Float32) = BigInt(Float64(x))

function convert(::Type{BigInt}, x::Integer)
    if x < 0
        if typemin(Clong) <= x
            return BigInt(convert(Clong,x))
        end
        b = BigInt(0)
        shift = 0
        while x < -1
            b += BigInt(~UInt32(x&0xffffffff))<<shift
            x >>= 32
            shift += 32
        end
        return -b-1
    else
        if x <= typemax(Culong)
            return BigInt(convert(Culong,x))
        end
        b = BigInt(0)
        shift = 0
        while x > 0
            b += BigInt(UInt32(x&0xffffffff))<<shift
            x >>>= 32
            shift += 32
        end
        return b
    end
end


rem(x::BigInt, ::Type{Bool}) = !iszero(x) & unsafe_load(x.d) % Bool # never unsafe here

rem(x::BigInt, ::Type{T}) where T<:Union{SLimbMax,ULimbMax} =
    iszero(x) ? zero(T) : flipsign(unsafe_load(x.d) % T, x.size)

function rem(x::BigInt, ::Type{T}) where T<:Union{Unsigned,Signed}
    u = zero(T)
    for l = 1:min(abs(x.size), cld(sizeof(T), sizeof(Limb)))
        u += (unsafe_load(x.d, l) % T) << ((sizeof(Limb)<<3)*(l-1))
    end
    flipsign(u, x.size)
end

rem(x::Integer, ::Type{BigInt}) = convert(BigInt, x)

function convert(::Type{T}, x::BigInt) where T<:Unsigned
    if sizeof(T) < sizeof(Limb)
        convert(T, convert(Limb,x))
    else
        0 <= x.size <= cld(sizeof(T),sizeof(Limb)) || throw(InexactError(:convert, T, x))
        x % T
    end
end

function convert(::Type{T}, x::BigInt) where T<:Signed
    n = abs(x.size)
    if sizeof(T) < sizeof(Limb)
        SLimb = typeof(Signed(one(Limb)))
        convert(T, convert(SLimb, x))
    else
        0 <= n <= cld(sizeof(T),sizeof(Limb)) || throw(InexactError(:convert, T, x))
        y = x % T
        ispos(x) ⊻ (y > 0) && throw(InexactError(:convert, T, x)) # catch overflow
        y
    end
end


(::Type{Float64})(n::BigInt, ::RoundingMode{:ToZero}) = MPZ.get_d(n)

function (::Type{T})(n::BigInt, ::RoundingMode{:ToZero}) where T<:Union{Float16,Float32}
    T(Float64(n,RoundToZero),RoundToZero)
end

function (::Type{T})(n::BigInt, ::RoundingMode{:Down}) where T<:CdoubleMax
    x = T(n,RoundToZero)
    x > n ? prevfloat(x) : x
end
function (::Type{T})(n::BigInt, ::RoundingMode{:Up}) where T<:CdoubleMax
    x = T(n,RoundToZero)
    x < n ? nextfloat(x) : x
end

function (::Type{T})(n::BigInt, ::RoundingMode{:Nearest}) where T<:CdoubleMax
    x = T(n,RoundToZero)
    if maxintfloat(T) <= abs(x) < T(Inf)
        r = n-BigInt(x)
        h = eps(x)/2
        if iseven(reinterpret(Unsigned,x)) # check if last bit is odd/even
            if r < -h
                return prevfloat(x)
            elseif r > h
                return nextfloat(x)
            end
        else
            if r <= -h
                return prevfloat(x)
            elseif r >= h
                return nextfloat(x)
            end
        end
    end
    x
end

convert(::Type{Float64}, n::BigInt) = Float64(n,RoundNearest)
convert(::Type{Float32}, n::BigInt) = Float32(n,RoundNearest)
convert(::Type{Float16}, n::BigInt) = Float16(n,RoundNearest)

promote_rule(::Type{BigInt}, ::Type{<:Integer}) = BigInt

"""
    big(x)

Convert a number to a maximum precision representation (typically [`BigInt`](@ref) or
`BigFloat`). See [`BigFloat`](@ref) for information about some pitfalls with floating-point numbers.
"""
function big end

big(::Type{<:Integer})  = BigInt
big(::Type{<:Rational}) = Rational{BigInt}

# Binary ops
for (fJ, fC) in ((:+, :add), (:-,:sub), (:*, :mul),
                 (:fld, :fdiv_q), (:div, :tdiv_q), (:mod, :fdiv_r), (:rem, :tdiv_r),
                 (:gcd, :gcd), (:lcm, :lcm),
                 (:&, :and), (:|, :ior), (:xor, :xor))
    @eval begin
        ($fJ)(x::BigInt, y::BigInt) = MPZ.$fC(x, y)
    end
end

/(x::BigInt, y::BigInt) = float(x)/float(y)

function invmod(x::BigInt, y::BigInt)
    z = zero(BigInt)
    ya = abs(y)
    if ya == 1
        return z
    end
    if (y==0 || MPZ.invert!(z, x, ya) == 0)
        throw(DomainError(y))
    end
    # GMP always returns a positive inverse; we instead want to
    # normalize such that div(z, y) == 0, i.e. we want a negative z
    # when y is negative.
    if y < 0
        MPZ.add!(z, y)
    end
    # The postcondition is: mod(z * x, y) == mod(big(1), m) && div(z, y) == 0
    return z
end

# More efficient commutative operations
for (fJ, fC) in ((:+, :add), (:*, :mul), (:&, :and), (:|, :ior), (:xor, :xor))
    fC! = Symbol(fC, :!)
    @eval begin
        ($fJ)(a::BigInt, b::BigInt, c::BigInt) = MPZ.$fC!(MPZ.$fC(a, b), c)
        ($fJ)(a::BigInt, b::BigInt, c::BigInt, d::BigInt) = MPZ.$fC!(MPZ.$fC!(MPZ.$fC(a, b), c), d)
        ($fJ)(a::BigInt, b::BigInt, c::BigInt, d::BigInt, e::BigInt) =
            MPZ.$fC!(MPZ.$fC!(MPZ.$fC!(MPZ.$fC(a, b), c), d), e)
    end
end

# Basic arithmetic without promotion
+(x::BigInt, c::CulongMax) = MPZ.add_ui(x, c)
+(c::CulongMax, x::BigInt) = x + c

-(x::BigInt, c::CulongMax) = MPZ.sub_ui(x, c)
-(c::CulongMax, x::BigInt) = MPZ.ui_sub(c, x)

+(x::BigInt, c::ClongMax) = c < 0 ? -(x, -(c % Culong)) : x + convert(Culong, c)
+(c::ClongMax, x::BigInt) = c < 0 ? -(x, -(c % Culong)) : x + convert(Culong, c)
-(x::BigInt, c::ClongMax) = c < 0 ? +(x, -(c % Culong)) : -(x, convert(Culong, c))
-(c::ClongMax, x::BigInt) = c < 0 ? -(x + -(c % Culong)) : -(convert(Culong, c), x)

*(x::BigInt, c::CulongMax) = MPZ.mul_ui(x, c)
*(c::CulongMax, x::BigInt) = x * c
*(x::BigInt, c::ClongMax) = MPZ.mul_si(x, c)
*(c::ClongMax, x::BigInt) = x * c

/(x::BigInt, y::Union{ClongMax,CulongMax}) = float(x)/y
/(x::Union{ClongMax,CulongMax}, y::BigInt) = x/float(y)

# unary ops
(-)(x::BigInt) = MPZ.neg(x)
(~)(x::BigInt) = MPZ.com(x)

<<(x::BigInt, c::UInt) = c == 0 ? x : MPZ.mul_2exp(x, c)
>>(x::BigInt, c::UInt) = c == 0 ? x : MPZ.fdiv_q_2exp(x, c)
>>>(x::BigInt, c::UInt) = x >> c

trailing_zeros(x::BigInt) = MPZ.scan1(x, 0)
trailing_ones(x::BigInt) = MPZ.scan0(x, 0)

count_ones(x::BigInt) = MPZ.popcount(x)

"""
    count_ones_abs(x::BigInt)

Number of ones in the binary representation of abs(x).
"""
count_ones_abs(x::BigInt) = iszero(x) ? 0 : MPZ.mpn_popcount(x)

divrem(x::BigInt, y::BigInt) = MPZ.tdiv_qr(x, y)

cmp(x::BigInt, y::BigInt) = MPZ.cmp(x, y)
cmp(x::BigInt, y::ClongMax) = MPZ.cmp_si(x, y)
cmp(x::BigInt, y::CulongMax) = MPZ.cmp_ui(x, y)
cmp(x::BigInt, y::Integer) = cmp(x, big(y))
cmp(x::Integer, y::BigInt) = -cmp(y, x)

cmp(x::BigInt, y::CdoubleMax) = isnan(y) ? throw(DomainError(y, "`y` cannot be NaN.")) : MPZ.cmp_d(x, y)
cmp(x::CdoubleMax, y::BigInt) = -cmp(y, x)

isqrt(x::BigInt) = MPZ.sqrt(x)

^(x::BigInt, y::Culong) = MPZ.pow_ui(x, y)

function bigint_pow(x::BigInt, y::Integer)
    if y<0; throw(DomainError(y, "`y` cannot be negative.")); end
    @noinline throw1(y) =
        throw(OverflowError("exponent $y is too large and computation will overflow"))
    if x== 1; return x; end
    if x==-1; return isodd(y) ? x : -x; end
    if y>typemax(Culong)
       x==0 && return x

       #At this point, x is not 1, 0 or -1 and it is not possible to use
       #gmpz_pow_ui to compute the answer. Note that the magnitude of the
       #answer is:
       #- at least 2^(2^32-1) ≈ 10^(1.3e9) (if Culong === UInt32).
       #- at least 2^(2^64-1) ≈ 10^(5.5e18) (if Culong === UInt64).
       #
       #Assume that the answer will definitely overflow.

       throw1(y)
    end
    return x^convert(Culong, y)
end

^(x::BigInt , y::BigInt ) = bigint_pow(x, y)
^(x::BigInt , y::Bool   ) = y ? x : one(x)
^(x::BigInt , y::Integer) = bigint_pow(x, y)
^(x::Integer, y::BigInt ) = bigint_pow(BigInt(x), y)
^(x::Bool   , y::BigInt ) = Base.power_by_squaring(x, y)

function powermod(x::BigInt, p::BigInt, m::BigInt)
    r = MPZ.powm(x, p, m)
    return m < 0 && r > 0 ? MPZ.add!(r, m) : r # choose sign consistent with mod(x^p, m)
end

powermod(x::Integer, p::Integer, m::BigInt) = powermod(big(x), big(p), m)

function gcdx(a::BigInt, b::BigInt)
    if iszero(b) # shortcut this to ensure consistent results with gcdx(a,b)
        return a < 0 ? (-a,-ONE,b) : (a,one(BigInt),b)
        # we don't return the globals ONE and ZERO in case the user wants to
        # mutate the result
    end
    g, s, t = MPZ.gcdext(a, b)
    if t == 0
        # work around a difference in some versions of GMP
        if a == b
            return g, t, s
        elseif abs(a)==abs(b)
            return g, t, -s
        end
    end
    g, s, t
end

sum(arr::AbstractArray{BigInt}) = foldl(MPZ.add!, BigInt(0), arr)
# note: a similar implementation for `prod` won't be efficient:
# 1) the time complexity of the allocations is negligible compared to the multiplications
# 2) assuming arr contains similarly sized BigInts, the multiplications are much more
# performant when doing e.g. ((a1*a2)*(a2*a3))*(...) rather than a1*(a2*(a3*(...))),
# which is exactly what the default implementation of `prod` does, via mapreduce
# (which maybe could be slightly optimized for BigInt)

factorial(x::BigInt) = isneg(x) ? BigInt(0) : MPZ.fac_ui(x)

binomial(n::BigInt, k::UInt) = MPZ.bin_ui(n, k)
binomial(n::BigInt, k::Integer) = k < 0 ? BigInt(0) : binomial(n, UInt(k))

==(x::BigInt, y::BigInt) = cmp(x,y) == 0
==(x::BigInt, i::Integer) = cmp(x,i) == 0
==(i::Integer, x::BigInt) = cmp(x,i) == 0
==(x::BigInt, f::CdoubleMax) = isnan(f) ? false : cmp(x,f) == 0
==(f::CdoubleMax, x::BigInt) = isnan(f) ? false : cmp(x,f) == 0
iszero(x::BigInt) = x.size == 0
isone(x::BigInt) = x == Culong(1)

<=(x::BigInt, y::BigInt) = cmp(x,y) <= 0
<=(x::BigInt, i::Integer) = cmp(x,i) <= 0
<=(i::Integer, x::BigInt) = cmp(x,i) >= 0
<=(x::BigInt, f::CdoubleMax) = isnan(f) ? false : cmp(x,f) <= 0
<=(f::CdoubleMax, x::BigInt) = isnan(f) ? false : cmp(x,f) >= 0

<(x::BigInt, y::BigInt) = cmp(x,y) < 0
<(x::BigInt, i::Integer) = cmp(x,i) < 0
<(i::Integer, x::BigInt) = cmp(x,i) > 0
<(x::BigInt, f::CdoubleMax) = isnan(f) ? false : cmp(x,f) < 0
<(f::CdoubleMax, x::BigInt) = isnan(f) ? false : cmp(x,f) > 0
isneg(x::BigInt) = x.size < 0
ispos(x::BigInt) = x.size > 0

signbit(x::BigInt) = isneg(x)
flipsign!(x::BigInt, y::Integer) = (signbit(y) && (x.size = -x.size); x)
flipsign( x::BigInt, y::Integer) = signbit(y) ? -x : x

string(x::BigInt) = dec(x)
show(io::IO, x::BigInt) = print(io, string(x))

bin(n::BigInt) = base( 2, n)
oct(n::BigInt) = base( 8, n)
dec(n::BigInt) = base(10, n)
hex(n::BigInt) = base(16, n)

bin(n::BigInt, pad::Int) = base( 2, n, pad)
oct(n::BigInt, pad::Int) = base( 8, n, pad)
dec(n::BigInt, pad::Int) = base(10, n, pad)
hex(n::BigInt, pad::Int) = base(16, n, pad)

function base(b::Integer, n::BigInt, pad::Integer=1)
    b < 0 && return base(Int(b), n, pad, (b>0) & (n.size<0))
    2 <= b <= 62 || throw(ArgumentError("base must be 2 ≤ base ≤ 62, got $b"))
    iszero(n) && pad < 1 && return ""
    nd1 = ndigits(n, b)
    nd  = max(nd1, pad)
    sv  = Base.StringVector(nd + isneg(n))
    MPZ.get_str!(pointer(sv) + nd - nd1, b, n)
    @inbounds for i = (1:nd-nd1) + isneg(n)
        sv[i] = '0' % UInt8
    end
    isneg(n) && (sv[1] = '-' % UInt8)
    String(sv)
end

function ndigits0zpb(x::BigInt, b::Integer)
    b < 2 && throw(DomainError(b, "`b` cannot be less than 2."))
    x.size == 0 && return 0 # for consistency with other ndigits0z methods
    if ispow2(b) && 2 <= b <= 62 # GMP assumes b is in this range
        MPZ.sizeinbase(x, b)
    else
        # non-base 2 mpz_sizeinbase might return an answer 1 too big
        # use property that log(b, x) < ndigits(x, b) <= log(b, x) + 1
        n = MPZ.sizeinbase(x, 2)
        lb = log2(b) # assumed accurate to <1ulp (true for openlibm)
        q,r = divrem(n,lb)
        iq = Int(q)
        maxerr = q*eps(lb) # maximum error in remainder
        if r-1.0 < maxerr
            abs(x) >= big(b)^iq ? iq+1 : iq
        elseif lb-r < maxerr
            abs(x) >= big(b)^(iq+1) ? iq+2 : iq+1
        else
            iq+1
        end
    end
end

# below, ONE is always left-shifted by at least one digit, so a new BigInt is
# allocated, which can be safely mutated
prevpow2(x::BigInt) = -2 <= x <= 2 ? x : flipsign!(ONE << (ndigits(x, 2) - 1), x)
nextpow2(x::BigInt) = count_ones_abs(x) <= 1 ? x : flipsign!(ONE << ndigits(x, 2), x)

Base.checked_abs(x::BigInt) = abs(x)
Base.checked_neg(x::BigInt) = -x
Base.checked_add(a::BigInt, b::BigInt) = a + b
Base.checked_sub(a::BigInt, b::BigInt) = a - b
Base.checked_mul(a::BigInt, b::BigInt) = a * b
Base.checked_div(a::BigInt, b::BigInt) = div(a, b)
Base.checked_rem(a::BigInt, b::BigInt) = rem(a, b)
Base.checked_fld(a::BigInt, b::BigInt) = fld(a, b)
Base.checked_mod(a::BigInt, b::BigInt) = mod(a, b)
Base.checked_cld(a::BigInt, b::BigInt) = cld(a, b)
Base.add_with_overflow(a::BigInt, b::BigInt) = a + b, false
Base.sub_with_overflow(a::BigInt, b::BigInt) = a - b, false
Base.mul_with_overflow(a::BigInt, b::BigInt) = a * b, false

function Base.deepcopy_internal(x::BigInt, stackdict::ObjectIdDict)
    if haskey(stackdict, x)
        return stackdict[x]
    end
    y = MPZ.set(x)
    stackdict[x] = y
    return y
end

end # module<|MERGE_RESOLUTION|>--- conflicted
+++ resolved
@@ -179,11 +179,7 @@
     end
 end
 
-<<<<<<< HEAD
-popcount(a::BigInt) = ccall((:__gmpz_popcount, :libgmp), Culong, (mpz_t,), a) % Int
-=======
-popcount(a::BigInt) = Int(ccall((:__gmpz_popcount, :libgmp), Culong, (mpz_t,), &a))
->>>>>>> 03c5d7df
+popcount(a::BigInt) = Int(ccall((:__gmpz_popcount, :libgmp), Culong, (mpz_t,), a))
 
 mpn_popcount(d::Ptr{Limb}, s::Integer) = Int(ccall((:__gmpn_popcount, :libgmp), Culong, (Ptr{Limb}, Csize_t), d, s))
 mpn_popcount(a::BigInt) = mpn_popcount(a.d, abs(a.size))
@@ -205,30 +201,17 @@
 end
 gcdext(a::BigInt, b::BigInt) = gcdext!(BigInt(), BigInt(), BigInt(), a, b)
 
-<<<<<<< HEAD
-cmp(a::BigInt, b::BigInt) = ccall((:__gmpz_cmp, :libgmp), Cint, (mpz_t, mpz_t), a, b) % Int
-cmp_si(a::BigInt, b) = ccall((:__gmpz_cmp_si, :libgmp), Cint, (mpz_t, Clong), a, b) % Int
-cmp_ui(a::BigInt, b) = ccall((:__gmpz_cmp_ui, :libgmp), Cint, (mpz_t, Culong), a, b) % Int
-cmp_d(a::BigInt, b) = ccall((:__gmpz_cmp_d, :libgmp), Cint, (mpz_t, Cdouble), a, b) % Int
-=======
-cmp(a::BigInt, b::BigInt) = Int(ccall((:__gmpz_cmp, :libgmp), Cint, (mpz_t, mpz_t), &a, &b))
-cmp_si(a::BigInt, b) = Int(ccall((:__gmpz_cmp_si, :libgmp), Cint, (mpz_t, Clong), &a, b))
-cmp_ui(a::BigInt, b) = Int(ccall((:__gmpz_cmp_ui, :libgmp), Cint, (mpz_t, Culong), &a, b))
-cmp_d(a::BigInt, b) = Int(ccall((:__gmpz_cmp_d, :libgmp), Cint, (mpz_t, Cdouble), &a, b))
->>>>>>> 03c5d7df
+cmp(a::BigInt, b::BigInt) = Int(ccall((:__gmpz_cmp, :libgmp), Cint, (mpz_t, mpz_t), a, b))
+cmp_si(a::BigInt, b) = Int(ccall((:__gmpz_cmp_si, :libgmp), Cint, (mpz_t, Clong), a, b))
+cmp_ui(a::BigInt, b) = Int(ccall((:__gmpz_cmp_ui, :libgmp), Cint, (mpz_t, Culong), a, b))
+cmp_d(a::BigInt, b) = Int(ccall((:__gmpz_cmp_d, :libgmp), Cint, (mpz_t, Cdouble), a, b))
 
 mpn_cmp(a::Ptr{Limb}, b::Ptr{Limb}, c) = ccall((:__gmpn_cmp, :libgmp), Cint, (Ptr{Limb}, Ptr{Limb}, Clong), a, b, c)
 mpn_cmp(a::BigInt, b::BigInt, c) = mpn_cmp(a.d, b.d, c)
 
-<<<<<<< HEAD
 get_str!(x, a, b::BigInt) = (ccall((:__gmpz_get_str,:libgmp), Ptr{Cchar}, (Ptr{Cchar}, Cint, mpz_t), x, a, b); x)
-set_str!(x::BigInt, a, b) = ccall((:__gmpz_set_str, :libgmp), Cint, (mpz_t, Ptr{UInt8}, Cint), x, a, b) % Int
+set_str!(x::BigInt, a, b) = Int(ccall((:__gmpz_set_str, :libgmp), Cint, (mpz_t, Ptr{UInt8}, Cint), x, a, b))
 get_d(a::BigInt) = ccall((:__gmpz_get_d, :libgmp), Cdouble, (mpz_t,), a)
-=======
-get_str!(x, a, b::BigInt) = (ccall((:__gmpz_get_str,:libgmp), Ptr{Cchar}, (Ptr{Cchar}, Cint, mpz_t), x, a, &b); x)
-set_str!(x::BigInt, a, b) = Int(ccall((:__gmpz_set_str, :libgmp), Cint, (mpz_t, Ptr{UInt8}, Cint), &x, a, b))
-get_d(a::BigInt) = ccall((:__gmpz_get_d, :libgmp), Cdouble, (mpz_t,), &a)
->>>>>>> 03c5d7df
 
 limbs_write!(x::BigInt, a) = ccall((:__gmpz_limbs_write, :libgmp), Ptr{Limb}, (mpz_t, Clong), x, a)
 limbs_finish!(x::BigInt, a) = ccall((:__gmpz_limbs_finish, :libgmp), Void, (mpz_t, Clong), x, a)
