--- conflicted
+++ resolved
@@ -11,11 +11,7 @@
              bin, oct, dec, hex, isequal, invmod, _prevpow2, _nextpow2, ndigits0zpb,
              widen, signed, unsafe_trunc, trunc, iszero, isone, big, flipsign, signbit,
              sign, hastypemax, isodd, iseven, digits!, hash, hash_integer, top_set_bit,
-<<<<<<< HEAD
-             ispositive, isnegative
-=======
-             clamp
->>>>>>> 04259daf
+             ispositive, isnegative, clamp
 
 if Clong == Int32
     const ClongMax = Union{Int8, Int16, Int32}
@@ -759,11 +755,7 @@
     iszero(n) && pad < 1 && return ""
     nd1 = ndigits(n, base=base)
     nd  = max(nd1, pad)
-<<<<<<< HEAD
     sv  = Base.StringVector(nd + isnegative(n))
-=======
-    sv  = Base.StringMemory(nd + isneg(n))
->>>>>>> 04259daf
     GC.@preserve sv MPZ.get_str!(pointer(sv) + nd - nd1, base, n)
     @inbounds for i = (1:nd-nd1) .+ isnegative(n)
         sv[i] = '0' % UInt8
