--- conflicted
+++ resolved
@@ -11,11 +11,7 @@
              bin, oct, dec, hex, isequal, invmod, _prevpow2, _nextpow2, ndigits0zpb,
              widen, signed, unsafe_trunc, trunc, iszero, isone, big, flipsign, signbit,
              sign, hastypemax, isodd, iseven, digits!, hash, hash_integer, top_set_bit,
-<<<<<<< HEAD
-             ispositive, isnegative, clamp
-=======
-             clamp, unsafe_takestring
->>>>>>> 87ecf8f8
+             ispositive, isnegative, clamp, unsafe_takestring
 
 if Clong == Int32
     const ClongMax = Union{Int8, Int16, Int32}
@@ -764,13 +760,8 @@
     @inbounds for i = (1:nd-nd1) .+ isnegative(n)
         sv[i] = '0' % UInt8
     end
-<<<<<<< HEAD
     isnegative(n) && (sv[1] = '-' % UInt8)
-    String(sv)
-=======
-    isneg(n) && (sv[1] = '-' % UInt8)
     unsafe_takestring(sv)
->>>>>>> 87ecf8f8
 end
 
 function digits!(a::AbstractVector{T}, n::BigInt; base::Integer = 10) where {T<:Integer}
