# This file is a part of Julia. License is MIT: http://julialang.org/license

export
# Modules
    Collections,
    FFTW,
    Meta,
    Operators,
    Pkg,
    Git,
    LibGit2,
    StackTraces,
    Profile,
    Dates,
    Sys,
    Test,
    Libc,
    Libdl,
    Mmap,
    LinAlg,
    BLAS,
    LAPACK,
    Serializer,
    Docs,
    Markdown,
    Threads,

# Types
    AbstractChannel,
    AbstractMatrix,
    AbstractVector,
    AbstractVecOrMat,
    Array,
    Associative,
    Bidiagonal,
    BigFloat,
    BigInt,
    BitArray,
    BitMatrix,
    BitVector,
    BufferStream,
    CartesianIndex,
    CartesianRange,
    Channel,
    Cmd,
    Colon,
    Complex,
    Complex128,
    Complex64,
    Complex32,
    DenseMatrix,
    DenseVecOrMat,
    DenseVector,
    DevNull,
    Diagonal,
    Dict,
    Dims,
    EachLine,
    Enum,
    Enumerate,
    Factorization,
    FileMonitor,
    Filter,
    FloatRange,
    Future,
    Hermitian,
    UniformScaling,
    InsertionSort,
    IntSet,
    IO,
    IOBuffer,
    IOStream,
    LinSpace,
    LocalProcess,
    LowerTriangular,
    Irrational,
    Matrix,
    MergeSort,
    NTuple,
    Nullable,
    ObjectIdDict,
    OrdinalRange,
    Pair,
    PartialQuickSort,
    PollingFileWatcher,
    ProcessGroup,
    QuickSort,
    Range,
    RangeIndex,
    Rational,
    Regex,
    RegexMatch,
    RemoteChannel,
    RepString,
    RevString,
    RoundFromZero,
    RoundDown,
    RoundingMode,
    RoundNearest,
    RoundNearestTiesAway,
    RoundNearestTiesUp,
    RoundToZero,
    RoundUp,
    SerializationState,
    Set,
    SharedArray,
    SharedMatrix,
    SharedVector,
    StepRange,
    StridedArray,
    StridedMatrix,
    StridedVecOrMat,
    StridedVector,
    SubArray,
    SubString,
    Symmetric,
    SymTridiagonal,
    Timer,
    Tridiagonal,
    UnitRange,
    UpperTriangular,
    UTF16String,
    UTF32String,
    Val,
    VecOrMat,
    Vector,
    VersionNumber,
    WeakKeyDict,
    WorkerConfig,
    WString,
    Zip,

# Ccall types
    Cchar,
    Cdouble,
    Cfloat,
    Cint,
    Cintmax_t,
    Clong,
    Clonglong,
    Cptrdiff_t,
    Cshort,
    Csize_t,
    Cssize_t,
    Cuchar,
    Cuint,
    Cuintmax_t,
    Culong,
    Culonglong,
    Cushort,
    Cwchar_t,
    Cstring,
    Cwstring,

# Exceptions
    ArgumentError,
    DimensionMismatch,
    CapturedException,
    CompositeException,
    EOFError,
    ErrorException,
    InvalidStateException,
    KeyError,
    LoadError,
    InitError,
    MethodError,
    NullException,
    ParseError,
    ProcessExitedException,
    RemoteException,
    SystemError,
    TypeError,
    AssertionError,
    UnicodeError,

# Global constants and variables
    ARGS,
    C_NULL,
    CPU_CORES,
    ENDIAN_BOM,
    ENV,
    JULIA_HOME,
    LOAD_PATH,
    OS_NAME,
    PROGRAM_FILE,
    STDERR,
    STDIN,
    STDOUT,
    VERSION,
    WORD_SIZE,

# Mathematical constants
    Inf,
    Inf16,
    Inf32,
    Inf64,
    NaN,
    NaN16,
    NaN32,
    NaN64,
    im,
    π, pi,
    e, eu,
    γ, eulergamma,
    catalan,
    φ, golden,
    I,

# Operators
    !,
    !=,
    ≠,
    !==,
    ≡,
    ≢,
    $,
    %,
    ÷,
    &,
    *,
    +,
    -,
    .!=,
    .≠,
    .+,
    .-,
    .*,
    ./,
    .÷,
    .%,
    .<,
    .<=,
    .≤,
    .==,
    .>,
    .>=,
    .≥,
    .\,
    .^,
    /,
    //,
    .//,
    <,
    <:,
    <<,
    <=,
    ≤,
    ==,
    >,
    >=,
    ≥,
    >>,
    .>>,
    .<<,
    >>>,
    \,
    ^,
    |,
    |>,
    ~,
    :,
    =>,
    A_ldiv_B!,
    A_ldiv_Bc,
    A_ldiv_Bt,
    A_mul_B!,
    A_mul_Bc,
    A_mul_Bc!,
    A_mul_Bt,
    A_mul_Bt!,
    A_rdiv_Bc,
    A_rdiv_Bt,
    Ac_ldiv_B,
    Ac_ldiv_Bc,
    Ac_mul_B,
    Ac_mul_B!,
    Ac_mul_Bc,
    Ac_mul_Bc!,
    Ac_rdiv_B,
    Ac_rdiv_Bc,
    At_ldiv_B,
    At_ldiv_Bt,
    At_mul_B,
    At_mul_B!,
    At_mul_Bt,
    At_mul_Bt!,
    At_rdiv_B,
    At_rdiv_Bt,

# scalar math
    @evalpoly,
    abs,
    abs2,
    acos,
    acosd,
    acosh,
    acot,
    acotd,
    acoth,
    acsc,
    acscd,
    acsch,
    angle,
    asec,
    asecd,
    asech,
    asin,
    asind,
    asinh,
    atan,
    atan2,
    atand,
    atanh,
    big,
    binomial,
    bswap,
    cbrt,
    ceil,
    cis,
    clamp,
    cld,
    cmp,
    complex,
    conj,
    copysign,
    cos,
    cosc,
    cosd,
    cosh,
    cospi,
    cot,
    cotd,
    coth,
    count_ones,
    count_zeros,
    csc,
    cscd,
    csch,
    dawson,
    deg2rad,
    den,
    digamma,
    div,
    divrem,
    eps,
    erf,
    erfc,
    erfcinv,
    erfcx,
    erfi,
    erfinv,
    exp,
    exp10,
    exp2,
    expm1,
    exponent,
    factor,
    factorial,
    fld,
    fld1,
    fldmod,
    fldmod1,
    flipsign,
    float,
    tryparse,
    floor,
    fma,
    frexp,
    gamma,
    gcd,
    gcdx,
    hex2num,
    hypot,
    imag,
    inv,
    invdigamma,
    invmod,
    isapprox,
    iseven,
    isfinite,
    isinf,
    isinteger,
    isnan,
    isodd,
    ispow2,
    isprime,
    isqrt,
    isreal,
    isimag,
    issubnormal,
    lcm,
    ldexp,
    leading_ones,
    leading_zeros,
    lfact,
    lgamma,
    log,
    log10,
    log1p,
    log2,
    maxintfloat,
    mod,
    mod1,
    modf,
    mod2pi,
    muladd,
    nextfloat,
    nextpow,
    nextpow2,
    nextprod,
    num,
    num2hex,
    one,
    powermod,
    prevfloat,
    prevpow,
    prevpow2,
    primes,
    primesmask,
    rad2deg,
    rationalize,
    real,
    realmax,
    realmin,
    reim,
    reinterpret,
    rem,
    rem1,
    round,
    sec,
    secd,
    sech,
    sign,
    signbit,
    signed,
    signif,
    significand,
    sin,
    sinc,
    sind,
    sinh,
    sinpi,
    sqrt,
    tan,
    tand,
    tanh,
    trailing_ones,
    trailing_zeros,
    trigamma,
    trunc,
    unsafe_trunc,
    typemax,
    typemin,
    unsigned,
    widemul,
    zero,
    √,
    ∛,
    ≈,
    ≉,

# specfun
    airy,
    airyai,
    airyaiprime,
    airybi,
    airybiprime,
    airyprime,
    airyx,
    besselh,
    besselhx,
    besseli,
    besselix,
    besselj,
    besselj0,
    besselj1,
    besseljx,
    besselk,
    besselkx,
    bessely,
    bessely0,
    bessely1,
    besselyx,
    beta,
    eta,
    hankelh1,
    hankelh1x,
    hankelh2,
    hankelh2x,
    lbeta,
    polygamma,
    zeta,

# arrays
    bitbroadcast,
    broadcast!,
    broadcast!_function,
    broadcast,
    broadcast_function,
    broadcast_getindex,
    broadcast_setindex!,
    cat,
    cell,
    checkbounds,
    circshift,
    clamp!,
    colon,
    conj!,
    copy!,
    cummax,
    cummin,
    cumprod,
    cumprod!,
    cumsum,
    cumsum!,
    cumsum_kbn,
    eachindex,
    extrema,
    fill!,
    fill,
    find,
    findfirst,
    findlast,
    findin,
    findmax,
    findmin,
    findmin!,
    findmax!,
    findn,
    findnext,
    findprev,
    findnz,
    first,
    firstinds,
    flipdim,
    gradient,
    groupinds,
    groupslices,
    hcat,
    hvcat,
    ind2sub,
    indexin,
    indmax,
    indmin,
    invperm,
    ipermute!,
    ipermutedims,
    isassigned,
    isperm,
    issorted,
    last,
<<<<<<< HEAD
    lastinds,
    levicivita,
=======
>>>>>>> 89487db3
    linspace,
    logspace,
    mapslices,
    max,
    maxabs,
    maxabs!,
    maximum!,
    maximum,
    min,
    minabs,
    minabs!,
    minimum!,
    minimum,
    minmax,
    ndims,
    nonzeros,
    countnz,
    ones,
    parent,
    parentindexes,
    permute!,
    permutedims,
    permutedims!,
    prod!,
    prod,
    promote_shape,
    randcycle,
    randperm,
    randsubseq!,
    randsubseq,
    range,
    reducedim,
    repmat,
    reshape,
    reverse!,
    reverse,
    rot180,
    rotl90,
    rotr90,
    searchsorted,
    searchsortedfirst,
    searchsortedlast,
    select!,
    select,
    shuffle,
    shuffle!,
    size,
    slice,
    slicedim,
    sort!,
    sort,
    sortcols,
    selectperm,
    selectperm!,
    sortperm,
    sortperm!,
    sortrows,
    squeeze,
    step,
    stride,
    strides,
    sub,
    sub2ind,
    sum!,
    sum,
    sumabs!,
    sumabs,
    sumabs2!,
    sumabs2,
    sum_kbn,
    vcat,
    vec,
    zeros,

# linear algebra
    bkfact!,
    bkfact,
    blas_set_num_threads,
    blkdiag,
    chol,
    cholfact!,
    cholfact,
    cond,
    condskeel,
    cross,
    ctranspose!,
    ctranspose,
    det,
    diag,
    diagind,
    diagm,
    diff,
    dot,
    eig,
    eigfact!,
    eigfact,
    eigmax,
    eigmin,
    eigs,
    eigvals,
    eigvals!,
    eigvecs,
    expm,
    eye,
    factorize,
    givens,
    hessfact!,
    hessfact,
    isdiag,
    ishermitian,
    isposdef!,
    isposdef,
    issymmetric,
    istril,
    istriu,
    kron,
    ldltfact,
    ldltfact!,
    linreg,
    logabsdet,
    logdet,
    logm,
    lu,
    lufact!,
    lufact,
    lyap,
    norm,
    normalize,
    normalize!,
    nullspace,
    ordschur!,
    ordschur,
    peakflops,
    pinv,
    qr,
    qrfact!,
    qrfact,
    lq,
    lqfact!,
    lqfact,
    rank,
    scale!,
    scale,
    schur,
    schurfact!,
    schurfact,
    sqrtm,
    svd,
    svdfact!,
    svdfact,
    svds,
    svdvals!,
    svdvals,
    sylvester,
    trace,
    transpose!,
    transpose,
    tril!,
    tril,
    triu!,
    triu,
    vecdot,
    vecnorm,
    ⋅,
    ×,

# sparse
    full,

# bitarrays
    falses,
    flipbits!,
    rol,
    rol!,
    ror,
    ror!,
    trues,

# dequeues
    append!,
    insert!,
    pop!,
    prepend!,
    push!,
    resize!,
    shift!,
    unshift!,

# collections
    all!,
    all,
    allunique,
    any!,
    any,
    collect,
    contains,
    count,
    delete!,
    deleteat!,
    eltype,
    empty!,
    endof,
    filter!,
    filter,
    foldl,
    foldr,
    foreach,
    get,
    get!,
    getindex,
    getkey,
    haskey,
    in,
    intersect!,
    intersect,
    isempty,
    issubset,
    keys,
    keytype,
    length,
    map!,
    map,
    mapfoldl,
    mapfoldr,
    mapreduce,
    mapreducedim,
    merge!,
    merge,
    #pop!,
    #push!,
    reduce,
    setdiff!,
    setdiff,
    setindex!,
    similar,
    sizehint!,
    splice!,
    symdiff!,
    symdiff,
    union!,
    union,
    unique,
    values,
    valtype,
    ∈,
    ∉,
    ∋,
    ∌,
    ⊆,
    ⊈,
    ⊊,
    ∩,
    ∪,

# strings and text output
    ascii,
    base,
    base64encode,
    base64decode,
    Base64EncodePipe,
    Base64DecodePipe,
    startswith,
    bin,
    bits,
    bytes2hex,
    bytestring,
    charwidth,
    chomp,
    chop,
    chr2ind,
    dec,
    digits,
    digits!,
    dump,
    eachmatch,
    endswith,
    escape_string,
    graphemes,
    hex,
    hex2bytes,
    ind2chr,
    info,
    is_assigned_char,
    isalnum,
    isalpha,
    isascii,
    iscntrl,
    isdigit,
    isgraph,
    islower,
    ismatch,
    isnumber,
    isprint,
    ispunct,
    isspace,
    isupper,
    isvalid,
    isxdigit,
    join,
    lcfirst,
    lowercase,
    lpad,
    lstrip,
    match,
    matchall,
    ndigits,
    nextind,
    normalize_string,
    oct,
    prevind,
    print,
    print_escaped,
    print_joined,
    print_shortest,
    print_unescaped,
    print_with_color,
    println,
    randstring,
    repeat,
    replace,
    repr,
    reverseind,
    rpad,
    rsearch,
    rsearchindex,
    rsplit,
    rstrip,
    search,
    searchindex,
    show,
    showall,
    showcompact,
    showerror,
    split,
    sprint,
    string,
    strip,
    strwidth,
    summary,
    ucfirst,
    unescape_string,
    uppercase,
    utf8,
    utf16,
    utf32,
    warn,
    wstring,

# random numbers
    AbstractRNG,
    MersenneTwister,
    RandomDevice,
    rand!,
    rand,
    randn!,
    randn,
    randexp!,
    randexp,
    srand,
    bitrand,
    randjump,

# bigfloat & precision
    precision,
    rounding,
    setprecision,
    setrounding,
    get_zero_subnormals,
    set_zero_subnormals,

# statistics
    cor,
    cov,
    hist,
    hist!,
    hist2d,
    hist2d!,
    histrange,
    mean!,
    mean,
    median!,
    median,
    middle,
    midpoints,
    quantile!,
    quantile,
    std,
    stdm,
    var,
    varm,

# signal processing
    bfft!,
    bfft,
    brfft,
    conv,
    conv2,
    dct!,
    dct,
    deconv,
    fft!,
    fft,
    fftshift,
    filt,
    filt!,
    idct!,
    idct,
    ifft!,
    ifft,
    ifftshift,
    irfft,
    plan_bfft!,
    plan_bfft,
    plan_brfft,
    plan_dct!,
    plan_dct,
    plan_fft!,
    plan_fft,
    plan_idct!,
    plan_idct,
    plan_ifft!,
    plan_ifft,
    plan_irfft,
    plan_rfft,
    rfft,
    xcorr,

# numerical integration
    quadgk,

# iteration
    done,
    enumerate,
    next,
    start,
    zip,
    rest,
    countfrom,
    take,
    drop,
    cycle,
    repeated,

# object identity and equality
    copy,
    deepcopy,
    hash,
    identity,
    isbits,
    isequal,
    isimmutable,
    isless,
    ifelse,
    lexless,
    lexcmp,
    object_id,
    sizeof,

# tasks and conditions
    Condition,
    consume,
    current_task,
    istaskdone,
    istaskstarted,
    lock,
    notify,
    produce,
    ReentrantLock,
    schedule,
    task_local_storage,
    unlock,
    yield,
    yieldto,

# time
    sleep,
    tic,
    time,
    time_ns,
    toc,
    toq,

# dates
    Date,
    DateTime,
    now,

# errors
    assert,
    backtrace,
    @catch,
    catch_backtrace,
    error,
    rethrow,
    retry,
    systemerror,

# stack traces
    StackTrace,
    StackFrame,
    stacktrace,
    catch_stacktrace,

# types
    convert,
    fieldoffset,
    fieldname,
    fieldnames,
    isleaftype,
    oftype,
    promote,
    promote_rule,
    promote_type,
    subtypes,
    instances,
    supertype,
    typeintersect,
    typejoin,
    widen,

# syntax
    esc,
    expand,
    gensym,
    macroexpand,
    parse,

# help and reflection
    apropos,
    current_module,
    edit,
    code_typed,
    code_warntype,
    code_lowered,
    code_llvm,
    code_native,
    fullname,
    functionloc,
    isconst,
    isinteractive,
    less,
    method_exists,
    methods,
    methodswith,
    module_name,
    module_parent,
    names,
    versioninfo,
    which,
    whos,
    workspace,

# loading source files
    __precompile__,
    evalfile,
    include,
    include_string,
    include_dependency,
    reload,

# RTS internals
    finalizer,
    finalize,
    gc,
    gc_enable,
    precompile,

# misc
    atexit,
    atreplinit,
    clipboard,
    exit,
    ntuple,
    quit,

# IP address stuff
    @ip_str,
    IPAddr,
    IPv4,
    IPv6,

# I/O and events
    accept,
    bind,
    close,
    connect,
    countlines,
    deserialize,
    eachline,
    eof,
    fd,
    fdio,
    flush,
    getaddrinfo,
    gethostname,
    getipaddr,
    getsockname,
    htol,
    hton,
    IOContext,
    displaysize,
    ismarked,
    isopen,
    isreadonly,
    limit_output,
    listen,
    listenany,
    ltoh,
    mark,
    nb_available,
    ntoh,
    open,
    pipeline,
    Pipe,
    PipeBuffer,
    poll_fd,
    poll_file,
    position,
    RawFD,
    read,
    read!,
    readavailable,
    readbytes!,
    readchomp,
    readcsv,
    readdir,
    readdlm,
    readline,
    readlines,
    readstring,
    readuntil,
    redirect_stderr,
    redirect_stdin,
    redirect_stdout,
    recv,
    recvfrom,
    reset,
    seek,
    seekend,
    seekstart,
    send,
    serialize,
    skip,
    skipchars,
    takebuf_array,
    takebuf_string,
    truncate,
    unmark,
    watch_file,
    write,
    writecsv,
    writedlm,
    TCPSocket,
    UDPSocket,

# multiprocessing
    addprocs,
    asyncmap,
    ClusterManager,
    default_worker_pool,
    fetch,
    init_worker,
    interrupt,
    isready,
    launch,
    manage,
    myid,
    nprocs,
    nworkers,
    pmap,
    procs,
    put!,
    remote,
    remotecall,
    remotecall_fetch,
    remotecall_wait,
    rmprocs,
    take!,
    timedwait,
    wait,
    workers,
    WorkerPool,

# multimedia I/O
    Display,
    display,
    displayable,
    TextDisplay,
    istextmime,
    MIME,
    @MIME,
    @MIME_str,
    reprmime,
    stringmime,
    writemime,
    mimewritable,
    popdisplay,
    pushdisplay,
    redisplay,
    HTML,
    Text,

# shared arrays
    sdata,
    indexpids,
    localindexes,

# paths and file names
    abspath,
    basename,
    dirname,
    expanduser,
    homedir,
    isabspath,
    isdirpath,
    joinpath,
    normpath,
    realpath,
    relpath,
    splitdir,
    splitdrive,
    splitext,

# filesystem operations
    cd,
    chmod,
    chown,
    cp,
    ctime,
    download,
    filemode,
    filesize,
    gperm,
    isblockdev,
    ischardev,
    isdir,
    isexecutable,
    isfifo,
    isfile,
    islink,
    ismount,
    ispath,
    isreadable,
    issetgid,
    issetuid,
    issocket,
    issticky,
    iswritable,
    lstat,
    mkdir,
    mkpath,
    mktemp,
    mktempdir,
    mtime,
    mv,
    operm,
    pwd,
    readlink,
    rm,
    stat,
    symlink,
    tempdir,
    tempname,
    touch,
    uperm,
    walkdir,

# external processes ## TODO: whittle down these exports.
    detach,
    getpid,
    ignorestatus,
    kill,
    process_exited,
    process_running,
    readandwrite,
    run,
    setenv,
    spawn,
    success,
    withenv,

# C interface
    cfunction,
    cglobal,
    disable_sigint,
    pointer,
    pointer_from_objref,
    pointer_to_array,
    pointer_to_string,
    reenable_sigint,
    unsafe_copy!,
    unsafe_load,
    unsafe_pointer_to_objref,
    unsafe_read,
    unsafe_store!,
    unsafe_write,

# nullable types
    isnull,

# Macros
    # parser internal
    @__FILE__,
    @int128_str,
    @uint128_str,
    @big_str,
    @cmd,    # `commands`

    # notation for certain types
    @b_str,  # byte vector
    @r_str,  # regex
    @s_str,  # regex substitution string
    @v_str,  # version number

    # documentation
    @text_str,
    @html_str,
    @doc,
    @doc_str,

    # output
    @show,
    @printf,
    @sprintf,

    # profiling
    @time,
    @timed,
    @timev,
    @elapsed,
    @allocated,
    @profile,

    # reflection
    @which,
    @edit,
    @functionloc,
    @less,
    @code_typed,
    @code_warntype,
    @code_lowered,
    @code_llvm,
    @code_native,

    # platform-conditional code
    @windows,
    @unix,
    @osx,
    @linux,
    @windows_only,
    @unix_only,
    @osx_only,
    @linux_only,

    # tasks
    @schedule,
    @sync,
    @async,
    @task,
    @threadcall,

    # multiprocessing
    @spawn,
    @spawnat,
    @fetch,
    @fetchfrom,
    @everywhere,
    @parallel,

    # metaprogramming utilities
    @generated,
    @gensym,
    @eval,
    @vectorize_1arg,
    @vectorize_2arg,
    @deprecate,

    # performance annotations
    @boundscheck,
    @inbounds,
    @fastmath,
    @simd,
    @inline,
    @noinline,

    @assert,
    @enum,
    @label,
    @goto,

# SparseArrays module re-exports
    SparseArrays,
    AbstractSparseArray,
    AbstractSparseMatrix,
    AbstractSparseVector,
    SparseMatrixCSC,
    SparseVector,
    etree,
    issparse,
    sparse,
    sparsevec,
    spdiagm,
    speye,
    spones,
    sprand,
    sprandn,
    spzeros,
    symperm,
    rowvals,
    nzrange,
    nnz<|MERGE_RESOLUTION|>--- conflicted
+++ resolved
@@ -549,11 +549,7 @@
     isperm,
     issorted,
     last,
-<<<<<<< HEAD
     lastinds,
-    levicivita,
-=======
->>>>>>> 89487db3
     linspace,
     logspace,
     mapslices,
