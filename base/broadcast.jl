--- conflicted
+++ resolved
@@ -5,13 +5,8 @@
 using .Base.Cartesian
 using .Base: Indices, OneTo, linearindices, tail, to_shape,
             _msk_end, unsafe_bitgetindex, bitcache_chunks, bitcache_size, dumpbitcache,
-<<<<<<< HEAD
             isoperator, promote_typejoin, unalias
-import Base: broadcast, broadcast!
-=======
-            isoperator, promote_typejoin
 import .Base: broadcast, broadcast!
->>>>>>> b255fd1d
 export BroadcastStyle, broadcast_indices, broadcast_similar,
        broadcast_getindex, broadcast_setindex!, dotview, @__dot__
 
