--- conflicted
+++ resolved
@@ -37,12 +37,20 @@
     ntuple(d -> d in region && !isempty(axs[d]) ? reduced_index(axs[d]) : axs[d], Val(N))
 end
 
-<<<<<<< HEAD
 # The inverse of reduced_indices
 inner_indices(a::AbstractArrayOrBroadcasted, region) = inner_indices(axes(a), region)
 function inner_indices(axs::Indices{N}, region) where N
     ntuple(d -> d in region ? axs[d] : reduced_index(axs[d]), Val(N))
-=======
+end
+
+# Given an outer and an inner cartesian index, merge them depending on the dims
+sliceall(x) = @inbounds x[begin:end]
+sliceat(x, y) = @inbounds x[y:y]
+
+mergeindices(b, x::CartesianIndices, y::CartesianIndices) = CartesianIndices(map((b,x,y)->sliceall(ifelse(b, x, y)), b, x.indices, y.indices))
+mergeindices(b, x::CartesianIndex, y::CartesianIndices) = mergeindices(b, CartesianIndices(map(sliceat, y.indices, x.I)), CartesianIndices(map(sliceall, y.indices)))
+mergeindices(b, x::CartesianIndex, y::CartesianIndex) = CartesianIndex(map((b,x,y)->ifelse(b, x, y), b, x.I, y.I))
+
 function _check_valid_region(region)
     for d in region
         isa(d, Integer) || throw(ArgumentError("reduced dimension(s) must be integers"))
@@ -50,104 +58,7 @@
     end
 end
 
-###### Generic reduction functions #####
-
-## initialization
-# initarray! is only called by sum!, prod!, etc.
-for (Op, initfun) in ((:(typeof(add_sum)), :zero), (:(typeof(mul_prod)), :one))
-    @eval initarray!(a::AbstractArray{T}, ::Any, ::$(Op), init::Bool, src::AbstractArray) where {T} = (init && fill!(a, $(initfun)(T)); a)
-end
-
-initarray!(a::AbstractArray{T}, f, ::Union{typeof(min),typeof(max),typeof(_extrema_rf)},
-    init::Bool, src::AbstractArray) where {T} = (init && mapfirst!(f, a, src); a)
-
-for (Op, initval) in ((:(typeof(and_all)), true), (:(typeof(or_any)), false))
-    @eval initarray!(a::AbstractArray, ::Any, ::$(Op), init::Bool, src::AbstractArray) = (init && fill!(a, $initval); a)
-end
-
-# reducedim_initarray is called by
-reducedim_initarray(A::AbstractArrayOrBroadcasted, region, init, ::Type{R}) where {R} = fill!(similar(A,R,reduced_indices(A,region)), init)
-reducedim_initarray(A::AbstractArrayOrBroadcasted, region, init::T) where {T} = reducedim_initarray(A, region, init, T)
-
-# TODO: better way to handle reducedim initialization
-#
-# The current scheme is basically following Steven G. Johnson's original implementation
-#
-promote_union(T::Union) = promote_type(promote_union(T.a), promote_union(T.b))
-promote_union(T) = T
-
-_realtype(::Type{<:Complex}) = Real
-_realtype(::Type{Complex{T}}) where T<:Real = T
-_realtype(T::Type) = T
-_realtype(::Union{typeof(abs),typeof(abs2)}, T) = _realtype(T)
-_realtype(::Any, T) = T
-
-function reducedim_init(f, op::Union{typeof(+),typeof(add_sum)}, A::AbstractArray, region)
-    _reducedim_init(f, op, zero, sum, A, region)
-end
-function reducedim_init(f, op::Union{typeof(*),typeof(mul_prod)}, A::AbstractArray, region)
-    _reducedim_init(f, op, one, prod, A, region)
-end
-function _reducedim_init(f, op, fv, fop, A, region)
-    T = _realtype(f, promote_union(eltype(A)))
-    if T !== Any && applicable(zero, T)
-        x = f(zero(T))
-        z = op(fv(x), fv(x))
-        Tr = z isa T ? T : typeof(z)
-    else
-        z = fv(fop(f, A))
-        Tr = typeof(z)
-    end
-    return reducedim_initarray(A, region, z, Tr)
->>>>>>> 1b16a396
-end
-
-# Given an outer and an inner cartesian index, merge them depending on the dims
-sliceall(x) = @inbounds x[begin:end]
-sliceat(x, y) = @inbounds x[y:y]
-
-mergeindices(b, x::CartesianIndices, y::CartesianIndices) = CartesianIndices(map((b,x,y)->sliceall(ifelse(b, x, y)), b, x.indices, y.indices))
-mergeindices(b, x::CartesianIndex, y::CartesianIndices) = mergeindices(b, CartesianIndices(map(sliceat, y.indices, x.I)), CartesianIndices(map(sliceall, y.indices)))
-mergeindices(b, x::CartesianIndex, y::CartesianIndex) = CartesianIndex(map((b,x,y)->ifelse(b, x, y), b, x.I, y.I))
-
-function _check_valid_region(region)
-    for d in region
-        isa(d, Integer) || throw(ArgumentError("reduced dimension(s) must be integers"))
-        Int(d) < 1 && throw(ArgumentError("region dimension(s) must be ≥ 1, got $d"))
-    end
-end
-
-<<<<<<< HEAD
 reducedim1(R, A) = length(axes1(R)) == 1
-=======
-reducedim_init(f::Union{typeof(abs),typeof(abs2)}, op::typeof(max), A::AbstractArray{T}, region) where {T} =
-    reducedim_initarray(A, region, zero(f(zero(T))), _realtype(f, T))
-
-reducedim_init(f, op::typeof(and_all), A::AbstractArrayOrBroadcasted, region) = reducedim_initarray(A, region, true)
-reducedim_init(f, op::typeof(or_any), A::AbstractArrayOrBroadcasted, region) = reducedim_initarray(A, region, false)
-
-# These definitions are wrong in general; Cf. JuliaLang/julia#45562
-reducedim_init(f, op::typeof(&), A::AbstractArrayOrBroadcasted, region) = reducedim_initarray(A, region, true)
-reducedim_init(f, op::typeof(|), A::AbstractArrayOrBroadcasted, region) = reducedim_initarray(A, region, false)
-
-# specialize to make initialization more efficient for common cases
-
-let
-    BitIntFloat = Union{BitInteger, IEEEFloat}
-    T = Union{
-        Any[AbstractArray{t} for t in uniontypes(BitIntFloat)]...,
-        Any[AbstractArray{Complex{t}} for t in uniontypes(BitIntFloat)]...}
-
-    global function reducedim_init(f, op::Union{typeof(+),typeof(add_sum)}, A::T, region)
-        z = zero(f(zero(eltype(A))))
-        reducedim_initarray(A, region, op(z, z))
-    end
-    global function reducedim_init(f, op::Union{typeof(*),typeof(mul_prod)}, A::T, region)
-        u = one(f(one(eltype(A))))
-        reducedim_initarray(A, region, op(u, u))
-    end
-end
->>>>>>> 1b16a396
 
 ## generic (map)reduction
 
@@ -1122,13 +1033,8 @@
 
 for (fname, op) in [(:sum, :add_sum), (:prod, :mul_prod),
                     (:maximum, :max), (:minimum, :min),
-<<<<<<< HEAD
-                    (:all, :&),       (:any, :|),
+                    (:all, :and_all), (:any, :or_any),
                     (:count, :add_sum), (:extrema, :_extrema_rf)]
-=======
-                    (:all, :and_all), (:any, :or_any),
-                    (:extrema, :_extrema_rf)]
->>>>>>> 1b16a396
     fname! = Symbol(fname, '!')
     _fname = Symbol('_', fname)
     mapf = fname === :extrema ? :(ExtremaMap(f)) :
