# This file is a part of Julia. License is MIT: https://julialang.org/license

"""
    Rational{T<:Integer} <: Real

Rational number type, with numerator and denominator of type `T`.
Rationals are checked for overflow.
"""
struct Rational{T<:Integer} <: Real
    num::T
    den::T

    # Unexported inner constructor of Rational that bypasses all checks
    global unsafe_rational(::Type{T}, num, den) where {T} = new{T}(num, den)
end

unsafe_rational(num::T, den::T) where {T<:Integer} = unsafe_rational(T, num, den)
unsafe_rational(num::Integer, den::Integer) = unsafe_rational(promote(num, den)...)

function checked_den(::Type{T}, num::T, den::T) where T<:Integer
    if signbit(den)
        den = checked_neg(den)
        num = checked_neg(num)
    end
    return unsafe_rational(T, num, den)
end
checked_den(num::T, den::T) where T<:Integer = checked_den(T, num, den)
checked_den(num::Integer, den::Integer) = checked_den(promote(num, den)...)

@noinline __throw_rational_argerror_zero(T) = throw(ArgumentError(LazyString("invalid rational: zero(", T, ")//zero(", T, ")")))
function Rational{T}(num::Integer, den::Integer) where T<:Integer
    iszero(den) && iszero(num) && __throw_rational_argerror_zero(T)
    if T <: Union{Unsigned, Bool}
        # Throw InexactError if the result is negative.
        if !iszero(num) && (signbit(den) ⊻ signbit(num))
            throw(InexactError(:Rational, Rational{T}, num, den))
        end
        unum = uabs(num)
        uden = uabs(den)
        r_unum, r_uden = divgcd(unum, uden)
        return unsafe_rational(T, promote(T(r_unum), T(r_uden))...)
    else
        r_num, r_den = divgcd(num, den)
        return checked_den(T, promote(T(r_num), T(r_den))...)
    end
end

Rational(n::T, d::T) where {T<:Integer} = Rational{T}(n, d)
Rational(n::Integer, d::Integer) = Rational(promote(n, d)...)
Rational(n::Integer) = unsafe_rational(n, one(n))

"""
    divgcd(x::Integer, y::Integer)

Returns `(x÷gcd(x,y), y÷gcd(x,y))`.

See also [`div`](@ref), [`gcd`](@ref).
"""
function divgcd(x::TX, y::TY)::Tuple{TX, TY} where {TX<:Integer, TY<:Integer}
    g = gcd(uabs(x), uabs(y))
    div(x,g), div(y,g)
end

"""
    //(num, den)

Divide two integers or rational numbers, giving a [`Rational`](@ref) result.
More generally, `//` can be used for exact rational division of other numeric types
with integer or rational components, such as complex numbers with integer components.

Note that floating-point ([`AbstractFloat`](@ref)) arguments are not permitted by `//`
(even if the values are rational).
The arguments must be subtypes of [`Integer`](@ref), `Rational`, or composites thereof.

# Examples
```jldoctest
julia> 3 // 5
3//5

julia> (3 // 5) // (2 // 1)
3//10

julia> (1+2im) // (3+4im)
11//25 + 2//25*im

julia> 1.0 // 2
ERROR: MethodError: no method matching //(::Float64, ::Int64)
[...]
```
"""
//(n::Integer,  d::Integer) = Rational(n,d)

function //(x::Rational, y::Integer)
    xn, yn = divgcd(promote(x.num, y)...)
    checked_den(xn, checked_mul(x.den, yn))
end
function //(x::Integer,  y::Rational)
    xn, yn = divgcd(promote(x, y.num)...)
    checked_den(checked_mul(xn, y.den), yn)
end
function //(x::Rational, y::Rational)
    xn,yn = divgcd(promote(x.num, y.num)...)
    xd,yd = divgcd(promote(x.den, y.den)...)
    checked_den(checked_mul(xn, yd), checked_mul(xd, yn))
end

//(x::Complex, y::Real) = complex(real(x)//y, imag(x)//y)
//(x::Number, y::Complex) = x*conj(y)//abs2(y)


//(X::AbstractArray, y::Number) = X .// y

function show(io::IO, x::Rational)
    show(io, numerator(x))

    if isone(denominator(x)) && nonnothing_nonmissing_typeinfo(io) <: Rational
        return
    end

    print(io, "//")
    show(io, denominator(x))
end

function read(s::IO, ::Type{Rational{T}}) where T<:Integer
    r = read(s,T)
    i = read(s,T)
    r//i
end
function write(s::IO, z::Rational)
    write(s,numerator(z),denominator(z))
end
function parse(::Type{Rational{T}}, s::AbstractString) where T<:Integer
    ss = split(s, '/'; limit = 2)
    if isone(length(ss))
        return Rational{T}(parse(T, s))
    end
    @inbounds ns, ds = ss[1], ss[2]
    if startswith(ds, '/')
        ds = chop(ds; head = 1, tail = 0)
    end
    n = parse(T, ns)
    d = parse(T, ds)
    return n//d
end


function Rational{T}(x::Rational) where T<:Integer
    unsafe_rational(T, convert(T, x.num), convert(T, x.den))
end
function Rational{T}(x::Integer) where T<:Integer
    unsafe_rational(T, T(x), T(one(x)))
end

Rational(x::Rational) = x

Bool(x::Rational) = x==0 ? false : x==1 ? true :
    throw(InexactError(:Bool, Bool, x)) # to resolve ambiguity
(::Type{T})(x::Rational) where {T<:Integer} = (isinteger(x) ? convert(T, x.num)::T :
    throw(InexactError(nameof(T), T, x)))

AbstractFloat(x::Rational) = (float(x.num)/float(x.den))::AbstractFloat
function (::Type{T})(x::Rational{S}) where T<:AbstractFloat where S
    P = promote_type(T,S)
    convert(T, convert(P,x.num)/convert(P,x.den))::T
end
 # avoid spurious overflow (#52394).  (Needed for UInt16 or larger;
 # we also include Int16 for consistency of accuracy.)
Float16(x::Rational{<:Union{Int16,Int32,Int64,UInt16,UInt32,UInt64}}) =
    Float16(Float32(x))
Float16(x::Rational{<:Union{Int128,UInt128}}) =
    Float16(Float64(x)) # UInt128 overflows Float32, include Int128 for consistency
Float32(x::Rational{<:Union{Int128,UInt128}}) =
    Float32(Float64(x)) # UInt128 overflows Float32, include Int128 for consistency

function Rational{T}(x::AbstractFloat) where T<:Integer
    r = rationalize(T, x, tol=0)
    x == convert(typeof(x), r) || throw(InexactError(:Rational, Rational{T}, x))
    r
end
Rational(x::Float64) = Rational{Int64}(x)
Rational(x::Float32) = Rational{Int}(x)

big(q::Rational) = unsafe_rational(big(numerator(q)), big(denominator(q)))

big(z::Complex{<:Rational{<:Integer}}) = Complex{Rational{BigInt}}(z)

promote_rule(::Type{Rational{T}}, ::Type{S}) where {T<:Integer,S<:Integer} = Rational{promote_type(T,S)}
promote_rule(::Type{Rational{T}}, ::Type{Rational{S}}) where {T<:Integer,S<:Integer} = Rational{promote_type(T,S)}
promote_rule(::Type{Rational{T}}, ::Type{S}) where {T<:Integer,S<:AbstractFloat} = promote_type(T,S)

widen(::Type{Rational{T}}) where {T} = Rational{widen(T)}

@noinline __throw_negate_unsigned() = throw(OverflowError("cannot negate unsigned number"))

"""
    rationalize([T<:Integer=Int,] x; tol::Real=eps(x))

Approximate floating point number `x` as a [`Rational`](@ref) number with components
of the given integer type. The result will differ from `x` by no more than `tol`.

# Examples
```jldoctest
julia> rationalize(5.6)
28//5

julia> a = rationalize(BigInt, 10.3)
103//10

julia> typeof(numerator(a))
BigInt
```
"""
function rationalize(::Type{T}, x::Union{AbstractFloat, Rational}, tol::Real) where T<:Integer
    if tol < 0
        throw(ArgumentError("negative tolerance $tol"))
    end

    T<:Unsigned && x < 0 && __throw_negate_unsigned()
    isnan(x) && return T(x)//one(T)
    isinf(x) && return unsafe_rational(x < 0 ? -one(T) : one(T), zero(T))

    p,  q  = (x < 0 ? -one(T) : one(T)), zero(T)
    pp, qq = zero(T), one(T)

    x = abs(x)
    a = trunc(x)
    r = x-a
    y = one(x)
    tolx = oftype(x, tol)
    nt, t, tt = tolx, zero(tolx), tolx
    ia = np = nq = zero(T)

    # compute the successive convergents of the continued fraction
    #  np // nq = (p*a + pp) // (q*a + qq)
    while r > nt
        try
            ia = convert(T,a)

            np = checked_add(checked_mul(ia,p),pp)
            nq = checked_add(checked_mul(ia,q),qq)
            p, pp = np, p
            q, qq = nq, q
        catch e
            isa(e,InexactError) || isa(e,OverflowError) || rethrow()
            return p // q
        end

        # naive approach of using
        #   x = 1/r; a = trunc(x); r = x - a
        # is inexact, so we store x as x/y
        x, y = y, r
        a, r = divrem(x,y)

        # maintain
        # x0 = (p + (-1)^i * r) / q
        t, tt = nt, t
        nt = a*t+tt
    end

    # find optimal semiconvergent
    # smallest a such that x-a*y < a*t+tt
    a = cld(x-tt,y+t)
    try
        ia = convert(T,a)
        np = checked_add(checked_mul(ia,p),pp)
        nq = checked_add(checked_mul(ia,q),qq)
        return np // nq
    catch e
        isa(e,InexactError) || isa(e,OverflowError) || rethrow()
        return p // q
    end
end
rationalize(::Type{T}, x::AbstractFloat; tol::Real = eps(x)) where {T<:Integer} = rationalize(T, x, tol)
rationalize(x::Real; kvs...) = rationalize(Int, x; kvs...)
rationalize(::Type{T}, x::Complex; kvs...) where {T<:Integer} = Complex(rationalize(T, x.re; kvs...), rationalize(T, x.im; kvs...))
rationalize(x::Complex; kvs...) = Complex(rationalize(Int, x.re; kvs...), rationalize(Int, x.im; kvs...))
rationalize(::Type{T}, x::Rational; tol::Real = 0) where {T<:Integer} = rationalize(T, x, tol)
rationalize(x::Rational; kvs...) = x
rationalize(x::Integer; kvs...) = Rational(x)
function rationalize(::Type{T}, x::Integer; kvs...) where {T<:Integer}
    if Base.hastypemax(T) # BigInt doesn't
        x < typemin(T) && return unsafe_rational(-one(T), zero(T))
        x > typemax(T) && return unsafe_rational(one(T), zero(T))
    end
    return Rational{T}(x)
end


"""
    numerator(x)

Numerator of the rational representation of `x`.

# Examples
```jldoctest
julia> numerator(2//3)
2

julia> numerator(4)
4
```
"""
numerator(x::Union{Integer,Complex{<:Integer}}) = x
numerator(x::Rational) = x.num
function numerator(z::Complex{<:Rational})
    den = denominator(z)
    reim = (real(z), imag(z))
    result = checked_mul.(numerator.(reim), div.(den, denominator.(reim)))
    complex(result...)
end

"""
    denominator(x)

Denominator of the rational representation of `x`.

# Examples
```jldoctest
julia> denominator(2//3)
3

julia> denominator(4)
1
```
"""
denominator(x::Union{Integer,Complex{<:Integer}}) = one(x)
denominator(x::Rational) = x.den
denominator(z::Complex{<:Rational}) = lcm(denominator(real(z)), denominator(imag(z)))

sign(x::Rational) = oftype(x, sign(x.num))
signbit(x::Rational) = signbit(x.num)

abs(x::Rational) = unsafe_rational(checked_abs(x.num), x.den)

typemin(::Type{Rational{T}}) where {T<:Signed} = unsafe_rational(T, -one(T), zero(T))
typemin(::Type{Rational{T}}) where {T<:Integer} = unsafe_rational(T, zero(T), one(T))
typemax(::Type{Rational{T}}) where {T<:Integer} = unsafe_rational(T, one(T), zero(T))

isinteger(x::Rational) = x.den == 1
ispow2(x::Rational) = ispow2(x.num) & ispow2(x.den)

+(x::Rational) = unsafe_rational(+x.num, x.den)
-(x::Rational) = unsafe_rational(-x.num, x.den)

function -(x::Rational{T}) where T<:BitSigned
    x.num == typemin(T) && __throw_rational_numerator_typemin(T)
    unsafe_rational(-x.num, x.den)
end
@noinline __throw_rational_numerator_typemin(T) = throw(OverflowError(LazyString("rational numerator is typemin(", T, ")")))

function -(x::Rational{T}) where T<:Unsigned
    x.num != zero(T) && __throw_negate_unsigned()
    x
end

function +(x::Rational, y::Rational)
    xp, yp = promote(x, y)::NTuple{2,Rational}
    if isinf(x) && x == y
        return xp
    end
    xd, yd = divgcd(promote(x.den, y.den)...)
    Rational(checked_add(checked_mul(x.num,yd), checked_mul(y.num,xd)), checked_mul(x.den,yd))
end

function -(x::Rational, y::Rational)
    xp, yp = promote(x, y)::NTuple{2,Rational}
    if isinf(x) && x == -y
        return xp
    end
    xd, yd = divgcd(promote(x.den, y.den)...)
    Rational(checked_sub(checked_mul(x.num,yd), checked_mul(y.num,xd)), checked_mul(x.den,yd))
end

for (op,chop) in ((:rem,:rem), (:mod,:mod))
    @eval begin
        function ($op)(x::Rational, y::Rational)
            xd, yd = divgcd(promote(x.den, y.den)...)
            Rational(($chop)(checked_mul(x.num,yd), checked_mul(y.num,xd)), checked_mul(x.den,yd))
        end
    end
end

for (op,chop) in ((:+,:checked_add), (:-,:checked_sub), (:rem,:rem), (:mod,:mod))
    @eval begin
        function ($op)(x::Rational, y::Integer)
            unsafe_rational(($chop)(x.num, checked_mul(x.den, y)), x.den)
        end
    end
end
for (op,chop) in ((:+,:checked_add), (:-,:checked_sub))
    @eval begin
        function ($op)(y::Integer, x::Rational)
            unsafe_rational(($chop)(checked_mul(x.den, y), x.num), x.den)
        end
    end
end
for (op,chop) in ((:rem,:rem), (:mod,:mod))
    @eval begin
        function ($op)(y::Integer, x::Rational)
            Rational(($chop)(checked_mul(x.den, y), x.num), x.den)
        end
    end
end

function *(x::Rational, y::Rational)
    xn, yd = divgcd(promote(x.num, y.den)...)
    xd, yn = divgcd(promote(x.den, y.num)...)
    unsafe_rational(checked_mul(xn, yn), checked_mul(xd, yd))
end
function *(x::Rational, y::Integer)
    xd, yn = divgcd(promote(x.den, y)...)
    unsafe_rational(checked_mul(x.num, yn), xd)
end
function *(y::Integer, x::Rational)
    yn, xd = divgcd(promote(y, x.den)...)
    unsafe_rational(checked_mul(yn, x.num), xd)
end
<<<<<<< HEAD
/(x::Rational, y::Union{Rational, Integer}) = x//y
/(x::Integer, y::Rational) = x//y
=======
# make `false` a "strong zero": false*1//0 == 0//1 #57409
# This is here instead of in bool.jl with the AbstractFloat method for bootstrapping
function *(x::Bool, y::T)::promote_type(Bool,T) where T<:Rational
    return ifelse(x, y, copysign(zero(y), y))
end
*(y::Rational, x::Bool) = x * y
/(x::Rational, y::Union{Rational, Integer, Complex{<:Union{Integer,Rational}}}) = x//y
/(x::Union{Integer, Complex{<:Union{Integer,Rational}}}, y::Rational) = x//y
>>>>>>> c6e7650d
inv(x::Rational{T}) where {T} = checked_den(x.den, x.num)

fma(x::Rational, y::Rational, z::Rational) = x*y+z

==(x::Rational, y::Rational) = (x.den == y.den) & (x.num == y.num)
<( x::Rational, y::Rational) = x.den == y.den ? x.num < y.num :
                               widemul(x.num,y.den) < widemul(x.den,y.num)
<=(x::Rational, y::Rational) = x.den == y.den ? x.num <= y.num :
                               widemul(x.num,y.den) <= widemul(x.den,y.num)


==(x::Rational, y::Integer ) = (x.den == 1) & (x.num == y)
==(x::Integer , y::Rational) = y == x
<( x::Rational, y::Integer ) = x.num < widemul(x.den,y)
<( x::Integer , y::Rational) = widemul(x,y.den) < y.num
<=(x::Rational, y::Integer ) = x.num <= widemul(x.den,y)
<=(x::Integer , y::Rational) = widemul(x,y.den) <= y.num

function ==(x::AbstractFloat, q::Rational)
    if isfinite(x)
        (count_ones(q.den) == 1) & (x*q.den == q.num)
    else
        x == q.num/q.den
    end
end

==(q::Rational, x::AbstractFloat) = x == q

for rel in (:<,:<=,:cmp)
    for (Tx,Ty) in ((Rational,AbstractFloat), (AbstractFloat,Rational))
        @eval function ($rel)(x::$Tx, y::$Ty)
            if isnan(x)
                $(rel === :cmp ? :(return isnan(y) ? 0 : 1) :
                                :(return false))
            end
            if isnan(y)
                $(rel === :cmp ? :(return -1) :
                                :(return false))
            end

            xn, xp, xd = decompose(x)
            yn, yp, yd = decompose(y)

            if xd < 0
                xn = -xn
                xd = -xd
            end
            if yd < 0
                yn = -yn
                yd = -yd
            end

            xc, yc = widemul(xn,yd), widemul(yn,xd)
            xs, ys = sign(xc), sign(yc)

            if xs != ys
                return ($rel)(xs,ys)
            elseif xs == 0
                # both are zero or ±Inf
                return ($rel)(xn,yn)
            end

            xb, yb = ndigits0z(xc,2) + xp, ndigits0z(yc,2) + yp

            if xb == yb
                xc, yc = promote(xc,yc)
                if xp > yp
                    xc = (xc<<(xp-yp))
                else
                    yc = (yc<<(yp-xp))
                end
                return ($rel)(xc,yc)
            else
                return xc > 0 ? ($rel)(xb,yb) : ($rel)(yb,xb)
            end
        end
    end
end

# needed to avoid ambiguity between ==(x::Real, z::Complex) and ==(x::Rational, y::Number)
==(z::Complex , x::Rational) = isreal(z) & (real(z) == x)
==(x::Rational, z::Complex ) = isreal(z) & (real(z) == x)

function div(x::Rational, y::Integer, r::RoundingMode)
    xn,yn = divgcd(x.num,y)
    div(xn, checked_mul(x.den,yn), r)
end
function div(x::Integer, y::Rational, r::RoundingMode)
    xn,yn = divgcd(x,y.num)
    div(checked_mul(xn,y.den), yn, r)
end
function div(x::Rational, y::Rational, r::RoundingMode)
    xn,yn = divgcd(x.num,y.num)
    xd,yd = divgcd(x.den,y.den)
    div(checked_mul(xn,yd), checked_mul(xd,yn), r)
end

# For compatibility - to be removed in 2.0 when the generic fallbacks
# are removed from div.jl
div(x::T, y::T, r::RoundingMode) where {T<:Rational} =
    invoke(div, Tuple{Rational, Rational, RoundingMode}, x, y, r)
for (S, T) in ((Rational, Integer), (Integer, Rational), (Rational, Rational))
    @eval begin
        div(x::$S, y::$T) = div(x, y, RoundToZero)
        fld(x::$S, y::$T) = div(x, y, RoundDown)
        cld(x::$S, y::$T) = div(x, y, RoundUp)
    end
end

round(x::Rational, r::RoundingMode=RoundNearest) = round(typeof(x), x, r)

function round(::Type{T}, x::Rational{Tr}, r::RoundingMode=RoundNearest) where {T,Tr}
    if iszero(denominator(x)) && !(T <: Integer)
        return convert(T, copysign(unsafe_rational(one(Tr), zero(Tr)), numerator(x)))
    end
    convert(T, div(numerator(x), denominator(x), r))
end

function round(::Type{T}, x::Rational{Bool}, ::RoundingMode=RoundNearest) where T
    if denominator(x) == false && (T <: Integer)
        throw(DivideError())
    end
    convert(T, x)
end

function ^(x::Rational, n::Integer)
    n >= 0 ? power_by_squaring(x,n) : power_by_squaring(inv(x),-n)
end

^(x::Number, y::Rational) = x^(y.num/y.den)
^(x::T, y::Rational) where {T<:AbstractFloat} = x^convert(T,y)
^(z::Complex{T}, p::Rational) where {T<:Real} = z^convert(typeof(one(T)^p), p)

^(z::Complex{<:Rational}, n::Bool) = n ? z : one(z) # to resolve ambiguity
function ^(z::Complex{<:Rational}, n::Integer)
    n >= 0 ? power_by_squaring(z,n) : power_by_squaring(inv(z),-n)
end

iszero(x::Rational) = iszero(numerator(x))
isone(x::Rational) = isone(numerator(x)) & isone(denominator(x))

function lerpi(j::Integer, d::Integer, a::Rational, b::Rational)
    ((d-j)*a)/d + (j*b)/d
end

float(::Type{Rational{T}}) where {T<:Integer} = float(T)

function gcd(x::Rational, y::Rational)
    if isinf(x) != isinf(y)
        throw(ArgumentError("gcd is not defined between infinite and finite numbers"))
    end
    unsafe_rational(gcd(x.num, y.num), lcm(x.den, y.den))
end
function lcm(x::Rational, y::Rational)
    if isinf(x) != isinf(y)
        throw(ArgumentError("lcm is not defined between infinite and finite numbers"))
    end
    return unsafe_rational(lcm(x.num, y.num), gcd(x.den, y.den))
end
function gcdx(x::Rational, y::Rational)
    c = gcd(x, y)
    if iszero(c.num)
        a, b = zero(c.num), c.num
    elseif iszero(c.den)
        a = ifelse(iszero(x.den), one(c.den), c.den)
        b = ifelse(iszero(y.den), one(c.den), c.den)
    else
        idiv(x, c) = div(x.num, c.num) * div(c.den, x.den)
        _, a, b = gcdx(idiv(x, c), idiv(y, c))
    end
    c, a, b
end

## streamlined hashing for smallish rational types ##

decompose(x::Rational) = numerator(x), 0, denominator(x)
function hash(x::Rational{<:BitInteger64}, h::UInt)
    num, den = Base.numerator(x), Base.denominator(x)
    den == 1 && return hash(num, h)
    den == 0 && return hash(ifelse(num > 0, Inf, -Inf), h)
    if isodd(den) # since den != 1, this rational can't be a Float64
        pow = trailing_zeros(num)
        num >>= pow
        h = hash_integer(den, h)
    else
        pow = trailing_zeros(den)
        den >>= pow
        pow = -pow
        if den == 1
            if uabs(num) < UInt64(maxintfloat(Float64))
                return hash(ldexp(Float64(num),pow),h)
            end
        else
            h = hash_integer(den, h)
        end
    end
    h = hash_integer(pow, h)
    h = hash_integer((pow > 0) ? (num << (pow % 64)) : num, h)
    return h
end

# These methods are only needed for performance. Since `first(r)` and `last(r)` have the
# same denominator (because their difference is an integer), `length(r)` can be calculated
# without calling `gcd`.
function length(r::AbstractUnitRange{T}) where T<:Rational
    @inline
    f = first(r)
    l = last(r)
    return div(l.num - f.num + f.den, f.den)
end
function checked_length(r::AbstractUnitRange{T}) where T<:Rational
    f = first(r)
    l = last(r)
    if isempty(r)
        return f.num - f.num
    end
    return div(checked_add(checked_sub(l.num, f.num), f.den), f.den)
end<|MERGE_RESOLUTION|>--- conflicted
+++ resolved
@@ -415,19 +415,14 @@
     yn, xd = divgcd(promote(y, x.den)...)
     unsafe_rational(checked_mul(yn, x.num), xd)
 end
-<<<<<<< HEAD
-/(x::Rational, y::Union{Rational, Integer}) = x//y
-/(x::Integer, y::Rational) = x//y
-=======
 # make `false` a "strong zero": false*1//0 == 0//1 #57409
 # This is here instead of in bool.jl with the AbstractFloat method for bootstrapping
 function *(x::Bool, y::T)::promote_type(Bool,T) where T<:Rational
     return ifelse(x, y, copysign(zero(y), y))
 end
 *(y::Rational, x::Bool) = x * y
-/(x::Rational, y::Union{Rational, Integer, Complex{<:Union{Integer,Rational}}}) = x//y
-/(x::Union{Integer, Complex{<:Union{Integer,Rational}}}, y::Rational) = x//y
->>>>>>> c6e7650d
+/(x::Rational, y::Union{Rational, Integer}) = x//y
+/(x::Integer, y::Rational) = x//y
 inv(x::Rational{T}) where {T} = checked_den(x.den, x.num)
 
 fma(x::Rational, y::Rational, z::Rational) = x*y+z
