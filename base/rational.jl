# This file is a part of Julia. License is MIT: https://julialang.org/license

"""
    Rational{T<:Integer} <: Real

Rational number type, with numerator and denominator of type `T`.

Rational numbers are checked for overflow.
"""
struct Rational{T<:Integer} <: Real
    num::T
    den::T

    function Rational{T}(num::Integer, den::Integer) where T<:Integer
        num == den == zero(T) && __throw_rational_argerror(T)
        num2, den2 = (sign(den) < 0) ? divgcd(-num, -den) : divgcd(num, den)
        new(num2, den2)
    end

    function Rational{T}(num::BitSigned, den::BitSigned) where T<:BitSigned
        num == den == zero(T) && __throw_rational_argerror(T)
        if (num == typemin(T) && signbit(den) && isodd(den)) ||
           (den == typemin(T) && signbit(num) && isodd(num))
            __throw_rational_ovferror(num, den)
        end
        num2, den2 = divgcd(num, den)
        if den2 < 0
            num2, den2 = -num2, -den2
        end
        new(num2, den2)
    end
end
@noinline __throw_rational_argerror(T) = throw(ArgumentError("invalid rational: zero($T)//zero($T)"))
@noinline __throw_rational_ovferror(num::T, den::T) where {T} =
    (num < den) ? throw(OverflowError("typemin($T)//$den")) : throw(OverflowError("$num//typemin($T)"))

Rational(n::T, d::T) where {T<:Integer} = Rational{T}(n,d)
Rational(n::Integer, d::Integer) = Rational(promote(n,d)...)
Rational(n::Integer) = Rational(n,one(n))

function divgcd(x::Integer,y::Integer)
    g = gcd(x,y)
    div(x,g), div(y,g)
end


"""
    //(num, den)

Divide two integers or rational numbers, giving a [`Rational`](@ref) result.

# Examples
```jldoctest
julia> 3 // 5
3//5

julia> (3 // 5) // (2 // 1)
3//10
```
"""
//(n::Integer,  d::Integer) = Rational(n,d)

function //(x::Rational, y::Integer)
    xn,yn = divgcd(x.num,y)
    xn//checked_mul(x.den,yn)
end
function //(x::Integer,  y::Rational)
    xn,yn = divgcd(x,y.num)
    checked_mul(xn,y.den)//yn
end
function //(x::Rational, y::Rational)
    xn,yn = divgcd(x.num,y.num)
    xd,yd = divgcd(x.den,y.den)
    checked_mul(xn,yd)//checked_mul(xd,yn)
end

//(x::Complex,  y::Real) = complex(real(x)//y,imag(x)//y)
//(x::Number, y::Complex) = x*conj(y)//abs2(y)


//(X::AbstractArray, y::Number) = X .// y

function show(io::IO, x::Rational)
    show(io, numerator(x))
    print(io, "//")
    show(io, denominator(x))
end

function read(s::IO, ::Type{Rational{T}}) where T<:Integer
    r = read(s,T)
    i = read(s,T)
    r//i
end
function write(s::IO, z::Rational)
    write(s,numerator(z),denominator(z))
end

Rational{T}(x::Rational) where {T<:Integer} = Rational{T}(convert(T,x.num), convert(T,x.den))
Rational{T}(x::Integer) where {T<:Integer} = Rational{T}(convert(T,x), convert(T,1))

Rational(x::Rational) = x

Bool(x::Rational) = x==0 ? false : x==1 ? true :
    throw(InexactError(:Bool, Bool, x)) # to resolve ambiguity
(::Type{T})(x::Rational) where {T<:Integer} = (isinteger(x) ? convert(T, x.num) :
    throw(InexactError(nameof(T), T, x)))

AbstractFloat(x::Rational) = float(x.num)/float(x.den)
function (::Type{T})(x::Rational{S}) where T<:AbstractFloat where S
    P = promote_type(T,S)
    convert(T, convert(P,x.num)/convert(P,x.den))
end

function Rational{T}(x::AbstractFloat) where T<:Integer
    r = rationalize(T, x, tol=0)
    x == convert(typeof(x), r) || throw(InexactError(:Rational, Rational{T}, x))
    r
end
Rational(x::Float64) = Rational{Int64}(x)
Rational(x::Float32) = Rational{Int}(x)

big(q::Rational) = big(numerator(q))//big(denominator(q))

big(z::Complex{<:Rational{<:Integer}}) = Complex{Rational{BigInt}}(z)

promote_rule(::Type{Rational{T}}, ::Type{S}) where {T<:Integer,S<:Integer} = Rational{promote_type(T,S)}
promote_rule(::Type{Rational{T}}, ::Type{Rational{S}}) where {T<:Integer,S<:Integer} = Rational{promote_type(T,S)}
promote_rule(::Type{Rational{T}}, ::Type{S}) where {T<:Integer,S<:AbstractFloat} = promote_type(T,S)

widen(::Type{Rational{T}}) where {T} = Rational{widen(T)}

"""
    rationalize([T<:Integer=Int,] x; tol::Real=eps(x))

Approximate floating point number `x` as a [`Rational`](@ref) number with components
of the given integer type. The result will differ from `x` by no more than `tol`.

# Examples
```jldoctest
julia> rationalize(5.6)
28//5

julia> a = rationalize(BigInt, 10.3)
103//10

julia> typeof(numerator(a))
BigInt
```
"""
function rationalize(::Type{T}, x::AbstractFloat, tol::Real) where T<:Integer
    if tol < 0
        throw(ArgumentError("negative tolerance $tol"))
    end
    isnan(x) && return T(x)//one(T)
    isinf(x) && return (x < 0 ? -one(T) : one(T))//zero(T)

    p,  q  = (x < 0 ? -one(T) : one(T)), zero(T)
    pp, qq = zero(T), one(T)

    x = abs(x)
    a = trunc(x)
    r = x-a
    y = one(x)

    tolx = oftype(x, tol)
    nt, t, tt = tolx, zero(tolx), tolx
    ia = np = nq = zero(T)

    # compute the successive convergents of the continued fraction
    #  np // nq = (p*a + pp) // (q*a + qq)
    while r > nt
        try
            ia = convert(T,a)

            np = checked_add(checked_mul(ia,p),pp)
            nq = checked_add(checked_mul(ia,q),qq)
            p, pp = np, p
            q, qq = nq, q
        catch e
            isa(e,InexactError) || isa(e,OverflowError) || rethrow()
            return p // q
        end

        # naive approach of using
        #   x = 1/r; a = trunc(x); r = x - a
        # is inexact, so we store x as x/y
        x, y = y, r
        a, r = divrem(x,y)

        # maintain
        # x0 = (p + (-1)^i * r) / q
        t, tt = nt, t
        nt = a*t+tt
    end

    # find optimal semiconvergent
    # smallest a such that x-a*y < a*t+tt
    a = cld(x-tt,y+t)
    try
        ia = convert(T,a)
        np = checked_add(checked_mul(ia,p),pp)
        nq = checked_add(checked_mul(ia,q),qq)
        return np // nq
    catch e
        isa(e,InexactError) || isa(e,OverflowError) || rethrow()
        return p // q
    end
end
rationalize(::Type{T}, x::AbstractFloat; tol::Real = eps(x)) where {T<:Integer} = rationalize(T, x, tol)::Rational{T}
rationalize(x::AbstractFloat; kvs...) = rationalize(Int, x; kvs...)

"""
    numerator(x)

Numerator of the rational representation of `x`.

# Examples
```jldoctest
julia> numerator(2//3)
2

julia> numerator(4)
4
```
"""
numerator(x::Integer) = x
numerator(x::Rational) = x.num

"""
    denominator(x)

Denominator of the rational representation of `x`.

# Examples
```jldoctest
julia> denominator(2//3)
3

julia> denominator(4)
1
```
"""
denominator(x::Integer) = one(x)
denominator(x::Rational) = x.den

sign(x::Rational) = oftype(x, sign(x.num))
signbit(x::Rational) = signbit(x.num)
copysign(x::Rational, y::Real) = copysign(x.num,y) // x.den
copysign(x::Rational, y::Rational) = copysign(x.num,y.num) // x.den

abs(x::Rational{T}) where {T<:Integer} = Rational(abs(x.num), x.den)
function abs(x::Rational{T}) where {T<:BitSigned}
    x.num === Base.typemin(T) && throw(OverflowError("rational numerator is Base.typemin($T)"))
    x.den === Base.typemin(T) && throw(OverflowError("rational denominator is Base.typemin($T)"))
    abs(x.num) // x.den
end

typemin(::Type{Rational{T}}) where {T<:Integer} = -one(T)//zero(T)
typemax(::Type{Rational{T}}) where {T<:Integer} = one(T)//zero(T)

isinteger(x::Rational) = x.den == 1

-(x::Rational{T}) where {T<:Integer} = (-x.num) // x.den
function -(x::Rational{T}) where {T<:BitSigned}
    x.num === Base.typemin(T) && throw(OverflowError("rational numerator is Base.typemin($T)"))
    x.den === Base.typemin(T) && throw(OverflowError("rational denominator is Base.typemin($T)"))
    (-x.num) // x.den
end
function -(x::Rational{T}) where T<:Unsigned
    x.num != zero(T) && throw(OverflowError("cannot negate unsigned number"))
    x
end

for (op,chop) in ((:+,:checked_add), (:-,:checked_sub),
                  (:rem,:rem), (:mod,:mod))
    @eval begin
        function ($op)(x::Rational, y::Rational)
            xd, yd = divgcd(x.den, y.den)
            Rational(($chop)(checked_mul(x.num,yd), checked_mul(y.num,xd)), checked_mul(x.den,yd))
        end
    end
end

function *(x::Rational, y::Rational)
    xn,yd = divgcd(x.num,y.den)
    xd,yn = divgcd(x.den,y.num)
    checked_mul(xn,yn) // checked_mul(xd,yd)
end
/(x::Rational, y::Rational) = x//y
/(x::Rational, y::Complex{<:Union{Integer,Rational}}) = x//y
inv(x::Rational) = Rational(x.den, x.num)

fma(x::Rational, y::Rational, z::Rational) = x*y+z

==(x::Rational, y::Rational) = (x.den == y.den) & (x.num == y.num)
<( x::Rational, y::Rational) = x.den == y.den ? x.num < y.num :
                               widemul(x.num,y.den) < widemul(x.den,y.num)
<=(x::Rational, y::Rational) = x.den == y.den ? x.num <= y.num :
                               widemul(x.num,y.den) <= widemul(x.den,y.num)


==(x::Rational, y::Integer ) = (x.den == 1) & (x.num == y)
==(x::Integer , y::Rational) = y == x
<( x::Rational, y::Integer ) = x.num < widemul(x.den,y)
<( x::Integer , y::Rational) = widemul(x,y.den) < y.num
<=(x::Rational, y::Integer ) = x.num <= widemul(x.den,y)
<=(x::Integer , y::Rational) = widemul(x,y.den) <= y.num

function ==(x::AbstractFloat, q::Rational)
    if isfinite(x)
        (count_ones(q.den) == 1) & (x*q.den == q.num)
    else
        x == q.num/q.den
    end
end

==(q::Rational, x::AbstractFloat) = x == q

for rel in (:<,:<=,:cmp)
    for (Tx,Ty) in ((Rational,AbstractFloat), (AbstractFloat,Rational))
        @eval function ($rel)(x::$Tx, y::$Ty)
            if isnan(x)
                $(rel == :cmp ? :(return isnan(y) ? 0 : 1) :
                                :(return false))
            end
            if isnan(y)
                $(rel == :cmp ? :(return -1) :
                                :(return false))
            end

            xn, xp, xd = decompose(x)
            yn, yp, yd = decompose(y)

            if xd < 0
                xn = -xn
                xd = -xd
            end
            if yd < 0
                yn = -yn
                yd = -yd
            end

            xc, yc = widemul(xn,yd), widemul(yn,xd)
            xs, ys = sign(xc), sign(yc)

            if xs != ys
                return ($rel)(xs,ys)
            elseif xs == 0
                # both are zero or ±Inf
                return ($rel)(xn,yn)
            end

            xb, yb = ndigits0z(xc,2) + xp, ndigits0z(yc,2) + yp

            if xb == yb
                xc, yc = promote(xc,yc)
                if xp > yp
                    xc = (xc<<(xp-yp))
                else
                    yc = (yc<<(yp-xp))
                end
                return ($rel)(xc,yc)
            else
                return xc > 0 ? ($rel)(xb,yb) : ($rel)(yb,xb)
            end
        end
    end
end

# needed to avoid ambiguity between ==(x::Real, z::Complex) and ==(x::Rational, y::Number)
==(z::Complex , x::Rational) = isreal(z) & (real(z) == x)
==(x::Rational, z::Complex ) = isreal(z) & (real(z) == x)

for op in (:div, :fld, :cld)
    @eval begin
        function ($op)(x::Rational, y::Integer )
            xn,yn = divgcd(x.num,y)
            ($op)(xn, checked_mul(x.den,yn))
        end
        function ($op)(x::Integer,  y::Rational)
            xn,yn = divgcd(x,y.num)
            ($op)(checked_mul(xn,y.den), yn)
        end
        function ($op)(x::Rational, y::Rational)
            xn,yn = divgcd(x.num,y.num)
            xd,yd = divgcd(x.den,y.den)
            ($op)(checked_mul(xn,yd), checked_mul(xd,yn))
        end
    end
end

trunc(::Type{T}, x::Rational) where {T} = convert(T,div(x.num,x.den))
floor(::Type{T}, x::Rational) where {T} = convert(T,fld(x.num,x.den))
ceil(::Type{T}, x::Rational) where {T} = convert(T,cld(x.num,x.den))
<<<<<<< HEAD
=======
round(::Type{T}, x::Rational, r::RoundingMode=RoundNearest) where {T} = _round_rational(T, x, r)
round(x::Rational, r::RoundingMode) = round(Rational, x, r)
>>>>>>> d60503a0


function round(::Type{T}, x::Rational{Tr}, ::RoundingMode{:Nearest}) where {T,Tr}
    if denominator(x) == zero(Tr) && T <: Integer
        throw(DivideError())
    elseif denominator(x) == zero(Tr)
        return convert(T, copysign(one(Tr)//zero(Tr), numerator(x)))
    end
    q,r = divrem(numerator(x), denominator(x))
    s = q
    if abs(r) >= abs((denominator(x)-copysign(Tr(4), numerator(x))+one(Tr)+iseven(q))>>1 + copysign(Tr(2), numerator(x)))
        s += copysign(one(Tr),numerator(x))
    end
    convert(T, s)
end

round(::Type{T}, x::Rational) where {T} = round(T, x, RoundNearest)

function round(::Type{T}, x::Rational{Tr}, ::RoundingMode{:NearestTiesAway}) where {T,Tr}
    if denominator(x) == zero(Tr) && T <: Integer
        throw(DivideError())
    elseif denominator(x) == zero(Tr)
        return convert(T, copysign(one(Tr)//zero(Tr), numerator(x)))
    end
    q,r = divrem(numerator(x), denominator(x))
    s = q
    if abs(r) >= abs((denominator(x)-copysign(Tr(4), numerator(x))+one(Tr))>>1 + copysign(Tr(2), numerator(x)))
        s += copysign(one(Tr),numerator(x))
    end
    convert(T, s)
end

function round(::Type{T}, x::Rational{Tr}, ::RoundingMode{:NearestTiesUp}) where {T,Tr}
    if denominator(x) == zero(Tr) && T <: Integer
        throw(DivideError())
    elseif denominator(x) == zero(Tr)
        return convert(T, copysign(one(Tr)//zero(Tr), numerator(x)))
    end
    q,r = divrem(numerator(x), denominator(x))
    s = q
    if abs(r) >= abs((denominator(x)-copysign(Tr(4), numerator(x))+one(Tr)+(numerator(x)<0))>>1 + copysign(Tr(2), numerator(x)))
        s += copysign(one(Tr),numerator(x))
    end
    convert(T, s)
end

function round(::Type{T}, x::Rational{Bool}) where T
    if denominator(x) == false && (T <: Union{Integer, Bool})
        throw(DivideError())
    end
    convert(T, x)
end

round(::Type{T}, x::Rational{Bool}, ::RoundingMode{:Nearest}) where {T} = round(T, x)
round(::Type{T}, x::Rational{Bool}, ::RoundingMode{:NearestTiesAway}) where {T} = round(T, x)
round(::Type{T}, x::Rational{Bool}, ::RoundingMode{:NearestTiesUp}) where {T} = round(T, x)
round(::Type{T}, x::Rational{Bool}, ::RoundingMode) where {T} = round(T, x)

trunc(x::Rational{T}) where {T} = Rational(trunc(T,x))
floor(x::Rational{T}) where {T} = Rational(floor(T,x))
ceil(x::Rational{T}) where {T} = Rational(ceil(T,x))
round(x::Rational{T}) where {T} = Rational(round(T,x))

function ^(x::Rational, n::Integer)
    n >= 0 ? power_by_squaring(x,n) : power_by_squaring(inv(x),-n)
end

^(x::Number, y::Rational) = x^(y.num/y.den)
^(x::T, y::Rational) where {T<:AbstractFloat} = x^convert(T,y)
^(z::Complex{T}, p::Rational) where {T<:Real} = z^convert(typeof(one(T)^p), p)

^(z::Complex{<:Rational}, n::Bool) = n ? z : one(z) # to resolve ambiguity
function ^(z::Complex{<:Rational}, n::Integer)
    n >= 0 ? power_by_squaring(z,n) : power_by_squaring(inv(z),-n)
end

iszero(x::Rational) = iszero(numerator(x))
isone(x::Rational) = isone(numerator(x)) & isone(denominator(x))

function lerpi(j::Integer, d::Integer, a::Rational, b::Rational)
    ((d-j)*a)/d + (j*b)/d
end

float(::Type{Rational{T}}) where {T<:Integer} = float(T)<|MERGE_RESOLUTION|>--- conflicted
+++ resolved
@@ -392,12 +392,9 @@
 trunc(::Type{T}, x::Rational) where {T} = convert(T,div(x.num,x.den))
 floor(::Type{T}, x::Rational) where {T} = convert(T,fld(x.num,x.den))
 ceil(::Type{T}, x::Rational) where {T} = convert(T,cld(x.num,x.den))
-<<<<<<< HEAD
-=======
+
 round(::Type{T}, x::Rational, r::RoundingMode=RoundNearest) where {T} = _round_rational(T, x, r)
 round(x::Rational, r::RoundingMode) = round(Rational, x, r)
->>>>>>> d60503a0
-
 
 function round(::Type{T}, x::Rational{Tr}, ::RoundingMode{:Nearest}) where {T,Tr}
     if denominator(x) == zero(Tr) && T <: Integer
