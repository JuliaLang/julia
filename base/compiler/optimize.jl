--- conflicted
+++ resolved
@@ -355,13 +355,11 @@
                 # tuple iteration/destructuring makes that impossible
                 # return plus_saturate(argcost, isknowntype(extyp) ? 1 : params.inline_nonleaf_penalty)
                 return 0
-<<<<<<< HEAD
             elseif (f === Core.arrayref || f === Core.const_arrayref || f === Core.arrayset) && length(ex.args) >= 3
                 atyp = argextype(ex.args[3], src, sptypes, slottypes)
-                return isknowntype(atyp) ? 4 : params.inline_nonleaf_penalty
+                return isknowntype(atyp) ? 4 : error_path ? params.inline_error_path_cost : params.inline_nonleaf_penalty
             elseif f === typeassert && isconstType(widenconst(argextype(ex.args[3], src, sptypes, slottypes)))
                 return 1
-=======
             elseif f === Core.isa
                 # If we're in a union context, we penalize type computations
                 # on union types. In such cases, it is usually better to perform
@@ -369,10 +367,6 @@
                 if union_penalties && isa(argextype(ex.args[2],  src, sptypes, slottypes), Union)
                     return params.inline_nonleaf_penalty
                 end
-            elseif (f === Core.arrayref || f === Core.const_arrayref) && length(ex.args) >= 3
-                atyp = argextype(ex.args[3], src, sptypes, slottypes)
-                return isknowntype(atyp) ? 4 : error_path ? params.inline_error_path_cost : params.inline_nonleaf_penalty
->>>>>>> 1a2285bb
             end
             fidx = find_tfunc(f)
             if fidx === nothing
