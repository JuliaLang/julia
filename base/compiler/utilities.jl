# This file is a part of Julia. License is MIT: https://julialang.org/license

###########
# generic #
###########

if !@isdefined(var"@timeit")
    # This is designed to allow inserting timers when loading a second copy
    # of inference for performing performance experiments.
    macro timeit(args...)
        esc(args[end])
    end
end

# avoid cycle due to over-specializing `any` when used by inference
function _any(@nospecialize(f), a)
    for x in a
        f(x) && return true
    end
    return false
end
any(@nospecialize(f), itr) = _any(f, itr)
any(itr) = _any(identity, itr)

function _all(@nospecialize(f), a)
    for x in a
        f(x) || return false
    end
    return true
end
all(@nospecialize(f), itr) = _all(f, itr)
all(itr) = _all(identity, itr)

function contains_is(itr, @nospecialize(x))
    for y in itr
        if y === x
            return true
        end
    end
    return false
end

anymap(f::Function, a::Array{Any,1}) = Any[ f(a[i]) for i in 1:length(a) ]

###########
# scoping #
###########

_topmod(m::Module) = ccall(:jl_base_relative_to, Any, (Any,), m)::Module

function istopfunction(@nospecialize(f), name::Symbol)
    tn = typeof(f).name
    if tn.mt.name === name
        top = _topmod(tn.module)
        return isdefined(top, name) && isconst(top, name) && f === getglobal(top, name)
    end
    return false
end

#######
# AST #
#######

# Meta expression head, these generally can't be deleted even when they are
# in a dead branch but can be ignored when analyzing uses/liveness.
is_meta_expr_head(head::Symbol) = head === :boundscheck || head === :meta || head === :loopinfo
is_meta_expr(@nospecialize x) = isa(x, Expr) && is_meta_expr_head(x.head)

function is_self_quoting(@nospecialize(x))
    return isa(x,Number) || isa(x,AbstractString) || isa(x,Tuple) || isa(x,Type) ||
        isa(x,Char) || x === nothing || isa(x,Function)
end

function quoted(@nospecialize(x))
    return is_self_quoting(x) ? x : QuoteNode(x)
end

############
# inlining #
############

const MAX_INLINE_CONST_SIZE = 256

function count_const_size(@nospecialize(x), count_self::Bool = true)
    (x isa Type || x isa Core.TypeName || x isa Symbol) && return 0
    if ismutable(x)
        # No definite size
        (isa(x, GenericMemory) || isa(x, String) || isa(x, SimpleVector)) &&
            return MAX_INLINE_CONST_SIZE + 1
        if isa(x, Module)
            # We allow modules, because we already assume they are externally
            # rooted, so we count their contents as 0 size.
            return sizeof(Ptr{Cvoid})
        end
        # We allow mutable types with no mutable fields (i.e. those mutable
        # types used for identity only). The intent of this function is to
        # prevent the rooting of large amounts of data that may have been
        # speculatively computed. If the struct can get mutated later, we
        # cannot assess how much data we might end up rooting. However, if
        # the struct is mutable only for identity, the query still works.
        for i = 1:nfields(x)
            if !isconst(typeof(x), i)
                return MAX_INLINE_CONST_SIZE + 1
            end
        end
    end
    isbits(x) && return Core.sizeof(x)
    dt = typeof(x)
    sz = count_self ? sizeof(dt) : 0
    sz > MAX_INLINE_CONST_SIZE && return MAX_INLINE_CONST_SIZE + 1
    dtfd = DataTypeFieldDesc(dt)
    for i = 1:Int(datatype_nfields(dt))
        isdefined(x, i) || continue
        f = getfield(x, i)
        if !dtfd[i].isptr && datatype_pointerfree(typeof(f))
            continue
        end
        sz += count_const_size(f, dtfd[i].isptr)
        sz > MAX_INLINE_CONST_SIZE && return MAX_INLINE_CONST_SIZE + 1
    end
    return sz
end

function is_inlineable_constant(@nospecialize(x))
    return count_const_size(x) <= MAX_INLINE_CONST_SIZE
end

is_nospecialized(method::Method) = method.nospecialize ≠ 0

is_nospecializeinfer(method::Method) = method.nospecializeinfer && is_nospecialized(method)

###########################
# MethodInstance/CodeInfo #
###########################

invoke_api(li::CodeInstance) = ccall(:jl_invoke_api, Cint, (Any,), li)
use_const_api(li::CodeInstance) = invoke_api(li) == 2

function get_staged(mi::MethodInstance, world::UInt)
    may_invoke_generator(mi) || return nothing
    cache_ci = (mi.def::Method).generator isa Core.CachedGenerator ?
        RefValue{CodeInstance}() : nothing
    try
<<<<<<< HEAD
        # user code might throw errors – ignore them
        ci = ccall(:jl_code_for_staged, Any, (Any, UInt, Ptr{Cvoid}), mi, world, C_NULL)::CodeInfo
        return ci
    catch
=======
        return call_get_staged(mi, world, cache_ci)
    catch # user code might throw errors – ignore them
>>>>>>> 59074fa7
        return nothing
    end
end

<<<<<<< HEAD
=======
# enable caching of unoptimized generated code if the generator is `CachedGenerator`
function call_get_staged(mi::MethodInstance, world::UInt, cache_ci::RefValue{CodeInstance})
    token = @_gc_preserve_begin cache_ci
    cache_ci_ptr = pointer_from_objref(cache_ci)
    src = ccall(:jl_code_for_staged, Ref{CodeInfo}, (Any, UInt, Ptr{CodeInstance}), mi, world, cache_ci_ptr)
    @_gc_preserve_end token
    return src
end
function call_get_staged(mi::MethodInstance, world::UInt, ::Nothing)
    return ccall(:jl_code_for_staged, Ref{CodeInfo}, (Any, UInt, Ptr{Cvoid}), mi, world, C_NULL)
end

>>>>>>> 59074fa7
function get_cached_uninferred(mi::MethodInstance, world::UInt)
    ccall(:jl_cached_uninferred, Any, (Any, UInt), mi.cache, world)::CodeInstance
end

function retrieve_code_info(mi::MethodInstance, world::UInt)
    def = mi.def
    if !isa(def, Method)
        ci = get_cached_uninferred(mi, world)
        src = ci.inferred
        # Inference may corrupt the src, which is fine, because this is a
        # (short-lived) top-level thunk, but set it to NULL anyway, so we
        # can catch it if somebody tries to read it again by accident.
        # @atomic ci.inferred = C_NULL
        return src
    end
<<<<<<< HEAD
    c = isdefined(def, :generator) ? get_staged(mi, world) : nothing
=======
    c = hasgenerator(def) ? get_staged(mi, world) : nothing
>>>>>>> 59074fa7
    if c === nothing && isdefined(def, :source)
        src = def.source
        if src === nothing
            # can happen in images built with --strip-ir
            return nothing
        elseif isa(src, String)
            c = ccall(:jl_uncompress_ir, Ref{CodeInfo}, (Any, Ptr{Cvoid}, Any), def, C_NULL, src)
        else
            c = copy(src::CodeInfo)
        end
    end
    if c isa CodeInfo
        c.parent = mi
        return c
    end
    return nothing
end

function get_compileable_sig(method::Method, @nospecialize(atype), sparams::SimpleVector)
    isa(atype, DataType) || return nothing
    mt = ccall(:jl_method_get_table, Any, (Any,), method)
    mt === nothing && return nothing
    return ccall(:jl_normalize_to_compilable_sig, Any, (Any, Any, Any, Any, Cint),
        mt, atype, sparams, method, #=int return_if_compileable=#1)
end

function get_nospecializeinfer_sig(method::Method, @nospecialize(atype), sparams::SimpleVector)
    isa(atype, DataType) || return method.sig
    mt = ccall(:jl_method_get_table, Any, (Any,), method)
    mt === nothing && return method.sig
    return ccall(:jl_normalize_to_compilable_sig, Any, (Any, Any, Any, Any, Cint),
        mt, atype, sparams, method, #=int return_if_compileable=#0)
end

isa_compileable_sig(@nospecialize(atype), sparams::SimpleVector, method::Method) =
    !iszero(ccall(:jl_isa_compileable_sig, Int32, (Any, Any, Any), atype, sparams, method))

# eliminate UnionAll vars that might be degenerate due to having identical bounds,
# or a concrete upper bound and appearing covariantly.
function subst_trivial_bounds(@nospecialize(atype))
    if !isa(atype, UnionAll)
        return atype
    end
    v = atype.var
    if isconcretetype(v.ub) || v.lb === v.ub
        subst = try
            atype{v.ub}
        catch
            # Note in rare cases a var bound might not be valid to substitute.
            nothing
        end
        if subst !== nothing
            return subst_trivial_bounds(subst)
        end
    end
    return UnionAll(v, subst_trivial_bounds(atype.body))
end

has_typevar(@nospecialize(t), v::TypeVar) = ccall(:jl_has_typevar, Cint, (Any, Any), t, v) != 0

# If removing trivial vars from atype results in an equivalent type, use that
# instead. Otherwise we can get a case like issue #38888, where a signature like
#   f(x::S) where S<:Int
# gets cached and matches a concrete dispatch case.
function normalize_typevars(method::Method, @nospecialize(atype), sparams::SimpleVector)
    at2 = subst_trivial_bounds(atype)
    if at2 !== atype && at2 == atype
        atype = at2
        sp_ = ccall(:jl_type_intersection_with_env, Any, (Any, Any), at2, method.sig)::SimpleVector
        sparams = sp_[2]::SimpleVector
    end
    return Pair{Any,SimpleVector}(atype, sparams)
end

# get a handle to the unique specialization object representing a particular instantiation of a call
@inline function specialize_method(method::Method, @nospecialize(atype), sparams::SimpleVector; preexisting::Bool=false)
    if isa(atype, UnionAll)
        atype, sparams = normalize_typevars(method, atype, sparams)
    end
    if is_nospecializeinfer(method)
        atype = get_nospecializeinfer_sig(method, atype, sparams)
    end
    if preexisting
        # check cached specializations
        # for an existing result stored there
        return ccall(:jl_specializations_lookup, Any, (Any, Any), method, atype)::Union{Nothing,MethodInstance}
    end
    return ccall(:jl_specializations_get_linfo, Ref{MethodInstance}, (Any, Any, Any), method, atype, sparams)
end

function specialize_method(match::MethodMatch; kwargs...)
    return specialize_method(match.method, match.spec_types, match.sparams; kwargs...)
end

"""
    is_declared_inline(method::Method) -> Bool

Check if `method` is declared as `@inline`.
"""
is_declared_inline(method::Method) = _is_declared_inline(method, true)

"""
    is_declared_noinline(method::Method) -> Bool

Check if `method` is declared as `@noinline`.
"""
is_declared_noinline(method::Method) = _is_declared_inline(method, false)

function _is_declared_inline(method::Method, inline::Bool)
    isdefined(method, :source) || return false
    src = method.source
    isa(src, MaybeCompressed) || return false
    return (inline ? is_declared_inline : is_declared_noinline)(src)
end

"""
    is_aggressive_constprop(method::Union{Method,CodeInfo}) -> Bool

Check if `method` is declared as `Base.@constprop :aggressive`.
"""
is_aggressive_constprop(method::Union{Method,CodeInfo}) = method.constprop == 0x01

"""
    is_no_constprop(method::Union{Method,CodeInfo}) -> Bool

Check if `method` is declared as `Base.@constprop :none`.
"""
is_no_constprop(method::Union{Method,CodeInfo}) = method.constprop == 0x02

#############
# backedges #
#############

"""
    BackedgeIterator(backedges::Vector{Any})

Return an iterator over a list of backedges. Iteration returns `(sig, caller)` elements,
which will be one of the following:

- `BackedgePair(nothing, caller::MethodInstance)`: a call made by ordinary inferable dispatch
- `BackedgePair(invokesig::Type, caller::MethodInstance)`: a call made by `invoke(f, invokesig, args...)`
- `BackedgePair(specsig::Type, mt::MethodTable)`: an abstract call

# Examples

```julia
julia> callme(x) = x+1
callme (generic function with 1 method)

julia> callyou(x) = callme(x)
callyou (generic function with 1 method)

julia> callyou(2.0)
3.0

julia> mi = which(callme, (Any,)).specializations
MethodInstance for callme(::Float64)

julia> @eval Core.Compiler for (; sig, caller) in BackedgeIterator(Main.mi.backedges)
           println(sig)
           println(caller)
       end
nothing
callyou(Float64) from callyou(Any)
```
"""
struct BackedgeIterator
    backedges::Vector{Any}
end

const empty_backedge_iter = BackedgeIterator(Any[])

struct BackedgePair
    sig # ::Union{Nothing,Type}
    caller::Union{MethodInstance,MethodTable}
    BackedgePair(@nospecialize(sig), caller::Union{MethodInstance,MethodTable}) = new(sig, caller)
end

function iterate(iter::BackedgeIterator, i::Int=1)
    backedges = iter.backedges
    i > length(backedges) && return nothing
    item = backedges[i]
    isa(item, MethodInstance) && return BackedgePair(nothing, item), i+1      # regular dispatch
    isa(item, MethodTable) && return BackedgePair(backedges[i+1], item), i+2  # abstract dispatch
    return BackedgePair(item, backedges[i+1]::MethodInstance), i+2            # `invoke` calls
end

#########
# types #
#########

@nospecializeinfer function singleton_type(@nospecialize(ft))
    ft = widenslotwrapper(ft)
    if isa(ft, Const)
        return ft.val
    elseif isconstType(ft)
        return ft.parameters[1]
    elseif issingletontype(ft)
        return ft.instance
    end
    return nothing
end

@nospecializeinfer function maybe_singleton_const(@nospecialize(t))
    if isa(t, DataType)
        if issingletontype(t)
            return Const(t.instance)
        elseif isconstType(t)
            return Const(t.parameters[1])
        end
    end
    return t
end

###################
# SSAValues/Slots #
###################

function ssamap(f, @nospecialize(stmt))
    urs = userefs(stmt)
    for op in urs
        val = op[]
        if isa(val, SSAValue)
            op[] = f(val)
        end
    end
    return urs[]
end

function foreachssa(@specialize(f), @nospecialize(stmt))
    urs = userefs(stmt)
    for op in urs
        val = op[]
        if isa(val, SSAValue)
            f(val)
        end
    end
end

function foreach_anyssa(@specialize(f), @nospecialize(stmt))
    urs = userefs(stmt)
    for op in urs
        val = op[]
        if isa(val, AnySSAValue)
            f(val)
        end
    end
end

function find_ssavalue_uses(body::Vector{Any}, nvals::Int)
    uses = BitSet[ BitSet() for i = 1:nvals ]
    for line in 1:length(body)
        e = body[line]
        if isa(e, ReturnNode)
            isdefined(e, :val) || continue
            e = e.val
        elseif isa(e, GotoIfNot)
            e = e.cond
        end
        if isa(e, SSAValue)
            push!(uses[e.id], line)
        elseif isa(e, Expr)
            find_ssavalue_uses!(uses, e, line)
        elseif isa(e, PhiNode)
            find_ssavalue_uses!(uses, e, line)
        end
    end
    return uses
end

function find_ssavalue_uses!(uses::Vector{BitSet}, e::Expr, line::Int)
    head = e.head
    is_meta_expr_head(head) && return
    skiparg = (head === :(=))
    for a in e.args
        if skiparg
            skiparg = false
        elseif isa(a, SSAValue)
            push!(uses[a.id], line)
        elseif isa(a, Expr)
            find_ssavalue_uses!(uses, a, line)
        end
    end
end

function find_ssavalue_uses!(uses::Vector{BitSet}, e::PhiNode, line::Int)
    values = e.values
    for i = 1:length(values)
        isassigned(values, i) || continue
        val = values[i]
        if isa(val, SSAValue)
            push!(uses[val.id], line)
        end
    end
end

# using a function to ensure we can infer this
@inline function slot_id(s)
    isa(s, SlotNumber) && return s.id
    return (s::Argument).n
end

###########
# options #
###########

inlining_enabled() = (JLOptions().can_inline == 1)

function coverage_enabled(m::Module)
    generating_output() && return false # don't alter caches
    cov = JLOptions().code_coverage
    if cov == 1 # user
        m = moduleroot(m)
        m === Core && return false
        isdefined(Main, :Base) && m === Main.Base && return false
        return true
    elseif cov == 2 # all
        return true
    end
    return false
end

function inbounds_option()
    opt_check_bounds = JLOptions().check_bounds
    opt_check_bounds == 0 && return :default
    opt_check_bounds == 1 && return :on
    return :off
end

is_asserts() = ccall(:jl_is_assertsbuild, Cint, ()) == 1<|MERGE_RESOLUTION|>--- conflicted
+++ resolved
@@ -141,21 +141,12 @@
     cache_ci = (mi.def::Method).generator isa Core.CachedGenerator ?
         RefValue{CodeInstance}() : nothing
     try
-<<<<<<< HEAD
-        # user code might throw errors – ignore them
-        ci = ccall(:jl_code_for_staged, Any, (Any, UInt, Ptr{Cvoid}), mi, world, C_NULL)::CodeInfo
-        return ci
-    catch
-=======
         return call_get_staged(mi, world, cache_ci)
     catch # user code might throw errors – ignore them
->>>>>>> 59074fa7
         return nothing
     end
 end
 
-<<<<<<< HEAD
-=======
 # enable caching of unoptimized generated code if the generator is `CachedGenerator`
 function call_get_staged(mi::MethodInstance, world::UInt, cache_ci::RefValue{CodeInstance})
     token = @_gc_preserve_begin cache_ci
@@ -168,7 +159,6 @@
     return ccall(:jl_code_for_staged, Ref{CodeInfo}, (Any, UInt, Ptr{Cvoid}), mi, world, C_NULL)
 end
 
->>>>>>> 59074fa7
 function get_cached_uninferred(mi::MethodInstance, world::UInt)
     ccall(:jl_cached_uninferred, Any, (Any, UInt), mi.cache, world)::CodeInstance
 end
@@ -184,11 +174,7 @@
         # @atomic ci.inferred = C_NULL
         return src
     end
-<<<<<<< HEAD
-    c = isdefined(def, :generator) ? get_staged(mi, world) : nothing
-=======
     c = hasgenerator(def) ? get_staged(mi, world) : nothing
->>>>>>> 59074fa7
     if c === nothing && isdefined(def, :source)
         src = def.source
         if src === nothing
