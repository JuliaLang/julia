--- conflicted
+++ resolved
@@ -1076,19 +1076,11 @@
         for match in matches
             match = match::MethodMatch
             frame = typeinf_frame(interp, match.method, match.spec_types, match.sparams, #=run_optimizer=#false)
-<<<<<<< HEAD
-            frame === nothing && return Effects()
-            effects = tristate_merge(effects, frame.ipo_effects)
-        end
-    end
-    return effects
-=======
             frame === nothing && return Core.Compiler.Effects() # the effect of this match is unanalyzable
             effects = tristate_merge(effects, frame.ipo_effects)
         end
         return effects
     end
->>>>>>> 1604714d
 end
 
 get_tls_world_counter() = ccall(:jl_get_tls_world_age, UInt, ())
