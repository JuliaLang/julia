# This file is a part of Julia. License is MIT: https://julialang.org/license

# Tracking of newly-inferred MethodInstances during precompilation
const track_newly_inferred = RefValue{Bool}(false)
const newly_inferred = MethodInstance[]

# build (and start inferring) the inference frame for the top-level MethodInstance
function typeinf(interp::AbstractInterpreter, result::InferenceResult, cache::Symbol)
    frame = InferenceState(result, cache, interp)
    frame === nothing && return false
    cache === :global && lock_mi_inference(interp, result.linfo)
    return typeinf(interp, frame)
end

"""
The module `Core.Compiler.Timings` provides a simple implementation of nested timers that
can be used to measure the exclusive time spent inferring each method instance that is
recursively inferred during type inference.

This is meant to be internal to the compiler, and makes some specific assumptions about
being used for this purpose alone.
"""
module Timings

using Core.Compiler: -, +, :, Vector, length, first, empty!, push!, pop!, @inline,
    @inbounds, copy, backtrace

# What we record for any given frame we infer during type inference.
struct InferenceFrameInfo
    mi::Core.MethodInstance
    world::UInt64
    sptypes::Vector{Any}
    slottypes::Vector{Any}
    nargs::Int
end

function _typeinf_identifier(frame::Core.Compiler.InferenceState)
    mi_info = InferenceFrameInfo(
        frame.linfo,
        frame.world,
        copy(frame.sptypes),
        copy(frame.slottypes),
        length(frame.result.argtypes),
    )
    return mi_info
end

_typeinf_identifier(frame::InferenceFrameInfo) = frame

"""
    Core.Compiler.Timing(mi_info, start_time, ...)

Internal type containing the timing result for running type inference on a single
MethodInstance.
"""
struct Timing
    mi_info::InferenceFrameInfo
    start_time::UInt64
    cur_start_time::UInt64
    time::UInt64
    children::Core.Array{Timing,1}
    bt         # backtrace collected upon initial entry to typeinf
end
Timing(mi_info, start_time, cur_start_time, time, children) = Timing(mi_info, start_time, cur_start_time, time, children, nothing)
Timing(mi_info, start_time) = Timing(mi_info, start_time, start_time, UInt64(0), Timing[])

_time_ns() = ccall(:jl_hrtime, UInt64, ())  # Re-implemented here because Base not yet available.

# We keep a stack of the Timings for each of the MethodInstances currently being timed.
# Since type inference currently operates via a depth-first search (during abstract
# evaluation), this vector operates like a call stack. The last node in _timings is the
# node currently being inferred, and its parent is directly before it, etc.
# Each Timing also contains its own vector for all of its children, so that the tree
# call structure through type inference is recorded. (It's recorded as a tree, not a graph,
# because we create a new node for duplicates.)
const _timings = Timing[]
# ROOT() is an empty function used as the top-level Timing node to measure all time spent
# *not* in type inference during a given recording trace. It is used as a "dummy" node.
function ROOT() end
const ROOTmi = Core.Compiler.specialize_method(
    first(Core.Compiler.methods(ROOT)), Tuple{typeof(ROOT)}, Core.svec())
"""
    Core.Compiler.reset_timings()

Empty out the previously recorded type inference timings (`Core.Compiler._timings`), and
start the ROOT() timer again. `ROOT()` measures all time spent _outside_ inference.
"""
function reset_timings()
    empty!(_timings)
    push!(_timings, Timing(
        # The MethodInstance for ROOT(), and default empty values for other fields.
        InferenceFrameInfo(ROOTmi, 0x0, Any[], Any[Core.Const(ROOT)], 1),
        _time_ns()))
    return nothing
end
reset_timings()

# (This is split into a function so that it can be called both in this module, at the top
# of `enter_new_timer()`, and once at the Very End of the operation, by whoever started
# the operation and called `reset_timings()`.)
# NOTE: the @inline annotations here are not to make it faster, but to reduce the gap between
# timer manipulations and the tasks we're timing.
@inline function close_current_timer()
    stop_time = _time_ns()
    parent_timer = _timings[end]
    accum_time = stop_time - parent_timer.cur_start_time

    # Add in accum_time ("modify" the immutable struct)
    @inbounds begin
        _timings[end] = Timing(
            parent_timer.mi_info,
            parent_timer.start_time,
            parent_timer.cur_start_time,
            parent_timer.time + accum_time,
            parent_timer.children,
            parent_timer.bt,
        )
    end
    return nothing
end

@inline function enter_new_timer(frame)
    # Very first thing, stop the active timer: get the current time and add in the
    # time since it was last started to its aggregate exclusive time.
    close_current_timer()

    mi_info = _typeinf_identifier(frame)

    # Start the new timer right before returning
    push!(_timings, Timing(mi_info, UInt64(0)))
    len = length(_timings)
    new_timer = @inbounds _timings[len]
    # Set the current time _after_ appending the node, to try to exclude the
    # overhead from measurement.
    start = _time_ns()

    @inbounds begin
        _timings[len] = Timing(
            new_timer.mi_info,
            start,
            start,
            new_timer.time,
            new_timer.children,
        )
    end

    return nothing
end

# _expected_frame_ is not needed within this function; it is used in the `@assert`, to
# assert that indeed we are always returning to a parent after finishing all of its
# children (that is, asserting that inference proceeds via depth-first-search).
@inline function exit_current_timer(_expected_frame_)
    # Finish the new timer
    stop_time = _time_ns()

    expected_mi_info = _typeinf_identifier(_expected_frame_)

    # Grab the new timer again because it might have been modified in _timings
    # (since it's an immutable struct)
    # And remove it from the current timings stack
    new_timer = pop!(_timings)
    Core.Compiler.@assert new_timer.mi_info.mi === expected_mi_info.mi

    # Prepare to unwind one level of the stack and record in the parent
    parent_timer = _timings[end]

    accum_time = stop_time - new_timer.cur_start_time
    # Add in accum_time ("modify" the immutable struct)
    new_timer = Timing(
        new_timer.mi_info,
        new_timer.start_time,
        new_timer.cur_start_time,
        new_timer.time + accum_time,
        new_timer.children,
        parent_timer.mi_info.mi === ROOTmi ? backtrace() : nothing,
    )
    # Record the final timing with the original parent timer
    push!(parent_timer.children, new_timer)

    # And finally restart the parent timer:
    len = length(_timings)
    @inbounds begin
        _timings[len] = Timing(
            parent_timer.mi_info,
            parent_timer.start_time,
            _time_ns(),
            parent_timer.time,
            parent_timer.children,
            parent_timer.bt,
        )
    end

    return nothing
end

end  # module Timings

"""
    Core.Compiler.__set_measure_typeinf(onoff::Bool)

If set to `true`, record per-method-instance timings within type inference in the Compiler.
"""
__set_measure_typeinf(onoff::Bool) = __measure_typeinf__[] = onoff
const __measure_typeinf__ = fill(false)

# Wrapper around _typeinf that optionally records the exclusive time for each invocation.
function typeinf(interp::AbstractInterpreter, frame::InferenceState)
    if __measure_typeinf__[]
        Timings.enter_new_timer(frame)
        v = _typeinf(interp, frame)
        Timings.exit_current_timer(frame)
        return v
    else
        return _typeinf(interp, frame)
    end
end

function finish!(interp::AbstractInterpreter, caller::InferenceResult)
    # If we didn't transform the src for caching, we may have to transform
    # it anyway for users like typeinf_ext. Do that here.
    opt = caller.src
    if opt isa OptimizationState # implies `may_optimize(interp) === true`
        if opt.ir !== nothing
            if caller.must_be_codeinf
                caller.src = ir_to_codeinf!(opt)
            elseif is_inlineable(opt.src)
<<<<<<< HEAD
=======
                # TODO: If the CFG is too big, inlining becomes more expensive and if we're going to
                # use this IR over and over, it's worth simplifying it. Round trips through
                # CodeInstance do this implicitly, since they recompute the CFG, so try to
                # match that behavior here.
                # ir = cfg_simplify!(opt.ir)
>>>>>>> 532125d5
                caller.src = opt.ir
            else
                # Not cached and not inlineable - drop the ir
                caller.src = nothing
            end
        end
    end
    return caller.src
end

function _typeinf(interp::AbstractInterpreter, frame::InferenceState)
    typeinf_nocycle(interp, frame) || return false # frame is now part of a higher cycle
    # with no active ip's, frame is done
    frames = frame.callers_in_cycle
    isempty(frames) && push!(frames, frame)
    valid_worlds = WorldRange()
    for caller in frames
        @assert !(caller.dont_work_on_me)
        caller.dont_work_on_me = true
        # might might not fully intersect these earlier, so do that now
        valid_worlds = intersect(caller.valid_worlds, valid_worlds)
    end
    for caller in frames
        caller.valid_worlds = valid_worlds
        finish(caller, interp)
        # finalize and record the linfo result
        caller.inferred = true
    end
    # collect results for the new expanded frame
    results = Tuple{InferenceResult, Vector{Any}, Bool}[
            ( frames[i].result,
              frames[i].stmt_edges[1]::Vector{Any},
              frames[i].cached )
        for i in 1:length(frames) ]
    empty!(frames)
    for (caller, _, _) in results
        opt = caller.src
        if opt isa OptimizationState # implies `may_optimize(interp) === true`
            analyzed = optimize(interp, opt, OptimizationParams(interp), caller)
            if isa(analyzed, ConstAPI)
                # XXX: The work in ir_to_codeinf! is essentially wasted. The only reason
                # we're doing it is so that code_llvm can return the code
                # for the `return ...::Const` (which never runs anyway). We should do this
                # as a post processing step instead.
                ir_to_codeinf!(opt)
                caller.src = analyzed
            end
            caller.valid_worlds = (opt.inlining.et::EdgeTracker).valid_worlds[]
        end
    end
    for (caller, edges, cached) in results
        valid_worlds = caller.valid_worlds
        if last(valid_worlds) >= get_world_counter()
            # if we aren't cached, we don't need this edge
            # but our caller might, so let's just make it anyways
            store_backedges(caller, edges)
        end
        if cached
            cache_result!(interp, caller)
        end
        finish!(interp, caller)
    end
    return true
end

function CodeInstance(
    result::InferenceResult, @nospecialize(inferred_result), valid_worlds::WorldRange)
    local const_flags::Int32
    result_type = result.result
    @assert !(result_type isa LimitedAccuracy)
    if inferred_result isa ConstAPI
        # use constant calling convention
        rettype_const = inferred_result.val
        const_flags = 0x3
        inferred_result = nothing
    else
        if isa(result_type, Const)
            rettype_const = result_type.val
            const_flags = 0x2
        elseif isa(result_type, PartialOpaque)
            rettype_const = result_type
            const_flags = 0x2
        elseif isconstType(result_type)
            rettype_const = result_type.parameters[1]
            const_flags = 0x2
        elseif isa(result_type, PartialStruct)
            rettype_const = result_type.fields
            const_flags = 0x2
        elseif isa(result_type, InterConditional)
            rettype_const = result_type
            const_flags = 0x2
        else
            rettype_const = nothing
            const_flags = 0x00
        end
    end
    relocatability = isa(inferred_result, Vector{UInt8}) ? inferred_result[end] :
                     inferred_result === nothing ? UInt8(1) : UInt8(0)
    # relocatability = isa(inferred_result, Vector{UInt8}) ? inferred_result[end] : UInt8(0)
    return CodeInstance(result.linfo,
        widenconst(result_type), rettype_const, inferred_result,
        const_flags, first(valid_worlds), last(valid_worlds),
        # TODO: Actually do something with non-IPO effects
	    encode_effects(result.ipo_effects), encode_effects(result.ipo_effects), result.argescapes,
        relocatability)
end

function maybe_compress_codeinfo(interp::AbstractInterpreter, linfo::MethodInstance, ci::CodeInfo)
    def = linfo.def
    toplevel = !isa(def, Method)
    if toplevel
        return ci
    end
    if may_discard_trees(interp)
        cache_the_tree = ci.inferred && (is_inlineable(ci) || isa_compileable_sig(linfo.specTypes, def))
    else
        cache_the_tree = true
    end
    if cache_the_tree
        if may_compress(interp)
            nslots = length(ci.slotflags)
            resize!(ci.slottypes::Vector{Any}, nslots)
            resize!(ci.slotnames, nslots)
            return ccall(:jl_compress_ir, Vector{UInt8}, (Any, Any), def, ci)
        else
            return ci
        end
    else
        return nothing
    end
end

function transform_result_for_cache(interp::AbstractInterpreter,
    linfo::MethodInstance, valid_worlds::WorldRange, result::InferenceResult)
    inferred_result = result.src
    # If we decided not to optimize, drop the OptimizationState now.
    # External interpreters can override as necessary to cache additional information
    if inferred_result isa OptimizationState
        inferred_result = ir_to_codeinf!(inferred_result)
    end
    if inferred_result isa CodeInfo
        inferred_result.min_world = first(valid_worlds)
        inferred_result.max_world = last(valid_worlds)
        inferred_result = maybe_compress_codeinfo(interp, linfo, inferred_result)
    end
    # The global cache can only handle objects that codegen understands
    if !isa(inferred_result, Union{CodeInfo, Vector{UInt8}, ConstAPI})
        inferred_result = nothing
    end
    return inferred_result
end

function cache_result!(interp::AbstractInterpreter, result::InferenceResult)
    valid_worlds = result.valid_worlds
    if last(valid_worlds) == get_world_counter()
        # if we've successfully recorded all of the backedges in the global reverse-cache,
        # we can now widen our applicability in the global cache too
        valid_worlds = WorldRange(first(valid_worlds), typemax(UInt))
    end
    # check if the existing linfo metadata is also sufficient to describe the current inference result
    # to decide if it is worth caching this
    linfo = result.linfo
    already_inferred = already_inferred_quick_test(interp, linfo)
    if !already_inferred && haskey(WorldView(code_cache(interp), valid_worlds), linfo)
        already_inferred = true
    end

    # TODO: also don't store inferred code if we've previously decided to interpret this function
    if !already_inferred
        inferred_result = transform_result_for_cache(interp, linfo, valid_worlds, result)
        code_cache(interp)[linfo] = CodeInstance(result, inferred_result, valid_worlds)
        if track_newly_inferred[]
            m = linfo.def
            if isa(m, Method) && m.module != Core
                ccall(:jl_typeinf_lock_begin, Cvoid, ())
                push!(newly_inferred, linfo)
                ccall(:jl_typeinf_lock_end, Cvoid, ())
            end
        end
    end
    unlock_mi_inference(interp, linfo)
    nothing
end

function cycle_fix_limited(@nospecialize(typ), sv::InferenceState)
    if typ isa LimitedAccuracy
        if sv.parent === nothing
            # when part of a cycle, we might have unintentionally introduced a limit marker
            @assert !isempty(sv.callers_in_cycle)
            return typ.typ
        end
        causes = copy(typ.causes)
        delete!(causes, sv)
        for caller in sv.callers_in_cycle
            delete!(causes, caller)
        end
        if isempty(causes)
            return typ.typ
        end
        if length(causes) != length(typ.causes)
            return LimitedAccuracy(typ.typ, causes)
        end
    end
    return typ
end

function adjust_effects(sv::InferenceState)
    ipo_effects = Effects(sv)

    # refine :consistent-cy effect using the return type information
    # TODO this adjustment tries to compromise imprecise :consistent-cy information,
    # that is currently modeled in a flow-insensitive way: ideally we want to model it
    # with a proper dataflow analysis instead
    rt = sv.bestguess
    if ipo_effects.noinbounds && rt === Bottom
        # always throwing an error counts or never returning both count as consistent
        ipo_effects = Effects(ipo_effects; consistent=ALWAYS_TRUE)
    end
    if is_inaccessiblemem_or_argmemonly(ipo_effects) && all(1:narguments(sv)) do i::Int
            return is_mutation_free_argtype(sv.slottypes[i])
        end
        ipo_effects = Effects(ipo_effects; inaccessiblememonly=ALWAYS_TRUE)
    end
    if is_consistent_if_notreturned(ipo_effects) && is_consistent_argtype(rt)
        # in a case when the :consistent-cy here is only tainted by mutable allocations
        # (indicated by `CONSISTENT_IF_NOTRETURNED`), we may be able to refine it if the return
        # type guarantees that the allocations are never returned
        consistent = ipo_effects.consistent & ~CONSISTENT_IF_NOTRETURNED
        ipo_effects = Effects(ipo_effects; consistent)
    end
    if is_consistent_if_inaccessiblememonly(ipo_effects)
        if is_inaccessiblememonly(ipo_effects)
            consistent = ipo_effects.consistent & ~CONSISTENT_IF_INACCESSIBLEMEMONLY
            ipo_effects = Effects(ipo_effects; consistent)
        elseif is_inaccessiblemem_or_argmemonly(ipo_effects)
        else # `:inaccessiblememonly` is already tainted, there will be no chance to refine this
            ipo_effects = Effects(ipo_effects; consistent=ALWAYS_FALSE)
        end
    end
    if is_effect_free_if_inaccessiblememonly(ipo_effects)
        if is_inaccessiblememonly(ipo_effects)
            effect_free = ipo_effects.effect_free & ~EFFECT_FREE_IF_INACCESSIBLEMEMONLY
            ipo_effects = Effects(ipo_effects; effect_free)
        elseif is_inaccessiblemem_or_argmemonly(ipo_effects)
        else # `:inaccessiblememonly` is already tainted, there will be no chance to refine this
            ipo_effects = Effects(ipo_effects; effect_free=ALWAYS_FALSE)
        end
    end

    # override the analyzed effects using manually annotated effect settings
    def = sv.linfo.def
    if isa(def, Method)
        override = decode_effects_override(def.purity)
        if is_effect_overridden(override, :consistent)
            ipo_effects = Effects(ipo_effects; consistent=ALWAYS_TRUE)
        end
        if is_effect_overridden(override, :effect_free)
            ipo_effects = Effects(ipo_effects; effect_free=ALWAYS_TRUE)
        end
        if is_effect_overridden(override, :nothrow)
            ipo_effects = Effects(ipo_effects; nothrow=true)
        end
        if is_effect_overridden(override, :terminates_globally)
            ipo_effects = Effects(ipo_effects; terminates=true)
        end
        if is_effect_overridden(override, :notaskstate)
            ipo_effects = Effects(ipo_effects; notaskstate=true)
        end
        if is_effect_overridden(override, :inaccessiblememonly)
            ipo_effects = Effects(ipo_effects; inaccessiblememonly=ALWAYS_TRUE)
        end
    end

    return ipo_effects
end

# inference completed on `me`
# update the MethodInstance
function finish(me::InferenceState, interp::AbstractInterpreter)
    # prepare to run optimization passes on fulltree
    s_edges = me.stmt_edges[1]
    if s_edges === nothing
        s_edges = me.stmt_edges[1] = []
    end
    for edges in me.stmt_edges
        edges === nothing && continue
        edges === s_edges && continue
        append!(s_edges, edges)
        empty!(edges)
    end
    if me.src.edges !== nothing
        append!(s_edges, me.src.edges::Vector)
        me.src.edges = nothing
    end
    # inspect whether our inference had a limited result accuracy,
    # else it may be suitable to cache
    me.bestguess = cycle_fix_limited(me.bestguess, me)
    limited_ret = me.bestguess isa LimitedAccuracy
    limited_src = false
    if !limited_ret
        gt = me.ssavaluetypes
        for j = 1:length(gt)
            gt[j] = gtj = cycle_fix_limited(gt[j], me)
            if gtj isa LimitedAccuracy && me.parent !== nothing
                limited_src = true
                break
            end
        end
    end
    if limited_ret
        # a parent may be cached still, but not this intermediate work:
        # we can throw everything else away now
        me.result.src = nothing
        me.cached = false
        set_inlineable!(me.src, false)
        unlock_mi_inference(interp, me.linfo)
    elseif limited_src
        # a type result will be cached still, but not this intermediate work:
        # we can throw everything else away now
        me.result.src = nothing
        set_inlineable!(me.src, false)
    else
        # annotate fulltree with type information,
        # either because we are the outermost code, or we might use this later
        doopt = (me.cached || me.parent !== nothing)
        changemap = type_annotate!(interp, me, doopt)
        recompute_cfg = changemap !== nothing
        if doopt && may_optimize(interp)
            me.result.src = OptimizationState(me, OptimizationParams(interp), interp, recompute_cfg)
        else
            me.result.src = me.src::CodeInfo # stash a convenience copy of the code (e.g. for reflection)
        end
    end
    me.result.valid_worlds = me.valid_worlds
    me.result.result = me.bestguess
    me.ipo_effects = me.result.ipo_effects = adjust_effects(me)
    validate_code_in_debug_mode(me.linfo, me.src, "inferred")
    nothing
end

# record the backedges
function store_backedges(frame::InferenceResult, edges::Vector{Any})
    toplevel = !isa(frame.linfo.def, Method)
    if !toplevel
        store_backedges(frame.linfo, edges)
    end
    nothing
end

function store_backedges(frame::MethodInstance, edges::Vector{Any})
    for (; sig, caller) in BackedgeIterator(edges)
        if isa(caller, MethodInstance)
            ccall(:jl_method_instance_add_backedge, Cvoid, (Any, Any, Any), caller, sig, frame)
        else
            typeassert(caller, Core.MethodTable)
            ccall(:jl_method_table_add_backedge, Cvoid, (Any, Any, Any), caller, sig, frame)
        end
    end
end

# widen all Const elements in type annotations
function widen_all_consts!(src::CodeInfo)
    ssavaluetypes = src.ssavaluetypes::Vector{Any}
    for i = 1:length(ssavaluetypes)
        ssavaluetypes[i] = widenconst(ssavaluetypes[i])
    end

    for i = 1:length(src.code)
        x = src.code[i]
        if isa(x, PiNode)
            src.code[i] = PiNode(x.val, widenconst(x.typ))
        end
    end

    src.rettype = widenconst(src.rettype)

    return src
end

function record_slot_assign!(sv::InferenceState)
    # look at all assignments to slots
    # and union the set of types stored there
    # to compute a lower bound on the storage required
    body = sv.src.code::Vector{Any}
    slottypes = sv.slottypes::Vector{Any}
    ssavaluetypes = sv.ssavaluetypes
    for i = 1:length(body)
        expr = body[i]
        # find all reachable assignments to locals
        if was_reached(sv, i) && isexpr(expr, :(=))
            lhs = expr.args[1]
            if isa(lhs, SlotNumber)
                typ = ssavaluetypes[i]
                @assert typ !== NOT_FOUND "active slot in unreached region"
                vt = widenconst(typ)
                if vt !== Bottom
                    id = slot_id(lhs)
                    otherTy = slottypes[id]
                    if otherTy === Bottom
                        slottypes[id] = vt
                    elseif otherTy === Any
                        slottypes[id] = Any
                    else
                        slottypes[id] = tmerge(otherTy, vt)
                    end
                end
            end
        end
    end
    sv.src.slottypes = slottypes
    return nothing
end

function record_bestguess!(sv::InferenceState)
    bestguess = sv.bestguess
    @assert !(bestguess isa LimitedAccuracy)
    sv.src.rettype = bestguess
    return nothing
end

function annotate_slot_load!(undefs::Vector{Bool}, idx::Int, sv::InferenceState, @nospecialize x)
    if isa(x, SlotNumber)
        id = slot_id(x)
        pc = find_dominating_assignment(id, idx, sv)
        if pc === nothing
            block = block_for_inst(sv.cfg, idx)
            state = sv.bb_vartables[block]::VarTable
            vt = state[id]
            undefs[id] |= vt.undef
            typ = widenconditional(ignorelimited(vt.typ))
        else
            typ = sv.ssavaluetypes[pc]
            @assert typ !== NOT_FOUND "active slot in unreached region"
        end
        # add type annotations where needed
        if !⊑(typeinf_lattice(sv.interp), sv.slottypes[id], typ)
            return TypedSlot(id, typ)
        end
        return x
    elseif isa(x, Expr)
        head = x.head
        i0 = 1
        if is_meta_expr_head(head) || head === :const
            return x
        end
        if head === :(=) || head === :method
            i0 = 2
        end
        for i = i0:length(x.args)
            x.args[i] = annotate_slot_load!(undefs, idx, sv, x.args[i])
        end
        return x
    elseif isa(x, ReturnNode) && isdefined(x, :val)
        return ReturnNode(annotate_slot_load!(undefs, idx, sv, x.val))
    elseif isa(x, GotoIfNot)
        return GotoIfNot(annotate_slot_load!(undefs, idx, sv, x.cond), x.dest)
    end
    return x
end

# find the dominating assignment to the slot `id` in the block containing statement `idx`,
# returns `nothing` otherwise
function find_dominating_assignment(id::Int, idx::Int, sv::InferenceState)
    block = block_for_inst(sv.cfg, idx)
    for pc in reverse(sv.cfg.blocks[block].stmts) # N.B. reverse since the last assignment is dominating this block
        pc < idx || continue # N.B. needs pc ≠ idx as `id` can be assigned at `idx`
        stmt = sv.src.code[pc]
        isexpr(stmt, :(=)) || continue
        lhs = stmt.args[1]
        isa(lhs, SlotNumber) || continue
        slot_id(lhs) == id || continue
        return pc
    end
    return nothing
end

# annotate types of all symbols in AST
function type_annotate!(interp::AbstractInterpreter, sv::InferenceState, run_optimizer::Bool)
    # compute the required type for each slot
    # to hold all of the items assigned into it
    record_slot_assign!(sv)

    record_bestguess!(sv)

    # annotate variables load types
    # remove dead code optimization
    # and compute which variables may be used undef
    stmt_info = sv.stmt_info
    src = sv.src
    body = src.code
    nexpr = length(body)
    codelocs = src.codelocs
    ssavaluetypes = sv.ssavaluetypes
    ssaflags = src.ssaflags
    slotflags = src.slotflags
    nslots = length(slotflags)
    undefs = fill(false, nslots)

    # this statement traversal does five things:
    # 1. introduce temporary `TypedSlot`s that are supposed to be replaced with π-nodes later
    # 2. mark used-undef slots (required by the `slot2reg` conversion)
    # 3. mark unreached statements for a bulk code deletion (see issue #7836)
    # 4. widen `Conditional`s and remove `NOT_FOUND` from `ssavaluetypes`
    #    NOTE because of this, `was_reached` will no longer be available after this point
    # 5. eliminate GotoIfNot if either branch target is unreachable
    changemap = nothing # initialized if there is any dead region
    for i = 1:nexpr
        expr = body[i]
        if was_reached(sv, i)
            if run_optimizer
                if isa(expr, GotoIfNot) && widenconst(argextype(expr.cond, src, sv.sptypes)) === Bool
                    # 5: replace this live GotoIfNot with:
                    # - GotoNode if the fallthrough target is unreachable
                    # - no-op if the branch target is unreachable
                    if !was_reached(sv, i+1)
                        expr = GotoNode(expr.dest)
                    elseif !was_reached(sv, expr.dest)
                        expr = nothing
                    end
                end
            end
            body[i] = annotate_slot_load!(undefs, i, sv, expr) # 1&2
            ssavaluetypes[i] = widenconditional(ssavaluetypes[i]) # 4
        else # i.e. any runtime execution will never reach this statement
            if is_meta_expr(expr) # keep any lexically scoped expressions
                ssavaluetypes[i] = Any # 4
            elseif run_optimizer
                if changemap === nothing
                    changemap = fill(0, nexpr)
                end
                changemap[i] = -1 # 3&4: mark for the bulk deletion
            else
                ssavaluetypes[i] = Bottom # 4
                body[i] = Const(expr) # annotate that this statement actually is dead
            end
        end
    end

    # finish marking used-undef variables
    for j = 1:nslots
        if undefs[j]
            slotflags[j] |= SLOT_USEDUNDEF | SLOT_STATICUNDEF
        end
    end

    # do the bulk deletion of unreached statements
    if changemap !== nothing
        inds = Int[i for (i,v) in enumerate(changemap) if v == -1]
        deleteat!(body, inds)
        deleteat!(ssavaluetypes, inds)
        deleteat!(codelocs, inds)
        deleteat!(stmt_info, inds)
        deleteat!(ssaflags, inds)
        renumber_ir_elements!(body, changemap)
        return changemap
    else
        return nothing
    end
end

# at the end, all items in b's cycle
# will now be added to a's cycle
function union_caller_cycle!(a::InferenceState, b::InferenceState)
    callers_in_cycle = b.callers_in_cycle
    b.parent = a.parent
    b.callers_in_cycle = a.callers_in_cycle
    contains_is(a.callers_in_cycle, b) || push!(a.callers_in_cycle, b)
    if callers_in_cycle !== a.callers_in_cycle
        for caller in callers_in_cycle
            if caller !== b
                caller.parent = a.parent
                caller.callers_in_cycle = a.callers_in_cycle
                push!(a.callers_in_cycle, caller)
            end
        end
    end
    return
end

function merge_call_chain!(interp::AbstractInterpreter, parent::InferenceState, ancestor::InferenceState, child::InferenceState)
    # add backedge of parent <- child
    # then add all backedges of parent <- parent.parent
    # and merge all of the callers into ancestor.callers_in_cycle
    # and ensure that walking the parent list will get the same result (DAG) from everywhere
    # Also taint the termination effect, because we can no longer guarantee the absence
    # of recursion.
    merge_effects!(interp, parent, Effects(EFFECTS_TOTAL; terminates=false))
    while true
        add_cycle_backedge!(parent, child, parent.currpc)
        union_caller_cycle!(ancestor, child)
        merge_effects!(interp, child, Effects(EFFECTS_TOTAL; terminates=false))
        child = parent
        child === ancestor && break
        parent = child.parent::InferenceState
    end
end

function is_same_frame(interp::AbstractInterpreter, linfo::MethodInstance, frame::InferenceState)
    return linfo === frame.linfo
end

function poison_callstack(infstate::InferenceState, topmost::InferenceState)
    push!(infstate.pclimitations, topmost)
    nothing
end

# Walk through `linfo`'s upstream call chain, starting at `parent`. If a parent
# frame matching `linfo` is encountered, then there is a cycle in the call graph
# (i.e. `linfo` is a descendant callee of itself). Upon encountering this cycle,
# we "resolve" it by merging the call chain, which entails unioning each intermediary
# frame's `callers_in_cycle` field and adding the appropriate backedges. Finally,
# we return `linfo`'s pre-existing frame. If no cycles are found, `nothing` is
# returned instead.
function resolve_call_cycle!(interp::AbstractInterpreter, linfo::MethodInstance, parent::InferenceState)
    frame = parent
    uncached = false
    while isa(frame, InferenceState)
        uncached |= !frame.cached # ensure we never add an uncached frame to a cycle
        if is_same_frame(interp, linfo, frame)
            if uncached
                # our attempt to speculate into a constant call lead to an undesired self-cycle
                # that cannot be converged: poison our call-stack (up to the discovered duplicate frame)
                # with the limited flag and abort (set return type to Any) now
                poison_callstack(parent, frame)
                return true
            end
            merge_call_chain!(interp, parent, frame, frame)
            return frame
        end
        for caller in frame.callers_in_cycle
            if is_same_frame(interp, linfo, caller)
                if uncached
                    poison_callstack(parent, frame)
                    return true
                end
                merge_call_chain!(interp, parent, frame, caller)
                return caller
            end
        end
        frame = frame.parent
    end
    return false
end

generating_sysimg() = ccall(:jl_generating_output, Cint, ()) != 0 && JLOptions().incremental == 0

ipo_effects(code::CodeInstance) = decode_effects(code.ipo_purity_bits)

struct EdgeCallResult
    rt #::Type
    edge::Union{Nothing,MethodInstance}
    effects::Effects
    function EdgeCallResult(@nospecialize(rt),
                            edge::Union{Nothing,MethodInstance},
                            effects::Effects)
        return new(rt, edge, effects)
    end
end

# compute (and cache) an inferred AST and return the current best estimate of the result type
function typeinf_edge(interp::AbstractInterpreter, method::Method, @nospecialize(atype), sparams::SimpleVector, caller::InferenceState)
    mi = specialize_method(method, atype, sparams)::MethodInstance
    code = get(code_cache(interp), mi, nothing)
    if code isa CodeInstance # return existing rettype if the code is already inferred
        inferred = @atomic :monotonic code.inferred
        if inferred === nothing && is_stmt_inline(get_curr_ssaflag(caller))
            # we already inferred this edge before and decided to discard the inferred code,
            # nevertheless we re-infer it here again and keep it around in the local cache
            # since the inliner will request to use it later
            cache = :local
        else
            effects = ipo_effects(code)
            update_valid_age!(caller, WorldRange(min_world(code), max_world(code)))
            rettype = code.rettype
            if isdefined(code, :rettype_const)
                rettype_const = code.rettype_const
                # the second subtyping conditions are necessary to distinguish usual cases
                # from rare cases when `Const` wrapped those extended lattice type objects
                if isa(rettype_const, Vector{Any}) && !(Vector{Any} <: rettype)
                    rettype = PartialStruct(rettype, rettype_const)
                elseif isa(rettype_const, PartialOpaque) && rettype <: Core.OpaqueClosure
                    rettype = rettype_const
                elseif isa(rettype_const, InterConditional) && !(InterConditional <: rettype)
                    rettype = rettype_const
                else
                    rettype = Const(rettype_const)
                end
            end
            return EdgeCallResult(rettype, mi, effects)
        end
    else
        cache = :global # cache edge targets by default
    end
    if ccall(:jl_get_module_infer, Cint, (Any,), method.module) == 0 && !generating_sysimg()
        return EdgeCallResult(Any, nothing, Effects())
    end
    if !caller.cached && caller.parent === nothing
        # this caller exists to return to the user
        # (if we asked resolve_call_cyle, it might instead detect that there is a cycle that it can't merge)
        frame = false
    else
        frame = resolve_call_cycle!(interp, mi, caller)
    end
    if frame === false
        # completely new
        lock_mi_inference(interp, mi)
        result = InferenceResult(mi)
        if cache === :local
            result.must_be_codeinf = true # TODO directly keep `opt.ir` for this case
        end
        frame = InferenceState(result, cache, interp) # always use the cache for edge targets
        if frame === nothing
            # can't get the source for this, so we know nothing
            unlock_mi_inference(interp, mi)
            return EdgeCallResult(Any, nothing, Effects())
        end
        if caller.cached || caller.parent !== nothing # don't involve uncached functions in cycle resolution
            frame.parent = caller
        end
        typeinf(interp, frame)
        update_valid_age!(frame, caller)
        edge = frame.inferred ? mi : nothing
        return EdgeCallResult(frame.bestguess, edge, Effects(frame)) # effects are adjusted already within `finish`
    elseif frame === true
        # unresolvable cycle
        return EdgeCallResult(Any, nothing, Effects())
    end
    # return the current knowledge about this cycle
    frame = frame::InferenceState
    update_valid_age!(frame, caller)
    return EdgeCallResult(frame.bestguess, nothing, adjust_effects(frame))
end

#### entry points for inferring a MethodInstance given a type signature ####

# compute an inferred AST and return type
function typeinf_code(interp::AbstractInterpreter, method::Method, @nospecialize(atype), sparams::SimpleVector, run_optimizer::Bool)
    frame = typeinf_frame(interp, method, atype, sparams, run_optimizer)
    frame === nothing && return nothing, Any
    frame.inferred || return nothing, Any
    code = frame.src
    rt = widenconst(ignorelimited(frame.result.result))
    return code, rt
end

"""
    typeinf_ircode(
        interp::AbstractInterpreter,
        method::Method,
        atype,
        sparams::SimpleVector,
        optimize_until::Union{Integer,AbstractString,Nothing},
    ) -> (ir::Union{IRCode,Nothing}, returntype::Type)

Infer a `method` and return an `IRCode` with inferred `returntype` on success.
"""
function typeinf_ircode(
    interp::AbstractInterpreter,
    method::Method,
    @nospecialize(atype),
    sparams::SimpleVector,
    optimize_until::Union{Integer,AbstractString,Nothing},
)
    ccall(:jl_typeinf_timing_begin, Cvoid, ())
    frame = typeinf_frame(interp, method, atype, sparams, false)
    if frame === nothing
        ccall(:jl_typeinf_timing_end, Cvoid, ())
        return nothing, Any
    end
    (; result) = frame
    opt_params = OptimizationParams(interp)
    opt = OptimizationState(frame, opt_params, interp)
    ir = run_passes(opt.src, opt, result, optimize_until)
    rt = widenconst(ignorelimited(result.result))
    ccall(:jl_typeinf_timing_end, Cvoid, ())
    return ir, rt
end

# compute an inferred frame
function typeinf_frame(interp::AbstractInterpreter, method::Method, @nospecialize(atype), sparams::SimpleVector, run_optimizer::Bool)
    mi = specialize_method(method, atype, sparams)::MethodInstance
    ccall(:jl_typeinf_timing_begin, Cvoid, ())
    result = InferenceResult(mi)
    result.must_be_codeinf = true
    frame = InferenceState(result, run_optimizer ? :global : :no, interp)
    frame === nothing && return nothing
    typeinf(interp, frame)
    ccall(:jl_typeinf_timing_end, Cvoid, ())
    return frame
end

# compute (and cache) an inferred AST and return type
function typeinf_ext(interp::AbstractInterpreter, mi::MethodInstance)
    method = mi.def::Method
    for i = 1:2 # test-and-lock-and-test
        i == 2 && ccall(:jl_typeinf_timing_begin, Cvoid, ())
        code = get(code_cache(interp), mi, nothing)
        if code isa CodeInstance
            # see if this code already exists in the cache
            inf = @atomic :monotonic code.inferred
            if use_const_api(code)
                i == 2 && ccall(:jl_typeinf_timing_end, Cvoid, ())
                tree = ccall(:jl_new_code_info_uninit, Ref{CodeInfo}, ())
                rettype_const = code.rettype_const
                tree.code = Any[ ReturnNode(quoted(rettype_const)) ]
                nargs = Int(method.nargs)
                tree.slotnames = ccall(:jl_uncompress_argnames, Vector{Symbol}, (Any,), method.slot_syms)
                tree.slotflags = fill(IR_FLAG_NULL, nargs)
                tree.ssavaluetypes = 1
                tree.codelocs = Int32[1]
                tree.linetable = [LineInfoNode(method.module, method.name, method.file, method.line, Int32(0))]
                tree.inferred = true
                tree.ssaflags = UInt8[0]
                tree.pure = true
                set_inlineable!(tree, true)
                tree.parent = mi
                tree.rettype = Core.Typeof(rettype_const)
                tree.min_world = code.min_world
                tree.max_world = code.max_world
                return tree
            elseif isa(inf, CodeInfo)
                i == 2 && ccall(:jl_typeinf_timing_end, Cvoid, ())
                if !(inf.min_world == code.min_world &&
                     inf.max_world == code.max_world &&
                     inf.rettype === code.rettype)
                    inf = copy(inf)
                    inf.min_world = code.min_world
                    inf.max_world = code.max_world
                    inf.rettype = code.rettype
                end
                return inf
            elseif isa(inf, Vector{UInt8})
                i == 2 && ccall(:jl_typeinf_timing_end, Cvoid, ())
                inf = _uncompressed_ir(code, inf)
                return inf
            end
        end
    end
    if ccall(:jl_get_module_infer, Cint, (Any,), method.module) == 0 && !generating_sysimg()
        return retrieve_code_info(mi)
    end
    lock_mi_inference(interp, mi)
<<<<<<< HEAD
    frame = InferenceState(InferenceResult(mi), #=cache=#:global, interp)
    frame.result.must_be_codeinf = true
=======
    result = InferenceResult(mi)
    result.must_be_codeinf = true
    frame = InferenceState(result, #=cache=#:global, interp)
>>>>>>> 532125d5
    frame === nothing && return nothing
    typeinf(interp, frame)
    ccall(:jl_typeinf_timing_end, Cvoid, ())
    frame.src.inferred || return nothing
    return frame.src
end

# compute (and cache) an inferred AST and return the inferred return type
function typeinf_type(interp::AbstractInterpreter, method::Method, @nospecialize(atype), sparams::SimpleVector)
    if contains_is(unwrap_unionall(atype).parameters, Union{})
        return Union{} # don't ask: it does weird and unnecessary things, if it occurs during bootstrap
    end
    mi = specialize_method(method, atype, sparams)::MethodInstance
    for i = 1:2 # test-and-lock-and-test
        i == 2 && ccall(:jl_typeinf_timing_begin, Cvoid, ())
        code = get(code_cache(interp), mi, nothing)
        if code isa CodeInstance
            # see if this rettype already exists in the cache
            i == 2 && ccall(:jl_typeinf_timing_end, Cvoid, ())
            return code.rettype
        end
    end
    result = InferenceResult(mi)
    typeinf(interp, result, :global)
    ccall(:jl_typeinf_timing_end, Cvoid, ())
    result.result isa InferenceState && return nothing
    return widenconst(ignorelimited(result.result))
end

# This is a bridge for the C code calling `jl_typeinf_func()`
typeinf_ext_toplevel(mi::MethodInstance, world::UInt) = typeinf_ext_toplevel(NativeInterpreter(world), mi)
function typeinf_ext_toplevel(interp::AbstractInterpreter, linfo::MethodInstance)
    if isa(linfo.def, Method)
        # method lambda - infer this specialization via the method cache
        src = typeinf_ext(interp, linfo)
    else
        src = linfo.uninferred::CodeInfo
        if !src.inferred
            # toplevel lambda - infer directly
            ccall(:jl_typeinf_timing_begin, Cvoid, ())
            if !src.inferred
                result = InferenceResult(linfo)
                result.must_be_codeinf = true
                frame = InferenceState(result, src, #=cache=#:global, interp)
                typeinf(interp, frame)
                @assert frame.inferred # TODO: deal with this better
                src = frame.src
            end
            ccall(:jl_typeinf_timing_end, Cvoid, ())
        end
    end
    return src
end

function return_type(@nospecialize(f), t::DataType) # this method has a special tfunc
    world = ccall(:jl_get_tls_world_age, UInt, ())
    args = Any[_return_type, NativeInterpreter(world), Tuple{Core.Typeof(f), t.parameters...}]
    return ccall(:jl_call_in_typeinf_world, Any, (Ptr{Ptr{Cvoid}}, Cint), args, length(args))
end

function return_type(@nospecialize(f), t::DataType, world::UInt)
    return return_type(Tuple{Core.Typeof(f), t.parameters...}, world)
end

function return_type(t::DataType)
    world = ccall(:jl_get_tls_world_age, UInt, ())
    return return_type(t, world)
end

function return_type(t::DataType, world::UInt)
    args = Any[_return_type, NativeInterpreter(world), t]
    return ccall(:jl_call_in_typeinf_world, Any, (Ptr{Ptr{Cvoid}}, Cint), args, length(args))
end

function _return_type(interp::AbstractInterpreter, t::DataType)
    rt = Union{}
    f = singleton_type(t.parameters[1])
    if isa(f, Builtin)
        args = Any[t.parameters...]
        popfirst!(args)
        rt = builtin_tfunction(interp, f, args, nothing)
        rt = widenconst(rt)
    else
        for match in _methods_by_ftype(t, -1, get_world_counter(interp))::Vector
            match = match::MethodMatch
            ty = typeinf_type(interp, match.method, match.spec_types, match.sparams)
            ty === nothing && return Any
            rt = tmerge(rt, ty)
            rt === Any && break
        end
    end
    return rt
end<|MERGE_RESOLUTION|>--- conflicted
+++ resolved
@@ -225,14 +225,11 @@
             if caller.must_be_codeinf
                 caller.src = ir_to_codeinf!(opt)
             elseif is_inlineable(opt.src)
-<<<<<<< HEAD
-=======
                 # TODO: If the CFG is too big, inlining becomes more expensive and if we're going to
                 # use this IR over and over, it's worth simplifying it. Round trips through
                 # CodeInstance do this implicitly, since they recompute the CFG, so try to
                 # match that behavior here.
                 # ir = cfg_simplify!(opt.ir)
->>>>>>> 532125d5
                 caller.src = opt.ir
             else
                 # Not cached and not inlineable - drop the ir
@@ -1075,14 +1072,9 @@
         return retrieve_code_info(mi)
     end
     lock_mi_inference(interp, mi)
-<<<<<<< HEAD
-    frame = InferenceState(InferenceResult(mi), #=cache=#:global, interp)
-    frame.result.must_be_codeinf = true
-=======
     result = InferenceResult(mi)
     result.must_be_codeinf = true
     frame = InferenceState(result, #=cache=#:global, interp)
->>>>>>> 532125d5
     frame === nothing && return nothing
     typeinf(interp, frame)
     ccall(:jl_typeinf_timing_end, Cvoid, ())
