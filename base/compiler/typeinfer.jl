# This file is a part of Julia. License is MIT: https://julialang.org/license

# Tracking of newly-inferred CodeInstances during precompilation
const track_newly_inferred = RefValue{Bool}(false)
const newly_inferred = CodeInstance[]

# build (and start inferring) the inference frame for the top-level MethodInstance
function typeinf(interp::AbstractInterpreter, result::InferenceResult, cache::Symbol)
    frame = InferenceState(result, cache, interp)
    frame === nothing && return false
    cache === :global && lock_mi_inference(interp, result.linfo)
    return typeinf(interp, frame)
end

"""
The module `Core.Compiler.Timings` provides a simple implementation of nested timers that
can be used to measure the exclusive time spent inferring each method instance that is
recursively inferred during type inference.

This is meant to be internal to the compiler, and makes some specific assumptions about
being used for this purpose alone.
"""
module Timings

using Core.Compiler: -, +, :, Vector, length, first, empty!, push!, pop!, @inline,
    @inbounds, copy, backtrace

# What we record for any given frame we infer during type inference.
struct InferenceFrameInfo
    mi::Core.MethodInstance
    world::UInt64
    sptypes::Vector{Core.Compiler.VarState}
    slottypes::Vector{Any}
    nargs::Int
end

function _typeinf_identifier(frame::Core.Compiler.InferenceState)
    mi_info = InferenceFrameInfo(
        frame.linfo,
        frame.world,
        copy(frame.sptypes),
        copy(frame.slottypes),
        length(frame.result.argtypes),
    )
    return mi_info
end

_typeinf_identifier(frame::InferenceFrameInfo) = frame

"""
    Core.Compiler.Timing(mi_info, start_time, ...)

Internal type containing the timing result for running type inference on a single
MethodInstance.
"""
struct Timing
    mi_info::InferenceFrameInfo
    start_time::UInt64
    cur_start_time::UInt64
    time::UInt64
    children::Core.Array{Timing,1}
    bt         # backtrace collected upon initial entry to typeinf
end
Timing(mi_info, start_time, cur_start_time, time, children) = Timing(mi_info, start_time, cur_start_time, time, children, nothing)
Timing(mi_info, start_time) = Timing(mi_info, start_time, start_time, UInt64(0), Timing[])

_time_ns() = ccall(:jl_hrtime, UInt64, ())  # Re-implemented here because Base not yet available.

# We keep a stack of the Timings for each of the MethodInstances currently being timed.
# Since type inference currently operates via a depth-first search (during abstract
# evaluation), this vector operates like a call stack. The last node in _timings is the
# node currently being inferred, and its parent is directly before it, etc.
# Each Timing also contains its own vector for all of its children, so that the tree
# call structure through type inference is recorded. (It's recorded as a tree, not a graph,
# because we create a new node for duplicates.)
const _timings = Timing[]
# ROOT() is an empty function used as the top-level Timing node to measure all time spent
# *not* in type inference during a given recording trace. It is used as a "dummy" node.
function ROOT() end
const ROOTmi = Core.Compiler.specialize_method(
    first(Core.Compiler.methods(ROOT)), Tuple{typeof(ROOT)}, Core.svec())
"""
    Core.Compiler.reset_timings()

Empty out the previously recorded type inference timings (`Core.Compiler._timings`), and
start the ROOT() timer again. `ROOT()` measures all time spent _outside_ inference.
"""
function reset_timings()
    empty!(_timings)
    push!(_timings, Timing(
        # The MethodInstance for ROOT(), and default empty values for other fields.
        InferenceFrameInfo(ROOTmi, 0x0, Core.Compiler.VarState[], Any[Core.Const(ROOT)], 1),
        _time_ns()))
    return nothing
end
reset_timings()

# (This is split into a function so that it can be called both in this module, at the top
# of `enter_new_timer()`, and once at the Very End of the operation, by whoever started
# the operation and called `reset_timings()`.)
# NOTE: the @inline annotations here are not to make it faster, but to reduce the gap between
# timer manipulations and the tasks we're timing.
@inline function close_current_timer()
    stop_time = _time_ns()
    parent_timer = _timings[end]
    accum_time = stop_time - parent_timer.cur_start_time

    # Add in accum_time ("modify" the immutable struct)
    @inbounds begin
        _timings[end] = Timing(
            parent_timer.mi_info,
            parent_timer.start_time,
            parent_timer.cur_start_time,
            parent_timer.time + accum_time,
            parent_timer.children,
            parent_timer.bt,
        )
    end
    return nothing
end

@inline function enter_new_timer(frame)
    # Very first thing, stop the active timer: get the current time and add in the
    # time since it was last started to its aggregate exclusive time.
    close_current_timer()

    mi_info = _typeinf_identifier(frame)

    # Start the new timer right before returning
    push!(_timings, Timing(mi_info, UInt64(0)))
    len = length(_timings)
    new_timer = @inbounds _timings[len]
    # Set the current time _after_ appending the node, to try to exclude the
    # overhead from measurement.
    start = _time_ns()

    @inbounds begin
        _timings[len] = Timing(
            new_timer.mi_info,
            start,
            start,
            new_timer.time,
            new_timer.children,
        )
    end

    return nothing
end

# _expected_frame_ is not needed within this function; it is used in the `@assert`, to
# assert that indeed we are always returning to a parent after finishing all of its
# children (that is, asserting that inference proceeds via depth-first-search).
@inline function exit_current_timer(_expected_frame_)
    # Finish the new timer
    stop_time = _time_ns()

    expected_mi_info = _typeinf_identifier(_expected_frame_)

    # Grab the new timer again because it might have been modified in _timings
    # (since it's an immutable struct)
    # And remove it from the current timings stack
    new_timer = pop!(_timings)
    Core.Compiler.@assert new_timer.mi_info.mi === expected_mi_info.mi

    # Prepare to unwind one level of the stack and record in the parent
    parent_timer = _timings[end]

    accum_time = stop_time - new_timer.cur_start_time
    # Add in accum_time ("modify" the immutable struct)
    new_timer = Timing(
        new_timer.mi_info,
        new_timer.start_time,
        new_timer.cur_start_time,
        new_timer.time + accum_time,
        new_timer.children,
        parent_timer.mi_info.mi === ROOTmi ? backtrace() : nothing,
    )
    # Record the final timing with the original parent timer
    push!(parent_timer.children, new_timer)

    # And finally restart the parent timer:
    len = length(_timings)
    @inbounds begin
        _timings[len] = Timing(
            parent_timer.mi_info,
            parent_timer.start_time,
            _time_ns(),
            parent_timer.time,
            parent_timer.children,
            parent_timer.bt,
        )
    end

    return nothing
end

end  # module Timings

"""
    Core.Compiler.__set_measure_typeinf(onoff::Bool)

If set to `true`, record per-method-instance timings within type inference in the Compiler.
"""
__set_measure_typeinf(onoff::Bool) = __measure_typeinf__[] = onoff
const __measure_typeinf__ = fill(false)

# Wrapper around `_typeinf` that optionally records the exclusive time for
# each inference performed by `NativeInterpreter`.
function typeinf(interp::NativeInterpreter, frame::InferenceState)
    if __measure_typeinf__[]
        Timings.enter_new_timer(frame)
        v = _typeinf(interp, frame)
        Timings.exit_current_timer(frame)
        return v
    else
        return _typeinf(interp, frame)
    end
end
typeinf(interp::AbstractInterpreter, frame::InferenceState) = _typeinf(interp, frame)

function finish!(interp::AbstractInterpreter, caller::InferenceResult)
    # If we didn't transform the src for caching, we may have to transform
    # it anyway for users like typeinf_ext. Do that here.
    opt = caller.src
    if opt isa OptimizationState{typeof(interp)} # implies `may_optimize(interp) === true`
        if opt.ir !== nothing
            if caller.must_be_codeinf
                caller.src = ir_to_codeinf!(opt)
            elseif is_inlineable(opt.src)
                # TODO: If the CFG is too big, inlining becomes more expensive and if we're going to
                # use this IR over and over, it's worth simplifying it. Round trips through
                # CodeInstance do this implicitly, since they recompute the CFG, so try to
                # match that behavior here.
                # ir = cfg_simplify!(opt.ir)
                caller.src = opt.ir
            else
                # Not cached and not inlineable - drop the ir
                caller.src = nothing
            end
        end
    end
    return caller.src
end

function _typeinf(interp::AbstractInterpreter, frame::InferenceState)
    interp = switch_from_irinterp(interp)
    typeinf_nocycle(interp, frame) || return false # frame is now part of a higher cycle
    # with no active ip's, frame is done
    frames = frame.callers_in_cycle
    isempty(frames) && push!(frames, frame)
    valid_worlds = WorldRange()
    for caller in frames
        @assert !(caller.dont_work_on_me)
        caller.dont_work_on_me = true
        # might might not fully intersect these earlier, so do that now
        valid_worlds = intersect(caller.valid_worlds, valid_worlds)
    end
    for caller in frames
        caller.valid_worlds = valid_worlds
        finish(caller, interp)
    end
    # collect results for the new expanded frame
    results = Tuple{InferenceResult, Vector{Any}, Bool}[
            ( frames[i].result,
              frames[i].stmt_edges[1]::Vector{Any},
              frames[i].cached )
        for i in 1:length(frames) ]
    empty!(frames)
    for (caller, _, _) in results
        opt = caller.src
        if opt isa OptimizationState{typeof(interp)} # implies `may_optimize(interp) === true`
            analyzed = optimize(interp, opt, caller)
            caller.valid_worlds = (opt.inlining.et::EdgeTracker).valid_worlds[]
        end
    end
    for (caller, edges, cached) in results
        valid_worlds = caller.valid_worlds
        if last(valid_worlds) >= get_world_counter()
            # if we aren't cached, we don't need this edge
            # but our caller might, so let's just make it anyways
            store_backedges(caller, edges)
        end
        if cached
            cache_result!(interp, caller)
        end
        finish!(interp, caller)
    end
    return true
end

function CodeInstance(interp::AbstractInterpreter, result::InferenceResult,
                      @nospecialize(inferred_result), valid_worlds::WorldRange)
    local const_flags::Int32
    result_type = result.result
    @assert !(result_type === nothing || result_type isa LimitedAccuracy)

    if isa(result_type, Const) && is_foldable_nothrow(result.ipo_effects) && is_inlineable_constant(result_type.val)
        # use constant calling convention
        rettype_const = result_type.val
        const_flags = 0x3
        if may_discard_trees(interp)
            inferred_result = nothing
        end
    else
        if isa(result_type, Const)
            rettype_const = result_type.val
            const_flags = 0x2
        elseif isa(result_type, PartialOpaque)
            rettype_const = result_type
            const_flags = 0x2
        elseif isconstType(result_type)
            rettype_const = result_type.parameters[1]
            const_flags = 0x2
        elseif isa(result_type, PartialStruct)
            rettype_const = result_type.fields
            const_flags = 0x2
        elseif isa(result_type, InterConditional)
            rettype_const = result_type
            const_flags = 0x2
        elseif isa(result_type, InterMustAlias)
            rettype_const = result_type
            const_flags = 0x2
        else
            rettype_const = nothing
            const_flags = 0x00
        end
    end
    relocatability = isa(inferred_result, Vector{UInt8}) ? inferred_result[end] :
                     inferred_result === nothing ? UInt8(1) : UInt8(0)
    # relocatability = isa(inferred_result, Vector{UInt8}) ? inferred_result[end] : UInt8(0)
    return CodeInstance(result.linfo,
        widenconst(result_type), rettype_const, inferred_result,
        const_flags, first(valid_worlds), last(valid_worlds),
        # TODO: Actually do something with non-IPO effects
	    encode_effects(result.ipo_effects), encode_effects(result.ipo_effects), result.argescapes,
        relocatability)
end

function maybe_compress_codeinfo(interp::AbstractInterpreter, linfo::MethodInstance, ci::CodeInfo)
    def = linfo.def
    toplevel = !isa(def, Method)
    if toplevel
        return ci
    end
    if may_discard_trees(interp)
        cache_the_tree = ci.inferred && (is_inlineable(ci) || isa_compileable_sig(linfo.specTypes, linfo.sparam_vals, def))
    else
        cache_the_tree = true
    end
    if cache_the_tree
        if may_compress(interp)
            nslots = length(ci.slotflags)
            resize!(ci.slottypes::Vector{Any}, nslots)
            resize!(ci.slotnames, nslots)
            return ccall(:jl_compress_ir, Vector{UInt8}, (Any, Any), def, ci)
        else
            return ci
        end
    else
        return nothing
    end
end

function transform_result_for_cache(interp::AbstractInterpreter,
    linfo::MethodInstance, valid_worlds::WorldRange, result::InferenceResult)
    inferred_result = result.src
    # If we decided not to optimize, drop the OptimizationState now.
    # External interpreters can override as necessary to cache additional information
    if inferred_result isa OptimizationState{typeof(interp)}
        inferred_result = ir_to_codeinf!(inferred_result)
    end
    if inferred_result isa CodeInfo
        inferred_result.min_world = first(valid_worlds)
        inferred_result.max_world = last(valid_worlds)
        inferred_result = maybe_compress_codeinfo(interp, linfo, inferred_result)
    end
    # The global cache can only handle objects that codegen understands
    if !isa(inferred_result, MaybeCompressed)
        inferred_result = nothing
    end
    return inferred_result
end

function cache_result!(interp::AbstractInterpreter, result::InferenceResult)
    valid_worlds = result.valid_worlds
    if last(valid_worlds) == get_world_counter()
        # if we've successfully recorded all of the backedges in the global reverse-cache,
        # we can now widen our applicability in the global cache too
        valid_worlds = WorldRange(first(valid_worlds), typemax(UInt))
    end
    # check if the existing linfo metadata is also sufficient to describe the current inference result
    # to decide if it is worth caching this
    linfo = result.linfo
    already_inferred = already_inferred_quick_test(interp, linfo)
    if !already_inferred && haskey(WorldView(code_cache(interp), valid_worlds), linfo)
        already_inferred = true
    end

    # TODO: also don't store inferred code if we've previously decided to interpret this function
    if !already_inferred
        inferred_result = transform_result_for_cache(interp, linfo, valid_worlds, result)
        code_cache(interp)[linfo] = ci = CodeInstance(interp, result, inferred_result, valid_worlds)
        if track_newly_inferred[]
            m = linfo.def
            if isa(m, Method) && m.module != Core
                ccall(:jl_push_newly_inferred, Cvoid, (Any,), ci)
            end
        end
    end
    unlock_mi_inference(interp, linfo)
    nothing
end

function cycle_fix_limited(@nospecialize(typ), sv::InferenceState)
    if typ isa LimitedAccuracy
        if sv.parent === nothing
            # when part of a cycle, we might have unintentionally introduced a limit marker
            @assert !isempty(sv.callers_in_cycle)
            return typ.typ
        end
        causes = copy(typ.causes)
        delete!(causes, sv)
        for caller in sv.callers_in_cycle
            delete!(causes, caller)
        end
        if isempty(causes)
            return typ.typ
        end
        if length(causes) != length(typ.causes)
            return LimitedAccuracy(typ.typ, causes)
        end
    end
    return typ
end

function adjust_effects(sv::InferenceState)
    ipo_effects = sv.ipo_effects

    # refine :consistent-cy effect using the return type information
    # TODO this adjustment tries to compromise imprecise :consistent-cy information,
    # that is currently modeled in a flow-insensitive way: ideally we want to model it
    # with a proper dataflow analysis instead
    rt = sv.bestguess
    if ipo_effects.noinbounds && rt === Bottom
        # always throwing an error counts or never returning both count as consistent
        ipo_effects = Effects(ipo_effects; consistent=ALWAYS_TRUE)
    end
    if is_inaccessiblemem_or_argmemonly(ipo_effects) && all(1:narguments(sv, #=include_va=#true)) do i::Int
            return is_mutation_free_argtype(sv.slottypes[i])
        end
        ipo_effects = Effects(ipo_effects; inaccessiblememonly=ALWAYS_TRUE)
    end
    if is_consistent_if_notreturned(ipo_effects) && is_identity_free_argtype(rt)
        # in a case when the :consistent-cy here is only tainted by mutable allocations
        # (indicated by `CONSISTENT_IF_NOTRETURNED`), we may be able to refine it if the return
        # type guarantees that the allocations are never returned
        consistent = ipo_effects.consistent & ~CONSISTENT_IF_NOTRETURNED
        ipo_effects = Effects(ipo_effects; consistent)
    end
    if is_consistent_if_inaccessiblememonly(ipo_effects)
        if is_inaccessiblememonly(ipo_effects)
            consistent = ipo_effects.consistent & ~CONSISTENT_IF_INACCESSIBLEMEMONLY
            ipo_effects = Effects(ipo_effects; consistent)
        elseif is_inaccessiblemem_or_argmemonly(ipo_effects)
        else # `:inaccessiblememonly` is already tainted, there will be no chance to refine this
            ipo_effects = Effects(ipo_effects; consistent=ALWAYS_FALSE)
        end
    end
    if is_effect_free_if_inaccessiblememonly(ipo_effects)
        if is_inaccessiblememonly(ipo_effects)
            effect_free = ipo_effects.effect_free & ~EFFECT_FREE_IF_INACCESSIBLEMEMONLY
            ipo_effects = Effects(ipo_effects; effect_free)
        elseif is_inaccessiblemem_or_argmemonly(ipo_effects)
        else # `:inaccessiblememonly` is already tainted, there will be no chance to refine this
            ipo_effects = Effects(ipo_effects; effect_free=ALWAYS_FALSE)
        end
    end

    # override the analyzed effects using manually annotated effect settings
    def = sv.linfo.def
    if isa(def, Method)
        override = decode_effects_override(def.purity)
        if is_effect_overridden(override, :consistent)
            ipo_effects = Effects(ipo_effects; consistent=ALWAYS_TRUE)
        end
        if is_effect_overridden(override, :effect_free)
            ipo_effects = Effects(ipo_effects; effect_free=ALWAYS_TRUE)
        end
        if is_effect_overridden(override, :nothrow)
            ipo_effects = Effects(ipo_effects; nothrow=true)
        end
        if is_effect_overridden(override, :terminates_globally)
            ipo_effects = Effects(ipo_effects; terminates=true)
        end
        if is_effect_overridden(override, :notaskstate)
            ipo_effects = Effects(ipo_effects; notaskstate=true)
        end
        if is_effect_overridden(override, :inaccessiblememonly)
            ipo_effects = Effects(ipo_effects; inaccessiblememonly=ALWAYS_TRUE)
        end
    end

    return ipo_effects
end

# inference completed on `me`
# update the MethodInstance
function finish(me::InferenceState, interp::AbstractInterpreter)
    # prepare to run optimization passes on fulltree
    s_edges = me.stmt_edges[1]
    if s_edges === nothing
        s_edges = me.stmt_edges[1] = []
    end
    for edges in me.stmt_edges
        edges === nothing && continue
        edges === s_edges && continue
        append!(s_edges, edges)
        empty!(edges)
    end
    if me.src.edges !== nothing
        append!(s_edges, me.src.edges::Vector)
        me.src.edges = nothing
    end
    # inspect whether our inference had a limited result accuracy,
    # else it may be suitable to cache
    bestguess = me.bestguess = cycle_fix_limited(me.bestguess, me)
    limited_ret = bestguess isa LimitedAccuracy
    limited_src = false
    if !limited_ret
        gt = me.ssavaluetypes
        for j = 1:length(gt)
            gt[j] = gtj = cycle_fix_limited(gt[j], me)
            if gtj isa LimitedAccuracy && me.parent !== nothing
                limited_src = true
                break
            end
        end
    end
    if limited_ret
        # a parent may be cached still, but not this intermediate work:
        # we can throw everything else away now
        me.result.src = nothing
        me.cached = false
        set_inlineable!(me.src, false)
        unlock_mi_inference(interp, me.linfo)
    elseif limited_src
        # a type result will be cached still, but not this intermediate work:
        # we can throw everything else away now
        me.result.src = nothing
        set_inlineable!(me.src, false)
    else
        # annotate fulltree with type information,
        # either because we are the outermost code, or we might use this later
        doopt = (me.cached || me.parent !== nothing)
        recompute_cfg = type_annotate!(interp, me, doopt)
        if doopt && may_optimize(interp)
            me.result.src = OptimizationState(me, interp, recompute_cfg)
        else
            me.result.src = me.src::CodeInfo # stash a convenience copy of the code (e.g. for reflection)
        end
    end
    me.result.valid_worlds = me.valid_worlds
    me.result.result = bestguess
    me.ipo_effects = me.result.ipo_effects = adjust_effects(me)
    validate_code_in_debug_mode(me.linfo, me.src, "inferred")
    nothing
end

# record the backedges
function store_backedges(caller::InferenceResult, edges::Vector{Any})
    isa(caller.linfo.def, Method) || return nothing # don't add backedges to toplevel method instance
    return store_backedges(caller.linfo, edges)
end

function store_backedges(caller::MethodInstance, edges::Vector{Any})
    for itr in BackedgeIterator(edges)
        callee = itr.caller
        if isa(callee, MethodInstance)
            ccall(:jl_method_instance_add_backedge, Cvoid, (Any, Any, Any), callee, itr.sig, caller)
        else
            typeassert(callee, MethodTable)
            ccall(:jl_method_table_add_backedge, Cvoid, (Any, Any, Any), callee, itr.sig, caller)
        end
    end
    return nothing
end

function record_slot_assign!(sv::InferenceState)
    # look at all assignments to slots
    # and union the set of types stored there
    # to compute a lower bound on the storage required
    body = sv.src.code::Vector{Any}
    slottypes = sv.slottypes::Vector{Any}
    ssavaluetypes = sv.ssavaluetypes
    for i = 1:length(body)
        expr = body[i]
        # find all reachable assignments to locals
        if was_reached(sv, i) && isexpr(expr, :(=))
            lhs = expr.args[1]
            if isa(lhs, SlotNumber)
                typ = ssavaluetypes[i]
                @assert typ !== NOT_FOUND "active slot in unreached region"
                vt = widenconst(typ)
                if vt !== Bottom
                    id = slot_id(lhs)
                    otherTy = slottypes[id]
                    if otherTy === Bottom
                        slottypes[id] = vt
                    elseif otherTy === Any
                        slottypes[id] = Any
                    else
                        slottypes[id] = tmerge(otherTy, vt)
                    end
                end
            end
        end
    end
    sv.src.slottypes = slottypes
    return nothing
end

function record_bestguess!(sv::InferenceState)
    bestguess = sv.bestguess
    @assert !(bestguess isa LimitedAccuracy)
    sv.src.rettype = bestguess
    return nothing
end

function annotate_slot_load!(interp::AbstractInterpreter, undefs::Vector{Bool}, idx::Int, sv::InferenceState, @nospecialize x)
    if isa(x, SlotNumber)
        id = slot_id(x)
        pc = find_dominating_assignment(id, idx, sv)
        if pc === nothing
            block = block_for_inst(sv.cfg, idx)
            state = sv.bb_vartables[block]::VarTable
            vt = state[id]
            undefs[id] |= vt.undef
            typ = widenslotwrapper(ignorelimited(vt.typ))
        else
            typ = sv.ssavaluetypes[pc]
            @assert typ !== NOT_FOUND "active slot in unreached region"
        end
        # add type annotations where needed
        if !⊑(typeinf_lattice(interp), sv.slottypes[id], typ)
            return TypedSlot(id, typ)
        end
        return x
    elseif isa(x, Expr)
        head = x.head
        i0 = 1
        if is_meta_expr_head(head) || head === :const
            return x
        end
        if head === :(=) || head === :method
            i0 = 2
        end
        for i = i0:length(x.args)
            x.args[i] = annotate_slot_load!(interp, undefs, idx, sv, x.args[i])
        end
        return x
    elseif isa(x, ReturnNode) && isdefined(x, :val)
        return ReturnNode(annotate_slot_load!(interp, undefs, idx, sv, x.val))
    elseif isa(x, GotoIfNot)
        return GotoIfNot(annotate_slot_load!(interp, undefs, idx, sv, x.cond), x.dest)
    end
    return x
end

# find the dominating assignment to the slot `id` in the block containing statement `idx`,
# returns `nothing` otherwise
function find_dominating_assignment(id::Int, idx::Int, sv::InferenceState)
    block = block_for_inst(sv.cfg, idx)
    for pc in reverse(sv.cfg.blocks[block].stmts) # N.B. reverse since the last assignment is dominating this block
        pc < idx || continue # N.B. needs pc ≠ idx as `id` can be assigned at `idx`
        stmt = sv.src.code[pc]
        isexpr(stmt, :(=)) || continue
        lhs = stmt.args[1]
        isa(lhs, SlotNumber) || continue
        slot_id(lhs) == id || continue
        return pc
    end
    return nothing
end

# annotate types of all symbols in AST, preparing for optimization
function type_annotate!(interp::AbstractInterpreter, sv::InferenceState, run_optimizer::Bool)
    # widen `Conditional`s from `slottypes`
    slottypes = sv.slottypes
    for i = 1:length(slottypes)
        slottypes[i] = widenconditional(slottypes[i])
    end

    # compute the required type for each slot
    # to hold all of the items assigned into it
    record_slot_assign!(sv)

    record_bestguess!(sv)

    # annotate variables load types
    # remove dead code optimization
    # and compute which variables may be used undef
    stmt_info = sv.stmt_info
    src = sv.src
    body = src.code
    nexpr = length(body)
    codelocs = src.codelocs
    ssavaluetypes = sv.ssavaluetypes
    ssaflags = src.ssaflags
    slotflags = src.slotflags
    nslots = length(slotflags)
    undefs = fill(false, nslots)
    any_unreachable = false

    # this statement traversal does five things:
    # 1. introduce temporary `TypedSlot`s that are supposed to be replaced with π-nodes later
    # 2. mark used-undef slots (required by the `slot2reg` conversion)
    # 3. mark unreached statements for a bulk code deletion (see issue #7836)
    # 4. widen slot wrappers (`Conditional` and `MustAlias`) and remove `NOT_FOUND` from `ssavaluetypes`
    #    NOTE because of this, `was_reached` will no longer be available after this point
    # 5. eliminate GotoIfNot if either branch target is unreachable
    changemap = nothing # initialized if there is any dead region
    for i = 1:nexpr
        expr = body[i]
        if was_reached(sv, i)
            if run_optimizer
                if isa(expr, GotoIfNot) && widenconst(argextype(expr.cond, src, sv.sptypes)) === Bool
                    # 5: replace this live GotoIfNot with:
                    # - GotoNode if the fallthrough target is unreachable
                    # - no-op if the branch target is unreachable
                    if !was_reached(sv, i+1)
                        expr = GotoNode(expr.dest)
                    elseif !was_reached(sv, expr.dest)
                        expr = nothing
                    end
                end
            end
            body[i] = annotate_slot_load!(interp, undefs, i, sv, expr) # 1&2
            ssavaluetypes[i] = widenslotwrapper(ssavaluetypes[i]) # 4
        else # i.e. any runtime execution will never reach this statement
            any_unreachable = true
            if is_meta_expr(expr) # keep any lexically scoped expressions
                ssavaluetypes[i] = Any # 4
            else
                ssavaluetypes[i] = Bottom # 4
                body[i] = Const(expr) # annotate that this statement actually is dead
            end
        end
    end

    # finish marking used-undef variables
    for j = 1:nslots
        if undefs[j]
            slotflags[j] |= SLOT_USEDUNDEF | SLOT_STATICUNDEF
        end
    end

    return any_unreachable
end

# at the end, all items in b's cycle
# will now be added to a's cycle
function union_caller_cycle!(a::InferenceState, b::InferenceState)
    callers_in_cycle = b.callers_in_cycle
    b.parent = a.parent
    b.callers_in_cycle = a.callers_in_cycle
    contains_is(a.callers_in_cycle, b) || push!(a.callers_in_cycle, b)
    if callers_in_cycle !== a.callers_in_cycle
        for caller in callers_in_cycle
            if caller !== b
                caller.parent = a.parent
                caller.callers_in_cycle = a.callers_in_cycle
                push!(a.callers_in_cycle, caller)
            end
        end
    end
    return
end

function merge_call_chain!(interp::AbstractInterpreter, parent::InferenceState, ancestor::InferenceState, child::InferenceState)
    # add backedge of parent <- child
    # then add all backedges of parent <- parent.parent
    # and merge all of the callers into ancestor.callers_in_cycle
    # and ensure that walking the parent list will get the same result (DAG) from everywhere
    while true
        add_cycle_backedge!(parent, child, parent.currpc)
        union_caller_cycle!(ancestor, child)
        child = parent
        child === ancestor && break
        parent = frame_parent(child)
        while !isa(parent, InferenceState)
            # XXX we may miss some edges here?
            parent = frame_parent(parent::IRInterpretationState)
        end
        parent = parent::InferenceState
    end
end

function is_same_frame(interp::AbstractInterpreter, mi::MethodInstance, frame::InferenceState)
    return mi === frame_instance(frame)
end

function poison_callstack!(infstate::InferenceState, topmost::InferenceState)
    push!(infstate.pclimitations, topmost)
    nothing
end

# Walk through `mi`'s upstream call chain, starting at `parent`. If a parent
# frame matching `mi` is encountered, then there is a cycle in the call graph
# (i.e. `mi` is a descendant callee of itself). Upon encountering this cycle,
# we "resolve" it by merging the call chain, which entails unioning each intermediary
# frame's `callers_in_cycle` field and adding the appropriate backedges. Finally,
# we return `mi`'s pre-existing frame. If no cycles are found, `nothing` is
# returned instead.
function resolve_call_cycle!(interp::AbstractInterpreter, mi::MethodInstance, parent::AbsIntState)
    # TODO (#48913) implement a proper recursion handling for irinterp:
    # This works just because currently the `:terminate` condition guarantees that
    # irinterp doesn't fail into unresolved cycles, but it's not a good solution.
    # We should revisit this once we have a better story for handling cycles in irinterp.
    isa(parent, InferenceState) || return false
    frame = parent
    uncached = false
    while isa(frame, InferenceState)
        uncached |= !is_cached(frame) # ensure we never add an uncached frame to a cycle
        if is_same_frame(interp, mi, frame)
            if uncached
                # our attempt to speculate into a constant call lead to an undesired self-cycle
                # that cannot be converged: poison our call-stack (up to the discovered duplicate frame)
                # with the limited flag and abort (set return type to Any) now
                poison_callstack!(parent, frame)
                return true
            end
            merge_call_chain!(interp, parent, frame, frame)
            return frame
        end
        for caller in callers_in_cycle(frame)
            if is_same_frame(interp, mi, caller)
                if uncached
                    poison_callstack!(parent, frame)
                    return true
                end
                merge_call_chain!(interp, parent, frame, caller)
                return caller
            end
        end
        frame = frame_parent(frame)
    end
    return false
end

generating_sysimg() = ccall(:jl_generating_output, Cint, ()) != 0 && JLOptions().incremental == 0

ipo_effects(code::CodeInstance) = decode_effects(code.ipo_purity_bits)

struct EdgeCallResult
    rt #::Type
    edge::Union{Nothing,MethodInstance}
    effects::Effects
    function EdgeCallResult(@nospecialize(rt),
                            edge::Union{Nothing,MethodInstance},
                            effects::Effects)
        return new(rt, edge, effects)
    end
end

# compute (and cache) an inferred AST and return the current best estimate of the result type
function typeinf_edge(interp::AbstractInterpreter, method::Method, @nospecialize(atype), sparams::SimpleVector, caller::AbsIntState)
    mi = specialize_method(method, atype, sparams)::MethodInstance
    code = get(code_cache(interp), mi, nothing)
    if code isa CodeInstance # return existing rettype if the code is already inferred
        inferred = @atomic :monotonic code.inferred
        if inferred === nothing && is_stmt_inline(get_curr_ssaflag(caller))
            # we already inferred this edge before and decided to discard the inferred code,
            # nevertheless we re-infer it here again and keep it around in the local cache
            # since the inliner will request to use it later
            cache = :local
        else
            effects = ipo_effects(code)
            update_valid_age!(caller, WorldRange(min_world(code), max_world(code)))
            rettype = code.rettype
            if isdefined(code, :rettype_const)
                rettype_const = code.rettype_const
                # the second subtyping/egal conditions are necessary to distinguish usual cases
                # from rare cases when `Const` wrapped those extended lattice type objects
                if isa(rettype_const, Vector{Any}) && !(Vector{Any} <: rettype)
                    rettype = PartialStruct(rettype, rettype_const)
                elseif isa(rettype_const, PartialOpaque) && rettype <: Core.OpaqueClosure
                    rettype = rettype_const
                elseif isa(rettype_const, InterConditional) && rettype !== InterConditional
                    rettype = rettype_const
                elseif isa(rettype_const, InterMustAlias) && rettype !== InterMustAlias
                    rettype = rettype_const
                else
                    rettype = Const(rettype_const)
                end
            end
            return EdgeCallResult(rettype, mi, effects)
        end
    else
        cache = :global # cache edge targets by default
    end
    if ccall(:jl_get_module_infer, Cint, (Any,), method.module) == 0 && !generating_sysimg()
        add_remark!(interp, caller, "Inference is disabled for the target module")
        return EdgeCallResult(Any, nothing, Effects())
    end
    if !is_cached(caller) && frame_parent(caller) === nothing
        # this caller exists to return to the user
        # (if we asked resolve_call_cycle!, it might instead detect that there is a cycle that it can't merge)
        frame = false
    else
        frame = resolve_call_cycle!(interp, mi, caller)
    end
    if frame === false
        # completely new
        lock_mi_inference(interp, mi)
        result = InferenceResult(mi, typeinf_lattice(interp))
        frame = InferenceState(result, cache, interp) # always use the cache for edge targets
        if frame === nothing
            add_remark!(interp, caller, "Failed to retrieve source")
            # can't get the source for this, so we know nothing
            unlock_mi_inference(interp, mi)
            return EdgeCallResult(Any, nothing, Effects())
        end
        if is_cached(caller) || frame_parent(caller) !== nothing # don't involve uncached functions in cycle resolution
            frame.parent = caller
        end
        typeinf(interp, frame)
        update_valid_age!(caller, frame.valid_worlds)
        edge = is_inferred(frame) ? mi : nothing
        return EdgeCallResult(frame.bestguess, edge, frame.ipo_effects) # effects are adjusted already within `finish`
    elseif frame === true
        # unresolvable cycle
        return EdgeCallResult(Any, nothing, Effects())
    end
    # return the current knowledge about this cycle
    frame = frame::InferenceState
    update_valid_age!(caller, frame.valid_worlds)
    return EdgeCallResult(frame.bestguess, nothing, adjust_effects(frame))
end

#### entry points for inferring a MethodInstance given a type signature ####

# compute an inferred AST and return type
function typeinf_code(interp::AbstractInterpreter, method::Method, @nospecialize(atype), sparams::SimpleVector, run_optimizer::Bool)
    frame = typeinf_frame(interp, method, atype, sparams, run_optimizer)
    frame === nothing && return nothing, Any
    is_inferred(frame) || return nothing, Any
    code = frame.src
    rt = widenconst(ignorelimited(frame.result.result))
    return code, rt
end

"""
    typeinf_ircode(
        interp::AbstractInterpreter,
        method::Method,
        atype,
        sparams::SimpleVector,
        optimize_until::Union{Integer,AbstractString,Nothing},
    ) -> (ir::Union{IRCode,Nothing}, returntype::Type)

Infer a `method` and return an `IRCode` with inferred `returntype` on success.
"""
function typeinf_ircode(
    interp::AbstractInterpreter,
    method::Method,
    @nospecialize(atype),
    sparams::SimpleVector,
    optimize_until::Union{Integer,AbstractString,Nothing},
)
    start_time = ccall(:jl_typeinf_timing_begin, UInt64, ())
    frame = typeinf_frame(interp, method, atype, sparams, false)
    if frame === nothing
        ccall(:jl_typeinf_timing_end, Cvoid, (UInt64,), start_time)
        return nothing, Any
    end
    (; result) = frame
    opt = OptimizationState(frame, interp)
    ir = run_passes(opt.src, opt, result, optimize_until)
    rt = widenconst(ignorelimited(result.result))
    ccall(:jl_typeinf_timing_end, Cvoid, (UInt64,), start_time)
    return ir, rt
end

# compute an inferred frame
function typeinf_frame(interp::AbstractInterpreter, method::Method, @nospecialize(atype), sparams::SimpleVector, run_optimizer::Bool)
    mi = specialize_method(method, atype, sparams)::MethodInstance
    start_time = ccall(:jl_typeinf_timing_begin, UInt64, ())
    result = InferenceResult(mi, typeinf_lattice(interp))
    frame = InferenceState(result, run_optimizer ? :global : :no, interp)
    frame === nothing && return nothing
    typeinf(interp, frame)
    ccall(:jl_typeinf_timing_end, Cvoid, (UInt64,), start_time)
    return frame
end

# compute (and cache) an inferred AST and return type
function typeinf_ext(interp::AbstractInterpreter, mi::MethodInstance)
    method = mi.def::Method
<<<<<<< HEAD
    for i = 1:2 # test-and-lock-and-test
        i == 2 && ccall(:jl_typeinf_timing_begin, Cvoid, ())
        code = get(code_cache(interp), mi, nothing)
        if code isa CodeInstance
            # see if this code already exists in the cache
            inf = @atomic :monotonic code.inferred
            if use_const_api(code)
                i == 2 && ccall(:jl_typeinf_timing_end, Cvoid, ())
                tree = ccall(:jl_new_code_info_uninit, Ref{CodeInfo}, ())
                rettype_const = code.rettype_const
                tree.code = Any[ ReturnNode(quoted(rettype_const)) ]
                nargs = Int(method.nargs)
                tree.slotnames = ccall(:jl_uncompress_argnames, Vector{Symbol}, (Any,), method.slot_syms)
                tree.slotflags = fill(IR_FLAG_NULL, nargs)
                tree.ssavaluetypes = 1
                tree.codelocs = Int32[1]
                tree.linetable = LineInfoNode[LineInfoNode(method.module, mi, method.file, method.line, Int32(0))]
                tree.inferred = true
                tree.ssaflags = UInt8[0]
                set_inlineable!(tree, true)
                tree.parent = mi
                tree.rettype = Core.Typeof(rettype_const)
                tree.min_world = code.min_world
                tree.max_world = code.max_world
                return tree
            elseif isa(inf, CodeInfo)
                i == 2 && ccall(:jl_typeinf_timing_end, Cvoid, ())
                if !(inf.min_world == code.min_world &&
                     inf.max_world == code.max_world &&
                     inf.rettype === code.rettype)
                    inf = copy(inf)
                    inf.min_world = code.min_world
                    inf.max_world = code.max_world
                    inf.rettype = code.rettype
                end
                return inf
            elseif isa(inf, Vector{UInt8})
                i == 2 && ccall(:jl_typeinf_timing_end, Cvoid, ())
                inf = _uncompressed_ir(code, inf)
                return inf
=======
    start_time = ccall(:jl_typeinf_timing_begin, UInt64, ())
    code = get(code_cache(interp), mi, nothing)
    if code isa CodeInstance
        # see if this code already exists in the cache
        inf = @atomic :monotonic code.inferred
        if use_const_api(code)
            ccall(:jl_typeinf_timing_end, Cvoid, (UInt64,), start_time)
            tree = ccall(:jl_new_code_info_uninit, Ref{CodeInfo}, ())
            rettype_const = code.rettype_const
            tree.code = Any[ ReturnNode(quoted(rettype_const)) ]
            nargs = Int(method.nargs)
            tree.slotnames = ccall(:jl_uncompress_argnames, Vector{Symbol}, (Any,), method.slot_syms)
            tree.slotflags = fill(IR_FLAG_NULL, nargs)
            tree.ssavaluetypes = 1
            tree.codelocs = Int32[1]
            tree.linetable = LineInfoNode[LineInfoNode(method.module, method.name, method.file, method.line, Int32(0))]
            tree.ssaflags = UInt8[0]
            set_inlineable!(tree, true)
            tree.parent = mi
            tree.rettype = Core.Typeof(rettype_const)
            tree.min_world = code.min_world
            tree.max_world = code.max_world
            tree.inferred = true
            return tree
        elseif isa(inf, CodeInfo)
            ccall(:jl_typeinf_timing_end, Cvoid, (UInt64,), start_time)
            if !(inf.min_world == code.min_world &&
                    inf.max_world == code.max_world &&
                    inf.rettype === code.rettype)
                inf = copy(inf)
                inf.min_world = code.min_world
                inf.max_world = code.max_world
                inf.rettype = code.rettype
>>>>>>> 3db036ee
            end
            return inf
        elseif isa(inf, Vector{UInt8})
            ccall(:jl_typeinf_timing_end, Cvoid, (UInt64,), start_time)
            inf = _uncompressed_ir(code, inf)
            return inf
        end
    end
    if ccall(:jl_get_module_infer, Cint, (Any,), method.module) == 0 && !generating_sysimg()
        return retrieve_code_info(mi, get_world_counter(interp))
    end
    lock_mi_inference(interp, mi)
    result = InferenceResult(mi, typeinf_lattice(interp))
    frame = InferenceState(result, #=cache=#:global, interp)
    frame === nothing && return nothing
    typeinf(interp, frame)
    ccall(:jl_typeinf_timing_end, Cvoid, (UInt64,), start_time)
    frame.src.inferred || return nothing
    return frame.src
end

# compute (and cache) an inferred AST and return the inferred return type
function typeinf_type(interp::AbstractInterpreter, method::Method, @nospecialize(atype), sparams::SimpleVector)
    if contains_is(unwrap_unionall(atype).parameters, Union{})
        return Union{} # don't ask: it does weird and unnecessary things, if it occurs during bootstrap
    end
    mi = specialize_method(method, atype, sparams)::MethodInstance
    start_time = ccall(:jl_typeinf_timing_begin, UInt64, ())
    code = get(code_cache(interp), mi, nothing)
    if code isa CodeInstance
        # see if this rettype already exists in the cache
        ccall(:jl_typeinf_timing_end, Cvoid, (UInt64,), start_time)
        return code.rettype
    end
    result = InferenceResult(mi, typeinf_lattice(interp))
    typeinf(interp, result, :global)
    ccall(:jl_typeinf_timing_end, Cvoid, (UInt64,), start_time)
    is_inferred(result) || return nothing
    return widenconst(ignorelimited(result.result))
end

# This is a bridge for the C code calling `jl_typeinf_func()`
typeinf_ext_toplevel(mi::MethodInstance, world::UInt) = typeinf_ext_toplevel(NativeInterpreter(world), mi)
function typeinf_ext_toplevel(interp::AbstractInterpreter, linfo::MethodInstance)
    if isa(linfo.def, Method)
        # method lambda - infer this specialization via the method cache
        src = typeinf_ext(interp, linfo)
    else
        src = linfo.uninferred::CodeInfo
        if !src.inferred
            # toplevel lambda - infer directly
            start_time = ccall(:jl_typeinf_timing_begin, UInt64, ())
            if !src.inferred
                result = InferenceResult(linfo, typeinf_lattice(interp))
                frame = InferenceState(result, src, #=cache=#:global, interp)
                typeinf(interp, frame)
                @assert is_inferred(frame) # TODO: deal with this better
                src = frame.src
            end
            ccall(:jl_typeinf_timing_end, Cvoid, (UInt64,), start_time)
        end
    end
    return src
end

function return_type(@nospecialize(f), t::DataType) # this method has a special tfunc
    world = ccall(:jl_get_tls_world_age, UInt, ())
    args = Any[_return_type, NativeInterpreter(world), Tuple{Core.Typeof(f), t.parameters...}]
    return ccall(:jl_call_in_typeinf_world, Any, (Ptr{Ptr{Cvoid}}, Cint), args, length(args))
end

function return_type(@nospecialize(f), t::DataType, world::UInt)
    return return_type(Tuple{Core.Typeof(f), t.parameters...}, world)
end

function return_type(t::DataType)
    world = ccall(:jl_get_tls_world_age, UInt, ())
    return return_type(t, world)
end

function return_type(t::DataType, world::UInt)
    args = Any[_return_type, NativeInterpreter(world), t]
    return ccall(:jl_call_in_typeinf_world, Any, (Ptr{Ptr{Cvoid}}, Cint), args, length(args))
end

function _return_type(interp::AbstractInterpreter, t::DataType)
    rt = Union{}
    f = singleton_type(t.parameters[1])
    if isa(f, Builtin)
        args = Any[t.parameters...]
        popfirst!(args)
        rt = builtin_tfunction(interp, f, args, nothing)
        rt = widenconst(rt)
    else
        for match in _methods_by_ftype(t, -1, get_world_counter(interp))::Vector
            match = match::MethodMatch
            ty = typeinf_type(interp, match.method, match.spec_types, match.sparams)
            ty === nothing && return Any
            rt = tmerge(rt, ty)
            rt === Any && break
        end
    end
    return rt
end<|MERGE_RESOLUTION|>--- conflicted
+++ resolved
@@ -996,48 +996,6 @@
 # compute (and cache) an inferred AST and return type
 function typeinf_ext(interp::AbstractInterpreter, mi::MethodInstance)
     method = mi.def::Method
-<<<<<<< HEAD
-    for i = 1:2 # test-and-lock-and-test
-        i == 2 && ccall(:jl_typeinf_timing_begin, Cvoid, ())
-        code = get(code_cache(interp), mi, nothing)
-        if code isa CodeInstance
-            # see if this code already exists in the cache
-            inf = @atomic :monotonic code.inferred
-            if use_const_api(code)
-                i == 2 && ccall(:jl_typeinf_timing_end, Cvoid, ())
-                tree = ccall(:jl_new_code_info_uninit, Ref{CodeInfo}, ())
-                rettype_const = code.rettype_const
-                tree.code = Any[ ReturnNode(quoted(rettype_const)) ]
-                nargs = Int(method.nargs)
-                tree.slotnames = ccall(:jl_uncompress_argnames, Vector{Symbol}, (Any,), method.slot_syms)
-                tree.slotflags = fill(IR_FLAG_NULL, nargs)
-                tree.ssavaluetypes = 1
-                tree.codelocs = Int32[1]
-                tree.linetable = LineInfoNode[LineInfoNode(method.module, mi, method.file, method.line, Int32(0))]
-                tree.inferred = true
-                tree.ssaflags = UInt8[0]
-                set_inlineable!(tree, true)
-                tree.parent = mi
-                tree.rettype = Core.Typeof(rettype_const)
-                tree.min_world = code.min_world
-                tree.max_world = code.max_world
-                return tree
-            elseif isa(inf, CodeInfo)
-                i == 2 && ccall(:jl_typeinf_timing_end, Cvoid, ())
-                if !(inf.min_world == code.min_world &&
-                     inf.max_world == code.max_world &&
-                     inf.rettype === code.rettype)
-                    inf = copy(inf)
-                    inf.min_world = code.min_world
-                    inf.max_world = code.max_world
-                    inf.rettype = code.rettype
-                end
-                return inf
-            elseif isa(inf, Vector{UInt8})
-                i == 2 && ccall(:jl_typeinf_timing_end, Cvoid, ())
-                inf = _uncompressed_ir(code, inf)
-                return inf
-=======
     start_time = ccall(:jl_typeinf_timing_begin, UInt64, ())
     code = get(code_cache(interp), mi, nothing)
     if code isa CodeInstance
@@ -1053,7 +1011,7 @@
             tree.slotflags = fill(IR_FLAG_NULL, nargs)
             tree.ssavaluetypes = 1
             tree.codelocs = Int32[1]
-            tree.linetable = LineInfoNode[LineInfoNode(method.module, method.name, method.file, method.line, Int32(0))]
+            tree.linetable = LineInfoNode[LineInfoNode(method.module, mi, method.file, method.line, Int32(0))]
             tree.ssaflags = UInt8[0]
             set_inlineable!(tree, true)
             tree.parent = mi
@@ -1071,7 +1029,6 @@
                 inf.min_world = code.min_world
                 inf.max_world = code.max_world
                 inf.rettype = code.rettype
->>>>>>> 3db036ee
             end
             return inf
         elseif isa(inf, Vector{UInt8})
