--- conflicted
+++ resolved
@@ -233,13 +233,9 @@
 ceil(::Type{Integer}, x::BigFloat) = ceil(BigInt, x)
 round(::Type{Integer}, x::BigFloat) = round(BigInt, x)
 
-<<<<<<< HEAD
 function convert(::Type{Bool}, x::BigFloat)
-    x == 0 && return false
-    x == 1 && return true
-=======
-convert(::Type{Bool}, x::BigFloat) = iszero(x) ? false : isone(x) ? true :
->>>>>>> 90a33006
+    iszero(x) && return false
+    isone(x) && return true
     throw(InexactError(:convert, Bool, x))
 end
 function convert(::Type{BigInt},x::BigFloat)
@@ -278,15 +274,9 @@
 big(::Type{<:AbstractFloat}) = BigFloat
 
 function convert(::Type{Rational{BigInt}}, x::AbstractFloat)
-<<<<<<< HEAD
     isnan(x) && return zero(BigInt) // zero(BigInt)
     isinf(x) && return copysign(one(BigInt),x) // zero(BigInt)
-    x == 0 && return zero(BigInt) // one(BigInt)
-=======
-    if isnan(x); return zero(BigInt)//zero(BigInt); end
-    if isinf(x); return copysign(one(BigInt),x)//zero(BigInt); end
-    if iszero(x);   return zero(BigInt) // one(BigInt); end
->>>>>>> 90a33006
+    iszero(x) && return zero(BigInt) // one(BigInt)
     s = max(precision(x) - exponent(x), 0)
     BigInt(ldexp(x,s)) // (BigInt(1) << s)
 end
