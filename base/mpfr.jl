# This file is a part of Julia. License is MIT: https://julialang.org/license

module MPFR

export
    BigFloat,
    setprecision

import
    Base: *, +, -, /, <, <=, ==, >, >=, ^, ceil, cmp, convert, copysign, div,
        exp, exp2, exponent, factorial, floor, fma, hypot, isinteger,
        isfinite, isinf, isnan, ldexp, log, log2, log10, max, min, mod, modf,
        nextfloat, prevfloat, promote_rule, rem, rem2pi, round, show, float,
        sum, sqrt, string, print, trunc, precision, exp10, expm1,
        gamma, lgamma, log1p,
        eps, signbit, sin, cos, sincos, tan, sec, csc, cot, acos, asin, atan,
        cosh, sinh, tanh, sech, csch, coth, acosh, asinh, atanh, atan2,
        cbrt, typemax, typemin, unsafe_trunc, realmin, realmax, rounding,
        setrounding, maxintfloat, widen, significand, frexp, tryparse, iszero,
        isone, big

import Base.Rounding: rounding_raw, setrounding_raw

import Base.GMP: ClongMax, CulongMax, CdoubleMax, Limb

import Base.Math.lgamma_r

import Base.FastMath.sincos_fast

version() = VersionNumber(unsafe_string(ccall((:mpfr_get_version,:libmpfr), Ptr{Cchar}, ())))
patches() = split(unsafe_string(ccall((:mpfr_get_patches,:libmpfr), Ptr{Cchar}, ())),' ')

function __init__()
    try
        # set exponent to full range by default
        set_emin!(get_emin_min())
        set_emax!(get_emax_max())
    catch ex
        Base.showerror_nostdio(ex, "WARNING: Error during initialization of module MPFR")
    end
end

const ROUNDING_MODE = Ref{Cint}(0)
const DEFAULT_PRECISION = Ref(256)

# Basic type and initialization definitions

"""
    BigFloat <: AbstractFloat

Arbitrary precision floating point number type.
"""
mutable struct BigFloat <: AbstractFloat
    prec::Clong
    sign::Cint
    exp::Clong
    d::Ptr{Limb}

    function BigFloat()
        prec = precision(BigFloat)
        z = new(zero(Clong), zero(Cint), zero(Clong), C_NULL)
        ccall((:mpfr_init2,:libmpfr), Cvoid, (Ref{BigFloat}, Clong), z, prec)
        finalizer(cglobal((:mpfr_clear, :libmpfr)), z)
        return z
    end

    # Not recommended for general use:
    function BigFloat(prec::Clong, sign::Cint, exp::Clong, d::Ptr{Cvoid})
        new(prec, sign, exp, d)
    end
end

"""
    BigFloat(x)

Create an arbitrary precision floating point number. `x` may be an [`Integer`](@ref), a
[`Float64`](@ref) or a [`BigInt`](@ref). The usual mathematical operators are defined for
this type, and results are promoted to a [`BigFloat`](@ref).

Note that because decimal literals are converted to floating point numbers when parsed,
`BigFloat(2.1)` may not yield what you expect. You may instead prefer to initialize
constants from strings via [`parse`](@ref), or using the `big` string literal.

```jldoctest
julia> BigFloat(2.1)
2.100000000000000088817841970012523233890533447265625

julia> big"2.1"
2.099999999999999999999999999999999999999999999999999999999999999999999999999986
```
"""
BigFloat(x)

widen(::Type{Float64}) = BigFloat
widen(::Type{BigFloat}) = BigFloat

BigFloat(x::BigFloat) = x

# convert to BigFloat
for (fJ, fC) in ((:si,:Clong), (:ui,:Culong))
    @eval begin
        function BigFloat(x::($fC))
            z = BigFloat()
            ccall(($(string(:mpfr_set_,fJ)), :libmpfr), Int32, (Ref{BigFloat}, $fC, Int32), z, x, ROUNDING_MODE[])
            return z
        end
    end
end

function BigFloat(x::Float64)
    z = BigFloat()
    ccall((:mpfr_set_d, :libmpfr), Int32, (Ref{BigFloat}, Float64, Int32), z, x, ROUNDING_MODE[])
    if isnan(x) && signbit(x) != signbit(z)
        # for some reason doing mpfr_neg in-place doesn't work here
        return -z
    end
    return z
end

function BigFloat(x::BigInt)
    z = BigFloat()
    ccall((:mpfr_set_z, :libmpfr), Int32, (Ref{BigFloat}, Ref{BigInt}, Int32), z, x, ROUNDING_MODE[])
    return z
end

BigFloat(x::Integer) = BigFloat(BigInt(x))

BigFloat(x::Union{Bool,Int8,Int16,Int32}) = BigFloat(convert(Clong, x))
BigFloat(x::Union{UInt8,UInt16,UInt32}) = BigFloat(convert(Culong, x))

BigFloat(x::Union{Float16,Float32}) = BigFloat(Float64(x))
BigFloat(x::Rational) = BigFloat(numerator(x)) / BigFloat(denominator(x))

function tryparse(::Type{BigFloat}, s::AbstractString, base::Int=0)
<<<<<<< HEAD
    !isempty(s) && Base.Unicode.isspace(s[end]) && return tryparse(BigFloat, rstrip(s), base = base)
=======
    !isempty(s) && isspace(s[end]) && return tryparse(BigFloat, rstrip(s), base)
>>>>>>> aea91558
    z = BigFloat()
    err = ccall((:mpfr_set_str, :libmpfr), Int32, (Ref{BigFloat}, Cstring, Int32, Int32), z, s, base, ROUNDING_MODE[])
    err == 0 ? z : nothing
end

Rational(x::BigFloat) = convert(Rational{BigInt}, x)
AbstractFloat(x::BigInt) = BigFloat(x)

float(::Type{BigInt}) = BigFloat

# generic constructor with arbitrary precision:
"""
    BigFloat(x, prec::Int)

Create a representation of `x` as a [`BigFloat`](@ref) with precision `prec`.
"""
function BigFloat(x, prec::Int)
    setprecision(BigFloat, prec) do
        BigFloat(x)
    end
end

"""
    BigFloat(x, prec::Int, rounding::RoundingMode)

Create a representation of `x` as a [`BigFloat`](@ref) with precision `prec` and
rounding mode `rounding`.
"""
function BigFloat(x, prec::Int, rounding::RoundingMode)
    setrounding(BigFloat, rounding) do
        BigFloat(x, prec)
    end
end

"""
    BigFloat(x, rounding::RoundingMode)

Create a representation of `x` as a [`BigFloat`](@ref) with the current global precision
and rounding mode `rounding`.
"""
function BigFloat(x::Union{Integer, AbstractFloat, String}, rounding::RoundingMode)
    BigFloat(x, precision(BigFloat), rounding)
end

"""
    BigFloat(x::String)

Create a representation of the string `x` as a [`BigFloat`](@ref).
"""
BigFloat(x::String) = parse(BigFloat, x)


## BigFloat -> Integer
function unsafe_cast(::Type{Int64}, x::BigFloat, ri::Cint)
    ccall((:__gmpfr_mpfr_get_sj,:libmpfr), Cintmax_t, (Ref{BigFloat}, Cint), x, ri)
end
function unsafe_cast(::Type{UInt64}, x::BigFloat, ri::Cint)
    ccall((:__gmpfr_mpfr_get_uj,:libmpfr), Cuintmax_t, (Ref{BigFloat}, Cint), x, ri)
end

function unsafe_cast(::Type{T}, x::BigFloat, ri::Cint) where T<:Signed
    unsafe_cast(Int64, x, ri) % T
end
function unsafe_cast(::Type{T}, x::BigFloat, ri::Cint) where T<:Unsigned
    unsafe_cast(UInt64, x, ri) % T
end

function unsafe_cast(::Type{BigInt}, x::BigFloat, ri::Cint)
    # actually safe, just keep naming consistent
    z = BigInt()
    ccall((:mpfr_get_z, :libmpfr), Int32, (Ref{BigInt}, Ref{BigFloat}, Int32), z, x, ri)
    return z
end
unsafe_cast(::Type{Int128}, x::BigFloat, ri::Cint) = Int128(unsafe_cast(BigInt, x, ri))
unsafe_cast(::Type{UInt128}, x::BigFloat, ri::Cint) = UInt128(unsafe_cast(BigInt, x, ri))
unsafe_cast(::Type{T}, x::BigFloat, r::RoundingMode) where {T<:Integer} = unsafe_cast(T, x, to_mpfr(r))

unsafe_trunc(::Type{T}, x::BigFloat) where {T<:Integer} = unsafe_cast(T, x, RoundToZero)

function trunc(::Type{T}, x::BigFloat) where T<:Union{Signed,Unsigned}
    (typemin(T) <= x <= typemax(T)) || throw(InexactError(:trunc, T, x))
    unsafe_cast(T, x, RoundToZero)
end
function floor(::Type{T}, x::BigFloat) where T<:Union{Signed,Unsigned}
    (typemin(T) <= x <= typemax(T)) || throw(InexactError(:floor, T, x))
    unsafe_cast(T, x, RoundDown)
end
function ceil(::Type{T}, x::BigFloat) where T<:Union{Signed,Unsigned}
    (typemin(T) <= x <= typemax(T)) || throw(InexactError(:ceil, T, x))
    unsafe_cast(T, x, RoundUp)
end

function round(::Type{T}, x::BigFloat) where T<:Union{Signed,Unsigned}
    (typemin(T) <= x <= typemax(T)) || throw(InexactError(:round, T, x))
    unsafe_cast(T, x, ROUNDING_MODE[])
end

trunc(::Type{BigInt}, x::BigFloat) = unsafe_cast(BigInt, x, RoundToZero)
floor(::Type{BigInt}, x::BigFloat) = unsafe_cast(BigInt, x, RoundDown)
ceil(::Type{BigInt}, x::BigFloat) = unsafe_cast(BigInt, x, RoundUp)
round(::Type{BigInt}, x::BigFloat) = unsafe_cast(BigInt, x, ROUNDING_MODE[])

# convert/round/trunc/floor/ceil(Integer, x) should return a BigInt
trunc(::Type{Integer}, x::BigFloat) = trunc(BigInt, x)
floor(::Type{Integer}, x::BigFloat) = floor(BigInt, x)
ceil(::Type{Integer}, x::BigFloat) = ceil(BigInt, x)
round(::Type{Integer}, x::BigFloat) = round(BigInt, x)

function Bool(x::BigFloat)
    iszero(x) && return false
    isone(x) && return true
    throw(InexactError(:Bool, Bool, x))
end
function BigInt(x::BigFloat)
    isinteger(x) || throw(InexactError(:BigInt, BigInt, x))
    trunc(BigInt, x)
end

function (::Type{T})(x::BigFloat) where T<:Integer
    isinteger(x) || throw(InexactError(Symbol(string(T)), T, x))
    trunc(T,x)
end

## BigFloat -> AbstractFloat

_cpynansgn(x::AbstractFloat, y::BigFloat) = isnan(x) && signbit(x) != signbit(y) ? -x : x

Float64(x::BigFloat) =
    _cpynansgn(ccall((:mpfr_get_d,:libmpfr), Float64, (Ref{BigFloat}, Int32), x, ROUNDING_MODE[]), x)
Float32(x::BigFloat) =
    _cpynansgn(ccall((:mpfr_get_flt,:libmpfr), Float32, (Ref{BigFloat}, Int32), x, ROUNDING_MODE[]), x)
# TODO: avoid double rounding
Float16(x::BigFloat) = Float16(Float32(x))

Float64(x::BigFloat, r::RoundingMode) =
    _cpynansgn(ccall((:mpfr_get_d,:libmpfr), Float64, (Ref{BigFloat}, Int32), x, to_mpfr(r)), x)
Float32(x::BigFloat, r::RoundingMode) =
    _cpynansgn(ccall((:mpfr_get_flt,:libmpfr), Float32, (Ref{BigFloat}, Int32), x, to_mpfr(r)), x)
# TODO: avoid double rounding
Float16(x::BigFloat, r::RoundingMode) = Float16(Float32(x, r))

promote_rule(::Type{BigFloat}, ::Type{<:Real}) = BigFloat
promote_rule(::Type{BigInt}, ::Type{<:AbstractFloat}) = BigFloat
promote_rule(::Type{BigFloat}, ::Type{<:AbstractFloat}) = BigFloat

big(::Type{<:AbstractFloat}) = BigFloat

function (::Type{Rational{BigInt}})(x::AbstractFloat)
    isnan(x) && return zero(BigInt) // zero(BigInt)
    isinf(x) && return copysign(one(BigInt),x) // zero(BigInt)
    iszero(x) && return zero(BigInt) // one(BigInt)
    s = max(precision(x) - exponent(x), 0)
    BigInt(ldexp(x,s)) // (BigInt(1) << s)
end

# Basic arithmetic without promotion
for (fJ, fC) in ((:+,:add), (:*,:mul))
    @eval begin
        # BigFloat
        function ($fJ)(x::BigFloat, y::BigFloat)
            z = BigFloat()
            ccall(($(string(:mpfr_,fC)),:libmpfr), Int32, (Ref{BigFloat}, Ref{BigFloat}, Ref{BigFloat}, Int32), z, x, y, ROUNDING_MODE[])
            return z
        end

        # Unsigned Integer
        function ($fJ)(x::BigFloat, c::CulongMax)
            z = BigFloat()
            ccall(($(string(:mpfr_,fC,:_ui)), :libmpfr), Int32, (Ref{BigFloat}, Ref{BigFloat}, Culong, Int32), z, x, c, ROUNDING_MODE[])
            return z
        end
        ($fJ)(c::CulongMax, x::BigFloat) = ($fJ)(x,c)

        # Signed Integer
        function ($fJ)(x::BigFloat, c::ClongMax)
            z = BigFloat()
            ccall(($(string(:mpfr_,fC,:_si)), :libmpfr), Int32, (Ref{BigFloat}, Ref{BigFloat}, Clong, Int32), z, x, c, ROUNDING_MODE[])
            return z
        end
        ($fJ)(c::ClongMax, x::BigFloat) = ($fJ)(x,c)

        # Float32/Float64
        function ($fJ)(x::BigFloat, c::CdoubleMax)
            z = BigFloat()
            ccall(($(string(:mpfr_,fC,:_d)), :libmpfr), Int32, (Ref{BigFloat}, Ref{BigFloat}, Cdouble, Int32), z, x, c, ROUNDING_MODE[])
            return z
        end
        ($fJ)(c::CdoubleMax, x::BigFloat) = ($fJ)(x,c)

        # BigInt
        function ($fJ)(x::BigFloat, c::BigInt)
            z = BigFloat()
            ccall(($(string(:mpfr_,fC,:_z)), :libmpfr), Int32, (Ref{BigFloat}, Ref{BigFloat}, Ref{BigInt}, Int32), z, x, c, ROUNDING_MODE[])
            return z
        end
        ($fJ)(c::BigInt, x::BigFloat) = ($fJ)(x,c)
    end
end

for (fJ, fC) in ((:-,:sub), (:/,:div))
    @eval begin
        # BigFloat
        function ($fJ)(x::BigFloat, y::BigFloat)
            z = BigFloat()
            ccall(($(string(:mpfr_,fC)),:libmpfr), Int32, (Ref{BigFloat}, Ref{BigFloat}, Ref{BigFloat}, Int32), z, x, y, ROUNDING_MODE[])
            return z
        end

        # Unsigned Int
        function ($fJ)(x::BigFloat, c::CulongMax)
            z = BigFloat()
            ccall(($(string(:mpfr_,fC,:_ui)), :libmpfr), Int32, (Ref{BigFloat}, Ref{BigFloat}, Culong, Int32), z, x, c, ROUNDING_MODE[])
            return z
        end
        function ($fJ)(c::CulongMax, x::BigFloat)
            z = BigFloat()
            ccall(($(string(:mpfr_,:ui_,fC)), :libmpfr), Int32, (Ref{BigFloat}, Culong, Ref{BigFloat}, Int32), z, c, x, ROUNDING_MODE[])
            return z
        end

        # Signed Integer
        function ($fJ)(x::BigFloat, c::ClongMax)
            z = BigFloat()
            ccall(($(string(:mpfr_,fC,:_si)), :libmpfr), Int32, (Ref{BigFloat}, Ref{BigFloat}, Clong, Int32), z, x, c, ROUNDING_MODE[])
            return z
        end
        function ($fJ)(c::ClongMax, x::BigFloat)
            z = BigFloat()
            ccall(($(string(:mpfr_,:si_,fC)), :libmpfr), Int32, (Ref{BigFloat}, Clong, Ref{BigFloat}, Int32), z, c, x, ROUNDING_MODE[])
            return z
        end

        # Float32/Float64
        function ($fJ)(x::BigFloat, c::CdoubleMax)
            z = BigFloat()
            ccall(($(string(:mpfr_,fC,:_d)), :libmpfr), Int32, (Ref{BigFloat}, Ref{BigFloat}, Cdouble, Int32), z, x, c, ROUNDING_MODE[])
            return z
        end
        function ($fJ)(c::CdoubleMax, x::BigFloat)
            z = BigFloat()
            ccall(($(string(:mpfr_,:d_,fC)), :libmpfr), Int32, (Ref{BigFloat}, Cdouble, Ref{BigFloat}, Int32), z, c, x, ROUNDING_MODE[])
            return z
        end

        # BigInt
        function ($fJ)(x::BigFloat, c::BigInt)
            z = BigFloat()
            ccall(($(string(:mpfr_,fC,:_z)), :libmpfr), Int32, (Ref{BigFloat}, Ref{BigFloat}, Ref{BigInt}, Int32), z, x, c, ROUNDING_MODE[])
            return z
        end
        # no :mpfr_z_div function
    end
end

function -(c::BigInt, x::BigFloat)
    z = BigFloat()
    ccall((:mpfr_z_sub, :libmpfr), Int32, (Ref{BigFloat}, Ref{BigInt}, Ref{BigFloat}, Int32), z, c, x, ROUNDING_MODE[])
    return z
end

function fma(x::BigFloat, y::BigFloat, z::BigFloat)
    r = BigFloat()
    ccall(("mpfr_fma",:libmpfr), Int32, (Ref{BigFloat}, Ref{BigFloat}, Ref{BigFloat}, Ref{BigFloat}, Int32), r, x, y, z, ROUNDING_MODE[])
    return r
end

# div
# BigFloat
function div(x::BigFloat, y::BigFloat)
    z = BigFloat()
    ccall((:mpfr_div,:libmpfr), Int32, (Ref{BigFloat}, Ref{BigFloat}, Ref{BigFloat}, Int32), z, x, y, to_mpfr(RoundToZero))
    ccall((:mpfr_trunc, :libmpfr), Int32, (Ref{BigFloat}, Ref{BigFloat}), z, z)
    return z
end

# Unsigned Int
function div(x::BigFloat, c::CulongMax)
    z = BigFloat()
    ccall((:mpfr_div_ui, :libmpfr), Int32, (Ref{BigFloat}, Ref{BigFloat}, Culong, Int32), z, x, c, to_mpfr(RoundToZero))
    ccall((:mpfr_trunc, :libmpfr), Int32, (Ref{BigFloat}, Ref{BigFloat}), z, z)
    return z
end
function div(c::CulongMax, x::BigFloat)
    z = BigFloat()
    ccall((:mpfr_ui_div, :libmpfr), Int32, (Ref{BigFloat}, Culong, Ref{BigFloat}, Int32), z, c, x, to_mpfr(RoundToZero))
    ccall((:mpfr_trunc, :libmpfr), Int32, (Ref{BigFloat}, Ref{BigFloat}), z, z)
    return z
end

# Signed Integer
function div(x::BigFloat, c::ClongMax)
    z = BigFloat()
    ccall((:mpfr_div_si, :libmpfr), Int32, (Ref{BigFloat}, Ref{BigFloat}, Clong, Int32), z, x, c, to_mpfr(RoundToZero))
    ccall((:mpfr_trunc, :libmpfr), Int32, (Ref{BigFloat}, Ref{BigFloat}), z, z)
    return z
end
function div(c::ClongMax, x::BigFloat)
    z = BigFloat()
    ccall((:mpfr_si_div, :libmpfr), Int32, (Ref{BigFloat}, Clong, Ref{BigFloat}, Int32), z, c, x, to_mpfr(RoundToZero))
    ccall((:mpfr_trunc, :libmpfr), Int32, (Ref{BigFloat}, Ref{BigFloat}), z, z)
    return z
end

# Float32/Float64
function div(x::BigFloat, c::CdoubleMax)
    z = BigFloat()
    ccall((:mpfr_div_d, :libmpfr), Int32, (Ref{BigFloat}, Ref{BigFloat}, Cdouble, Int32), z, x, c, to_mpfr(RoundToZero))
    ccall((:mpfr_trunc, :libmpfr), Int32, (Ref{BigFloat}, Ref{BigFloat}), z, z)
    return z
end
function div(c::CdoubleMax, x::BigFloat)
    z = BigFloat()
    ccall((:mpfr_d_div, :libmpfr), Int32, (Ref{BigFloat}, Cdouble, Ref{BigFloat}, Int32), z, c, x, to_mpfr(RoundToZero))
    ccall((:mpfr_trunc, :libmpfr), Int32, (Ref{BigFloat}, Ref{BigFloat}), z, z)
    return z
end

# BigInt
function div(x::BigFloat, c::BigInt)
    z = BigFloat()
    ccall((:mpfr_div_z, :libmpfr), Int32, (Ref{BigFloat}, Ref{BigFloat}, Ref{BigInt}, Int32), z, x, c, to_mpfr(RoundToZero))
    ccall((:mpfr_trunc, :libmpfr), Int32, (Ref{BigFloat}, Ref{BigFloat}), z, z)
    return z
end


# More efficient commutative operations
for (fJ, fC, fI) in ((:+, :add, 0), (:*, :mul, 1))
    @eval begin
        function ($fJ)(a::BigFloat, b::BigFloat, c::BigFloat)
            z = BigFloat()
            ccall(($(string(:mpfr_,fC)), :libmpfr), Int32, (Ref{BigFloat}, Ref{BigFloat}, Ref{BigFloat}, Int32), z, a, b, ROUNDING_MODE[])
            ccall(($(string(:mpfr_,fC)), :libmpfr), Int32, (Ref{BigFloat}, Ref{BigFloat}, Ref{BigFloat}, Int32), z, z, c, ROUNDING_MODE[])
            return z
        end
        function ($fJ)(a::BigFloat, b::BigFloat, c::BigFloat, d::BigFloat)
            z = BigFloat()
            ccall(($(string(:mpfr_,fC)), :libmpfr), Int32, (Ref{BigFloat}, Ref{BigFloat}, Ref{BigFloat}, Int32), z, a, b, ROUNDING_MODE[])
            ccall(($(string(:mpfr_,fC)), :libmpfr), Int32, (Ref{BigFloat}, Ref{BigFloat}, Ref{BigFloat}, Int32), z, z, c, ROUNDING_MODE[])
            ccall(($(string(:mpfr_,fC)), :libmpfr), Int32, (Ref{BigFloat}, Ref{BigFloat}, Ref{BigFloat}, Int32), z, z, d, ROUNDING_MODE[])
            return z
        end
        function ($fJ)(a::BigFloat, b::BigFloat, c::BigFloat, d::BigFloat, e::BigFloat)
            z = BigFloat()
            ccall(($(string(:mpfr_,fC)), :libmpfr), Int32, (Ref{BigFloat}, Ref{BigFloat}, Ref{BigFloat}, Int32), z, a, b, ROUNDING_MODE[])
            ccall(($(string(:mpfr_,fC)), :libmpfr), Int32, (Ref{BigFloat}, Ref{BigFloat}, Ref{BigFloat}, Int32), z, z, c, ROUNDING_MODE[])
            ccall(($(string(:mpfr_,fC)), :libmpfr), Int32, (Ref{BigFloat}, Ref{BigFloat}, Ref{BigFloat}, Int32), z, z, d, ROUNDING_MODE[])
            ccall(($(string(:mpfr_,fC)), :libmpfr), Int32, (Ref{BigFloat}, Ref{BigFloat}, Ref{BigFloat}, Int32), z, z, e, ROUNDING_MODE[])
            return z
        end
    end
end

function -(x::BigFloat)
    z = BigFloat()
    ccall((:mpfr_neg, :libmpfr), Int32, (Ref{BigFloat}, Ref{BigFloat}, Int32), z, x, ROUNDING_MODE[])
    return z
end

function sqrt(x::BigFloat)
    isnan(x) && return x
    z = BigFloat()
    ccall((:mpfr_sqrt, :libmpfr), Int32, (Ref{BigFloat}, Ref{BigFloat}, Int32), z, x, ROUNDING_MODE[])
    isnan(z) && throw(DomainError(x, "NaN result for non-NaN input."))
    return z
end

sqrt(x::BigInt) = sqrt(BigFloat(x))

function ^(x::BigFloat, y::BigFloat)
    z = BigFloat()
    ccall((:mpfr_pow, :libmpfr), Int32, (Ref{BigFloat}, Ref{BigFloat}, Ref{BigFloat}, Int32), z, x, y, ROUNDING_MODE[])
    return z
end

function ^(x::BigFloat, y::CulongMax)
    z = BigFloat()
    ccall((:mpfr_pow_ui, :libmpfr), Int32, (Ref{BigFloat}, Ref{BigFloat}, Culong, Int32), z, x, y, ROUNDING_MODE[])
    return z
end

function ^(x::BigFloat, y::ClongMax)
    z = BigFloat()
    ccall((:mpfr_pow_si, :libmpfr), Int32, (Ref{BigFloat}, Ref{BigFloat}, Clong, Int32), z, x, y, ROUNDING_MODE[])
    return z
end

function ^(x::BigFloat, y::BigInt)
    z = BigFloat()
    ccall((:mpfr_pow_z, :libmpfr), Int32, (Ref{BigFloat}, Ref{BigFloat}, Ref{BigInt}, Int32), z, x, y, ROUNDING_MODE[])
    return z
end

^(x::BigFloat, y::Integer)  = typemin(Clong)  <= y <= typemax(Clong)  ? x^Clong(y)  : x^BigInt(y)
^(x::BigFloat, y::Unsigned) = typemin(Culong) <= y <= typemax(Culong) ? x^Culong(y) : x^BigInt(y)

for f in (:exp, :exp2, :exp10, :expm1, :cosh, :sinh, :tanh, :sech, :csch, :coth, :cbrt)
    @eval function $f(x::BigFloat)
        z = BigFloat()
        ccall(($(string(:mpfr_,f)), :libmpfr), Int32, (Ref{BigFloat}, Ref{BigFloat}, Int32), z, x, ROUNDING_MODE[])
        return z
    end
end

function sincos_fast(v::BigFloat)
    s = BigFloat()
    c = BigFloat()
    ccall((:mpfr_sin_cos, :libmpfr), Int32, (Ref{BigFloat}, Ref{BigFloat}, Ref{BigFloat}, Int32), s, c, v, ROUNDING_MODE[])
    return (s, c)
end
sincos(v::BigFloat) = sincos_fast(v)

# return log(2)
function big_ln2()
    c = BigFloat()
    ccall((:mpfr_const_log2, :libmpfr), Cint, (Ref{BigFloat}, Int32), c, MPFR.ROUNDING_MODE[])
    return c
end

function ldexp(x::BigFloat, n::Clong)
    z = BigFloat()
    ccall((:mpfr_mul_2si, :libmpfr), Int32, (Ref{BigFloat}, Ref{BigFloat}, Clong, Int32), z, x, n, ROUNDING_MODE[])
    return z
end
function ldexp(x::BigFloat, n::Culong)
    z = BigFloat()
    ccall((:mpfr_mul_2ui, :libmpfr), Int32, (Ref{BigFloat}, Ref{BigFloat}, Culong, Int32), z, x, n, ROUNDING_MODE[])
    return z
end
ldexp(x::BigFloat, n::ClongMax) = ldexp(x, convert(Clong, n))
ldexp(x::BigFloat, n::CulongMax) = ldexp(x, convert(Culong, n))
ldexp(x::BigFloat, n::Integer) = x * exp2(BigFloat(n))

function factorial(x::BigFloat)
    if x < 0 || !isinteger(x)
        throw(DomainError(x, "Must be a non-negative integer."))
    end
    ui = convert(Culong, x)
    z = BigFloat()
    ccall((:mpfr_fac_ui, :libmpfr), Int32, (Ref{BigFloat}, Culong, Int32), z, ui, ROUNDING_MODE[])
    return z
end

function hypot(x::BigFloat, y::BigFloat)
    z = BigFloat()
    ccall((:mpfr_hypot, :libmpfr), Int32, (Ref{BigFloat}, Ref{BigFloat}, Ref{BigFloat}, Int32), z, x, y, ROUNDING_MODE[])
    return z
end

for f in (:log, :log2, :log10)
    @eval function $f(x::BigFloat)
        if x < 0
            throw(DomainError(x, string($f, " will only return a complex result if called ",
                              "with a complex argument. Try ", $f, "(complex(x)).")))
        end
        z = BigFloat()
        ccall(($(string(:mpfr_,f)), :libmpfr), Int32, (Ref{BigFloat}, Ref{BigFloat}, Int32), z, x, ROUNDING_MODE[])
        return z
    end
end

function log1p(x::BigFloat)
    if x < -1
        throw(DomainError(x, string("log1p will only return a complex result if called ",
                          "with a complex argument. Try log1p(complex(x)).")))
    end
    z = BigFloat()
    ccall((:mpfr_log1p, :libmpfr), Int32, (Ref{BigFloat}, Ref{BigFloat}, Int32), z, x, ROUNDING_MODE[])
    return z
end

function max(x::BigFloat, y::BigFloat)
    isnan(x) && return x
    isnan(y) && return y
    z = BigFloat()
    ccall((:mpfr_max, :libmpfr), Int32, (Ref{BigFloat}, Ref{BigFloat}, Ref{BigFloat}, Int32), z, x, y, ROUNDING_MODE[])
    return z
end

function min(x::BigFloat, y::BigFloat)
    isnan(x) && return x
    isnan(y) && return y
    z = BigFloat()
    ccall((:mpfr_min, :libmpfr), Int32, (Ref{BigFloat}, Ref{BigFloat}, Ref{BigFloat}, Int32), z, x, y, ROUNDING_MODE[])
    return z
end

function modf(x::BigFloat)
    isinf(x) && return (BigFloat(NaN), x)
    zint = BigFloat()
    zfloat = BigFloat()
    ccall((:mpfr_modf, :libmpfr), Int32, (Ref{BigFloat}, Ref{BigFloat}, Ref{BigFloat}, Int32), zint, zfloat, x, ROUNDING_MODE[])
    return (zfloat, zint)
end

function rem(x::BigFloat, y::BigFloat)
    z = BigFloat()
    ccall((:mpfr_fmod, :libmpfr), Int32, (Ref{BigFloat}, Ref{BigFloat}, Ref{BigFloat}, Int32), z, x, y, ROUNDING_MODE[])
    return z
end

function rem(x::BigFloat, y::BigFloat, ::RoundingMode{:Nearest})
    z = BigFloat()
    ccall((:mpfr_remainder, :libmpfr), Int32, (Ref{BigFloat}, Ref{BigFloat}, Ref{BigFloat}, Int32), z, x, y, ROUNDING_MODE[])
    return z
end

# TODO: use a higher-precision BigFloat(pi) here?
rem2pi(x::BigFloat, r::RoundingMode) = rem(x, 2*BigFloat(pi), r)

function sum(arr::AbstractArray{BigFloat})
    z = BigFloat(0)
    for i in arr
        ccall((:mpfr_add, :libmpfr), Int32,
            (Ref{BigFloat}, Ref{BigFloat}, Ref{BigFloat}, Cint), z, z, i, 0)
    end
    return z
end

# Functions for which NaN results are converted to DomainError, following Base
for f in (:sin, :cos, :tan, :sec, :csc, :acos, :asin, :atan, :acosh, :asinh, :atanh, :gamma)
    @eval begin
        function ($f)(x::BigFloat)
            isnan(x) && return x
            z = BigFloat()
            ccall(($(string(:mpfr_,f)), :libmpfr), Int32, (Ref{BigFloat}, Ref{BigFloat}, Int32), z, x, ROUNDING_MODE[])
            isnan(z) && throw(DomainError(x, "NaN result for non-NaN input."))
            return z
        end
    end
end

# log of absolute value of gamma function
const lgamma_signp = Ref{Cint}()
function lgamma(x::BigFloat)
    z = BigFloat()
    ccall((:mpfr_lgamma,:libmpfr), Cint, (Ref{BigFloat}, Ref{Cint}, Ref{BigFloat}, Int32), z, lgamma_signp, x, ROUNDING_MODE[])
    return z
end

lgamma_r(x::BigFloat) = (lgamma(x), lgamma_signp[])

function atan2(y::BigFloat, x::BigFloat)
    z = BigFloat()
    ccall((:mpfr_atan2, :libmpfr), Int32, (Ref{BigFloat}, Ref{BigFloat}, Ref{BigFloat}, Int32), z, y, x, ROUNDING_MODE[])
    return z
end

# Utility functions
==(x::BigFloat, y::BigFloat) = ccall((:mpfr_equal_p, :libmpfr), Int32, (Ref{BigFloat}, Ref{BigFloat}), x, y) != 0
<=(x::BigFloat, y::BigFloat) = ccall((:mpfr_lessequal_p, :libmpfr), Int32, (Ref{BigFloat}, Ref{BigFloat}), x, y) != 0
>=(x::BigFloat, y::BigFloat) = ccall((:mpfr_greaterequal_p, :libmpfr), Int32, (Ref{BigFloat}, Ref{BigFloat}), x, y) != 0
<(x::BigFloat, y::BigFloat) = ccall((:mpfr_less_p, :libmpfr), Int32, (Ref{BigFloat}, Ref{BigFloat}), x, y) != 0
>(x::BigFloat, y::BigFloat) = ccall((:mpfr_greater_p, :libmpfr), Int32, (Ref{BigFloat}, Ref{BigFloat}), x, y) != 0

function cmp(x::BigFloat, y::BigInt)
    isnan(x) && return 1
    ccall((:mpfr_cmp_z, :libmpfr), Int32, (Ref{BigFloat}, Ref{BigInt}), x, y)
end
function cmp(x::BigFloat, y::ClongMax)
    isnan(x) && return 1
    ccall((:mpfr_cmp_si, :libmpfr), Int32, (Ref{BigFloat}, Clong), x, y)
end
function cmp(x::BigFloat, y::CulongMax)
    isnan(x) && return 1
    ccall((:mpfr_cmp_ui, :libmpfr), Int32, (Ref{BigFloat}, Culong), x, y)
end
cmp(x::BigFloat, y::Integer) = cmp(x,big(y))
cmp(x::Integer, y::BigFloat) = -cmp(y,x)

function cmp(x::BigFloat, y::CdoubleMax)
    isnan(x) && return isnan(y) ? 0 : 1
    isnan(y) && return -1
    ccall((:mpfr_cmp_d, :libmpfr), Int32, (Ref{BigFloat}, Cdouble), x, y)
end
cmp(x::CdoubleMax, y::BigFloat) = -cmp(y,x)

==(x::BigFloat, y::Integer)    = !isnan(x) && cmp(x,y) == 0
==(x::Integer, y::BigFloat)    = y == x
==(x::BigFloat, y::CdoubleMax) = !isnan(x) && !isnan(y) && cmp(x,y) == 0
==(x::CdoubleMax, y::BigFloat) = y == x

<(x::BigFloat, y::Integer)    = !isnan(x) && cmp(x,y) < 0
<(x::Integer, y::BigFloat)    = !isnan(y) && cmp(y,x) > 0
<(x::BigFloat, y::CdoubleMax) = !isnan(x) && !isnan(y) && cmp(x,y) < 0
<(x::CdoubleMax, y::BigFloat) = !isnan(x) && !isnan(y) && cmp(y,x) > 0

<=(x::BigFloat, y::Integer)    = !isnan(x) && cmp(x,y) <= 0
<=(x::Integer, y::BigFloat)    = !isnan(y) && cmp(y,x) >= 0
<=(x::BigFloat, y::CdoubleMax) = !isnan(x) && !isnan(y) && cmp(x,y) <= 0
<=(x::CdoubleMax, y::BigFloat) = !isnan(x) && !isnan(y) && cmp(y,x) >= 0

signbit(x::BigFloat) = ccall((:mpfr_signbit, :libmpfr), Int32, (Ref{BigFloat},), x) != 0

function precision(x::BigFloat)  # precision of an object of type BigFloat
    return ccall((:mpfr_get_prec, :libmpfr), Clong, (Ref{BigFloat},), x)
end

"""
    precision(BigFloat)

Get the precision (in bits) currently used for [`BigFloat`](@ref) arithmetic.
"""
precision(::Type{BigFloat}) = DEFAULT_PRECISION[] # precision of the type BigFloat itself

"""
    setprecision([T=BigFloat,] precision::Int)

Set the precision (in bits) to be used for `T` arithmetic.
"""
function setprecision(::Type{BigFloat}, precision::Int)
    if precision < 2
        throw(DomainError(precision, "`precision` cannot be less than 2."))
    end
    DEFAULT_PRECISION[] = precision
end

setprecision(precision::Int) = setprecision(BigFloat, precision)

maxintfloat(x::BigFloat) = BigFloat(2)^precision(x)
maxintfloat(::Type{BigFloat}) = BigFloat(2)^precision(BigFloat)

to_mpfr(::RoundingMode{:Nearest}) = Cint(0)
to_mpfr(::RoundingMode{:ToZero}) = Cint(1)
to_mpfr(::RoundingMode{:Up}) = Cint(2)
to_mpfr(::RoundingMode{:Down}) = Cint(3)
to_mpfr(::RoundingMode{:FromZero}) = Cint(4)

function from_mpfr(c::Integer)
    if c == 0
        return RoundNearest
    elseif c == 1
        return RoundToZero
    elseif c == 2
        return RoundUp
    elseif c == 3
        return RoundDown
    elseif c == 4
        return RoundFromZero
    else
        throw(ArgumentError("invalid MPFR rounding mode code: $c"))
    end
    RoundingMode(c)
end

rounding_raw(::Type{BigFloat}) = ROUNDING_MODE[]
setrounding_raw(::Type{BigFloat},i::Integer) = ROUNDING_MODE[] = i

rounding(::Type{BigFloat}) = from_mpfr(rounding_raw(BigFloat))
setrounding(::Type{BigFloat},r::RoundingMode) = setrounding_raw(BigFloat,to_mpfr(r))

function copysign(x::BigFloat, y::BigFloat)
    z = BigFloat()
    ccall((:mpfr_copysign, :libmpfr), Int32, (Ref{BigFloat}, Ref{BigFloat}, Ref{BigFloat}, Int32), z, x, y, ROUNDING_MODE[])
    return z
end

function exponent(x::BigFloat)
    if iszero(x) || !isfinite(x)
        throw(DomainError(x, "`x` must be non-zero and finite."))
    end
    # The '- 1' is to make it work as Base.exponent
    return ccall((:mpfr_get_exp, :libmpfr), Clong, (Ref{BigFloat},), x) - 1
end

function frexp(x::BigFloat)
    z = BigFloat()
    c = Ref{Clong}()
    ccall((:mpfr_frexp, :libmpfr), Int32, (Ptr{Clong}, Ref{BigFloat}, Ref{BigFloat}, Cint), c, z, x, ROUNDING_MODE[])
    return (z, c[])
end

function significand(x::BigFloat)
    z = BigFloat()
    c = Ref{Clong}()
    ccall((:mpfr_frexp, :libmpfr), Int32, (Ptr{Clong}, Ref{BigFloat}, Ref{BigFloat}, Cint), c, z, x, ROUNDING_MODE[])
    # Double the significand to make it work as Base.significand
    ccall((:mpfr_mul_si, :libmpfr), Int32, (Ref{BigFloat}, Ref{BigFloat}, Clong, Int32), z, z, 2, ROUNDING_MODE[])
    return z
end

function isinteger(x::BigFloat)
    return ccall((:mpfr_integer_p, :libmpfr), Int32, (Ref{BigFloat},), x) != 0
end

for f in (:ceil, :floor, :trunc)
    @eval begin
        function ($f)(x::BigFloat)
            z = BigFloat()
            ccall(($(string(:mpfr_,f)), :libmpfr), Int32, (Ref{BigFloat}, Ref{BigFloat}), z, x)
            return z
        end
    end
end

function round(x::BigFloat)
    z = BigFloat()
    ccall((:mpfr_rint, :libmpfr), Int32, (Ref{BigFloat}, Ref{BigFloat}, Cint), z, x, ROUNDING_MODE[])
    return z
end
function round(x::BigFloat,::RoundingMode{:NearestTiesAway})
    z = BigFloat()
    ccall((:mpfr_round, :libmpfr), Int32, (Ref{BigFloat}, Ref{BigFloat}), z, x)
    return z
end

function isinf(x::BigFloat)
    return ccall((:mpfr_inf_p, :libmpfr), Int32, (Ref{BigFloat},), x) != 0
end

function isnan(x::BigFloat)
    return ccall((:mpfr_nan_p, :libmpfr), Int32, (Ref{BigFloat},), x) != 0
end

isfinite(x::BigFloat) = !isinf(x) && !isnan(x)

iszero(x::BigFloat) = x == Clong(0)
isone(x::BigFloat) = x == Clong(1)

@eval typemax(::Type{BigFloat}) = $(BigFloat(Inf))
@eval typemin(::Type{BigFloat}) = $(BigFloat(-Inf))

function nextfloat(x::BigFloat)
    z = BigFloat()
    ccall((:mpfr_set, :libmpfr), Int32, (Ref{BigFloat}, Ref{BigFloat}, Int32),
          z, x, ROUNDING_MODE[])
    ccall((:mpfr_nextabove, :libmpfr), Int32, (Ref{BigFloat},), z) != 0
    return z
end

function prevfloat(x::BigFloat)
    z = BigFloat()
    ccall((:mpfr_set, :libmpfr), Int32, (Ref{BigFloat}, Ref{BigFloat}, Int32),
          z, x, ROUNDING_MODE[])
    ccall((:mpfr_nextbelow, :libmpfr), Int32, (Ref{BigFloat},), z) != 0
    return z
end

eps(::Type{BigFloat}) = nextfloat(BigFloat(1)) - BigFloat(1)

realmin(::Type{BigFloat}) = nextfloat(zero(BigFloat))
realmax(::Type{BigFloat}) = prevfloat(BigFloat(Inf))

"""
    setprecision(f::Function, [T=BigFloat,] precision::Integer)

Change the `T` arithmetic precision (in bits) for the duration of `f`.
It is logically equivalent to:

    old = precision(BigFloat)
    setprecision(BigFloat, precision)
    f()
    setprecision(BigFloat, old)

Often used as `setprecision(T, precision) do ... end`
"""
function setprecision(f::Function, ::Type{T}, prec::Integer) where T
    old_prec = precision(T)
    setprecision(T, prec)
    try
        return f()
    finally
        setprecision(T, old_prec)
    end
end

setprecision(f::Function, precision::Integer) = setprecision(f, BigFloat, precision)

function string_mpfr(x::BigFloat, fmt::String)
    buf = Base.StringVector(0)
    s = _calculate_buffer_size!(buf, fmt, x)
    resize!(buf, s)
    _fill_buffer!(buf, fmt, x)
    String(buf)
end

function _calculate_buffer_size!(buf, fmt, x::BigFloat)
    ccall((:mpfr_snprintf,:libmpfr),
        Int32, (Ptr{UInt8}, Culong, Ptr{UInt8}, Ref{BigFloat}...),
        buf, 0, fmt, x)
end

function _fill_buffer!(buf, fmt, x::BigFloat)
    s = length(buf)
    # we temporarily need one more item in buffer to capture null termination
    resize!(buf, s + 1)
    n = ccall((:mpfr_sprintf,:libmpfr), Int32, (Ptr{UInt8}, Ptr{UInt8}, Ref{BigFloat}...), buf, fmt, x)
    @assert n + 1 == length(buf)
    @assert last(buf) == 0x00
    resize!(buf, s)
end

function _prettify_bigfloat(s::String)::String
    mantissa, exponent = split(s, 'e')
    if !contains(mantissa, '.')
        mantissa = string(mantissa, '.')
    end
    mantissa = rstrip(mantissa, '0')
    if endswith(mantissa, '.')
        mantissa = string(mantissa, '0')
    end
    if exponent == "+00"
        mantissa
    else
        string(mantissa, 'e', exponent)
    end
end

function _string(x::BigFloat, fmt::String)::String
    isfinite(x) || return string(Float64(x))
    _prettify_bigfloat(string_mpfr(x, fmt))
end
_string(x::BigFloat) = _string(x, "%.Re")
_string(x::BigFloat, k::Integer) = _string(x, "%.$(k)Re")

string(b::BigFloat) = _string(b)

print(io::IO, b::BigFloat) = print(io, string(b))
function show(io::IO, b::BigFloat)
    if get(io, :compact, false)
        print(io, _string(b, 5))
    else
        print(io, _string(b))
    end
end

# get/set exponent min/max
get_emax() = ccall((:mpfr_get_emax, :libmpfr), Clong, ())
get_emax_min() = ccall((:mpfr_get_emax_min, :libmpfr), Clong, ())
get_emax_max() = ccall((:mpfr_get_emax_max, :libmpfr), Clong, ())

get_emin() = ccall((:mpfr_get_emin, :libmpfr), Clong, ())
get_emin_min() = ccall((:mpfr_get_emin_min, :libmpfr), Clong, ())
get_emin_max() = ccall((:mpfr_get_emin_max, :libmpfr), Clong, ())

set_emax!(x) = ccall((:mpfr_set_emax, :libmpfr), Cvoid, (Clong,), x)
set_emin!(x) = ccall((:mpfr_set_emin, :libmpfr), Cvoid, (Clong,), x)

function Base.deepcopy_internal(x::BigFloat, stackdict::ObjectIdDict)
    haskey(stackdict, x) && return stackdict[x]
    prec = precision(x)
    y = BigFloat(zero(Clong), zero(Cint), zero(Clong), C_NULL)
    ccall((:mpfr_init2,:libmpfr), Cvoid, (Ref{BigFloat}, Clong), y, prec)
    finalizer(cglobal((:mpfr_clear, :libmpfr)), y)
    ccall((:mpfr_set, :libmpfr), Int32, (Ref{BigFloat}, Ref{BigFloat}, Int32), y, x, ROUNDING_MODE[])
    stackdict[x] = y
    return y
end

function Base.lerpi(j::Integer, d::Integer, a::BigFloat, b::BigFloat)
    t = BigFloat(j)/d
    fma(t, b, fma(-t, a, a))
end

end #module<|MERGE_RESOLUTION|>--- conflicted
+++ resolved
@@ -132,11 +132,7 @@
 BigFloat(x::Rational) = BigFloat(numerator(x)) / BigFloat(denominator(x))
 
 function tryparse(::Type{BigFloat}, s::AbstractString, base::Int=0)
-<<<<<<< HEAD
-    !isempty(s) && Base.Unicode.isspace(s[end]) && return tryparse(BigFloat, rstrip(s), base = base)
-=======
-    !isempty(s) && isspace(s[end]) && return tryparse(BigFloat, rstrip(s), base)
->>>>>>> aea91558
+    !isempty(s) && isspace(s[end]) && return tryparse(BigFloat, rstrip(s), base = base)
     z = BigFloat()
     err = ccall((:mpfr_set_str, :libmpfr), Int32, (Ref{BigFloat}, Cstring, Int32, Int32), z, s, base, ROUNDING_MODE[])
     err == 0 ? z : nothing
