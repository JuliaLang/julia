--- conflicted
+++ resolved
@@ -18,13 +18,8 @@
         setrounding, maxintfloat, widen, significand, frexp, tryparse, iszero,
         isone, big, _string_n, decompose, minmax, _precision_with_base_2,
         sinpi, cospi, sincospi, tanpi, sind, cosd, tand, asind, acosd, atand,
-<<<<<<< HEAD
         uinttype, exponent_max, exponent_min, ieee754_representation, significand_mask,
-        RawBigIntRoundingIncrementHelper, truncated, RawBigInt, ispositive, isnegative
-
-=======
-        uinttype, exponent_max, exponent_min, ieee754_representation, significand_mask
->>>>>>> 04259daf
+        ispositive, isnegative
 
 using .Base.Libc
 import ..Rounding: Rounding,
