# This file is a part of Julia. License is MIT: https://julialang.org/license

module Math

export sin, cos, sincos, tan, sinh, cosh, tanh, asin, acos, atan,
       asinh, acosh, atanh, sec, csc, cot, asec, acsc, acot,
       sech, csch, coth, asech, acsch, acoth,
       sinpi, cospi, sinc, cosc,
       cosd, cotd, cscd, secd, sind, tand,
       acosd, acotd, acscd, asecd, asind, atand,
       rad2deg, deg2rad,
       log, log2, log10, log1p, exponent, exp, exp2, exp10, expm1,
       cbrt, sqrt, significand,
       hypot, max, min, minmax, ldexp, frexp,
       clamp, clamp!, modf, ^, mod2pi, rem2pi,
       @evalpoly

import .Base: log, exp, sin, cos, tan, sinh, cosh, tanh, asin,
             acos, atan, asinh, acosh, atanh, sqrt, log2, log10,
             max, min, minmax, ^, exp2, muladd, rem,
             exp10, expm1, log1p

using .Base: sign_mask, exponent_mask, exponent_one,
            exponent_half, uinttype, significand_mask

using Core.Intrinsics: sqrt_llvm

using .Base: IEEEFloat

@noinline function throw_complex_domainerror(f, x)
    throw(DomainError(x, string("$f will only return a complex result if called with a ",
                                "complex argument. Try $f(Complex(x)).")))
end
@noinline function throw_exp_domainerror(x)
    throw(DomainError(x, string("Exponentiation yielding a complex result requires a ",
                                "complex argument.\nReplace x^y with (x+0im)^y, ",
                                "Complex(x)^y, or similar.")))
end

for T in (Float16, Float32, Float64)
    @eval significand_bits(::Type{$T}) = $(trailing_ones(significand_mask(T)))
    @eval exponent_bits(::Type{$T}) = $(sizeof(T)*8 - significand_bits(T) - 1)
    @eval exponent_bias(::Type{$T}) = $(Int(exponent_one(T) >> significand_bits(T)))
    # maximum float exponent
    @eval exponent_max(::Type{$T}) = $(Int(exponent_mask(T) >> significand_bits(T)) - exponent_bias(T))
    # maximum float exponent without bias
    @eval exponent_raw_max(::Type{$T}) = $(Int(exponent_mask(T) >> significand_bits(T)))
end

# non-type specific math functions

"""
    clamp(x, lo, hi)

Return `x` if `lo <= x <= hi`. If `x > hi`, return `hi`. If `x < lo`, return `lo`. Arguments
are promoted to a common type.

# Examples
```jldoctest
julia> clamp.([pi, 1.0, big(10.)], 2., 9.)
3-element Array{BigFloat,1}:
 3.141592653589793238462643383279502884197169399375105820974944592307816406286198
 2.0
 9.0

julia> clamp.([11,8,5],10,6) # an example where lo > hi
3-element Array{Int64,1}:
  6
  6
 10
```
"""
clamp(x::X, lo::L, hi::H) where {X,L,H} =
    ifelse(x > hi, convert(promote_type(X,L,H), hi),
           ifelse(x < lo,
                  convert(promote_type(X,L,H), lo),
                  convert(promote_type(X,L,H), x)))

"""
    clamp!(array::AbstractArray, lo, hi)

Restrict values in `array` to the specified range, in-place.
See also [`clamp`](@ref).
"""
function clamp!(x::AbstractArray, lo, hi)
    @inbounds for i in eachindex(x)
        x[i] = clamp(x[i], lo, hi)
    end
    x
end

# evaluate p[1] + x * (p[2] + x * (....)), i.e. a polynomial via Horner's rule
macro horner(x, p...)
    ex = esc(p[end])
    for i = length(p)-1:-1:1
        ex = :(muladd(t, $ex, $(esc(p[i]))))
    end
    Expr(:block, :(t = $(esc(x))), ex)
end

# Evaluate p[1] + z*p[2] + z^2*p[3] + ... + z^(n-1)*p[n].  This uses
# Horner's method if z is real, but for complex z it uses a more
# efficient algorithm described in Knuth, TAOCP vol. 2, section 4.6.4,
# equation (3).

"""
    @evalpoly(z, c...)

Evaluate the polynomial ``\\sum_k c[k] z^{k-1}`` for the coefficients `c[1]`, `c[2]`, ...;
that is, the coefficients are given in ascending order by power of `z`.  This macro expands
to efficient inline code that uses either Horner's method or, for complex `z`, a more
efficient Goertzel-like algorithm.

# Examples
```jldoctest
julia> @evalpoly(3, 1, 0, 1)
10

julia> @evalpoly(2, 1, 0, 1)
5

julia> @evalpoly(2, 1, 1, 1)
7
```
"""
macro evalpoly(z, p...)
    a = :($(esc(p[end])))
    b = :($(esc(p[end-1])))
    as = []
    for i = length(p)-2:-1:1
        ai = Symbol("a", i)
        push!(as, :($ai = $a))
        a = :(muladd(r, $ai, $b))
        b = :($(esc(p[i])) - s * $ai) # see issue #15985 on fused mul-subtract
    end
    ai = :a0
    push!(as, :($ai = $a))
    C = Expr(:block,
             :(x = real(tt)),
             :(y = imag(tt)),
             :(r = x + x),
             :(s = muladd(x, x, y*y)),
             as...,
             :(muladd($ai, tt, $b)))
    R = Expr(:macrocall, Symbol("@horner"), (), :tt, map(esc, p)...)
    :(let tt = $(esc(z))
          isa(tt, Complex) ? $C : $R
      end)
end

"""
    rad2deg(x)

Convert `x` from radians to degrees.

# Examples
```jldoctest
julia> rad2deg(pi)
180.0
```
"""
rad2deg(z::AbstractFloat) = z * (180 / oftype(z, pi))

"""
    deg2rad(x)

Convert `x` from degrees to radians.

# Examples
```jldoctest
julia> deg2rad(90)
1.5707963267948966
```
"""
deg2rad(z::AbstractFloat) = z * (oftype(z, pi) / 180)
rad2deg(z::Real) = rad2deg(float(z))
deg2rad(z::Real) = deg2rad(float(z))
rad2deg(z::Number) = (z/pi)*180
deg2rad(z::Number) = (z*pi)/180

log(b::T, x::T) where {T<:Number} = log(x)/log(b)

"""
    log(b,x)

Compute the base `b` logarithm of `x`. Throws [`DomainError`](@ref) for negative
[`Real`](@ref) arguments.

# Examples
```jldoctest; filter = r"Stacktrace:(\\n \\[[0-9]+\\].*)*"
julia> log(4,8)
1.5

julia> log(4,2)
0.5

julia> log(-2, 3)
ERROR: DomainError with log:
-2.0 will only return a complex result if called with a complex argument. Try -2.0(Complex(x)).
Stacktrace:
 [1] throw_complex_domainerror(::Float64, ::Symbol) at ./math.jl:31
[...]

julia> log(2, -3)
ERROR: DomainError with log:
-3.0 will only return a complex result if called with a complex argument. Try -3.0(Complex(x)).
Stacktrace:
 [1] throw_complex_domainerror(::Float64, ::Symbol) at ./math.jl:31
[...]
```

!!! note
    If `b` is a power of 2 or 10, [`log2`](@ref) or [`log10`](@ref) should be used, as these will
    typically be faster and more accurate. For example,

    ```jldoctest
    julia> log(100,1000000)
    2.9999999999999996

    julia> log10(1000000)/2
    3.0
    ```
"""
log(b::Number, x::Number) = log(promote(b,x)...)

# type specific math functions

const libm = Base.libm_name

# functions with no domain error
"""
    sinh(x)

Compute hyperbolic sine of `x`.
"""
sinh(x::Number)

"""
    cosh(x)

Compute hyperbolic cosine of `x`.
"""
cosh(x::Number)

"""
    tanh(x)

Compute hyperbolic tangent of `x`.
"""
tanh(x::Number)

"""
    atan(y)
    atan(y, x)

Compute the inverse tangent of `y` or `y/x`, respectively.

For one argument, this is the angle in radians between the positive *x*-axis and the point
(1, *y*), returning a value in the interval ``[-\\pi/2, \\pi/2]``.

For two arguments, this is the angle in radians between the positive *x*-axis and the
point (*x*, *y*), returning a value in the interval ``[-\\pi, \\pi]``. This corresponds to a
standard [`atan2`](https://en.wikipedia.org/wiki/Atan2) function.
"""
atan(x::Number)

"""
    asinh(x)

Compute the inverse hyperbolic sine of `x`.
"""
asinh(x::Number)

"""
    expm1(x)

Accurately compute ``e^x-1``.
"""
expm1(x)
<<<<<<< HEAD
for f in (:cbrt, :expm1)
=======
for f in (:exp2, :expm1)
>>>>>>> 11cba0e9
    @eval begin
        ($f)(x::Float64) = ccall(($(string(f)),libm), Float64, (Float64,), x)
        ($f)(x::Float32) = ccall(($(string(f,"f")),libm), Float32, (Float32,), x)
        ($f)(x::Real) = ($f)(float(x))
    end
end

"""
    exp2(x)

Compute the base 2 exponential of `x`, in other words ``2^x``.

# Examples
```jldoctest
julia> exp2(5)
32.0
```
"""
exp2(x::AbstractFloat) = 2^x

"""
    exp10(x)

Compute the base 10 exponential of `x`, in other words ``10^x``.

# Examples
```jldoctest
julia> exp10(2)
100.0
```
"""
exp10(x::AbstractFloat) = 10^x

for f in (:sinh, :cosh, :tanh, :atan, :asinh, :exp, :expm1)
    @eval ($f)(x::AbstractFloat) = error("not implemented for ", typeof(x))
end

# functions with special cases for integer arguments
@inline function exp2(x::Base.BitInteger)
    if x > 1023
        Inf64
    elseif x <= -1023
        # if -1073 < x <= -1023 then Result will be a subnormal number
        # Hex literal with padding must be used to work on 32bit machine
        reinterpret(Float64, 0x0000_0000_0000_0001 << ((x + 1074)) % UInt)
    else
        # We will cast everything to Int64 to avoid errors in case of Int128
        # If x is a Int128, and is outside the range of Int64, then it is not -1023<x<=1023
        reinterpret(Float64, (exponent_bias(Float64) + (x % Int64)) << (significand_bits(Float64)) % UInt)
    end
end

# utility for converting NaN return to DomainError
# the branch in nan_dom_err prevents its callers from inlining, so be sure to force it
# until the heuristics can be improved
@inline nan_dom_err(out, x) = isnan(out) & !isnan(x) ? throw(DomainError(x, "NaN result for non-NaN input.")) : out

# functions that return NaN on non-NaN argument for domain error
"""
    sin(x)

Compute sine of `x`, where `x` is in radians.
"""
sin(x::Number)

"""
    cos(x)

Compute cosine of `x`, where `x` is in radians.
"""
cos(x::Number)

"""
    tan(x)

Compute tangent of `x`, where `x` is in radians.
"""
tan(x::Number)

"""
    asin(x)

Compute the inverse sine of `x`, where the output is in radians.
"""
asin(x::Number)

"""
    acos(x)

Compute the inverse cosine of `x`, where the output is in radians
"""
acos(x::Number)

"""
    acosh(x)

Compute the inverse hyperbolic cosine of `x`.
"""
acosh(x::Number)

"""
    atanh(x)

Compute the inverse hyperbolic tangent of `x`.
"""
atanh(x::Number)

"""
    log(x)

Compute the natural logarithm of `x`. Throws [`DomainError`](@ref) for negative
[`Real`](@ref) arguments. Use complex negative arguments to obtain complex results.
"""
log(x::Number)

"""
    log2(x)

Compute the logarithm of `x` to base 2. Throws [`DomainError`](@ref) for negative
[`Real`](@ref) arguments.

# Examples
```jldoctest; filter = r"Stacktrace:(\\n \\[[0-9]+\\].*)*"
julia> log2(4)
2.0

julia> log2(10)
3.321928094887362

julia> log2(-2)
ERROR: DomainError with -2.0:
NaN result for non-NaN input.
Stacktrace:
 [1] nan_dom_err at ./math.jl:325 [inlined]
[...]
```
"""
log2(x)

"""
    log10(x)

Compute the logarithm of `x` to base 10.
Throws [`DomainError`](@ref) for negative [`Real`](@ref) arguments.

# Examples
```jldoctest; filter = r"Stacktrace:(\\n \\[[0-9]+\\].*)*"
julia> log10(100)
2.0

julia> log10(2)
0.3010299956639812

julia> log10(-2)
ERROR: DomainError with -2.0:
NaN result for non-NaN input.
Stacktrace:
 [1] nan_dom_err at ./math.jl:325 [inlined]
[...]
```
"""
log10(x)

"""
    log1p(x)

Accurate natural logarithm of `1+x`. Throws [`DomainError`](@ref) for [`Real`](@ref)
arguments less than -1.

# Examples
```jldoctest; filter = r"Stacktrace:(\\n \\[[0-9]+\\].*)*"
julia> log1p(-0.5)
-0.6931471805599453

julia> log1p(0)
0.0

julia> log1p(-2)
ERROR: DomainError with log1p:
-2.0 will only return a complex result if called with a complex argument. Try -2.0(Complex(x)).
Stacktrace:
 [1] throw_complex_domainerror(::Float64, ::Symbol) at ./math.jl:31
[...]
```
"""
log1p(x)
for f in (:log2, :log10)
    @eval begin
        @inline ($f)(x::Float64) = nan_dom_err(ccall(($(string(f)), libm), Float64, (Float64,), x), x)
        @inline ($f)(x::Float32) = nan_dom_err(ccall(($(string(f, "f")), libm), Float32, (Float32,), x), x)
        @inline ($f)(x::Real) = ($f)(float(x))
    end
end

@inline function sqrt(x::Union{Float32,Float64})
    x < zero(x) && throw_complex_domainerror(:sqrt, x)
    sqrt_llvm(x)
end

"""
    sqrt(x)

Return ``\\sqrt{x}``. Throws [`DomainError`](@ref) for negative [`Real`](@ref) arguments.
Use complex negative arguments instead. The prefix operator `√` is equivalent to `sqrt`.

# Examples
```jldoctest; filter = r"Stacktrace:(\\n \\[[0-9]+\\].*)*"
julia> sqrt(big(81))
9.0

julia> sqrt(big(-81))
ERROR: DomainError with -8.1e+01:
NaN result for non-NaN input.
Stacktrace:
 [1] sqrt(::BigFloat) at ./mpfr.jl:501
[...]

julia> sqrt(big(complex(-81)))
0.0 + 9.0im
```
"""
sqrt(x::Real) = sqrt(float(x))

"""
    hypot(x, y)

Compute the hypotenuse ``\\sqrt{x^2+y^2}`` avoiding overflow and underflow.

# Examples
```jldoctest; filter = r"Stacktrace:(\\n \\[[0-9]+\\].*)*"
julia> a = 10^10;

julia> hypot(a, a)
1.4142135623730951e10

julia> √(a^2 + a^2) # a^2 overflows
ERROR: DomainError with -2.914184810805068e18:
sqrt will only return a complex result if called with a complex argument. Try sqrt(Complex(x)).
Stacktrace:
[...]
```
"""
hypot(x::Number, y::Number) = hypot(promote(x, y)...)
function hypot(x::T, y::T) where T<:Number
    ax = abs(x)
    ay = abs(y)
    if ax < ay
        ax, ay = ay, ax
    end
    if iszero(ax)
        r = ay / oneunit(ax)
    else
        r = ay / ax
    end

    rr = ax * sqrt(1 + r * r)

    # Use type of rr to make sure that return type is the same for
    # all branches
    if isnan(r)
        isinf(ax) && return oftype(rr, Inf)
        isinf(ay) && return oftype(rr, Inf)
        return oftype(rr, r)
    else
        return rr
    end
end

"""
    hypot(x...)

Compute the hypotenuse ``\\sqrt{\\sum x_i^2}`` avoiding overflow and underflow.
"""
hypot(x::Number...) = sqrt(sum(abs2(y) for y in x))

atan(y::Real, x::Real) = atan(promote(float(y),float(x))...)
atan(y::T, x::T) where {T<:AbstractFloat} = Base.no_op_err("atan", T)

max(x::T, y::T) where {T<:AbstractFloat} = ifelse((y > x) | (signbit(y) < signbit(x)),
                                    ifelse(isnan(x), x, y), ifelse(isnan(y), y, x))


min(x::T, y::T) where {T<:AbstractFloat} = ifelse((y < x) | (signbit(y) > signbit(x)),
                                    ifelse(isnan(x), x, y), ifelse(isnan(y), y, x))

minmax(x::T, y::T) where {T<:AbstractFloat} =
    ifelse(isnan(x) | isnan(y), ifelse(isnan(x), (x,x), (y,y)),
           ifelse((y > x) | (signbit(x) > signbit(y)), (x,y), (y,x)))


"""
    ldexp(x, n)

Compute ``x \\times 2^n``.

# Examples
```jldoctest
julia> ldexp(5., 2)
20.0
```
"""
function ldexp(x::T, e::Integer) where T<:IEEEFloat
    xu = reinterpret(Unsigned, x)
    xs = xu & ~sign_mask(T)
    xs >= exponent_mask(T) && return x # NaN or Inf
    k = Int(xs >> significand_bits(T))
    if k == 0 # x is subnormal
        xs == 0 && return x # +-0
        m = leading_zeros(xs) - exponent_bits(T)
        ys = xs << unsigned(m)
        xu = ys | (xu & sign_mask(T))
        k = 1 - m
        # underflow, otherwise may have integer underflow in the following n + k
        e < -50000 && return flipsign(T(0.0), x)
    end
    # For cases where e of an Integer larger than Int make sure we properly
    # overflow/underflow; this is optimized away otherwise.
    if e > typemax(Int)
        return flipsign(T(Inf), x)
    elseif e < typemin(Int)
        return flipsign(T(0.0), x)
    end
    n = e % Int
    k += n
    # overflow, if k is larger than maximum possible exponent
    if k >= exponent_raw_max(T)
        return flipsign(T(Inf), x)
    end
    if k > 0 # normal case
        xu = (xu & ~exponent_mask(T)) | (rem(k, uinttype(T)) << significand_bits(T))
        return reinterpret(T, xu)
    else # subnormal case
        if k <= -significand_bits(T) # underflow
            # overflow, for the case of integer overflow in n + k
            e > 50000 && return flipsign(T(Inf), x)
            return flipsign(T(0.0), x)
        end
        k += significand_bits(T)
        z = T(2.0)^-significand_bits(T)
        xu = (xu & ~exponent_mask(T)) | (rem(k, uinttype(T)) << significand_bits(T))
        return z*reinterpret(T, xu)
    end
end
ldexp(x::Float16, q::Integer) = Float16(ldexp(Float32(x), q))

"""
    exponent(x) -> Int

Get the exponent of a normalized floating-point number.
"""
function exponent(x::T) where T<:IEEEFloat
    @noinline throw1(x) = throw(DomainError(x, "Cannot be NaN or Inf."))
    @noinline throw2(x) = throw(DomainError(x, "Cannot be subnormal converted to 0."))
    xs = reinterpret(Unsigned, x) & ~sign_mask(T)
    xs >= exponent_mask(T) && throw1(x)
    k = Int(xs >> significand_bits(T))
    if k == 0 # x is subnormal
        xs == 0 && throw2(x)
        m = leading_zeros(xs) - exponent_bits(T)
        k = 1 - m
    end
    return k - exponent_bias(T)
end

"""
    significand(x)

Extract the `significand(s)` (a.k.a. mantissa), in binary representation, of a
floating-point number. If `x` is a non-zero finite number, then the result will be
a number of the same type on the interval ``[1,2)``. Otherwise `x` is returned.

# Examples
```jldoctest
julia> significand(15.2)/15.2
0.125

julia> significand(15.2)*8
15.2
```
"""
function significand(x::T) where T<:IEEEFloat
    xu = reinterpret(Unsigned, x)
    xs = xu & ~sign_mask(T)
    xs >= exponent_mask(T) && return x # NaN or Inf
    if xs <= (~exponent_mask(T) & ~sign_mask(T)) # x is subnormal
        xs == 0 && return x # +-0
        m = unsigned(leading_zeros(xs) - exponent_bits(T))
        xs <<= m
        xu = xs | (xu & sign_mask(T))
    end
    xu = (xu & ~exponent_mask(T)) | exponent_one(T)
    return reinterpret(T, xu)
end

"""
    frexp(val)

Return `(x,exp)` such that `x` has a magnitude in the interval ``[1/2, 1)`` or 0,
and `val` is equal to ``x \\times 2^{exp}``.
"""
function frexp(x::T) where T<:IEEEFloat
    xu = reinterpret(Unsigned, x)
    xs = xu & ~sign_mask(T)
    xs >= exponent_mask(T) && return x, 0 # NaN or Inf
    k = Int(xs >> significand_bits(T))
    if k == 0 # x is subnormal
        xs == 0 && return x, 0 # +-0
        m = leading_zeros(xs) - exponent_bits(T)
        xs <<= unsigned(m)
        xu = xs | (xu & sign_mask(T))
        k = 1 - m
    end
    k -= (exponent_bias(T) - 1)
    xu = (xu & ~exponent_mask(T)) | exponent_half(T)
    return reinterpret(T, xu), k
end

"""
    rem(x, y, r::RoundingMode)

Compute the remainder of `x` after integer division by `y`, with the quotient rounded
according to the rounding mode `r`. In other words, the quantity

    x - y*round(x/y,r)

without any intermediate rounding.

- if `r == RoundNearest`, then the result is exact, and in the interval
  ``[-|y|/2, |y|/2]``.

- if `r == RoundToZero` (default), then the result is exact, and in the interval
  ``[0, |y|)`` if `x` is positive, or ``(-|y|, 0]`` otherwise.

- if `r == RoundDown`, then the result is in the interval ``[0, y)`` if `y` is positive, or
  ``(y, 0]`` otherwise. The result may not be exact if `x` and `y` have different signs, and
  `abs(x) < abs(y)`.

- if `r == RoundUp`, then the result is in the interval `(-y,0]` if `y` is positive, or
  `[0,-y)` otherwise. The result may not be exact if `x` and `y` have the same sign, and
  `abs(x) < abs(y)`.

"""
rem(x, y, ::RoundingMode{:ToZero}) = rem(x,y)
rem(x, y, ::RoundingMode{:Down}) = mod(x,y)
rem(x, y, ::RoundingMode{:Up}) = mod(x,-y)

rem(x::Float64, y::Float64, ::RoundingMode{:Nearest}) =
    ccall((:remainder, libm),Float64,(Float64,Float64),x,y)
rem(x::Float32, y::Float32, ::RoundingMode{:Nearest}) =
    ccall((:remainderf, libm),Float32,(Float32,Float32),x,y)
rem(x::Float16, y::Float16, r::RoundingMode{:Nearest}) = Float16(rem(Float32(x), Float32(y), r))


"""
    modf(x)

Return a tuple `(fpart, ipart)` of the fractional and integral parts of a number. Both parts
have the same sign as the argument.

# Examples
```jldoctest
julia> modf(3.5)
(0.5, 3.0)

julia> modf(-3.5)
(-0.5, -3.0)
```
"""
modf(x) = rem(x,one(x)), trunc(x)

function modf(x::Float32)
    temp = Ref{Float32}()
    f = ccall((:modff, libm), Float32, (Float32, Ptr{Float32}), x, temp)
    f, temp[]
end

function modf(x::Float64)
    temp = Ref{Float64}()
    f = ccall((:modf, libm), Float64, (Float64, Ptr{Float64}), x, temp)
    f, temp[]
end

@inline function ^(x::Float64, y::Float64)
    z = ccall("llvm.pow.f64", llvmcall, Float64, (Float64, Float64), x, y)
    if isnan(z) & !isnan(x+y)
        throw_exp_domainerror(x)
    end
    z
end
@inline function ^(x::Float32, y::Float32)
    z = ccall("llvm.pow.f32", llvmcall, Float32, (Float32, Float32), x, y)
    if isnan(z) & !isnan(x+y)
        throw_exp_domainerror(x)
    end
    z
end
@inline ^(x::Float64, y::Integer) = ccall("llvm.pow.f64", llvmcall, Float64, (Float64, Float64), x, Float64(y))
@inline ^(x::Float32, y::Integer) = ccall("llvm.pow.f32", llvmcall, Float32, (Float32, Float32), x, Float32(y))
@inline ^(x::Float16, y::Integer) = Float16(Float32(x) ^ y)
@inline literal_pow(::typeof(^), x::Float16, ::Val{p}) where {p} = Float16(literal_pow(^,Float32(x),Val(p)))

## rem2pi-related calculations ##

function add22condh(xh::Float64, xl::Float64, yh::Float64, yl::Float64)
    # This algorithm, due to Dekker, computes the sum of two
    # double-double numbers and returns the high double. References:
    # [1] http://www.digizeitschriften.de/en/dms/img/?PID=GDZPPN001170007
    # [2] https://doi.org/10.1007/BF01397083
    r = xh+yh
    s = (abs(xh) > abs(yh)) ? (xh-r+yh+yl+xl) : (yh-r+xh+xl+yl)
    zh = r+s
    return zh
end

# multiples of pi/2, as double-double (ie with "tail")
const pi1o2_h  = 1.5707963267948966     # convert(Float64, pi * BigFloat(1/2))
const pi1o2_l  = 6.123233995736766e-17  # convert(Float64, pi * BigFloat(1/2) - pi1o2_h)

const pi2o2_h  = 3.141592653589793      # convert(Float64, pi * BigFloat(1))
const pi2o2_l  = 1.2246467991473532e-16 # convert(Float64, pi * BigFloat(1) - pi2o2_h)

const pi3o2_h  = 4.71238898038469       # convert(Float64, pi * BigFloat(3/2))
const pi3o2_l  = 1.8369701987210297e-16 # convert(Float64, pi * BigFloat(3/2) - pi3o2_h)

const pi4o2_h  = 6.283185307179586      # convert(Float64, pi * BigFloat(2))
const pi4o2_l  = 2.4492935982947064e-16 # convert(Float64, pi * BigFloat(2) - pi4o2_h)

"""
    rem2pi(x, r::RoundingMode)

Compute the remainder of `x` after integer division by `2π`, with the quotient rounded
according to the rounding mode `r`. In other words, the quantity

    x - 2π*round(x/(2π),r)

without any intermediate rounding. This internally uses a high precision approximation of
2π, and so will give a more accurate result than `rem(x,2π,r)`

- if `r == RoundNearest`, then the result is in the interval ``[-π, π]``. This will generally
  be the most accurate result.

- if `r == RoundToZero`, then the result is in the interval ``[0, 2π]`` if `x` is positive,.
  or ``[-2π, 0]`` otherwise.

- if `r == RoundDown`, then the result is in the interval ``[0, 2π]``.

- if `r == RoundUp`, then the result is in the interval ``[-2π, 0]``.

# Examples
```jldoctest
julia> rem2pi(7pi/4, RoundNearest)
-0.7853981633974485

julia> rem2pi(7pi/4, RoundDown)
5.497787143782138
```
"""
function rem2pi end
function rem2pi(x::Float64, ::RoundingMode{:Nearest})
    abs(x) < pi && return x

    n,y = rem_pio2_kernel(x)

    if iseven(n)
        if n & 2 == 2 # n % 4 == 2: add/subtract pi
            if y.hi <= 0
                return add22condh(y.hi,y.lo,pi2o2_h,pi2o2_l)
            else
                return add22condh(y.hi,y.lo,-pi2o2_h,-pi2o2_l)
            end
        else          # n % 4 == 0: add 0
            return y.hi+y.lo
        end
    else
        if n & 2 == 2 # n % 4 == 3: subtract pi/2
            return add22condh(y.hi,y.lo,-pi1o2_h,-pi1o2_l)
        else          # n % 4 == 1: add pi/2
            return add22condh(y.hi,y.lo,pi1o2_h,pi1o2_l)
        end
    end
end
function rem2pi(x::Float64, ::RoundingMode{:ToZero})
    ax = abs(x)
    ax <= 2*Float64(pi,RoundDown) && return x

    n,y = rem_pio2_kernel(x)

    if iseven(n)
        if n & 2 == 2 # n % 4 == 2: add pi
            z = add22condh(y.hi,y.lo,pi2o2_h,pi2o2_l)
        else          # n % 4 == 0: add 0 or 2pi
            if y.hi > 0
                z = y.hi+y.lo
            else      # negative: add 2pi
                z = add22condh(y.hi,y.lo,pi4o2_h,pi4o2_l)
            end
        end
    else
        if n & 2 == 2 # n % 4 == 3: add 3pi/2
            z = add22condh(y.hi,y.lo,pi3o2_h,pi3o2_l)
        else          # n % 4 == 1: add pi/2
            z = add22condh(y.hi,y.lo,pi1o2_h,pi1o2_l)
        end
    end
    copysign(z,x)
end
function rem2pi(x::Float64, ::RoundingMode{:Down})
    if x < pi4o2_h
        if x >= 0
            return x
        elseif x > -pi4o2_h
            return add22condh(x,0.0,pi4o2_h,pi4o2_l)
        end
    end

    n,y = rem_pio2_kernel(x)

    if iseven(n)
        if n & 2 == 2 # n % 4 == 2: add pi
            return add22condh(y.hi,y.lo,pi2o2_h,pi2o2_l)
        else          # n % 4 == 0: add 0 or 2pi
            if y.hi > 0
                return y.hi+y.lo
            else      # negative: add 2pi
                return add22condh(y.hi,y.lo,pi4o2_h,pi4o2_l)
            end
        end
    else
        if n & 2 == 2 # n % 4 == 3: add 3pi/2
            return add22condh(y.hi,y.lo,pi3o2_h,pi3o2_l)
        else          # n % 4 == 1: add pi/2
            return add22condh(y.hi,y.lo,pi1o2_h,pi1o2_l)
        end
    end
end
function rem2pi(x::Float64, ::RoundingMode{:Up})
    if x > -pi4o2_h
        if x <= 0
            return x
        elseif x < pi4o2_h
            return add22condh(x,0.0,-pi4o2_h,-pi4o2_l)
        end
    end

    n,y = rem_pio2_kernel(x)

    if iseven(n)
        if n & 2 == 2 # n % 4 == 2: sub pi
            return add22condh(y.hi,y.lo,-pi2o2_h,-pi2o2_l)
        else          # n % 4 == 0: sub 0 or 2pi
            if y.hi < 0
                return y.hi+y.lo
            else      # positive: sub 2pi
                return add22condh(y.hi,y.lo,-pi4o2_h,-pi4o2_l)
            end
        end
    else
        if n & 2 == 2 # n % 4 == 3: sub pi/2
            return add22condh(y.hi,y.lo,-pi1o2_h,-pi1o2_l)
        else          # n % 4 == 1: sub 3pi/2
            return add22condh(y.hi,y.lo,-pi3o2_h,-pi3o2_l)
        end
    end
end

rem2pi(x::Float32, r::RoundingMode) = Float32(rem2pi(Float64(x), r))
rem2pi(x::Float16, r::RoundingMode) = Float16(rem2pi(Float64(x), r))
rem2pi(x::Int32, r::RoundingMode) = rem2pi(Float64(x), r)
function rem2pi(x::Int64, r::RoundingMode)
    fx = Float64(x)
    fx == x || throw(ArgumentError("Int64 argument to rem2pi is too large: $x"))
    rem2pi(fx, r)
end

"""
    mod2pi(x)

Modulus after division by `2π`, returning in the range ``[0,2π)``.

This function computes a floating point representation of the modulus after division by
numerically exact `2π`, and is therefore not exactly the same as `mod(x,2π)`, which would
compute the modulus of `x` relative to division by the floating-point number `2π`.

# Examples
```jldoctest
julia> mod2pi(9*pi/4)
0.7853981633974481
```
"""
mod2pi(x) = rem2pi(x,RoundDown)

# generic fallback; for number types, promotion.jl does promotion

"""
    muladd(x, y, z)

Combined multiply-add: computes `x*y+z`, but allowing the add and multiply to be merged
with each other or with surrounding operations for performance.
For example, this may be implemented as an [`fma`](@ref) if the hardware supports it
efficiently.
The result can be different on different machines and can also be different on the same machine
due to constant propagation or other optimizations.
See [`fma`](@ref).

# Examples
```jldoctest
julia> muladd(3, 2, 1)
7

julia> 3 * 2 + 1
7
```
"""
muladd(x,y,z) = x*y+z

# Float16 definitions

for func in (:sin,:cos,:tan,:asin,:acos,:atan,:sinh,:cosh,:tanh,:asinh,:acosh,
             :atanh,:exp,:exp2,:exp10,:log,:log2,:log10,:sqrt,:lgamma,:log1p)
    @eval begin
        $func(a::Float16) = Float16($func(Float32(a)))
        $func(a::ComplexF16) = ComplexF16($func(ComplexF32(a)))
    end
end

for func in (:atan,:hypot)
    @eval begin
        $func(a::Float16,b::Float16) = Float16($func(Float32(a),Float32(b)))
    end
end

cbrt(a::Float16) = Float16(cbrt(Float32(a)))
sincos(a::Float16) = Float16.(sincos(Float32(a)))

# helper functions for Libm functionality

"""
    highword(x)

Return the high word of `x` as a `UInt32`.
"""
@inline highword(x::Float64) = highword(reinterpret(UInt64, x))
@inline highword(x::UInt64)  = (x >>> 32) % UInt32
@inline highword(x::Float32) = reinterpret(UInt32, x)

@inline fromhighword(::Type{Float64}, u::UInt32) = reinterpret(Float64, UInt64(u) << 32)
@inline fromhighword(::Type{Float32}, u::UInt32) = reinterpret(Float32, u)


"""
    poshighword(x)

Return positive part of the high word of `x` as a `UInt32`.
"""
@inline poshighword(x::Float64) = poshighword(reinterpret(UInt64, x))
@inline poshighword(x::UInt64)  = highword(x) & 0x7fffffff
@inline poshighword(x::Float32) = highword(x) & 0x7fffffff

# More special functions
include("special/cbrt.jl")
include("special/exp.jl")
include("special/exp2.jl")
include("special/exp10.jl")
include("special/hyperbolic.jl")
include("special/trig.jl")
include("special/rem_pio2.jl")
include("special/log.jl")

# `missing` definitions for functions in this module
for f in (:(acos), :(acosh), :(asin), :(asinh), :(atan), :(atanh),
          :(sin), :(sinh), :(cos), :(cosh), :(tan), :(tanh),
          :(exp), :(exp2), :(expm1), :(log), :(log10), :(log1p),
          :(log2), :(exponent), :(sqrt))
    @eval $(f)(::Missing) = missing
end

end # module<|MERGE_RESOLUTION|>--- conflicted
+++ resolved
@@ -277,11 +277,8 @@
 Accurately compute ``e^x-1``.
 """
 expm1(x)
-<<<<<<< HEAD
-for f in (:cbrt, :expm1)
-=======
-for f in (:exp2, :expm1)
->>>>>>> 11cba0e9
+
+for f in (:expm1,)
     @eval begin
         ($f)(x::Float64) = ccall(($(string(f)),libm), Float64, (Float64,), x)
         ($f)(x::Float32) = ccall(($(string(f,"f")),libm), Float32, (Float32,), x)
