# This file is a part of Julia. License is MIT: https://julialang.org/license

module Sort

using Base.Order

using Base: copymutable, midpoint, require_one_based_indexing,
    sub_with_overflow, add_with_overflow, OneTo, BitSigned, BitIntegerType, ndigits0z2

import Base:
    sort,
    sort!,
    issorted,
    sortperm,
    to_indices

export # also exported by Base
    # order-only:
    issorted,
    searchsorted,
    searchsortedfirst,
    searchsortedlast,
    insorted,
    # order & algorithm:
    sort,
    sort!,
    sortperm,
    sortperm!,
    partialsort,
    partialsort!,
    partialsortperm,
    partialsortperm!,
    # algorithms:
    InsertionSort,
    QuickSort,
    MergeSort,
    PartialQuickSort

export # not exported by Base
    Algorithm,
    DEFAULT_UNSTABLE,
    DEFAULT_STABLE,
    SMALL_ALGORITHM,
    SMALL_THRESHOLD


## functions requiring only ordering ##

function issorted(itr, order::Ordering)
    y = iterate(itr)
    y === nothing && return true
    prev, state = y
    y = iterate(itr, state)
    while y !== nothing
        this, state = y
        lt(order, this, prev) && return false
        prev = this
        y = iterate(itr, state)
    end
    return true
end

"""
    issorted(v, lt=isless, by=identity, rev::Bool=false, order::Ordering=Forward)

Test whether a vector is in sorted order. The `lt`, `by` and `rev` keywords modify what
order is considered to be sorted just as they do for [`sort`](@ref).

# Examples
```jldoctest
julia> issorted([1, 2, 3])
true

julia> issorted([(1, "b"), (2, "a")], by = x -> x[1])
true

julia> issorted([(1, "b"), (2, "a")], by = x -> x[2])
false

julia> issorted([(1, "b"), (2, "a")], by = x -> x[2], rev=true)
true
```
"""
issorted(itr;
    lt=isless, by=identity, rev::Union{Bool,Nothing}=nothing, order::Ordering=Forward) =
    issorted(itr, ord(lt,by,rev,order))

function partialsort!(v::AbstractVector, k::Union{Integer,OrdinalRange}, o::Ordering)
    _sort!(v, InitialOptimizations(QuickerSort(k)), o, (;))
    maybeview(v, k)
end

maybeview(v, k) = view(v, k)
maybeview(v, k::Integer) = v[k]

"""
    partialsort!(v, k; by=<transform>, lt=<comparison>, rev=false)

Partially sort the vector `v` in place, according to the order specified by `by`, `lt` and
`rev` so that the value at index `k` (or range of adjacent values if `k` is a range) occurs
at the position where it would appear if the array were fully sorted. If `k` is a single
index, that value is returned; if `k` is a range, an array of values at those indices is
returned. Note that `partialsort!` may not fully sort the input array.

# Examples
```jldoctest
julia> a = [1, 2, 4, 3, 4]
5-element Vector{Int64}:
 1
 2
 4
 3
 4

julia> partialsort!(a, 4)
4

julia> a
5-element Vector{Int64}:
 1
 2
 3
 4
 4

julia> a = [1, 2, 4, 3, 4]
5-element Vector{Int64}:
 1
 2
 4
 3
 4

julia> partialsort!(a, 4, rev=true)
2

julia> a
5-element Vector{Int64}:
 4
 4
 3
 2
 1
```
"""
partialsort!(v::AbstractVector, k::Union{Integer,OrdinalRange};
             lt=isless, by=identity, rev::Union{Bool,Nothing}=nothing, order::Ordering=Forward) =
    partialsort!(v, k, ord(lt,by,rev,order))

"""
    partialsort(v, k, by=<transform>, lt=<comparison>, rev=false)

Variant of [`partialsort!`](@ref) which copies `v` before partially sorting it, thereby returning the
same thing as `partialsort!` but leaving `v` unmodified.
"""
partialsort(v::AbstractVector, k::Union{Integer,OrdinalRange}; kws...) =
    partialsort!(copymutable(v), k; kws...)

# reference on sorted binary search:
#   http://www.tbray.org/ongoing/When/200x/2003/03/22/Binary

# index of the first value of vector a that is greater than or equal to x;
# returns lastindex(v)+1 if x is greater than all values in v.
function searchsortedfirst(v::AbstractVector, x, lo::T, hi::T, o::Ordering)::keytype(v) where T<:Integer
    hi = hi + T(1)
    len = hi - lo
    @inbounds while len != 0
        half_len = len >>> 0x01
        m = lo + half_len
        if lt(o, v[m], x)
            lo = m + 1
            len -= half_len + 1
        else
            hi = m
            len = half_len
        end
    end
    return lo
end

# index of the last value of vector a that is less than or equal to x;
# returns firstindex(v)-1 if x is less than all values of v.
function searchsortedlast(v::AbstractVector, x, lo::T, hi::T, o::Ordering)::keytype(v) where T<:Integer
    u = T(1)
    lo = lo - u
    hi = hi + u
    @inbounds while lo < hi - u
        m = midpoint(lo, hi)
        if lt(o, x, v[m])
            hi = m
        else
            lo = m
        end
    end
    return lo
end

# returns the range of indices of v equal to x
# if v does not contain x, returns a 0-length range
# indicating the insertion point of x
function searchsorted(v::AbstractVector, x, ilo::T, ihi::T, o::Ordering)::UnitRange{keytype(v)} where T<:Integer
    u = T(1)
    lo = ilo - u
    hi = ihi + u
    @inbounds while lo < hi - u
        m = midpoint(lo, hi)
        if lt(o, v[m], x)
            lo = m
        elseif lt(o, x, v[m])
            hi = m
        else
            a = searchsortedfirst(v, x, max(lo,ilo), m, o)
            b = searchsortedlast(v, x, m, min(hi,ihi), o)
            return a : b
        end
    end
    return (lo + 1) : (hi - 1)
end

function searchsortedlast(a::AbstractRange{<:Real}, x::Real, o::DirectOrdering)::keytype(a)
    require_one_based_indexing(a)
    f, h, l = first(a), step(a), last(a)
    if lt(o, x, f)
        0
    elseif h == 0 || !lt(o, x, l)
        length(a)
    else
        n = round(Integer, (x - f) / h + 1)
        lt(o, x, a[n]) ? n - 1 : n
    end
end

function searchsortedfirst(a::AbstractRange{<:Real}, x::Real, o::DirectOrdering)::keytype(a)
    require_one_based_indexing(a)
    f, h, l = first(a), step(a), last(a)
    if !lt(o, f, x)
        1
    elseif h == 0 || lt(o, l, x)
        length(a) + 1
    else
        n = round(Integer, (x - f) / h + 1)
        lt(o, a[n], x) ? n + 1 : n
    end
end

function searchsortedlast(a::AbstractRange{<:Integer}, x::Real, o::DirectOrdering)::keytype(a)
    require_one_based_indexing(a)
    f, h, l = first(a), step(a), last(a)
    if lt(o, x, f)
        0
    elseif h == 0 || !lt(o, x, l)
        length(a)
    else
        if o isa ForwardOrdering
            fld(floor(Integer, x) - f, h) + 1
        else
            fld(ceil(Integer, x) - f, h) + 1
        end
    end
end

function searchsortedfirst(a::AbstractRange{<:Integer}, x::Real, o::DirectOrdering)::keytype(a)
    require_one_based_indexing(a)
    f, h, l = first(a), step(a), last(a)
    if !lt(o, f, x)
        1
    elseif h == 0 || lt(o, l, x)
        length(a) + 1
    else
        if o isa ForwardOrdering
            cld(ceil(Integer, x) - f, h) + 1
        else
            cld(floor(Integer, x) - f, h) + 1
        end
    end
end

searchsorted(a::AbstractRange{<:Real}, x::Real, o::DirectOrdering) =
    searchsortedfirst(a, x, o) : searchsortedlast(a, x, o)

for s in [:searchsortedfirst, :searchsortedlast, :searchsorted]
    @eval begin
        $s(v::AbstractVector, x, o::Ordering) = $s(v,x,firstindex(v),lastindex(v),o)
        $s(v::AbstractVector, x;
           lt=isless, by=identity, rev::Union{Bool,Nothing}=nothing, order::Ordering=Forward) =
            $s(v,x,ord(lt,by,rev,order))
    end
end

"""
    searchsorted(a, x; by=<transform>, lt=<comparison>, rev=false)

Return the range of indices of `a` which compare as equal to `x` (using binary search)
according to the order specified by the `by`, `lt` and `rev` keywords, assuming that `a`
is already sorted in that order. Return an empty range located at the insertion point
if `a` does not contain values equal to `x`.

See also: [`insorted`](@ref), [`searchsortedfirst`](@ref), [`sort`](@ref), [`findall`](@ref).

# Examples
```jldoctest
julia> searchsorted([1, 2, 4, 5, 5, 7], 4) # single match
3:3

julia> searchsorted([1, 2, 4, 5, 5, 7], 5) # multiple matches
4:5

julia> searchsorted([1, 2, 4, 5, 5, 7], 3) # no match, insert in the middle
3:2

julia> searchsorted([1, 2, 4, 5, 5, 7], 9) # no match, insert at end
7:6

julia> searchsorted([1, 2, 4, 5, 5, 7], 0) # no match, insert at start
1:0
```
""" searchsorted

"""
    searchsortedfirst(a, x; by=<transform>, lt=<comparison>, rev=false)

Return the index of the first value in `a` greater than or equal to `x`, according to the
specified order. Return `lastindex(a) + 1` if `x` is greater than all values in `a`.
`a` is assumed to be sorted.

`insert!`ing `x` at this index will maintain sorted order.

See also: [`searchsortedlast`](@ref), [`searchsorted`](@ref), [`findfirst`](@ref).

# Examples
```jldoctest
julia> searchsortedfirst([1, 2, 4, 5, 5, 7], 4) # single match
3

julia> searchsortedfirst([1, 2, 4, 5, 5, 7], 5) # multiple matches
4

julia> searchsortedfirst([1, 2, 4, 5, 5, 7], 3) # no match, insert in the middle
3

julia> searchsortedfirst([1, 2, 4, 5, 5, 7], 9) # no match, insert at end
7

julia> searchsortedfirst([1, 2, 4, 5, 5, 7], 0) # no match, insert at start
1
```
""" searchsortedfirst

"""
    searchsortedlast(a, x; by=<transform>, lt=<comparison>, rev=false)

Return the index of the last value in `a` less than or equal to `x`, according to the
specified order. Return `firstindex(a) - 1` if `x` is less than all values in `a`. `a` is
assumed to be sorted.

# Examples
```jldoctest
julia> searchsortedlast([1, 2, 4, 5, 5, 7], 4) # single match
3

julia> searchsortedlast([1, 2, 4, 5, 5, 7], 5) # multiple matches
5

julia> searchsortedlast([1, 2, 4, 5, 5, 7], 3) # no match, insert in the middle
2

julia> searchsortedlast([1, 2, 4, 5, 5, 7], 9) # no match, insert at end
6

julia> searchsortedlast([1, 2, 4, 5, 5, 7], 0) # no match, insert at start
0
```
""" searchsortedlast

"""
    insorted(x, a; by=<transform>, lt=<comparison>, rev=false) -> Bool

Determine whether an item `x` is in the sorted collection `a`, in the sense that
it is [`==`](@ref) to one of the values of the collection according to the order
specified by the `by`, `lt` and `rev` keywords, assuming that `a` is already
sorted in that order, see [`sort`](@ref) for the keywords.

See also [`in`](@ref).

# Examples
```jldoctest
julia> insorted(4, [1, 2, 4, 5, 5, 7]) # single match
true

julia> insorted(5, [1, 2, 4, 5, 5, 7]) # multiple matches
true

julia> insorted(3, [1, 2, 4, 5, 5, 7]) # no match
false

julia> insorted(9, [1, 2, 4, 5, 5, 7]) # no match
false

julia> insorted(0, [1, 2, 4, 5, 5, 7]) # no match
false
```

!!! compat "Julia 1.6"
     `insorted` was added in Julia 1.6.
"""
function insorted end
insorted(x, v::AbstractVector; kw...) = !isempty(searchsorted(v, x; kw...))
insorted(x, r::AbstractRange) = in(x, r)

## Alternative keyword management

macro getkw(syms...)
    getters = (getproperty(Sort, Symbol(:_, sym)) for sym in syms)
    Expr(:block, (:($(esc(:((kw, $sym) = $getter(v, o, kw))))) for (sym, getter) in zip(syms, getters))...)
end

for (sym, deps, exp, type) in [
        (:lo, (), :(firstindex(v)), Integer),
        (:hi, (), :(lastindex(v)),  Integer),
        (:mn, (), :(throw(ArgumentError("mn is needed but has not been computed"))), :(eltype(v))),
        (:mx, (), :(throw(ArgumentError("mx is needed but has not been computed"))), :(eltype(v))),
        (:scratch, (), nothing, :(Union{Nothing, Vector})), # could have different eltype
        (:allow_legacy_dispatch, (), true, Bool)]
    usym = Symbol(:_, sym)
    @eval function $usym(v, o, kw)
        # using missing instead of nothing because scratch could === nothing.
        res = get(kw, $(Expr(:quote, sym)), missing)
        res !== missing && return kw, res::$type
        @getkw $(deps...)
        $sym = $exp
        (;kw..., $sym), $sym::$type
    end
end

## Scratch space management

"""
    make_scratch(scratch::Union{Nothing, Vector}, T::Type, len::Integer)

Returns `(s, t)` where `t` is an `AbstractVector` of type `T` with length at least `len`
that is backed by the `Vector` `s`. If `scratch !== nothing`, then `s === scratch`.

This function will allocate a new vector if `scratch === nothing`, `resize!` `scratch` if it
is too short, and `reinterpret` `scratch` if its eltype is not `T`.
"""
function make_scratch(scratch::Nothing, T::Type, len::Integer)
    s = Vector{T}(undef, len)
    s, s
end
function make_scratch(scratch::Vector{T}, ::Type{T}, len::Integer) where T
    len > length(scratch) && resize!(scratch, len)
    scratch, scratch
end
function make_scratch(scratch::Vector, T::Type, len::Integer)
    len_bytes = len * sizeof(T)
    len_scratch = div(len_bytes, sizeof(eltype(scratch)))
    len_scratch > length(scratch) && resize!(scratch, len_scratch)
    scratch, reinterpret(T, scratch)
end


## sorting algorithm components ##

"""
    _sort!(v::AbstractVector, a::Algorithm, o::Ordering, kw; t, offset)

An internal function that sorts `v` using the algorithm `a` under the ordering `o`,
subject to specifications provided in `kw` (such as `lo` and `hi` in which case it only
sorts `view(v, lo:hi)`)

Returns a scratch space if provided or constructed during the sort, or `nothing` if
no scratch space is present.

!!! note
    `_sort!` modifies but does not return `v`.

A returned scratch space will be a `Vector{T}` where `T` is usually the eltype of `v`. There
are some exceptions, for example if `eltype(v) == Union{Missing, T}` then the scratch space
may be be a `Vector{T}` due to `MissingOptimization` changing the eltype of `v` to `T`.

`t` is an appropriate scratch space for the algorithm at hand, to be accessed as
`t[i + offset]`. `t` is used for an algorithm to pass a scratch space back to itself in
internal or recursive calls.
"""
function _sort! end

abstract type Algorithm end


"""
    MissingOptimization(next) <: Algorithm

Filter out missing values.

Missing values are placed after other values according to `DirectOrdering`s. This pass puts
them there and passes on a view into the original vector that excludes the missing values.
This pass is triggered for both `sort([1, missing, 3])` and `sortperm([1, missing, 3])`.
"""
struct MissingOptimization{T <: Algorithm} <: Algorithm
    next::T
end

struct WithoutMissingVector{T, U} <: AbstractVector{T}
    data::U
    function WithoutMissingVector(data; unsafe=false)
        if !unsafe && any(ismissing, data)
            throw(ArgumentError("data must not contain missing values"))
        end
        new{nonmissingtype(eltype(data)), typeof(data)}(data)
    end
end
Base.@propagate_inbounds function Base.getindex(v::WithoutMissingVector, i)
    out = v.data[i]
    @assert !(out isa Missing)
    out::eltype(v)
end
Base.@propagate_inbounds function Base.setindex!(v::WithoutMissingVector, x, i)
    v.data[i] = x
    v
end
Base.size(v::WithoutMissingVector) = size(v.data)

"""
    send_to_end!(f::Function, v::AbstractVector; [lo, hi])

Send every element of `v` for which `f` returns `true` to the end of the vector and return
the index of the last element which for which `f` returns `false`.

`send_to_end!(f, v, lo, hi)` is equivalent to `send_to_end!(f, view(v, lo:hi))+lo-1`

Preserves the order of the elements that are not sent to the end.
"""
function send_to_end!(f::F, v::AbstractVector; lo=firstindex(v), hi=lastindex(v)) where F <: Function
    i = lo
    @inbounds while i <= hi && !f(v[i])
        i += 1
    end
    j = i + 1
    @inbounds while j <= hi
        if !f(v[j])
            v[i], v[j] = v[j], v[i]
            i += 1
        end
        j += 1
    end
    i - 1
end
"""
    send_to_end!(f::Function, v::AbstractVector, o::DirectOrdering[, end_stable]; lo, hi)

Return `(a, b)` where `v[a:b]` are the elements that are not sent to the end.

If `o isa ReverseOrdering` then the "end" of `v` is `v[lo]`.

If `end_stable` is set, the elements that are sent to the end are stable instead of the
elements that are not
"""
@inline send_to_end!(f::F, v::AbstractVector, ::ForwardOrdering, end_stable=false; lo, hi) where F <: Function =
    end_stable ? (lo, hi-send_to_end!(!f, view(v, hi:-1:lo))) : (lo, send_to_end!(f, v; lo, hi))
@inline send_to_end!(f::F, v::AbstractVector, ::ReverseOrdering, end_stable=false; lo, hi) where F <: Function =
    end_stable ? (send_to_end!(!f, v; lo, hi)+1, hi) : (hi-send_to_end!(f, view(v, hi:-1:lo))+1, hi)


function _sort!(v::AbstractVector, a::MissingOptimization, o::Ordering, kw)
    @getkw lo hi
    if nonmissingtype(eltype(v)) != eltype(v) && o isa DirectOrdering
        lo, hi = send_to_end!(ismissing, v, o; lo, hi)
        _sort!(WithoutMissingVector(v, unsafe=true), a.next, o, (;kw..., lo, hi))
    elseif eltype(v) <: Integer && o isa Perm && o.order isa DirectOrdering &&
                nonmissingtype(eltype(o.data)) != eltype(o.data) &&
                all(i === j for (i,j) in zip(v, eachindex(o.data)))
        # TODO make this branch known at compile time
        # This uses a custom function because we need to ensure stability of both sides and
        # we can assume v is equal to eachindex(o.data) which allows a copying partition
        # without allocations.
        lo_i, hi_i = lo, hi
        for (i,x) in zip(eachindex(o.data), o.data)
            if ismissing(x) == (o.order == Reverse) # should i go at the beginning?
                v[lo_i] = i
                lo_i += 1
            else
                v[hi_i] = i
                hi_i -= 1
            end
        end
        reverse!(v, lo_i, hi)
        if o.order == Reverse
            lo = lo_i
        else
            hi = hi_i
        end

        _sort!(v, a.next, Perm(o.order, WithoutMissingVector(o.data, unsafe=true)), (;kw..., lo, hi))
    else
        _sort!(v, a.next, o, kw)
    end
end


"""
    IEEEFloatOptimization(next) <: Algorithm

Move NaN values to the end, partition by sign, and reinterpret the rest as unsigned integers.

IEEE floating point numbers (`Float64`, `Float32`, and `Float16`) compare the same as
unsigned integers with the bits with a few exceptions. This pass

This pass is triggered for both `sort([1.0, NaN, 3.0])` and `sortperm([1.0, NaN, 3.0])`.
"""
struct IEEEFloatOptimization{T <: Algorithm} <: Algorithm
    next::T
end

UIntType(::Type{Float16}) = UInt16
UIntType(::Type{Float32}) = UInt32
UIntType(::Type{Float64}) = UInt64
after_zero(::ForwardOrdering, x) = !signbit(x)
after_zero(::ReverseOrdering, x) = signbit(x)
is_concrete_IEEEFloat(T::Type) = T <: Base.IEEEFloat && isconcretetype(T)
function _sort!(v::AbstractVector, a::IEEEFloatOptimization, o::Ordering, kw)
    @getkw lo hi
    if is_concrete_IEEEFloat(eltype(v)) && o isa DirectOrdering
        lo, hi = send_to_end!(isnan, v, o, true; lo, hi)
        iv = reinterpret(UIntType(eltype(v)), v)
        j = send_to_end!(x -> after_zero(o, x), v; lo, hi)
        scratch = _sort!(iv, a.next, Reverse, (;kw..., lo, hi=j))
        if scratch === nothing # Union split
            _sort!(iv, a.next, Forward, (;kw..., lo=j+1, hi, scratch))
        else
            _sort!(iv, a.next, Forward, (;kw..., lo=j+1, hi, scratch))
        end
    elseif eltype(v) <: Integer && o isa Perm && o.order isa DirectOrdering && is_concrete_IEEEFloat(eltype(o.data))
        lo, hi = send_to_end!(i -> isnan(@inbounds o.data[i]), v, o.order, true; lo, hi)
        ip = reinterpret(UIntType(eltype(o.data)), o.data)
        j = send_to_end!(i -> after_zero(o.order, @inbounds o.data[i]), v; lo, hi)
        scratch = _sort!(v, a.next, Perm(Reverse, ip), (;kw..., lo, hi=j))
        if scratch === nothing # Union split
            _sort!(v, a.next, Perm(Forward, ip), (;kw..., lo=j+1, hi, scratch))
        else
            _sort!(v, a.next, Perm(Forward, ip), (;kw..., lo=j+1, hi, scratch))
        end
    else
        _sort!(v, a.next, o, kw)
    end
end


"""
    BoolOptimization(next) <: Algorithm

Sort `AbstractVector{Bool}`s using a specialized version of counting sort.

Accesses each element at most twice (one read and one write), and performs at most two
comparisons.
"""
struct BoolOptimization{T <: Algorithm} <: Algorithm
    next::T
end
_sort!(v::AbstractVector, a::BoolOptimization, o::Ordering, kw) = _sort!(v, a.next, o, kw)
function _sort!(v::AbstractVector{Bool}, ::BoolOptimization, o::Ordering, kw)
    first = lt(o, false, true) ? false : lt(o, true, false) ? true : return v
    @getkw lo hi scratch
    count = 0
    @inbounds for i in lo:hi
        if v[i] == first
            count += 1
        end
    end
    @inbounds v[lo:lo+count-1] .= first
    @inbounds v[lo+count:hi] .= !first
    scratch
end


"""
    IsUIntMappable(yes, no) <: Algorithm

Determines if the elements of a vector can be mapped to unsigned integers while preserving
their order under the specified ordering.

If they can be, dispatch to the `yes` algorithm and record the unsigned integer type that
the elements may be mapped to. Otherwise dispatch to the `no` algorithm.
"""
struct IsUIntMappable{T <: Algorithm, U <: Algorithm} <: Algorithm
    yes::T
    no::U
end
function _sort!(v::AbstractVector, a::IsUIntMappable, o::Ordering, kw)
    if UIntMappable(eltype(v), o) !== nothing
        _sort!(v, a.yes, o, kw)
    else
        _sort!(v, a.no, o, kw)
    end
end


"""
    Small{N}(small=SMALL_ALGORITHM, big) <: Algorithm

Sort inputs with `length(lo:hi) <= N` using the `small` algorithm. Otherwise use the `big`
algorithm.
"""
struct Small{N, T <: Algorithm, U <: Algorithm} <: Algorithm
    small::T
    big::U
end
Small{N}(small, big) where N = Small{N, typeof(small), typeof(big)}(small, big)
Small{N}(big) where N = Small{N}(SMALL_ALGORITHM, big)
function _sort!(v::AbstractVector, a::Small{N}, o::Ordering, kw) where N
    @getkw lo hi
    if (hi-lo) < N
        _sort!(v, a.small, o, kw)
    else
        _sort!(v, a.big, o, kw)
    end
end


struct InsertionSortAlg <: Algorithm end

"""
    InsertionSort

Use the insertion sort algorithm.

Insertion sort traverses the collection one element at a time, inserting
each element into its correct, sorted position in the output vector.

Characteristics:
* *stable*: preserves the ordering of elements which compare equal
(e.g. "a" and "A" in a sort of letters which ignores case).
* *in-place* in memory.
* *quadratic performance* in the number of elements to be sorted:
it is well-suited to small collections but should not be used for large ones.
"""
const InsertionSort = InsertionSortAlg()
const SMALL_ALGORITHM = InsertionSortAlg()

function _sort!(v::AbstractVector, ::InsertionSortAlg, o::Ordering, kw)
    @getkw lo hi scratch
    lo_plus_1 = (lo + 1)::Integer
    @inbounds for i = lo_plus_1:hi
        j = i
        x = v[i]
        while j > lo
            y = v[j-1]
            if !(lt(o, x, y)::Bool)
                break
            end
            v[j] = y
            j -= 1
        end
        v[j] = x
    end
    scratch
end


"""
    CheckSorted(next) <: Algorithm

Check if the input is already sorted and for large inputs, also check if it is
reverse-sorted. The reverse-sorted check is unstable.
"""
struct CheckSorted{T <: Algorithm} <: Algorithm
    next::T
end
function _sort!(v::AbstractVector, a::CheckSorted, o::Ordering, kw)
    @getkw lo hi scratch

    # For most arrays, a presorted check is cheap (overhead < 5%) and for most large
    # arrays it is essentially free (<1%).
    _issorted(v, lo, hi, o) && return scratch

    # For most large arrays, a reverse-sorted check is essentially free (overhead < 1%)
    if hi-lo >= 500 && _issorted(v, lo, hi, ReverseOrdering(o))
        # If reversing is valid, do so. This does violates stability.
        reverse!(v, lo, hi)
        return scratch
    end

    _sort!(v, a.next, o, kw)
end


"""
    ComputeExtrema(next) <: Algorithm

Compute the extrema of the input under the provided order.

If the minimum is no less than the maximum, then the input is already sorted. Otherwise,
dispatch to the `next` algorithm.
"""
struct ComputeExtrema{T <: Algorithm} <: Algorithm
    next::T
end
function _sort!(v::AbstractVector, a::ComputeExtrema, o::Ordering, kw)
    @getkw lo hi scratch
    mn = mx = v[lo]
    @inbounds for i in (lo+1):hi
        vi = v[i]
        lt(o, vi, mn) && (mn = vi)
        lt(o, mx, vi) && (mx = vi)
    end
    mn, mx

    lt(o, mn, mx) || return scratch # all same

    _sort!(v, a.next, o, (;kw..., mn, mx))
end


"""
    ConsiderCountingSort(counting=CountingSort(), next) <: Algorithm

If the input's range is small enough, use the `counting` algorithm. Otherwise, dispatch to
the `next` algorithm.

For most types, the threshold is if the range is shorter than half the length, but for types
larger than Int64, bitshifts are expensive and RadixSort is not viable, so the threshold is
much more generous.
"""
struct ConsiderCountingSort{T <: Algorithm, U <: Algorithm} <: Algorithm
    counting::T
    next::U
end
ConsiderCountingSort(next) = ConsiderCountingSort(CountingSort(), next)
function _sort!(v::AbstractVector{<:Integer}, a::ConsiderCountingSort, o::DirectOrdering, kw)
    @getkw lo hi mn mx
    range = maybe_unsigned(o === Reverse ? mn-mx : mx-mn)

    if range < (sizeof(eltype(v)) > 8 ? 5(hi-lo)-100 : div(hi-lo, 2))
        _sort!(v, a.counting, o, kw)
    else
        _sort!(v, a.next, o, kw)
    end
end
_sort!(v::AbstractVector, a::ConsiderCountingSort, o::Ordering, kw) = _sort!(v, a.next, o, kw)


"""
    CountingSort <: Algorithm

Use the counting sort algorithm.

`CountingSort` is an algorithm for sorting integers that runs in Θ(length + range) time and
space. It counts the number of occurrences of each value in the input and then iterates
through those counts repopulating the input with the values in sorted order.
"""
struct CountingSort <: Algorithm end
maybe_reverse(o::ForwardOrdering, x) = x
maybe_reverse(o::ReverseOrdering, x) = reverse(x)
function _sort!(v::AbstractVector{<:Integer}, ::CountingSort, o::DirectOrdering, kw)
    @getkw lo hi mn mx scratch
    range = maybe_unsigned(o === Reverse ? mn-mx : mx-mn)
    offs = 1 - (o === Reverse ? mx : mn)

    counts = fill(0, range+1) # TODO use scratch (but be aware of type stability)
    @inbounds for i = lo:hi
        counts[v[i] + offs] += 1
    end

    idx = lo
    @inbounds for i = maybe_reverse(o, 1:range+1)
        lastidx = idx + counts[i] - 1
        val = i-offs
        for j = idx:lastidx
            v[j] = val isa Unsigned && eltype(v) <: Signed ? signed(val) : val
        end
        idx = lastidx + 1
    end

    scratch
end


"""
    ConsiderRadixSort(radix=RadixSort(), next) <: Algorithm

If the number of bits in the input's range is small enough and the input supports efficient
bitshifts, use the `radix` algorithm. Otherwise, dispatch to the `next` algorithm.
"""
struct ConsiderRadixSort{T <: Algorithm, U <: Algorithm} <: Algorithm
    radix::T
    next::U
end
ConsiderRadixSort(next) = ConsiderRadixSort(RadixSort(), next)
function _sort!(v::AbstractVector, a::ConsiderRadixSort, o::DirectOrdering, kw)
    @getkw lo hi mn mx
    urange = uint_map(mx, o)-uint_map(mn, o)
    bits = unsigned(8sizeof(urange) - leading_zeros(urange))
    if sizeof(eltype(v)) <= 8 && bits+70 < 22log(hi-lo)
        _sort!(v, a.radix, o, kw)
    else
        _sort!(v, a.next, o, kw)
    end
end


"""
    RadixSort <: Algorithm

Use the radix sort algorithm.

`RadixSort` is a stable least significant bit first radix sort algorithm that runs in
`O(length * log(range))` time and linear space.

It first sorts the entire vector by the last `chunk_size` bits, then by the second
to last `chunk_size` bits, and so on. Stability means that it will not reorder two elements
that compare equal. This is essential so that the order introduced by earlier,
less significant passes is preserved by later passes.

Each pass divides the input into `2^chunk_size == mask+1` buckets. To do this, it
 * counts the number of entries that fall into each bucket
 * uses those counts to compute the indices to move elements of those buckets into
 * moves elements into the computed indices in the swap array
 * switches the swap and working array

`chunk_size` is larger for larger inputs and determined by an empirical heuristic.
"""
struct RadixSort <: Algorithm end
function _sort!(v::AbstractVector, a::RadixSort, o::DirectOrdering, kw)
    @getkw lo hi mn mx scratch
    umn = uint_map(mn, o)
    urange = uint_map(mx, o)-umn
    bits = unsigned(8sizeof(urange) - leading_zeros(urange))

    # At this point, we are committed to radix sort.
    u = uint_map!(v, lo, hi, o)

    # we subtract umn to avoid radixing over unnecessary bits. For example,
    # Int32[3, -1, 2] uint_maps to UInt32[0x80000003, 0x7fffffff, 0x80000002]
    # which uses all 32 bits, but once we subtract umn = 0x7fffffff, we are left with
    # UInt32[0x00000004, 0x00000000, 0x00000003] which uses only 3 bits, and
    # Float32[2.012, 400.0, 12.345] uint_maps to UInt32[0x3fff3b63, 0x3c37ffff, 0x414570a4]
    # which is reduced to UInt32[0x03c73b64, 0x00000000, 0x050d70a5] using only 26 bits.
    # the overhead for this subtraction is small enough that it is worthwhile in many cases.

    # this is faster than u[lo:hi] .-= umn as of v1.9.0-DEV.100
    @inbounds for i in lo:hi
        u[i] -= umn
    end

    scratch, t = make_scratch(scratch, eltype(v), hi-lo+1)
    tu = reinterpret(eltype(u), t)
    if radix_sort!(u, lo, hi, bits, tu, 1-lo)
        uint_unmap!(v, u, lo, hi, o, umn)
    else
        uint_unmap!(v, tu, lo, hi, o, umn, 1-lo)
    end
    scratch
end


"""
    QuickerSort(next::Algorithm=SMALL_ALGORITHM) <: Algorithm
    QuickerSort(lo::Union{Integer, Missing}, hi::Union{Integer, Missing}=lo, next::Algorithm=SMALL_ALGORITHM) <: Algorithm

Use the `QuickerSort` algorithm with the `next` algorithm as a base case.

`QuickerSort` is like `QuickSort`, but utilizes scratch space to operate faster and allow
for the possibility of maintaining stability.

If `lo` and `hi` are provided, finds and sorts the elements in the range `lo:hi`, reordering
but not necessarily sorting other elements in the process. If `lo` or `hi` is `missing`, it
is treated as the first or last index of the input, respectively.

`lo` and `hi` may be specified together as an `AbstractUnitRange`.

Characteristics:
  * *stable*: preserves the ordering of elements which compare equal
    (e.g. "a" and "A" in a sort of letters which ignores case).
  * *not in-place* in memory.
  * *divide-and-conquer*: sort strategy similar to [`QuickSort`](@ref).
  * *linear runtime* if `length(lo:hi)` is constant
  * *quadratic worst case runtime* in pathological cases
  (vanishingly rare for non-malicious input)
"""
struct QuickerSort{L<:Union{Integer,Missing}, H<:Union{Integer,Missing}, T<:Algorithm} <: Algorithm
    lo::L
    hi::H
    next::T
end
QuickerSort(next::Algorithm=SMALL_ALGORITHM) = QuickerSort(missing, missing, next)
QuickerSort(lo::Union{Integer, Missing}, hi::Union{Integer, Missing}) = QuickerSort(lo, hi, SMALL_ALGORITHM)
QuickerSort(lo::Union{Integer, Missing}, next::Algorithm=SMALL_ALGORITHM) = QuickerSort(lo, lo, next)
QuickerSort(r::OrdinalRange, next::Algorithm=SMALL_ALGORITHM) = QuickerSort(first(r), last(r), next)

# select a pivot for QuickerSort
#
# This method is redefined to rand(lo:hi) in Random.jl
# We can't use rand here because it is not available in Core.Compiler and
# because rand is defined in the stdlib Random.jl after sorting is used in Base.
select_pivot(lo::Integer, hi::Integer) = typeof(hi-lo)(hash(lo) % (hi-lo+1)) + lo

# select a pivot, partition v[lo:hi] according
# to the pivot, and store the result in t[lo:hi].
#
# returns (pivot, pivot_index) where pivot_index is the location the pivot
# should end up, but does not set t[pivot_index] = pivot
function partition!(t::AbstractVector, lo::Integer, hi::Integer, offset::Integer, o::Ordering,
        v::AbstractVector, rev::Bool, pivot_dest::AbstractVector, pivot_index_offset::Integer)
    pivot_index = select_pivot(lo, hi)
    @inbounds begin
        pivot = v[pivot_index]
        while lo < pivot_index
            x = v[lo]
            fx = rev ? !lt(o, x, pivot) : lt(o, pivot, x)
            t[(fx ? hi : lo) - offset] = x
            offset += fx
            lo += 1
        end
        while lo < hi
            x = v[lo+1]
            fx = rev ? lt(o, pivot, x) : !lt(o, x, pivot)
            t[(fx ? hi : lo) - offset] = x
            offset += fx
            lo += 1
        end
        pivot_index = lo-offset + pivot_index_offset
        pivot_dest[pivot_index] = pivot
    end

    # t_pivot_index = lo-offset (i.e. without pivot_index_offset)
    # t[t_pivot_index] is whatever it was before unless t is the pivot_dest
    # t[<t_pivot_index] <* pivot, stable
    # t[>t_pivot_index] >* pivot, reverse stable

    pivot_index
end

function _sort!(v::AbstractVector, a::QuickerSort, o::Ordering, kw;
                t=nothing, offset=nothing, swap=false, rev=false)
    @getkw lo hi scratch

    if t === nothing
        scratch, t = make_scratch(scratch, eltype(v), hi-lo+1)
        offset = 1-lo
        kw = (;kw..., scratch)
    end

    while lo < hi && hi - lo > SMALL_THRESHOLD
        j = if swap
            partition!(v, lo+offset, hi+offset, offset, o, t, rev, v, 0)
        else
            partition!(t, lo, hi, -offset, o, v, rev, v, -offset)
        end
        swap = !swap

        # For QuickerSort(), a.lo === a.hi === missing, so the first two branches get skipped
        if !ismissing(a.lo) && j <= a.lo # Skip sorting the lower part
            swap && copyto!(v, lo, t, lo+offset, j-lo)
            rev && reverse!(v, lo, j-1)
            lo = j+1
            rev = !rev
        elseif !ismissing(a.hi) && a.hi <= j # Skip sorting the upper part
            swap && copyto!(v, j+1, t, j+1+offset, hi-j)
            rev || reverse!(v, j+1, hi)
            hi = j-1
        elseif j-lo < hi-j
            # Sort the lower part recursively because it is smaller. Recursing on the
            # smaller part guarantees O(log(n)) stack space even on pathological inputs.
            _sort!(v, a, o, (;kw..., lo, hi=j-1); t, offset, swap, rev)
            lo = j+1
            rev = !rev
        else # Sort the higher part recursively
            _sort!(v, a, o, (;kw..., lo=j+1, hi); t, offset, swap, rev=!rev)
            hi = j-1
        end
    end
    hi < lo && return scratch
    swap && copyto!(v, lo, t, lo+offset, hi-lo+1)
    rev && reverse!(v, lo, hi)
    _sort!(v, a.next, o, (;kw..., lo, hi))
end


"""
    StableCheckSorted(next) <: Algorithm

Check if an input is sorted and/or reverse-sorted.

The definition of reverse-sorted is that for every pair of adjacent elements, the latter is
less than the former. This is stricter than `issorted(v, Reverse(o))` to avoid swapping pairs
of elements that compare equal.
"""
struct StableCheckSorted{T<:Algorithm} <: Algorithm
    next::T
end
function _sort!(v::AbstractVector, a::StableCheckSorted, o::Ordering, kw)
    @getkw lo hi scratch
    if _issorted(v, lo, hi, o)
        return scratch
    elseif _issorted(v, lo, hi, Lt((x, y) -> !lt(o, x, y)))
        # Reverse only if necessary. Using issorted(..., Reverse(o)) would violate stability.
        reverse!(v, lo, hi)
        return scratch
    end

    _sort!(v, a.next, o, kw)
end


# The return value indicates whether v is sorted (true) or t is sorted (false)
# This is one of the many reasons radix_sort! is not exported.
function radix_sort!(v::AbstractVector{U}, lo::Integer, hi::Integer, bits::Unsigned,
                     t::AbstractVector{U}, offset::Integer,
                     chunk_size=radix_chunk_size_heuristic(lo, hi, bits)) where U <: Unsigned
    # bits is unsigned for performance reasons.
    counts = Vector{Int}(undef, 1 << chunk_size + 1) # TODO use scratch for this

    shift = 0
    while true
        @noinline radix_sort_pass!(t, lo, hi, offset, counts, v, shift, chunk_size)
        # the latest data resides in t
        shift += chunk_size
        shift < bits || return false
        @noinline radix_sort_pass!(v, lo+offset, hi+offset, -offset, counts, t, shift, chunk_size)
        # the latest data resides in v
        shift += chunk_size
        shift < bits || return true
    end
end
function radix_sort_pass!(t, lo, hi, offset, counts, v, shift, chunk_size)
    mask = UInt(1) << chunk_size - 1  # mask is defined in pass so that the compiler
    @inbounds begin                   #  ↳ knows it's shape
        # counts[2:mask+2] will store the number of elements that fall into each bucket.
        # if chunk_size = 8, counts[2] is bucket 0x00 and counts[257] is bucket 0xff.
        counts .= 0
        for k in lo:hi
            x = v[k]                  # lookup the element
            i = (x >> shift)&mask + 2 # compute its bucket's index for this pass
            counts[i] += 1            # increment that bucket's count
        end

        counts[1] = lo                # set target index for the first bucket
        cumsum!(counts, counts)       # set target indices for subsequent buckets
        # counts[1:mask+1] now stores indices where the first member of each bucket
        # belongs, not the number of elements in each bucket. We will put the first element
        # of bucket 0x00 in t[counts[1]], the next element of bucket 0x00 in t[counts[1]+1],
        # and the last element of bucket 0x00 in t[counts[2]-1].

        for k in lo:hi
            x = v[k]                  # lookup the element
            i = (x >> shift)&mask + 1 # compute its bucket's index for this pass
            j = counts[i]             # lookup the target index
            t[j + offset] = x         # put the element where it belongs
            counts[i] = j + 1         # increment the target index for the next
        end                           #  ↳ element in this bucket
    end
end
function radix_chunk_size_heuristic(lo::Integer, hi::Integer, bits::Unsigned)
    # chunk_size is the number of bits to radix over at once.
    # We need to allocate an array of size 2^chunk size, and on the other hand the higher
    # the chunk size the fewer passes we need. Theoretically, chunk size should be based on
    # the Lambert W function applied to length. Empirically, we use this heuristic:
    guess = min(10, log(maybe_unsigned(hi-lo))*3/4+3)
    # TODO the maximum chunk size should be based on architecture cache size.

    # We need iterations * chunk size ≥ bits, and these cld's
    # make an effort to get iterations * chunk size ≈ bits
    UInt8(cld(bits, cld(bits, guess)))
end

maybe_unsigned(x::Integer) = x # this is necessary to avoid calling unsigned on BigInt
maybe_unsigned(x::BitSigned) = unsigned(x)
function _extrema(v::AbstractVector, lo::Integer, hi::Integer, o::Ordering)
    mn = mx = v[lo]
    @inbounds for i in (lo+1):hi
        vi = v[i]
        lt(o, vi, mn) && (mn = vi)
        lt(o, mx, vi) && (mx = vi)
    end
    mn, mx
end
function _issorted(v::AbstractVector, lo::Integer, hi::Integer, o::Ordering)
    @boundscheck checkbounds(v, lo:hi)
    @inbounds for i in (lo+1):hi
        lt(o, v[i], v[i-1]) && return false
    end
    true
end


## default sorting policy ##

"""
    InitialOptimizations(next) <: Algorithm

Attempt to apply a suite of low-cost optimizations to the input vector before sorting. These
optimizations may be automatically applied by the `sort!` family of functions when
`alg=InsertionSort`, `alg=MergeSort`, or `alg=QuickSort` is passed as an argument.

<<<<<<< HEAD
    # if u's range is small, then once we subtract out v_min, we'll get a vector like
    # UInt16[0x001a, 0x0015, 0x0006, 0x001b, 0x0008, 0x000c, 0x0001, 0x000e, 0x001c, 0x0009]
    # where we only need to radix over the last few bits (5, in the example).
    bits = unsigned(ndigits0z2(u_range))

    # radix sort runs in O(bits * lenm1), quick sort runs in O(lenm1 * log(lenm1)).
    # dividing both sides by lenm1 and introducing empirical constant factors yields
    # the following heuristic for when QuickSort is faster than RadixSort
    if 22log(lenm1) < bits + 70
        return if lenm1 > 80
            sort!(v, lo, hi, QuickSort, o; check_presorted=false)
        else
            sort!(v, lo, hi, SMALL_ALGORITHM, o)
        end
    end
=======
`InitialOptimizations` is an implementation detail and subject to change or removal in
future versions of Julia.
>>>>>>> 0eafda84

If `next` is stable, then `InitialOptimizations(next)` is also stable.

The specific optimizations attempted by `InitialOptimizations` are
[`MissingOptimization`](@ref), [`BoolOptimization`](@ref), dispatch to
[`InsertionSort`](@ref) for inputs with `length <= 10`, and [`IEEEFloatOptimization`](@ref).
"""
InitialOptimizations(next) = MissingOptimization(
    BoolOptimization(
        Small{10}(
            IEEEFloatOptimization(
                next))))
"""
    DEFAULT_STABLE

The default sorting algorithm.

This algorithm is guaranteed to be stable (i.e. it will not reorder elements that compare
equal). It makes an effort to be fast for most inputs.

The algorithms used by `DEFAULT_STABLE` are an implementation detail. See extended help
for the current dispatch system.

# Extended Help

`DEFAULT_STABLE` is composed of two parts: the [`InitialOptimizations`](@ref) and a hybrid
of Radix, Insertion, Counting, Quick sorts.

We begin with MissingOptimization because it has no runtime cost when it is not
triggered and can enable other optimizations to be applied later. For example,
BoolOptimization cannot apply to an `AbstractVector{Union{Missing, Bool}}`, but after
[`MissingOptimization`](@ref) is applied, that input will be converted into am
`AbstractVector{Bool}`.

We next apply [`BoolOptimization`](@ref) because it also has no runtime cost when it is not
triggered and when it is triggered, it is an incredibly efficient algorithm (sorting `Bool`s
is quite easy).

Next, we dispatch to [`InsertionSort`](@ref) for inputs with `length <= 10`. This dispatch
occurs before the [`IEEEFloatOptimization`](@ref) pass because the
[`IEEEFloatOptimization`](@ref)s are not beneficial for very small inputs.

To conclude the [`InitialOptimizations`](@ref), we apply [`IEEEFloatOptimization`](@ref).

After these optimizations, we branch on whether radix sort and related algorithms can be
applied to the input vector and ordering. We conduct this branch by testing if
`UIntMappable(v, order) !== nothing`. That is, we see if we know of a reversible mapping
from `eltype(v)` to `UInt` that preserves the ordering `order`. We perform this check after
the initial optimizations because they can change the input vector's type and ordering to
make them `UIntMappable`.

If the input is not [`UIntMappable`](@ref), then we perform a presorted check and dispatch
to [`QuickerSort`](@ref).

Otherwise, we dispatch to [`InsertionSort`](@ref) for inputs with `length <= 40` and then
perform a presorted check ([`CheckSorted`](@ref)).

We check for short inputs before performing the presorted check to avoid the overhead of the
check for small inputs. Because the alternate dispatch is to [`InseritonSort`](@ref) which
has efficient `O(n)` runtime on presorted inputs, the check is not necessary for small
inputs.

We check if the input is reverse-sorted for long vectors (more than 500 elements) because
the check is essentially free unless the input is almost entirely reverse sorted.

Note that once the input is determined to be [`UIntMappable`](@ref), we know the order forms
a [total order](wikipedia.org/wiki/Total_order) over the inputs and so it is impossible to
perform an unstable sort because no two elements can compare equal unless they _are_ equal,
in which case switching them is undetectable. We utilize this fact to perform a more
aggressive reverse sorted check that will reverse the vector `[3, 2, 2, 1]`.

After these potential fast-paths are tried and failed, we [`ComputeExtrema`](@ref) of the
input. This computation has a fairly fast `O(n)` runtime, but we still try to delay it until
it is necessary.

Next, we [`ConsiderCountingSort`](@ref). If the range the input is small compared to its
length, we apply [`CountingSort`](@ref).

Next, we [`ConsiderRadixSort`](@ref). This is similar to the dispatch to counting sort,
but we conside rthe number of _bits_ in the range, rather than the range itself.
Consequently, we apply [`RadixSort`](@ref) for any reasonably long inputs that reach this
stage.

Finally, if the input has length less than 80, we dispatch to [`InsertionSort`](@ref) and
otherwise we dispatch to [`QuickerSort`](@ref).
"""
const DEFAULT_STABLE = InitialOptimizations(
    IsUIntMappable(
        Small{40}(
            CheckSorted(
                ComputeExtrema(
                    ConsiderCountingSort(
                        ConsiderRadixSort(
                            Small{80}(
                                QuickerSort())))))),
        StableCheckSorted(
            QuickerSort())))
"""
    DEFAULT_UNSTABLE

An efficient sorting algorithm.

The algorithms used by `DEFAULT_UNSTABLE` are an implementation detail. They are currently
the same as those used by [`DEFAULT_STABLE`](@ref), but this is subject to change in future.
"""
const DEFAULT_UNSTABLE = DEFAULT_STABLE
const SMALL_THRESHOLD  = 20

function Base.show(io::IO, alg::Algorithm)
    print_tree(io, alg, 0)
end
function print_tree(io::IO, alg::Algorithm, cols::Int)
    print(io, "    "^cols)
    show_type(io, alg)
    print(io, '(')
    for (i, name) in enumerate(fieldnames(typeof(alg)))
        arg = getproperty(alg, name)
        i > 1 && print(io, ',')
        if arg isa Algorithm
            println(io)
            print_tree(io, arg, cols+1)
        else
            i > 1 && print(io, ' ')
            print(io, arg)
        end
    end
    print(io, ')')
end
show_type(io::IO, alg::Algorithm) = Base.show_type_name(io, typeof(alg).name)
show_type(io::IO, alg::Small{N}) where N = print(io, "Base.Sort.Small{$N}")

defalg(v::AbstractArray) = DEFAULT_STABLE
defalg(v::AbstractArray{<:Union{Number, Missing}}) = DEFAULT_UNSTABLE
defalg(v::AbstractArray{Missing}) = DEFAULT_UNSTABLE # for method disambiguation
defalg(v::AbstractArray{Union{}}) = DEFAULT_UNSTABLE # for method disambiguation

"""
    sort!(v; alg::Algorithm=defalg(v), lt=isless, by=identity, rev::Bool=false, order::Ordering=Forward)

Sort the vector `v` in place. A stable algorithm is used by default. You can select a
specific algorithm to use via the `alg` keyword (see [Sorting Algorithms](@ref) for
available algorithms). The `by` keyword lets you provide a function that will be applied to
each element before comparison; the `lt` keyword allows providing a custom "less than"
function (note that for every `x` and `y`, only one of `lt(x,y)` and `lt(y,x)` can return
`true`); use `rev=true` to reverse the sorting order. These options are independent and can
be used together in all possible combinations: if both `by` and `lt` are specified, the `lt`
function is applied to the result of the `by` function; `rev=true` reverses whatever
ordering specified via the `by` and `lt` keywords.

# Examples
```jldoctest
julia> v = [3, 1, 2]; sort!(v); v
3-element Vector{Int64}:
 1
 2
 3

julia> v = [3, 1, 2]; sort!(v, rev = true); v
3-element Vector{Int64}:
 3
 2
 1

julia> v = [(1, "c"), (3, "a"), (2, "b")]; sort!(v, by = x -> x[1]); v
3-element Vector{Tuple{Int64, String}}:
 (1, "c")
 (2, "b")
 (3, "a")

julia> v = [(1, "c"), (3, "a"), (2, "b")]; sort!(v, by = x -> x[2]); v
3-element Vector{Tuple{Int64, String}}:
 (3, "a")
 (2, "b")
 (1, "c")
```
"""
function sort!(v::AbstractVector{T};
               alg::Algorithm=defalg(v),
               lt=isless,
               by=identity,
               rev::Union{Bool,Nothing}=nothing,
               order::Ordering=Forward,
               scratch::Union{Vector{T}, Nothing}=nothing) where T
    _sort!(v, maybe_apply_initial_optimizations(alg), ord(lt,by,rev,order), (;scratch))
    v
end

"""
    sort(v; alg::Algorithm=defalg(v), lt=isless, by=identity, rev::Bool=false, order::Ordering=Forward)

Variant of [`sort!`](@ref) that returns a sorted copy of `v` leaving `v` itself unmodified.

# Examples
```jldoctest
julia> v = [3, 1, 2];

julia> sort(v)
3-element Vector{Int64}:
 1
 2
 3

julia> v
3-element Vector{Int64}:
 3
 1
 2
```
"""
sort(v::AbstractVector; kws...) = sort!(copymutable(v); kws...)

## partialsortperm: the permutation to sort the first k elements of an array ##

"""
    partialsortperm(v, k; by=<transform>, lt=<comparison>, rev=false)

Return a partial permutation `I` of the vector `v`, so that `v[I]` returns values of a fully
sorted version of `v` at index `k`. If `k` is a range, a vector of indices is returned; if
`k` is an integer, a single index is returned. The order is specified using the same
keywords as `sort!`. The permutation is stable, meaning that indices of equal elements
appear in ascending order.

Note that this function is equivalent to, but more efficient than, calling `sortperm(...)[k]`.

# Examples
```jldoctest
julia> v = [3, 1, 2, 1];

julia> v[partialsortperm(v, 1)]
1

julia> p = partialsortperm(v, 1:3)
3-element view(::Vector{Int64}, 1:3) with eltype Int64:
 2
 4
 3

julia> v[p]
3-element Vector{Int64}:
 1
 1
 2
```
"""
partialsortperm(v::AbstractVector, k::Union{Integer,OrdinalRange}; kwargs...) =
    partialsortperm!(similar(Vector{eltype(k)}, axes(v,1)), v, k; kwargs...)

"""
    partialsortperm!(ix, v, k; by=<transform>, lt=<comparison>, rev=false)

Like [`partialsortperm`](@ref), but accepts a preallocated index vector `ix` the same size as
`v`, which is used to store (a permutation of) the indices of `v`.

`ix` is initialized to contain the indices of `v`.

(Typically, the indices of `v` will be `1:length(v)`, although if `v` has an alternative array type
with non-one-based indices, such as an `OffsetArray`, `ix` must share those same indices)

Upon return, `ix` is guaranteed to have the indices `k` in their sorted positions, such that

```julia
partialsortperm!(ix, v, k);
v[ix[k]] == partialsort(v, k)
```

The return value is the `k`th element of `ix` if `k` is an integer, or view into `ix` if `k` is
a range.

# Examples
```jldoctest
julia> v = [3, 1, 2, 1];

julia> ix = Vector{Int}(undef, 4);

julia> partialsortperm!(ix, v, 1)
2

julia> ix = [1:4;];

julia> partialsortperm!(ix, v, 2:3)
2-element view(::Vector{Int64}, 2:3) with eltype Int64:
 4
 3
```
 """
function partialsortperm!(ix::AbstractVector{<:Integer}, v::AbstractVector,
                          k::Union{Integer, OrdinalRange};
                          lt::Function=isless,
                          by::Function=identity,
                          rev::Union{Bool,Nothing}=nothing,
                          order::Ordering=Forward,
                          initialized::Bool=false)
    if axes(ix,1) != axes(v,1)
        throw(ArgumentError("The index vector is used as scratch space and must have the " *
                            "same length/indices as the source vector, $(axes(ix,1)) != $(axes(v,1))"))
    end
    @inbounds for i in eachindex(ix)
        ix[i] = i
    end

    # do partial quicksort
    _sort!(ix, InitialOptimizations(QuickerSort(k)), Perm(ord(lt, by, rev, order), v), (;))

    maybeview(ix, k)
end

## sortperm: the permutation to sort an array ##

"""
    sortperm(A; alg::Algorithm=DEFAULT_UNSTABLE, lt=isless, by=identity, rev::Bool=false, order::Ordering=Forward, [dims::Integer])

Return a permutation vector or array `I` that puts `A[I]` in sorted order along the given dimension.
If `A` has more than one dimension, then the `dims` keyword argument must be specified. The order is specified
using the same keywords as [`sort!`](@ref). The permutation is guaranteed to be stable even
if the sorting algorithm is unstable, meaning that indices of equal elements appear in
ascending order.

See also [`sortperm!`](@ref), [`partialsortperm`](@ref), [`invperm`](@ref), [`indexin`](@ref).
To sort slices of an array, refer to [`sortslices`](@ref).

!!! compat "Julia 1.9"
    The method accepting `dims` requires at least Julia 1.9.

# Examples
```jldoctest
julia> v = [3, 1, 2];

julia> p = sortperm(v)
3-element Vector{Int64}:
 2
 3
 1

julia> v[p]
3-element Vector{Int64}:
 1
 2
 3

julia> A = [8 7; 5 6]
2×2 Matrix{Int64}:
 8  7
 5  6

julia> sortperm(A, dims = 1)
2×2 Matrix{Int64}:
 2  4
 1  3

julia> sortperm(A, dims = 2)
2×2 Matrix{Int64}:
 3  1
 2  4
```
"""
function sortperm(A::AbstractArray;
                  alg::Algorithm=DEFAULT_UNSTABLE,
                  lt=isless,
                  by=identity,
                  rev::Union{Bool,Nothing}=nothing,
                  order::Ordering=Forward,
                  scratch::Union{Vector{<:Integer}, Nothing}=nothing,
                  dims...) #to optionally specify dims argument
    if rev === true
        _sortperm(A; alg, order=ord(lt, by, true, order), scratch, dims...)
    else
        _sortperm(A; alg, order=ord(lt, by, nothing, order), scratch, dims...)
    end
end
function _sortperm(A::AbstractArray; alg, order, scratch, dims...)
    if order === Forward && isa(A,Vector) && eltype(A)<:Integer
        n = length(A)
        if n > 1
            min, max = extrema(A)
            (diff, o1) = sub_with_overflow(max, min)
            (rangelen, o2) = add_with_overflow(diff, oneunit(diff))
            if !(o1 || o2)::Bool && rangelen < div(n,2)
                return sortperm_int_range(A, rangelen, min)
            end
        end
    end
    ix = copymutable(LinearIndices(A))
    sort!(ix; alg, order = Perm(order, vec(A)), scratch, dims...)
end


"""
    sortperm!(ix, A; alg::Algorithm=DEFAULT_UNSTABLE, lt=isless, by=identity, rev::Bool=false, order::Ordering=Forward, [dims::Integer])

Like [`sortperm`](@ref), but accepts a preallocated index vector or array `ix` with the same `axes` as `A`.
`ix` is initialized to contain the values `LinearIndices(A)`.

!!! compat "Julia 1.9"
    The method accepting `dims` requires at least Julia 1.9.

# Examples
```jldoctest
julia> v = [3, 1, 2]; p = zeros(Int, 3);

julia> sortperm!(p, v); p
3-element Vector{Int64}:
 2
 3
 1

julia> v[p]
3-element Vector{Int64}:
 1
 2
 3

julia> A = [8 7; 5 6]; p = zeros(Int,2, 2);

julia> sortperm!(p, A; dims=1); p
2×2 Matrix{Int64}:
 2  4
 1  3

julia> sortperm!(p, A; dims=2); p
2×2 Matrix{Int64}:
 3  1
 2  4
```
"""
@inline function sortperm!(ix::AbstractArray{T}, A::AbstractArray;
                   alg::Algorithm=DEFAULT_UNSTABLE,
                   lt=isless,
                   by=identity,
                   rev::Union{Bool,Nothing}=nothing,
                   order::Ordering=Forward,
                   initialized::Bool=false,
                   scratch::Union{Vector{T}, Nothing}=nothing,
                   dims...) where T <: Integer #to optionally specify dims argument
    (typeof(A) <: AbstractVector) == (:dims in keys(dims)) && throw(ArgumentError("Dims argument incorrect for type $(typeof(A))"))
    axes(ix) == axes(A) || throw(ArgumentError("index array must have the same size/axes as the source array, $(axes(ix)) != $(axes(A))"))

    ix .= LinearIndices(A)
    if rev === true
        sort!(ix; alg, order=Perm(ord(lt, by, true, order), vec(A)), scratch, dims...)
    else
        sort!(ix; alg, order=Perm(ord(lt, by, nothing, order), vec(A)), scratch, dims...)
    end
end

# sortperm for vectors of few unique integers
function sortperm_int_range(x::Vector{<:Integer}, rangelen, minval)
    offs = 1 - minval
    n = length(x)

    counts = fill(0, rangelen+1)
    counts[1] = 1
    @inbounds for i = 1:n
        counts[x[i] + offs + 1] += 1
    end

    #cumsum!(counts, counts)
    @inbounds for i = 2:length(counts)
        counts[i] += counts[i-1]
    end

    P = Vector{Int}(undef, n)
    @inbounds for i = 1:n
        label = x[i] + offs
        P[counts[label]] = i
        counts[label] += 1
    end

    return P
end

## sorting multi-dimensional arrays ##

"""
    sort(A; dims::Integer, alg::Algorithm=defalg(A), lt=isless, by=identity, rev::Bool=false, order::Ordering=Forward)

Sort a multidimensional array `A` along the given dimension.
See [`sort!`](@ref) for a description of possible
keyword arguments.

To sort slices of an array, refer to [`sortslices`](@ref).

# Examples
```jldoctest
julia> A = [4 3; 1 2]
2×2 Matrix{Int64}:
 4  3
 1  2

julia> sort(A, dims = 1)
2×2 Matrix{Int64}:
 1  2
 4  3

julia> sort(A, dims = 2)
2×2 Matrix{Int64}:
 3  4
 1  2
```
"""
function sort(A::AbstractArray{T};
              dims::Integer,
              alg::Algorithm=defalg(A),
              lt=isless,
              by=identity,
              rev::Union{Bool,Nothing}=nothing,
              order::Ordering=Forward,
              scratch::Union{Vector{T}, Nothing}=nothing) where T
    dim = dims
    order = ord(lt,by,rev,order)
    n = length(axes(A, dim))
    if dim != 1
        pdims = (dim, setdiff(1:ndims(A), dim)...)  # put the selected dimension first
        Ap = permutedims(A, pdims)
        Av = vec(Ap)
        sort_chunks!(Av, n, maybe_apply_initial_optimizations(alg), order, scratch)
        permutedims(Ap, invperm(pdims))
    else
        Av = A[:]
        sort_chunks!(Av, n, maybe_apply_initial_optimizations(alg), order, scratch)
        reshape(Av, axes(A))
    end
end

@noinline function sort_chunks!(Av, n, alg, order, scratch)
    inds = LinearIndices(Av)
    sort_chunks!(Av, n, alg, order, scratch, first(inds), last(inds))
end

@noinline function sort_chunks!(Av, n, alg, order, scratch::Nothing, fst, lst)
    for lo = fst:n:lst
        s = _sort!(Av, alg, order, (; lo, hi=lo+n-1, scratch))
        s !== nothing && return sort_chunks!(Av, n, alg, order, s, lo+n, lst)
    end
    Av
end

@noinline function sort_chunks!(Av, n, alg, order, scratch::AbstractVector, fst, lst)
    for lo = fst:n:lst
        _sort!(Av, alg, order, (; lo, hi=lo+n-1, scratch))
    end
    Av
end


"""
    sort!(A; dims::Integer, alg::Algorithm=defalg(A), lt=isless, by=identity, rev::Bool=false, order::Ordering=Forward)

Sort the multidimensional array `A` along dimension `dims`.
See [`sort!`](@ref) for a description of possible keyword arguments.

To sort slices of an array, refer to [`sortslices`](@ref).

!!! compat "Julia 1.1"
    This function requires at least Julia 1.1.

# Examples
```jldoctest
julia> A = [4 3; 1 2]
2×2 Matrix{Int64}:
 4  3
 1  2

julia> sort!(A, dims = 1); A
2×2 Matrix{Int64}:
 1  2
 4  3

julia> sort!(A, dims = 2); A
2×2 Matrix{Int64}:
 1  2
 3  4
```
"""
function sort!(A::AbstractArray{T};
               dims::Integer,
               alg::Algorithm=defalg(A),
               lt=isless,
               by=identity,
               rev::Union{Bool,Nothing}=nothing,
               order::Ordering=Forward, # TODO stop eagerly over-allocating.
               scratch::Union{Vector{T}, Nothing}=similar(A, size(A, dims))) where T
    __sort!(A, Val(dims), maybe_apply_initial_optimizations(alg), ord(lt, by, rev, order), scratch)
end
function __sort!(A::AbstractArray{T}, ::Val{K},
                alg::Algorithm,
                order::Ordering,
                scratch::Union{Vector{T}, Nothing}) where {K,T}
    nd = ndims(A)

    1 <= K <= nd || throw(ArgumentError("dimension out of range"))

    remdims = ntuple(i -> i == K ? 1 : axes(A, i), nd)
    for idx in CartesianIndices(remdims)
        Av = view(A, ntuple(i -> i == K ? Colon() : idx[i], nd)...)
        sort!(Av; alg, order, scratch)
    end
    A
end


## uint mapping to allow radix sorting primitives other than UInts ##

"""
    UIntMappable(T::Type, order::Ordering)

Return `typeof(uint_map(x::T, order))` if [`uint_map`](@ref) and
[`uint_unmap`](@ref) are implemented.

If either is not implemented, return `nothing`.
"""
UIntMappable(T::Type, order::Ordering) = nothing

"""
    uint_map(x, order::Ordering)::Unsigned

Map `x` to an un unsigned integer, maintaining sort order.

The map should be reversible with [`uint_unmap`](@ref), so `isless(order, a, b)` must be
a linear ordering for `a, b <: typeof(x)`. Satisfies
`isless(order, a, b) === (uint_map(a, order) < uint_map(b, order))`
and `x === uint_unmap(typeof(x), uint_map(x, order), order)`

See also: [`UIntMappable`](@ref) [`uint_unmap`](@ref)
"""
function uint_map end

"""
    uint_unmap(T::Type, u::Unsigned, order::Ordering)

Reconstruct the unique value `x::T` that uint_maps to `u`. Satisfies
`x === uint_unmap(T, uint_map(x::T, order), order)` for all `x <: T`.

See also: [`uint_map`](@ref) [`UIntMappable`](@ref)
"""
function uint_unmap end


### Primitive Types

# Integers
uint_map(x::Unsigned, ::ForwardOrdering) = x
uint_unmap(::Type{T}, u::T, ::ForwardOrdering) where T <: Unsigned = u

uint_map(x::Signed, ::ForwardOrdering) =
    unsigned(xor(x, typemin(x)))
uint_unmap(::Type{T}, u::Unsigned, ::ForwardOrdering) where T <: Signed =
    xor(signed(u), typemin(T))

UIntMappable(T::BitIntegerType, ::ForwardOrdering) = unsigned(T)

# Floats are not UIntMappable under regular orderings because they fail on NaN edge cases.
# uint mappings for floats are defined in Float, where the Left and Right orderings
# guarantee that there are no NaN values

# Chars
uint_map(x::Char, ::ForwardOrdering) = reinterpret(UInt32, x)
uint_unmap(::Type{Char}, u::UInt32, ::ForwardOrdering) = reinterpret(Char, u)
UIntMappable(::Type{Char}, ::ForwardOrdering) = UInt32

### Reverse orderings
uint_map(x, rev::ReverseOrdering) = ~uint_map(x, rev.fwd)
uint_unmap(T::Type, u::Unsigned, rev::ReverseOrdering) = uint_unmap(T, ~u, rev.fwd)
UIntMappable(T::Type, order::ReverseOrdering) = UIntMappable(T, order.fwd)


### Vectors

# Convert v to unsigned integers in place, maintaining sort order.
function uint_map!(v::AbstractVector, lo::Integer, hi::Integer, order::Ordering)
    u = reinterpret(UIntMappable(eltype(v), order), v)
    @inbounds for i in lo:hi
        u[i] = uint_map(v[i], order)
    end
    u
end

function uint_unmap!(v::AbstractVector, u::AbstractVector{U}, lo::Integer, hi::Integer,
                     order::Ordering, offset::U=zero(U),
                     index_offset::Integer=0) where U <: Unsigned
    @inbounds for i in lo:hi
        v[i] = uint_unmap(eltype(v), u[i+index_offset]+offset, order)
    end
    v
end



### Unused constructs for backward compatibility ###

## Old algorithms ##

struct QuickSortAlg     <: Algorithm end
struct MergeSortAlg     <: Algorithm end

"""
    PartialQuickSort{T <: Union{Integer,OrdinalRange}}

Indicate that a sorting function should use the partial quick sort
algorithm. Partial quick sort returns the smallest `k` elements sorted from smallest
to largest, finding them and sorting them using [`QuickSort`](@ref).

Characteristics:
  * *not stable*: does not preserve the ordering of elements which
    compare equal (e.g. "a" and "A" in a sort of letters which
    ignores case).
  * *in-place* in memory.
  * *divide-and-conquer*: sort strategy similar to [`MergeSort`](@ref).
"""
struct PartialQuickSort{T <: Union{Integer,OrdinalRange}} <: Algorithm
    k::T
end

"""
    QuickSort

Indicate that a sorting function should use the quick sort
algorithm, which is *not* stable.

Characteristics:
  * *not stable*: does not preserve the ordering of elements which
    compare equal (e.g. "a" and "A" in a sort of letters which
    ignores case).
  * *in-place* in memory.
  * *divide-and-conquer*: sort strategy similar to [`MergeSort`](@ref).
  * *good performance* for large collections.
"""
const QuickSort     = QuickSortAlg()

"""
    MergeSort

Indicate that a sorting function should use the merge sort
algorithm. Merge sort divides the collection into
subcollections and repeatedly merges them, sorting each
subcollection at each step, until the entire
collection has been recombined in sorted form.

Characteristics:
  * *stable*: preserves the ordering of elements which compare
    equal (e.g. "a" and "A" in a sort of letters which ignores
    case).
  * *not in-place* in memory.
  * *divide-and-conquer* sort strategy.
"""
const MergeSort     = MergeSortAlg()

maybe_apply_initial_optimizations(alg::Algorithm) = alg
maybe_apply_initial_optimizations(alg::QuickSortAlg) = InitialOptimizations(alg)
maybe_apply_initial_optimizations(alg::MergeSortAlg) = InitialOptimizations(alg)
maybe_apply_initial_optimizations(alg::InsertionSortAlg) = InitialOptimizations(alg)

# selectpivot!
#
# Given 3 locations in an array (lo, mi, and hi), sort v[lo], v[mi], v[hi]) and
# choose the middle value as a pivot
#
# Upon return, the pivot is in v[lo], and v[hi] is guaranteed to be
# greater than the pivot

@inline function selectpivot!(v::AbstractVector, lo::Integer, hi::Integer, o::Ordering)
    @inbounds begin
        mi = midpoint(lo, hi)

        # sort v[mi] <= v[lo] <= v[hi] such that the pivot is immediately in place
        if lt(o, v[lo], v[mi])
            v[mi], v[lo] = v[lo], v[mi]
        end

        if lt(o, v[hi], v[lo])
            if lt(o, v[hi], v[mi])
                v[hi], v[lo], v[mi] = v[lo], v[mi], v[hi]
            else
                v[hi], v[lo] = v[lo], v[hi]
            end
        end

        # return the pivot
        return v[lo]
    end
end

# partition!
#
# select a pivot, and partition v according to the pivot

function partition!(v::AbstractVector, lo::Integer, hi::Integer, o::Ordering)
    pivot = selectpivot!(v, lo, hi, o)
    # pivot == v[lo], v[hi] > pivot
    i, j = lo, hi
    @inbounds while true
        i += 1; j -= 1
        while lt(o, v[i], pivot); i += 1; end;
        while lt(o, pivot, v[j]); j -= 1; end;
        i >= j && break
        v[i], v[j] = v[j], v[i]
    end
    v[j], v[lo] = pivot, v[j]

    # v[j] == pivot
    # v[k] >= pivot for k > j
    # v[i] <= pivot for i < j
    return j
end

function sort!(v::AbstractVector, lo::Integer, hi::Integer, a::QuickSortAlg, o::Ordering)
    @inbounds while lo < hi
        hi-lo <= SMALL_THRESHOLD && return sort!(v, lo, hi, SMALL_ALGORITHM, o)
        j = partition!(v, lo, hi, o)
        if j-lo < hi-j
            # recurse on the smaller chunk
            # this is necessary to preserve O(log(n))
            # stack space in the worst case (rather than O(n))
            lo < (j-1) && sort!(v, lo, j-1, a, o)
            lo = j+1
        else
            j+1 < hi && sort!(v, j+1, hi, a, o)
            hi = j-1
        end
    end
    return v
end

sort!(v::AbstractVector{T}, lo::Integer, hi::Integer, a::MergeSortAlg, o::Ordering, t0::Vector{T}) where T =
    invoke(sort!, Tuple{typeof.((v, lo, hi, a, o))..., AbstractVector{T}}, v, lo, hi, a, o, t0) # For disambiguation
function sort!(v::AbstractVector{T}, lo::Integer, hi::Integer, a::MergeSortAlg, o::Ordering,
        t0::Union{AbstractVector{T}, Nothing}=nothing) where T
    @inbounds if lo < hi
        hi-lo <= SMALL_THRESHOLD && return sort!(v, lo, hi, SMALL_ALGORITHM, o)

        m = midpoint(lo, hi)

        t = t0 === nothing ? similar(v, m-lo+1) : t0
        length(t) < m-lo+1 && resize!(t, m-lo+1)
        Base.require_one_based_indexing(t)

        sort!(v, lo,  m,  a, o, t)
        sort!(v, m+1, hi, a, o, t)

        i, j = 1, lo
        while j <= m
            t[i] = v[j]
            i += 1
            j += 1
        end

        i, k = 1, lo
        while k < j <= hi
            if lt(o, v[j], t[i])
                v[k] = v[j]
                j += 1
            else
                v[k] = t[i]
                i += 1
            end
            k += 1
        end
        while k < j
            v[k] = t[i]
            k += 1
            i += 1
        end
    end

    return v
end

function sort!(v::AbstractVector, lo::Integer, hi::Integer, a::PartialQuickSort,
               o::Ordering)
    @inbounds while lo < hi
        hi-lo <= SMALL_THRESHOLD && return sort!(v, lo, hi, SMALL_ALGORITHM, o)
        j = partition!(v, lo, hi, o)

        if j <= first(a.k)
            lo = j+1
        elseif j >= last(a.k)
            hi = j-1
        else
            # recurse on the smaller chunk
            # this is necessary to preserve O(log(n))
            # stack space in the worst case (rather than O(n))
            if j-lo < hi-j
                lo < (j-1) && sort!(v, lo, j-1, a, o)
                lo = j+1
            else
                hi > (j+1) && sort!(v, j+1, hi, a, o)
                hi = j-1
            end
        end
    end
    return v
end

## Old extensibility mechanisms ##

# Support 3-, 5-, and 6-argument versions of sort! for calling into the internals in the old way
sort!(v::AbstractVector, a::Algorithm, o::Ordering) = sort!(v, firstindex(v), lastindex(v), a, o)
function sort!(v::AbstractVector, lo::Integer, hi::Integer, a::Algorithm, o::Ordering)
    _sort!(v, a, o, (; lo, hi, allow_legacy_dispatch=false))
    v
end
sort!(v::AbstractVector, lo::Integer, hi::Integer, a::Algorithm, o::Ordering, _) = sort!(v, lo, hi, a, o)
function sort!(v::AbstractVector, lo::Integer, hi::Integer, a::Algorithm, o::Ordering, scratch::Vector)
    _sort!(v, a, o, (; lo, hi, scratch, allow_legacy_dispatch=false))
    v
end

# Support dispatch on custom algorithms in the old way
# sort!(::AbstractVector, ::Integer, ::Integer, ::MyCustomAlgorithm, ::Ordering) = ...
function _sort!(v::AbstractVector, a::Algorithm, o::Ordering, kw)
    @getkw lo hi scratch allow_legacy_dispatch
    if allow_legacy_dispatch
        sort!(v, lo, hi, a, o)
        scratch
    else
        # This error prevents infinite recursion for unknown algorithms
        throw(ArgumentError("Base.Sort._sort!(::$(typeof(v)), ::$(typeof(a)), ::$(typeof(o))) is not defined"))
    end
end

end # module Sort<|MERGE_RESOLUTION|>--- conflicted
+++ resolved
@@ -1191,26 +1191,8 @@
 optimizations may be automatically applied by the `sort!` family of functions when
 `alg=InsertionSort`, `alg=MergeSort`, or `alg=QuickSort` is passed as an argument.
 
-<<<<<<< HEAD
-    # if u's range is small, then once we subtract out v_min, we'll get a vector like
-    # UInt16[0x001a, 0x0015, 0x0006, 0x001b, 0x0008, 0x000c, 0x0001, 0x000e, 0x001c, 0x0009]
-    # where we only need to radix over the last few bits (5, in the example).
-    bits = unsigned(ndigits0z2(u_range))
-
-    # radix sort runs in O(bits * lenm1), quick sort runs in O(lenm1 * log(lenm1)).
-    # dividing both sides by lenm1 and introducing empirical constant factors yields
-    # the following heuristic for when QuickSort is faster than RadixSort
-    if 22log(lenm1) < bits + 70
-        return if lenm1 > 80
-            sort!(v, lo, hi, QuickSort, o; check_presorted=false)
-        else
-            sort!(v, lo, hi, SMALL_ALGORITHM, o)
-        end
-    end
-=======
 `InitialOptimizations` is an implementation detail and subject to change or removal in
 future versions of Julia.
->>>>>>> 0eafda84
 
 If `next` is stable, then `InitialOptimizations(next)` is also stable.
 
