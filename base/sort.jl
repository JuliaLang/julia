--- conflicted
+++ resolved
@@ -5,17 +5,6 @@
 import ..@__MODULE__, ..parentmodule
 const Base = parentmodule(@__MODULE__)
 using .Base.Order
-<<<<<<< HEAD
-=======
-using .Base: copymutable, LinearIndices, length, (:), iterate, OneTo,
-    eachindex, axes, first, last, similar, zip, OrdinalRange, firstindex, lastindex,
-    AbstractVector, @inbounds, AbstractRange, @eval, @inline, Vector, @noinline,
-    AbstractMatrix, AbstractUnitRange, isless, identity, eltype, >, <, <=, >=, |, +, -, *, !,
-    extrema, sub_with_overflow, add_with_overflow, oneunit, div, getindex, setindex!,
-    length, resize!, fill, Missing, require_one_based_indexing, keytype, UnitRange,
-    min, max, reinterpret, signed, unsigned, Signed, Unsigned, typemin, xor, Type, BitSigned, Val,
-    midpoint, @boundscheck, checkbounds
->>>>>>> db570dfb
 
 using .Base: length, first, last, axes, firstindex, lastindex, eltype,
     similar, iterate, keytype, copymutable, fill, eachindex, zip,
@@ -25,7 +14,7 @@
     reinterpret, signed, unsigned, Signed, Unsigned, typemin, Type, BitSigned, Val,
     Missing, missing, ismissing, @eval, @inbounds, @inline, @noinline,
     (:), >, <, <=, >=, ==, ===, |, +, -, *, !, <<, >>, &, >>>, !==, div, xor,
-    midpoint
+    midpoint, @boundscheck, checkbounds
 
 import .Base:
     sort,
@@ -754,10 +743,6 @@
     end
     mn, mx
 end
-<<<<<<< HEAD
-function sort!(v::AbstractVector{T}, lo::Integer, hi::Integer, ::AdaptiveSortAlg, o::Ordering,
-               t::Union{AbstractVector{T}, Nothing}=nothing) where T
-=======
 function _issorted(v::AbstractVector, lo::Integer, hi::Integer, o::Ordering)
     @boundscheck checkbounds(v, lo:hi)
     @inbounds for i in (lo+1):hi
@@ -765,9 +750,8 @@
     end
     true
 end
-function sort!(v::AbstractVector{T}, lo::Integer, hi::Integer, a::AdaptiveSort, o::Ordering,
-            t::Union{AbstractVector{T}, Nothing}=nothing) where T
->>>>>>> db570dfb
+function sort!(v::AbstractVector{T}, lo::Integer, hi::Integer, ::AdaptiveSortAlg, o::Ordering,
+               t::Union{AbstractVector{T}, Nothing}=nothing) where T
     # if the sorting task is not UIntMappable, then we can't radix sort or sort_int_range!
     # so we skip straight to the fallback algorithm which is comparison based.
     U = UIntMappable(eltype(v), o)
