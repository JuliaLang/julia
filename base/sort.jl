--- conflicted
+++ resolved
@@ -1482,14 +1482,9 @@
 `DefaultStable` is an algorithm which indicates that a fast, general purpose sorting
 algorithm should be used, but does not specify exactly which algorithm.
 
-<<<<<<< HEAD
 Currently, when sorting short NTuples, this is an unrolled mergesort, and otherwise it is
 composed of two parts: the [`InitialOptimizations`](@ref) and a hybrid of Radix, Insertion,
 Counting, Quick sorts.
-=======
-Currently, it is composed of two parts: the [`InitialOptimizations`](@ref) and a hybrid of
-Radix, Insertion, Counting, Quick sorts.
->>>>>>> a17db2b1
 
 We begin with MissingOptimization because it has no runtime cost when it is not
 triggered and can enable other optimizations to be applied later. For example,
@@ -1559,11 +1554,7 @@
 This algorithm is guaranteed to be stable (i.e. it will not reorder elements that compare
 equal). It makes an effort to be fast for most inputs.
 
-<<<<<<< HEAD
-The algorithms used by `DEFAULT_STABLE` are an implementation detail. See the extended help
-=======
 The algorithms used by `DEFAULT_STABLE` are an implementation detail. See the docstring
->>>>>>> a17db2b1
 of `Base.Sort.DefaultStable` for the current dispatch system.
 """
 const DEFAULT_STABLE = DefaultStable()
