module REPL

using Base.Meta
using ..Terminals
using ..LineEdit
using ..REPLCompletions

export
    BasicREPL,
    LineEditREPL,
    StreamREPL

import Base:
    AsyncStream,
    Display,
    display,
    writemime

import ..LineEdit:
    CompletionProvider,
    HistoryProvider,
    add_history,
    complete_line,
    history_next,
    history_next_prefix,
    history_prev,
    history_prev_prefix,
    history_search

abstract AbstractREPL

answer_color(::AbstractREPL) = ""

type REPLBackend
    repl_channel::RemoteRef
    response_channel::RemoteRef
    ans
end

function eval_user_input(ast::ANY, backend::REPLBackend)
    iserr, lasterr, bt = false, (), nothing
    while true
        try
            if iserr
                put!(backend.response_channel, (lasterr, bt))
                iserr, lasterr = false, ()
            else
                ast = expand(ast)
                ans = backend.ans
                # note: value wrapped in a non-syntax value to avoid evaluating
                # possibly-invalid syntax (issue #6763).
                eval(Main, :(ans = $({ans})[1]))
                value = eval(Main, ast)
                backend.ans = value
                put!(backend.response_channel, (value, nothing))
            end
            break
        catch err
            if iserr
                println("SYSTEM ERROR: Failed to report error to REPL frontend")
                println(err)
            end
            iserr, lasterr = true, err
            bt = catch_backtrace()
        end
    end
end

function parse_input_line(s::String)
    # s = bytestring(s)
    # (expr, pos) = parse(s, 1)
    # (ex, pos) = ccall(:jl_parse_string, Any,
    #                   (Ptr{Uint8},Int32,Int32),
    #                   s, int32(pos)-1, 1)
    # if !is(ex,())
    #     throw(ParseError("extra input after end of expression"))
    # end
    # expr
    ccall(:jl_parse_input_line, Any, (Ptr{Uint8},), s)
end

function start_repl_backend(repl_channel::RemoteRef, response_channel::RemoteRef)
    backend = REPLBackend(repl_channel, response_channel, nothing)
    @async begin
        # include looks at this to determine the relative include path
        # nothing means cwd
        while true
            tls = task_local_storage()
            tls[:SOURCE_PATH] = nothing
            ast, show_value = take!(backend.repl_channel)
            if show_value == -1
                # exit flag
                break
            end
            eval_user_input(ast, backend)
        end
    end
    backend
end

function display_error(io::IO, er, bt)
    Base.with_output_color(:red, io) do io
        print(io, "ERROR: ")
        Base.showerror(io, er, bt)
    end
end

immutable REPLDisplay{R<:AbstractREPL} <: Display
    repl::R
end
function display(d::REPLDisplay, ::MIME"text/plain", x)
    io = outstream(d.repl)
    write(io, answer_color(d.repl))
    writemime(io, MIME("text/plain"), x)
    println(io)
end
display(d::REPLDisplay, x) = display(d, MIME("text/plain"), x)

function print_response(repl::AbstractREPL, val::ANY, bt, show_value::Bool, have_color::Bool)
    repl.waserror = bt !== nothing
    print_response(outstream(repl), val, bt, show_value, have_color)
end
function print_response(errio::IO, val::ANY, bt, show_value::Bool, have_color::Bool)
    while true
        try
            if bt !== nothing
                display_error(errio, val, bt)
                println(errio)
                iserr, lasterr = false, ()
            else
                if val !== nothing && show_value
                    try
                        display(val)
                    catch err
                        println(errio, "Error showing value of type ", typeof(val), ":")
                        rethrow(err)
                    end
                end
            end
            break
        catch err
            if bt !== nothing
                println(errio, "SYSTEM: show(lasterr) caused an error")
                break
            end
            val = err
            bt = catch_backtrace()
        end
    end
end

# A reference to a backend
immutable REPLBackendRef
    repl_channel::RemoteRef
    response_channel::RemoteRef
end

function run_repl(repl::AbstractREPL)
    repl_channel = RemoteRef()
    response_channel = RemoteRef()
    start_repl_backend(repl_channel, response_channel)
    run_frontend(repl, REPLBackendRef(repl_channel,response_channel))
end

## BasicREPL ##

type BasicREPL <: AbstractREPL
    terminal::TextTerminal
    waserror::Bool
    BasicREPL(t) = new(t,false)
end

outstream(r::BasicREPL) = r.terminal

function run_frontend(repl::BasicREPL, backend::REPLBackendRef)
    d = REPLDisplay(repl)
    pushdisplay(d)
    repl_channel, response_channel = backend.repl_channel, backend.response_channel
    while true
        write(repl.terminal, "julia> ")
        line = ""
        ast = nothing
        while true
            line *= readline(repl.terminal)
            ast = Base.parse_input_line(line)
            (isa(ast,Expr) && ast.head == :incomplete) || break
        end
        if !isempty(line)
            put!(repl_channel, (ast, 1))
            val, bt = take!(response_channel)
            if !ends_with_semicolon(line)
                print_response(repl, val, bt, true, false)
            end
        end
        write(repl.terminal, '\n')
    end
    # terminate backend
    put!(repl_channel, (nothing, -1))
    popdisplay(d)
end

## LineEditREPL ##

type LineEditREPL <: AbstractREPL
    t::TextTerminal
    prompt_color::String
    input_color::String
    answer_color::String
    shell_color::String
    help_color::String
    no_history_file::Bool
    in_shell::Bool
    in_help::Bool
    consecutive_returns::Int
    waserror::Bool
    interface
    backendref::REPLBackendRef
    LineEditREPL(t,prompt_color,input_color,answer_color,shell_color,help_color,no_history_file,in_shell,in_help) =
        new(t,prompt_color,input_color,answer_color,shell_color,help_color,no_history_file,in_shell,in_help,0,false)
end
outstream(r::LineEditREPL) = r.t

LineEditREPL(t::TextTerminal) =  LineEditREPL(t, julia_green,
                                              Base.input_color(),
                                              Base.answer_color(),
                                              Base.text_colors[:red],
                                              Base.text_colors[:yellow],
                                              false, false, false)

type REPLCompletionProvider <: CompletionProvider
    r::LineEditREPL
end

type ShellCompletionProvider <: CompletionProvider
    r::LineEditREPL
end

bytestring_beforecursor(buf::IOBuffer) = bytestring(pointer(buf.data), buf.ptr-1)

function complete_line(c::REPLCompletionProvider, s)
    partial = bytestring_beforecursor(s.input_buffer)
    ret, range, should_complete = completions(partial, endof(partial))
    return ret, partial[range], should_complete
end

function complete_line(c::ShellCompletionProvider, s)
    # First parse everything up to the current position
    partial = bytestring_beforecursor(s.input_buffer)
    ret, range, should_complete = shell_completions(partial, endof(partial))
    return ret, partial[range], should_complete
end

type REPLHistoryProvider <: HistoryProvider
    history::Array{String,1}
    history_file
    cur_idx::Int
    last_idx::Int
    last_buffer::IOBuffer
    last_mode
    mode_mapping
    modes::Array{Symbol,1}
end
REPLHistoryProvider(mode_mapping) =
    REPLHistoryProvider(String[], nothing, 0, -1, IOBuffer(),
                        nothing, mode_mapping, Uint8[])

const invalid_history_message = """
Invalid history format. If you have a ~/.julia_history file left over from an older version of Julia, try renaming or deleting it.
"""

function hist_from_file(hp, file)
    hp.history_file = file
    seek(file, 0)
    while !eof(file)
        mode = :julia
        line = utf8(readline(file))
        line[1] == '#' || error(invalid_history_message)
        while true
            m = match(r"^#\s*(\w+)\s*:\s*(.*?)\s*$", line)
            m == nothing && break
            if m.captures[1] == "mode"
                mode = symbol(m.captures[2])
            end
            line = utf8(readline(file))
        end
        line[1] == '\t' || error(invalid_history_message)
        lines = UTF8String[]
        while true
            push!(lines, chomp(line[2:end]))
            eof(file) && break
            Base.peek(file) == '\t' || break
            line = utf8(readline(file))
        end
        push!(hp.modes, mode)
        push!(hp.history, join(lines, '\n'))
    end
    seekend(file)
    hp
end

function mode_idx(hist::REPLHistoryProvider, mode)
    c = :julia
    for (k,v) in hist.mode_mapping
        v == mode && (c = k)
    end
    return c
end

function add_history(hist::REPLHistoryProvider, s)
    # bytestring copies
    str = bytestring(s.input_buffer)
    if isempty(strip(str)) || # Do not add empty strings to the history
       (length(hist.history) > 0 && str == hist.history[end]) # Do not add consecutive duplicate entries
        return
    end
    push!(hist.history, str)
    mode = mode_idx(hist, LineEdit.mode(s))
    push!(hist.modes, mode)
    hist.history_file == nothing && return
    println(hist.history_file, "# mode: $mode")
    println(hist.history_file, "# time: $(strftime("%F %T %Z", time()))")
    println(hist.history_file, replace(str, r"^"ms, "\t"))
    flush(hist.history_file)
end

function history_move(s::LineEdit.MIState, hist::REPLHistoryProvider, idx::Int)
    max_idx = length(hist.history) + 1
    @assert 1 <= hist.cur_idx <= max_idx
    (1 <= idx <= max_idx) || return false
    idx != hist.cur_idx || return false

    # save the current line
    if hist.cur_idx == max_idx
        hist.last_mode = LineEdit.mode(s)
        hist.last_buffer = copy(LineEdit.buffer(s))
    else
        hist.history[hist.cur_idx] = LineEdit.input_string(s)
        hist.modes[hist.cur_idx] = mode_idx(hist, LineEdit.mode(s))
    end

    # load the saved line
    if idx == max_idx
        LineEdit.transition(s, hist.last_mode)
        LineEdit.replace_line(s, hist.last_buffer)
        hist.last_mode = nothing
        hist.last_buffer = IOBuffer()
    else
        LineEdit.transition(s, hist.mode_mapping[hist.modes[idx]])
        LineEdit.replace_line(s, hist.history[idx])
    end

    hist.cur_idx = idx
    true
end

function history_prev(s::LineEdit.MIState, hist::REPLHistoryProvider)
    hist.last_idx = -1
    if history_move(s, hist, hist.cur_idx-1)
        LineEdit.move_input_start(s)
        LineEdit.move_line_end(s)
        LineEdit.refresh_line(s)
    else
        Terminals.beep(LineEdit.terminal(s))
    end
end

function history_next(s::LineEdit.MIState, hist::REPLHistoryProvider)
    cur_idx = hist.cur_idx
    if 0 < hist.last_idx
        # issue #6312
        cur_idx = hist.last_idx
        hist.last_idx = -1
    end
    if history_move(s, hist, cur_idx+1)
        LineEdit.move_input_end(s)
        LineEdit.refresh_line(s)
    else
        Terminals.beep(LineEdit.terminal(s))
    end
end

function history_move_prefix(s::LineEdit.MIState,
                             hist::REPLHistoryProvider,
                             backwards::Bool)
    buf = LineEdit.buffer(s)
    pos = position(buf)
    prefix = bytestring_beforecursor(buf)
    allbuf = bytestring(buf)
    idxs = backwards ? ((hist.cur_idx-1):-1:1) : ((hist.cur_idx+1):length(hist.history))
    for idx in idxs
        if beginswith(hist.history[idx], prefix) && hist.history[idx] != allbuf
            history_move(s, hist, idx)
            seek(LineEdit.buffer(s), pos)
            LineEdit.refresh_line(s)
            return
        end
    end
    Terminals.beep(LineEdit.terminal(s))
end
history_next_prefix(s::LineEdit.MIState, hist::REPLHistoryProvider) =
    hist.cur_idx == length(hist.history) ?
        history_next(s, hist) : history_move_prefix(s, hist, false)
history_prev_prefix(s::LineEdit.MIState, hist::REPLHistoryProvider) =
    history_move_prefix(s, hist, true)

function history_search(hist::REPLHistoryProvider, query_buffer::IOBuffer, response_buffer::IOBuffer,
                        backwards::Bool=false, skip_current::Bool=false)

    qpos = position(query_buffer)
    qpos > 0 || return true
    searchdata = bytestring_beforecursor(query_buffer)
    response_str = bytestring(response_buffer)

    # Alright, first try to see if the current match still works
    a = position(response_buffer) + 1
    b = a + sizeof(searchdata) - 1
    if !skip_current && (0 < a <= b <= response_buffer.size) &&
       searchdata == bytestring(response_buffer.data[a:b])
        return true
    end

    searchfunc,delta = backwards ? (rsearch,-1) : (search,1)

    # Start searching
    # First the current response buffer
    if 1 <= a+delta <= length(response_str)
        match = searchfunc(response_str, searchdata, a+delta)
        if match != 0:-1
            seek(response_buffer, first(match)-1)
            return true
        end
    end

    # Now search all the other buffers
    idxs = backwards ? ((hist.cur_idx-1):-1:1) : ((hist.cur_idx+1):length(hist.history))
    for idx in idxs
        h = hist.history[idx]
        match = searchfunc(h, searchdata)
        if match != 0:-1 && h != response_str
            truncate(response_buffer, 0)
            write(response_buffer, h)
            seek(response_buffer, first(match)-1)
            hist.cur_idx = idx
            return true
        end
    end

    return false
end

function history_reset_state(hist::REPLHistoryProvider)
    hist.last_idx = hist.cur_idx
    hist.cur_idx = length(hist.history) + 1
end
LineEdit.reset_state(hist::REPLHistoryProvider) = history_reset_state(hist)

const julia_green = "\033[1m\033[32m"

function return_callback(repl, s)
    if position(s.input_buffer) != 0 && eof(s.input_buffer) &&
        (seek(s.input_buffer, position(s.input_buffer)-1); read(s.input_buffer, Uint8) == '\n')
        repl.consecutive_returns += 1
    else
        repl.consecutive_returns = 0
    end
    ast = parse_input_line(bytestring(s.input_buffer))
    if repl.consecutive_returns > 1 || !isa(ast, Expr) || (ast.head != :continue && ast.head != :incomplete)
        return true
    else
        return false
    end
end

function find_hist_file()
    filename = ".julia_history"
    if isfile(filename)
        return filename
    elseif haskey(ENV, "JULIA_HISTORY")
        return ENV["JULIA_HISTORY"]
    else
        return joinpath(homedir(), filename)
    end
end

backend(r::AbstractREPL) = r.backendref

send_to_backend(ast, backend::REPLBackendRef) = send_to_backend(ast, backend.repl_channel, backend.response_channel)
function send_to_backend(ast, req, rep)
    put!(req, (ast, 1))
    val, bt = take!(rep)
end

have_color(s) = true

function respond(f, repl, main)
    (s,buf,ok)->begin
        if !ok
            return transition(s, :abort)
        end
        line = takebuf_string(buf)
        if !isempty(line)
            reset(repl)
            val, bt = send_to_backend(f(line), backend(repl))
            if !ends_with_semicolon(line) || bt !== nothing
                print_response(repl, val, bt, true, have_color(s))
            end
        end
        println(repl.t)
        reset_state(s)
        transition(s, main)
    end
end

function reset(repl::LineEditREPL)
    raw!(repl.t, false)
    print(repl.t,Base.text_colors[:normal])
end

function setup_interface(repl::LineEditREPL; extra_repl_keymap = Dict{Any,Any}[])
    ###
    #
    # This function returns the main interface that describes the REPL
    # functionality, it is called internally by functions that setup a
    # Terminal-based REPL frontend, but if you want to customize your REPL
    # or embed the REPL in another interface, you may call this function
    # directly and append it to your interface.
    #
    # Usage:
    #
    # repl_channel,response_channel = RemoteRef(),RemoteRef()
    # start_repl_backend(repl_channel, response_channel)
    # setup_interface(REPLDisplay(t),repl_channel,response_channel)
    #
    ###

    ###
    # We setup the interface in two stages.
    # First, we set up all components (prompt,rsearch,shell,help)
    # Second, we create keymaps with appropriate transitions between them
    #   and assign them to the components
    #
    ###

    ############################### Stage I ################################

    # This will provide completions for REPL and help mode
    replc = REPLCompletionProvider(repl)

    # Set up the main Julia prompt
    julia_prompt = Prompt("julia> ";
        # Copy colors from the prompt object
        prompt_prefix = repl.prompt_color,
        prompt_suffix = repl.input_color,
        keymap_func_data = repl,
        complete = replc,
        on_enter = s->return_callback(repl, s))

    julia_prompt.on_done = respond(Base.parse_input_line, repl, julia_prompt)

    # Setup help mode
    help_mode = Prompt(" help> ",
        prompt_prefix = repl.help_color,
        prompt_suffix = repl.input_color,
        keymap_func_data = repl,
        complete = replc,
        # When we're done transform the entered line into a call to help("$line")
        on_done = respond(repl, julia_prompt) do line
            parse("Base.@help $line", raise=false)
        end)

    # Set up shell mode
    shell_mode = Prompt("shell> ";
        prompt_prefix = repl.shell_color,
        prompt_suffix = repl.input_color,
        keymap_func_data = repl,
        complete = ShellCompletionProvider(repl),
        # Transform "foo bar baz" into `foo bar baz` (shell quoting)
        # and pass into Base.repl_cmd for processing (handles `ls` and `cd`
        # special)
<<<<<<< HEAD
        on_done = respond(d, main_prompt, req, rep) do line
            cmdmac = Expr(:., :Base, Expr(:quote, symbol("@cmd")))
            Expr(:call, :(Base.repl_cmd), macroexpand(Expr(:macrocall, cmdmac, line)))
=======
        on_done = respond(repl, julia_prompt) do line
            Expr(:call, :(Base.repl_cmd), macroexpand(Expr(:macrocall, symbol("@cmd"),line)))
>>>>>>> c79c2bab
        end)

    ################################# Stage II #############################

    # Setup history
    # We will have a unified history for all REPL modes
    hp = REPLHistoryProvider((Symbol=>Any)[:julia => julia_prompt,
                                           :shell => shell_mode,
                                           :help  => help_mode])
    if !repl.no_history_file
        f = open(find_hist_file(), true, true, true, false, false)
        finalizer(replc, replc->close(f))
        hist_from_file(hp, f)
    end
    history_reset_state(hp)
    julia_prompt.hist = hp
    shell_mode.hist = hp
    help_mode.hist = hp

    hkp, hkeymap = LineEdit.setup_search_keymap(hp)

    # Canonicalize user keymap input
    if isa(extra_repl_keymap, Dict)
        extra_repl_keymap = [extra_repl_keymap]
    end

    const repl_keymap = {
        ';' => function (s)
            if isempty(s) || position(LineEdit.buffer(s)) == 0
                buf = copy(LineEdit.buffer(s))
                transition(s, shell_mode)
                LineEdit.state(s, shell_mode).input_buffer = buf
                LineEdit.refresh_line(s)
            else
                edit_insert(s, ';')
            end
        end,
        '?' => function (s)
            if isempty(s) || position(LineEdit.buffer(s)) == 0
                buf = copy(LineEdit.buffer(s))
                transition(s, help_mode)
                LineEdit.state(s, help_mode).input_buffer = buf
                LineEdit.refresh_line(s)
            else
                edit_insert(s, '?')
            end
        end,

        # Bracketed Paste Mode
        "\e[200~" => s->begin
            ps = LineEdit.state(s, LineEdit.mode(s))
            input = readuntil(ps.terminal, "\e[201~")[1:(end-6)]
            input = replace(input, '\r', '\n')
            if position(LineEdit.buffer(s)) == 0
                indent = Base.indentation(input)[1]
                input = Base.unindent(lstrip(input), indent)
            end
            buf = copy(LineEdit.buffer(s))
            edit_insert(buf,input)
            string = takebuf_string(buf)
            curspos = position(LineEdit.buffer(s))
            pos = 0
            inputsz = sizeof(input)
            sz = sizeof(string)
            while pos <= sz
                oldpos = pos
                ast, pos = Base.parse(string, pos, raise=false)
                if isa(ast, Expr) && ast.head == :error
                    # Insert all the remaining text as one line (might be empty)
                    LineEdit.replace_line(s, strip(bytestring(string.data[max(oldpos, 1):end])))
                    seek(LineEdit.buffer(s), max(curspos-oldpos+inputsz, 0))
                    LineEdit.refresh_line(s)
                    break
                end
                # Get the line and strip leading and trailing whitespace
                line = strip(bytestring(string.data[max(oldpos, 1):min(pos-1, sz)]))
                isempty(line) && continue
                LineEdit.replace_line(s, line)
                if oldpos <= curspos
                    seek(LineEdit.buffer(s),curspos-oldpos+inputsz)
                end
                LineEdit.refresh_line(s)
                (pos > sz && last(string) != '\n') && break
                if !isa(ast, Expr) || (ast.head != :continue && ast.head != :incomplete)
                    LineEdit.commit_line(s)
                    # This is slightly ugly but ok for now
                    terminal = LineEdit.terminal(s)
                    stop_reading(terminal)
                    raw!(terminal, false) && disable_bracketed_paste(terminal)
                    LineEdit.mode(s).on_done(s, LineEdit.buffer(s), true)
                    raw!(terminal, true) && enable_bracketed_paste(terminal)
                    start_reading(terminal)
                else
                    break
                end
            end
        end,
    }

    a = Dict{Any,Any}[hkeymap, repl_keymap, LineEdit.history_keymap(hp), LineEdit.default_keymap, LineEdit.escape_defaults]
    prepend!(a, extra_repl_keymap)

    julia_prompt.keymap_func = @eval @LineEdit.keymap $(a)

    const mode_keymap = {
        '\b' => function (s)
            if isempty(s) || position(LineEdit.buffer(s)) == 0
                buf = copy(LineEdit.buffer(s))
                transition(s, julia_prompt)
                LineEdit.state(s, julia_prompt).input_buffer = buf
                LineEdit.refresh_line(s)
            else
                LineEdit.edit_backspace(s)
            end
        end,
        "^C" => function (s)
            LineEdit.move_input_end(s)
            LineEdit.refresh_line(s)
            print(LineEdit.terminal(s), "^C\n\n")
            transition(s, julia_prompt)
            transition(s, :reset)
            LineEdit.refresh_line(s)
        end
    }

    b = Dict{Any,Any}[hkeymap, mode_keymap, LineEdit.history_keymap(hp), LineEdit.default_keymap, LineEdit.escape_defaults]

    shell_mode.keymap_func = help_mode.keymap_func = @eval @LineEdit.keymap $(b)

    ModalInterface([julia_prompt, shell_mode, help_mode,hkp])
end

function run_frontend(repl::LineEditREPL, backend)
    d = REPLDisplay(repl)
    pushdisplay(d)
    if !isdefined(repl,:interface)
        interface = repl.interface = setup_interface(repl)
    else
        interface = repl.interface
    end
    repl.backendref = backend
    run_interface(repl.t, interface)
    popdisplay(d)
end

if isdefined(Base, :banner_color)
    banner(io, t) = banner(io, hascolor(t))
    banner(io, x::Bool) = print(io, x ? Base.banner_color : Base.banner_plain)
else
    banner(io,t) = Base.banner(io)
end

## StreamREPL ##

type StreamREPL <: AbstractREPL
    stream::IO
    prompt_color::String
    input_color::String
    answer_color::String
    waserror::Bool
    StreamREPL(stream,pc,ic,ac) = new(stream,pc,ic,ac,false)
end

outstream(s::StreamREPL) = s.stream

StreamREPL(stream::AsyncStream) = StreamREPL(stream, julia_green, Base.text_colors[:white], Base.answer_color())

answer_color(r::LineEditREPL) = r.answer_color
answer_color(r::StreamREPL) = r.answer_color

function run_repl(stream::AsyncStream)
    repl =
    @async begin
        repl_channel = RemoteRef()
        response_channel = RemoteRef()
        start_repl_backend(repl_channel, response_channel)
        StreamREPL_frontend(repl, repl_channel, response_channel)
    end
    repl
end

function ends_with_semicolon(line)
    match = rsearch(line, ';')
    if match != 0
        for c in line[(match+1):end]
            isspace(c) || return c == '#'
        end
        return true
    end
    return false
end

function run_frontend(repl::StreamREPL, backend::REPLBackendRef)
    have_color = true
    banner(repl.stream, have_color)
    d = REPLDisplay(repl)
    pushdisplay(d)
    repl_channel, response_channel = backend.repl_channel, backend.response_channel
    while repl.stream.open
        if have_color
            print(repl.stream,repl.prompt_color)
        end
        print(repl.stream, "julia> ")
        if have_color
            print(repl.stream, repl.input_color)
        end
        line = readline(repl.stream)
        if !isempty(line)
            ast = Base.parse_input_line(line)
            if have_color
                print(repl.stream, Base.color_normal)
            end
            put!(repl_channel, (ast, 1))
            val, bt = take!(response_channel)
            if !ends_with_semicolon(line)
                print_response(repl, val, bt, true, have_color)
            end
        end
    end
    # Terminate Backend
    put!(repl_channel, (nothing, -1))
    popdisplay(d)
end

function start_repl_server(port)
    listen(port) do server, status
        client = accept(server)
        run_repl(client)
    end
end

end # module<|MERGE_RESOLUTION|>--- conflicted
+++ resolved
@@ -577,14 +577,9 @@
         # Transform "foo bar baz" into `foo bar baz` (shell quoting)
         # and pass into Base.repl_cmd for processing (handles `ls` and `cd`
         # special)
-<<<<<<< HEAD
-        on_done = respond(d, main_prompt, req, rep) do line
+        on_done = respond(repl, julia_prompt) do line
             cmdmac = Expr(:., :Base, Expr(:quote, symbol("@cmd")))
             Expr(:call, :(Base.repl_cmd), macroexpand(Expr(:macrocall, cmdmac, line)))
-=======
-        on_done = respond(repl, julia_prompt) do line
-            Expr(:call, :(Base.repl_cmd), macroexpand(Expr(:macrocall, symbol("@cmd"),line)))
->>>>>>> c79c2bab
         end)
 
     ################################# Stage II #############################
