--- conflicted
+++ resolved
@@ -636,32 +636,9 @@
 const STACKTRACE_MODULECOLORS = Iterators.Stateful(Iterators.cycle([:magenta, :cyan, :green, :yellow]))
 const STACKTRACE_FIXEDCOLORS = IdDict(Base => :light_black, Core => :light_black)
 
-<<<<<<< HEAD
 const BIG_STACKTRACE_SIZE = 50 # Arbitrary constant chosen here
 
 function _backtrace_find_and_remove_cycles(t)
-=======
-function show_full_backtrace(io::IO, trace::Vector; print_linebreaks::Bool, prefix=nothing)
-    num_frames = length(trace)
-    ndigits_max = ndigits(num_frames)
-
-    println(io)
-    prefix === nothing || print(io, prefix)
-    println(io, "Stacktrace:")
-
-    for (i, (frame, n)) in enumerate(trace)
-        print_stackframe(io, i, frame, n, ndigits_max, STACKTRACE_FIXEDCOLORS, STACKTRACE_MODULECOLORS; prefix)
-        if i < num_frames
-            println(io)
-            print_linebreaks && println(io)
-        end
-    end
-end
-
-const BIG_STACKTRACE_SIZE = 50 # Arbitrary constant chosen here
-
-function show_reduced_backtrace(io::IO, t::Vector; prefix=nothing)
->>>>>>> 6f1da031
     recorded_positions = IdDict{UInt, Vector{Int}}()
     #= For each frame of hash h, recorded_positions[h] is the list of indices i
     such that hash(t[i-1]) == h, ie the list of positions in which the
@@ -722,7 +699,6 @@
         end_line = start_line + cycle_length - 1
         repetitions = current_cycles[end][3]
 
-<<<<<<< HEAD
         frame_counter != end_line && break
 
         println(io)
@@ -739,11 +715,6 @@
 
 function show_processed_backtrace(io::IO, trace::Vector, num_frames::Int, repeated_cycles::Vector{NTuple{3, Int}}, max_nested_cycles::Int; print_linebreaks::Bool)
     println(io, "\nStacktrace:")
-=======
-    println(io)
-    prefix === nothing || print(io, prefix)
-    println(io, "Stacktrace:")
->>>>>>> 6f1da031
 
     ndigits_max = ndigits(num_frames)
 
@@ -753,43 +724,19 @@
 
     push!(repeated_cycles, (0,0,0)) # repeated_cycles is never empty
     frame_counter = 1
-<<<<<<< HEAD
     current_cycles = NTuple{3, Int}[]
 
     for i in eachindex(trace)
         (frame, n) = trace[i]
-=======
-    for i in eachindex(displayed_stackframes)
-        (frame, n) = displayed_stackframes[i]
-        prefix === nothing || print(io, prefix)
-        print_stackframe(io, frame_counter, frame, n, ndigits_max, STACKTRACE_FIXEDCOLORS, STACKTRACE_MODULECOLORS; prefix)
->>>>>>> 6f1da031
 
         ncycle_starts = 0
         while repeated_cycles[1][1] == frame_counter
             push!(current_cycles, popfirst!(repeated_cycles))
             ncycle_starts += 1
         end
-<<<<<<< HEAD
         if n > 1
             push!(current_cycles, (frame_counter, 1, n - 1))
             ncycle_starts += 1
-=======
-
-        while repeated_cycle[1][1] == i # never empty because of the initial (0,0,0)
-            cycle_length = repeated_cycle[1][2]
-            repetitions = repeated_cycle[1][3]
-            popfirst!(repeated_cycle)
-            prefix === nothing || print(io, prefix)
-            printstyled(io,
-                "--- the above ", cycle_length, " lines are repeated ",
-                  repetitions, " more time", repetitions>1 ? "s" : "", " ---", color = :light_black)
-            if i < length(displayed_stackframes)
-                println(io)
-                stacktrace_linebreaks() && println(io)
-            end
-            frame_counter += cycle_length * repetitions
->>>>>>> 6f1da031
         end
         nactive_cycles = length(current_cycles)
 
@@ -808,11 +755,7 @@
 # Print a stack frame where the module color is determined by looking up the parent module in
 # `modulecolordict`. If the module does not have a color, yet, a new one can be drawn
 # from `modulecolorcycler`.
-<<<<<<< HEAD
 function print_stackframe(io, i, frame::StackFrame, ndigits_max::Int, max_nested_cycles::Int, nactive_cycles::Int, ncycle_starts::Int, modulecolordict, modulecolorcycler)
-=======
-function print_stackframe(io, i, frame::StackFrame, n::Int, ndigits_max, modulecolordict, modulecolorcycler; prefix=nothing)
->>>>>>> 6f1da031
     m = Base.parentmodule(frame)
     modulecolor = if m !== nothing
         m = parentmodule_before_main(m)
@@ -820,11 +763,7 @@
     else
         :default
     end
-<<<<<<< HEAD
     print_stackframe(io, i, frame, ndigits_max, max_nested_cycles, nactive_cycles, ncycle_starts, modulecolor)
-=======
-    print_stackframe(io, i, frame, n, ndigits_max, modulecolor; prefix)
->>>>>>> 6f1da031
 end
 
 # Gets the topmost parent module that isn't Main
@@ -839,11 +778,7 @@
 parentmodule_before_main(x) = parentmodule_before_main(parentmodule(x))
 
 # Print a stack frame where the module color is set manually with `modulecolor`.
-<<<<<<< HEAD
 function print_stackframe(io, i, frame::StackFrame, ndigits_max::Int, max_nested_cycles::Int, nactive_cycles::Int, ncycle_starts::Int, modulecolor)
-=======
-function print_stackframe(io, i, frame::StackFrame, n::Int, ndigits_max, modulecolor; prefix=nothing)
->>>>>>> 6f1da031
     file, line = string(frame.file), frame.line
 
     # Used by the REPL to make it possible to open
@@ -863,26 +798,17 @@
     printstyled(io, "┌" ^ ncycle_starts; color = :light_black)
 
     # frame number
-<<<<<<< HEAD
     print(io, lpad("[" * string(i) * "]", digit_align_width))
-=======
-    prefix === nothing || print(io, prefix)
-    print(io, " ", lpad("[" * string(i) * "]", digit_align_width))
->>>>>>> 6f1da031
     print(io, " ")
 
     # func name and arguments
     StackTraces.show_spec_linfo(IOContext(io, :backtrace=>true), frame)
     println(io)
 
-<<<<<<< HEAD
     # repeated section bracket line 2
     print(io, " ")
     printstyled(io, "│" ^ nactive_cycles; color = :light_black)
 
-=======
-    prefix === nothing || print(io, prefix)
->>>>>>> 6f1da031
     # @ Module path / file : line
     print_module_path_file(io, modul, file, line; modulecolor, digit_align_width = digit_align_width - 1)
 
@@ -911,7 +837,6 @@
     printstyled(io, basename(file), ":", line; color = :light_black, underline = true)
 end
 
-<<<<<<< HEAD
 #=
 
 Stacktrace processing pipeline:
@@ -931,9 +856,6 @@
 =#
 
 function show_backtrace(io::IO, t::Vector)
-=======
-function show_backtrace(io::IO, t::Vector; prefix=nothing)
->>>>>>> 6f1da031
     if haskey(io, :last_shown_line_infos)
         empty!(io[:last_shown_line_infos])
     end
@@ -965,19 +887,10 @@
 
     # Find repeated cycles if trace is too long
     if length(filtered) > BIG_STACKTRACE_SIZE
-<<<<<<< HEAD
         filtered, repeated_cycles, max_nested_cycles = _backtrace_find_and_remove_cycles(filtered)
     else
         repeated_cycles = NTuple{3, Int}[]
         max_nested_cycles = 0
-=======
-        show_reduced_backtrace(IOContext(io, :backtrace => true), filtered; prefix)
-        return
-    else
-        try invokelatest(update_stackframes_callback[], filtered) catch end
-        # process_backtrace returns a Vector{Tuple{Frame, Int}}
-        show_full_backtrace(io, filtered; print_linebreaks = stacktrace_linebreaks(), prefix)
->>>>>>> 6f1da031
     end
 
     # Allow external code to edit information in the frames (e.g. line numbers with Revise)
@@ -1129,7 +1042,6 @@
     keepat!(trace, kept_frames)
 end
 
-<<<<<<< HEAD
 function process_backtrace(t::Vector{StackFrame})
     tracecount = _backtrace_collapse_and_count_repeated_frames(t)
     process_backtrace(tracecount)
@@ -1140,62 +1052,6 @@
     _backtrace_simplify_include_frames!(tracecount)
     _backtrace_collapse_repeated_locations!(tracecount)
     return tracecount
-=======
-function process_backtrace(t::Vector, limit::Int=typemax(Int); skipC = true)
-    n = 0
-    last_frame = StackTraces.UNKNOWN
-    count = 0
-    ret = Any[]
-    for i in eachindex(t)
-        lkups = t[i]
-        if lkups isa StackFrame
-            lkups = [lkups]
-        else
-            lkups = StackTraces.lookup(lkups)
-        end
-        for lkup in lkups
-            if lkup === StackTraces.UNKNOWN
-                continue
-            end
-
-            if (lkup.from_c && skipC)
-                continue
-            end
-            if lkup.linfo isa Union{MethodInstance, CodeInstance}
-                def = StackTraces.frame_method_or_module(lkup)
-                if def isa Method && def.name !== :kwcall && def.sig <: Tuple{typeof(Core.kwcall),NamedTuple,Any,Vararg}
-                    # hide kwcall() methods, which are probably internal keyword sorter methods
-                    # (we print the internal method instead, after demangling
-                    # the argument list, since it has the right line number info)
-                    continue
-                end
-            elseif !lkup.from_c
-                lkup.func === :kwcall && continue
-            end
-            count += 1
-            if count > limit
-                break
-            end
-
-            if lkup.file != last_frame.file || lkup.line != last_frame.line || lkup.func != last_frame.func || lkup.linfo !== last_frame.linfo
-                if n > 0
-                    push!(ret, (last_frame, n))
-                end
-                n = 1
-                last_frame = lkup
-            else
-                n += 1
-            end
-        end
-        count > limit && break
-    end
-    if n > 0
-        push!(ret, (last_frame, n))
-    end
-    trace = _simplify_include_frames(ret)
-    trace = _collapse_repeated_frames(trace)
-    return trace
->>>>>>> 6f1da031
 end
 
 function show_exception_stack(io::IO, stack)
