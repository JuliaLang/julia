--- conflicted
+++ resolved
@@ -392,24 +392,6 @@
 randsubseq!
 
 """
-<<<<<<< HEAD
-=======
-    redisplay(x)
-    redisplay(d::Display, x)
-    redisplay(mime, x)
-    redisplay(d::Display, mime, x)
-
-By default, the `redisplay` functions simply call [`display`](@ref).
-However, some display backends may override `redisplay` to modify an existing
-display of `x` (if any).
-Using `redisplay` is also a hint to the backend that `x` may be redisplayed
-several times, and the backend may choose to defer the display until
-(for example) the next interactive prompt.
-"""
-redisplay
-
-"""
->>>>>>> 2b983d41
     /(x, y)
 
 Right division operator: multiplication of `x` by the inverse of `y` on the right. Gives
