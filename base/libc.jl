--- conflicted
+++ resolved
@@ -170,18 +170,10 @@
 strftime(t) = strftime("%c", t)
 strftime(fmt::AbstractString, t::Real) = strftime(fmt, TmStruct(t))
 function strftime(fmt::AbstractString, tm::TmStruct)
-<<<<<<< HEAD
-    timestr = Vector{UInt8}(128)
+    timestr = Base.StringVector(128)
     n = ccall(:strftime, Int, (Ptr{UInt8}, Int, Cstring, Ref{TmStruct}),
               timestr, length(timestr), fmt, tm)
-=======
-    timestr = Base.StringVector(128)
-    n = ccall(:strftime, Int, (Ptr{UInt8}, Int, Cstring, Ptr{TmStruct}),
-              timestr, length(timestr), fmt, &tm)
->>>>>>> 0f4baeee
-    if n == 0
-        return ""
-    end
+    n == 0 && return ""
     return String(resize!(timestr,n))
 end
 
