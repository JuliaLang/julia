--- conflicted
+++ resolved
@@ -483,7 +483,25 @@
     @test_broken JuliaLowering.eval(test_mod, code) == ("outer x", "inner x")
 end
 
-<<<<<<< HEAD
+@testset "toplevel macro hygiene" begin
+    @eval test_mod global mod = $test_mod
+    @eval test_mod module MacroMod
+    global mod = MacroMod
+    macro escaped_toplevel()
+        esc(Expr(:toplevel, :(mod)))
+    end
+    macro inner_escaped_toplevel()
+        Expr(:toplevel, esc(:(mod)))
+    end
+    macro unescaped_toplevel()
+        Expr(:toplevel, :(mod))
+    end
+    end
+    @test JuliaLowering.include_string(test_mod, "MacroMod.@escaped_toplevel") === test_mod
+    @test JuliaLowering.include_string(test_mod, "MacroMod.@inner_escaped_toplevel") === test_mod
+    @test JuliaLowering.include_string(test_mod, "MacroMod.@unescaped_toplevel") === test_mod.MacroMod
+end
+
 # JuliaLang/JuliaLowering.jl#120
 #
 # `__module__` should be expanded as the lexical module containing the expanded
@@ -497,25 +515,5 @@
 """)
 code = JuliaLowering.include_string(test_mod, """Mod1.@indirect_MODULE()""")
 @test JuliaLowering.eval(test_mod, code) === test_mod # !== test_mod.Mod1
-=======
-@testset "toplevel macro hygiene" begin
-    @eval test_mod global mod = $test_mod
-    @eval test_mod module MacroMod
-    global mod = MacroMod
-    macro escaped_toplevel()
-        esc(Expr(:toplevel, :(mod)))
-    end
-    macro inner_escaped_toplevel()
-        Expr(:toplevel, esc(:(mod)))
-    end
-    macro unescaped_toplevel()
-        Expr(:toplevel, :(mod))
-    end
-    end
-    @test JuliaLowering.include_string(test_mod, "MacroMod.@escaped_toplevel") === test_mod
-    @test JuliaLowering.include_string(test_mod, "MacroMod.@inner_escaped_toplevel") === test_mod
-    @test JuliaLowering.include_string(test_mod, "MacroMod.@unescaped_toplevel") === test_mod.MacroMod
-end
->>>>>>> eba48a25
 
 end