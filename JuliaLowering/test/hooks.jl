const JL = JuliaLowering

@testset "hooks" begin
    test_mod = Module()

    @testset "`core_lowering_hook`" begin
        # Non-AST types are often sent through lowering
        stuff = Any[LineNumberNode(1), 123, 123.123, true, "foo", test_mod]
        for s in stuff
            @test JL.core_lowering_hook(s, test_mod) == Core.svec(s)
        end

        for ast_type in (Expr, JL.SyntaxTree)
            ex = parsestmt(ast_type, "[1,2,3] .+= 1")
            out = JL.core_lowering_hook(ex, test_mod)
            @test out isa Core.SimpleVector && out[1] isa Expr
            val = Core.eval(test_mod, out[1])
            @test val == [2,3,4]
        end

        # file argument mismatch with embedded linenumbernodes shouldn't crash
        ex = Expr(:block, LineNumberNode(111), :(x = 1), LineNumberNode(222), :(x + 1))
        lwr = JuliaLowering.core_lowering_hook(ex, test_mod, "foo.jl", 333)[1]
        @test Core.eval(test_mod, lwr) === 2
    end

    function jeval(str)
        prog = parseall(Expr, str)
        local out
        try
            JL.activate!()
            out = Core.eval(test_mod, prog)
        finally
            JL.activate!(false)
        end
    end
    @testset "integration: `JuliaLowering.activate!`" begin
        out = jeval("global asdf = 1")
        @test out === 1
        @test isdefined(test_mod, :asdf)

        out = jeval("module M; x = 1; end")
        @test out isa Module
        @test isdefined(test_mod, :M)
        @test isdefined(test_mod.M, :x)

<<<<<<< HEAD
        # Tricky cases with symbols
        out = jeval("""module M2
=======
            @test jeval("@ccall jl_value_ptr(nothing::Any)::Ptr{Cvoid}") isa Ptr{Cvoid}

            # Tricky cases with symbols
            out = jeval("""module M2
>>>>>>> 625e8c7d
                Base.@constprop :aggressive function f(x); x; end
                const what = ccall(:jl_value_ptr, Ptr{Cvoid}, (Any,), Core.nothing)
            end""")
        @test out isa Module
        @test isdefined(test_mod, :M2)
        @test isdefined(test_mod.M2, :f)
        @test isdefined(test_mod.M2, :what)

        out = jeval(""" "docstring" module M3 end """)
        @test out isa Module
        @test isdefined(test_mod, :M3)

        # Macros may produce toplevel expressions.  Note that julia handles
        # this case badly (macro expansion replaces M5_inner with a
        # globalref) and we handle esc(:M5_inner) badly
        out = jeval("""module M5
            macro newmod()
                return quote
                    let a = 1
                        $(Expr(:toplevel,
                               Expr(:module, true, :M5_inner,
                                    Expr(:block, :(global asdf = 1)))))
                    end
                end
            end
            @newmod()
            end""")
        @test out isa Module
        @test isdefined(test_mod, :M5)
        @test isdefined(test_mod.M5, :M5_inner)
        @test isdefined(test_mod.M5.M5_inner, :asdf)

        @test jeval("Base.@propagate_inbounds @inline meta_double_quote_issue(x) = x") isa Function
    end
end<|MERGE_RESOLUTION|>--- conflicted
+++ resolved
@@ -44,15 +44,10 @@
         @test isdefined(test_mod, :M)
         @test isdefined(test_mod.M, :x)
 
-<<<<<<< HEAD
+        @test jeval("@ccall jl_value_ptr(nothing::Any)::Ptr{Cvoid}") isa Ptr{Cvoid}
+
         # Tricky cases with symbols
         out = jeval("""module M2
-=======
-            @test jeval("@ccall jl_value_ptr(nothing::Any)::Ptr{Cvoid}") isa Ptr{Cvoid}
-
-            # Tricky cases with symbols
-            out = jeval("""module M2
->>>>>>> 625e8c7d
                 Base.@constprop :aggressive function f(x); x; end
                 const what = ccall(:jl_value_ptr, Ptr{Cvoid}, (Any,), Core.nothing)
             end""")
