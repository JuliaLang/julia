--- conflicted
+++ resolved
@@ -543,13 +543,9 @@
 endif
 endif
 
-<<<<<<< HEAD
 COMPRESS_DEBUG_FLAGS := -gz
 
-JCFLAGS_COMMON    := -std=gnu11 -pipe $(fPIC) -fno-strict-aliasing -D_FILE_OFFSET_BITS=64
-=======
 JCFLAGS_COMMON    := -std=gnu11 -pipe $(fPIC) -fno-strict-aliasing -D_FILE_OFFSET_BITS=64 -Wformat -Wformat-security
->>>>>>> 5a62fe00
 JCFLAGS_CLANG     := $(JCFLAGS_COMMON)
 JCFLAGS_GCC       := $(JCFLAGS_COMMON) -fno-gnu-unique
 
@@ -614,12 +610,9 @@
 endif
 endif
 
-<<<<<<< HEAD
 # Always add compression flags, if any
 SHIPFLAGS += $(COMPRESS_DEBUG_FLAGS)
 
-JLDFLAGS :=
-=======
 # Conditional setting of RELRO flag for enhanced security on Linux builds.
 # RELRO (Read-Only Relocations) is a security feature that marks certain sections
 # of the binary as read-only to prevent exploitation techniques like
@@ -631,7 +624,6 @@
 endif
 
 JLDFLAGS := $(RELRO_FLAG)
->>>>>>> 5a62fe00
 
 ifeq ($(USECCACHE), 1)
 # Expand CC, CXX and FC here already because we want the original definition and not the ccache version.
