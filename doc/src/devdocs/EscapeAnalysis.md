--- conflicted
+++ resolved
@@ -20,19 +20,10 @@
 You can give a try to the escape analysis by loading the `EAUtils.jl` utility script that
 defines the convenience entries `code_escapes` and `@code_escapes` for testing and debugging purposes:
 ```@repl EAUtils
-<<<<<<< HEAD
+# InteractiveUtils.@activate Compiler # to use the stdlib version of the Compiler
+
 let JULIA_DIR = normpath(Sys.BINDIR, Base.DATAROOTDIR, "julia")
-    # load `EscapeAnalysis` module to define the core analysis code
-    include(normpath(JULIA_DIR, "base", "compiler", "ssair", "EscapeAnalysis", "EscapeAnalysis.jl"))
-    using .EscapeAnalysis
-    # load `EAUtils` module to define the utilities
-    include(normpath(JULIA_DIR, "test", "compiler", "EscapeAnalysis", "EAUtils.jl"))
-=======
-# InteractiveUtils.@activate Compiler # to use the stdlib version of the Compiler
-
-let JULIA_DIR = normpath(Sys.BINDIR, "..", "share", "julia")
     include(normpath(JULIA_DIR, "Compiler", "test", "EAUtils.jl"))
->>>>>>> 78ba3be7
     using .EAUtils
 end
 
