--- conflicted
+++ resolved
@@ -252,11 +252,7 @@
 Tuple
 
 julia> Tuple.parameters
-<<<<<<< HEAD
 svec(Vararg{Any})
-=======
-svec(Vararg{Any, N} where N)
->>>>>>> b8df95fe
 ```
 
 Unlike other types, tuple types are covariant in their parameters, so this definition permits
