# [Functions](@id man-functions)

In Julia, a function is an object that maps a tuple of argument values to a return value. Julia
functions are not pure mathematical functions, because they can alter and be affected
by the global state of the program. The basic syntax for defining functions in Julia is:

```jldoctest
julia> function f(x, y)
           x + y
       end
f (generic function with 1 method)
```

This function accepts two arguments `x` and `y` and returns the value
of the last expression evaluated, which is `x + y`.

There is a second, more terse syntax for defining a function in Julia. The traditional function
declaration syntax demonstrated above is equivalent to the following compact "assignment form":

```jldoctest fofxy
julia> f(x, y) = x + y
f (generic function with 1 method)
```

In the assignment form, the body of the function must be a single expression, although it can
be a compound expression (see [Compound Expressions](@ref man-compound-expressions)). Short, simple function definitions
are common in Julia. The short function syntax is accordingly quite idiomatic, considerably reducing
both typing and visual noise.

A function is called using the traditional parenthesis syntax:

```jldoctest fofxy
julia> f(2, 3)
5
```

Without parentheses, the expression `f` refers to the function object, and can be passed around
like any other value:

```jldoctest fofxy
julia> g = f;

julia> g(2, 3)
5
```

As with variables, Unicode can also be used for function names:

```jldoctest
julia> ∑(x, y) = x + y
∑ (generic function with 1 method)

julia> ∑(2, 3)
5
```

## [Argument Passing Behavior](@id man-argument-passing)

Julia function arguments follow a convention sometimes called "pass-by-sharing", which means that
values are not copied when they are passed to functions. Function arguments themselves act as
new variable *bindings* (new "names" that can refer to values), much like
[assignments](@ref man-assignment-expressions) `argument_name = argument_value`, so that the objects they refer to
are identical to the passed values. Modifications to mutable values (such as `Array`s) made within
a function will be visible to the caller. (This is the same behavior found in Scheme, most Lisps,
Python, Ruby and Perl, among other dynamic languages.)

For example, in the function
```julia
function f(x, y)
    x[1] = 42    # mutates x
    y = 7 + y    # new binding for y, no mutation
    return y
end
```
The statement `x[1] = 42` *mutates* the object `x`, and hence this change *will* be visible in the array passed
by the caller for this argument.   On the other hand, the assignment `y = 7 + y` changes the *binding* ("name")
`y` to refer to a new value `7 + y`, rather than mutating the *original* object referred to by `y`,
and hence does *not* change the corresponding argument passed by the caller.   This can be seen if we call `f(x, y)`:
```julia-repl
julia> a = [4, 5, 6]
3-element Vector{Int64}:
 4
 5
 6

julia> b = 3
3

julia> f(a, b) # returns 7 + b == 10
10

julia> a  # a[1] is changed to 42 by f
3-element Vector{Int64}:
 42
  5
  6

julia> b  # not changed
3
```
As a common convention in Julia (not a syntactic requirement), such a function would
[typically be named `f!(x, y)`](@ref man-punctuation) rather than `f(x, y)`, as a visual reminder at
the call site that at least one of the arguments (often the first one) is being mutated.

!!! warning "Shared memory between arguments"
    The behavior of a mutating function can be unexpected when a mutated argument shares memory with another argument, a situation known as aliasing (e.g. when one is a view of the other).
    Unless the function docstring explicitly indicates that aliasing produces the expected result, it is the responsibility of the caller to ensure proper behavior on such inputs.

## Argument-type declarations

You can declare the types of function arguments by appending `::TypeName` to the argument name, as usual for [Type Declarations](@ref) in Julia.
For example, the following function computes [Fibonacci numbers](https://en.wikipedia.org/wiki/Fibonacci_number) recursively:
```
fib(n::Integer) = n ≤ 2 ? one(n) : fib(n-1) + fib(n-2)
```
and the `::Integer` specification means that it will only be callable when `n` is a subtype of the [abstract](@ref man-abstract-types) `Integer` type.

Argument-type declarations **normally have no impact on performance**: regardless of what argument types (if any) are declared, Julia compiles a specialized version of the function for the actual argument types passed by the caller.   For example, calling `fib(1)` will trigger the compilation of specialized version of `fib` optimized specifically for `Int` arguments, which is then re-used if `fib(7)` or `fib(15)` are called.  (There are rare exceptions when an argument-type declaration can trigger additional compiler specializations; see: [Be aware of when Julia avoids specializing](@ref).)  The most common reasons to declare argument types in Julia are, instead:

* **Dispatch:** As explained in [Methods](@ref), you can have different versions ("methods") of a function for different argument types, in which case the argument types are used to determine which implementation is called for which arguments.  For example, you might implement a completely different algorithm `fib(x::Number) = ...` that works for any `Number` type by using [Binet's formula](https://en.wikipedia.org/wiki/Fibonacci_number#Binet%27s_formula) to extend it to non-integer values.
* **Correctness:** Type declarations can be useful if your function only returns correct results for certain argument types.  For example, if we omitted argument types and wrote `fib(n) = n ≤ 2 ? one(n) : fib(n-1) + fib(n-2)`, then `fib(1.5)` would silently give us the nonsensical answer `1.0`.
* **Clarity:** Type declarations can serve as a form of documentation about the expected arguments.

However, it is a **common mistake to overly restrict the argument types**, which can unnecessarily limit the applicability of the function and prevent it from being re-used in circumstances you did not anticipate.    For example, the `fib(n::Integer)` function above works equally well for `Int` arguments (machine integers) and `BigInt` arbitrary-precision integers (see [BigFloats and BigInts](@ref BigFloats-and-BigInts)), which is especially useful because Fibonacci numbers grow exponentially rapidly and will quickly overflow any fixed-precision type like `Int` (see [Overflow behavior](@ref)).  If we had declared our function as `fib(n::Int)`, however, the application to `BigInt` would have been prevented for no reason.   In general, you should use the most general applicable abstract types for arguments, and **when in doubt, omit the argument types**.  You can always add argument-type specifications later if they become necessary, and you don't sacrifice performance or functionality by omitting them.

## The `return` Keyword

The value returned by a function is the value of the last expression evaluated, which, by default,
is the last expression in the body of the function definition. In the example function, `f`, from
the previous section this is the value of the expression `x + y`.
As an alternative, as in many other languages,
the `return` keyword causes a function to return immediately, providing
an expression whose value is returned:

```julia
function g(x, y)
    return x * y
    x + y
end
```

Since function definitions can be entered into interactive sessions, it is easy to compare these
definitions:

```jldoctest
julia> f(x, y) = x + y
f (generic function with 1 method)

julia> function g(x, y)
           return x * y
           x + y
       end
g (generic function with 1 method)

julia> f(2, 3)
5

julia> g(2, 3)
6
```

Of course, in a purely linear function body like `g`, the usage of `return` is pointless since
the expression `x + y` is never evaluated and we could simply make `x * y` the last expression
in the function and omit the `return`. In conjunction with other control flow, however, `return`
is of real use. Here, for example, is a function that computes the hypotenuse length of a right
triangle with sides of length `x` and `y`, avoiding overflow:

```jldoctest
julia> function hypot(x, y)
           x = abs(x)
           y = abs(y)
           if x > y
               r = y/x
               return x*sqrt(1 + r*r)
           end
           if y == 0
               return zero(x)
           end
           r = x/y
           return y*sqrt(1 + r*r)
       end
hypot (generic function with 1 method)

julia> hypot(3, 4)
5.0
```

There are three possible points of return from this function, returning the values of three different
expressions, depending on the values of `x` and `y`. The `return` on the last line could be omitted
since it is the last expression.

### Return type

A return type can be specified in the function declaration using the `::` operator. This converts
the return value to the specified type.

```jldoctest
julia> function g(x, y)::Int8
           return x * y
       end;

julia> typeof(g(1, 2))
Int8
```

This function will always return an `Int8` regardless of the types of `x` and `y`.
See [Type Declarations](@ref) for more on return types.

Return type declarations are **rarely used** in Julia: in general, you should
instead write "type-stable" functions in which Julia's compiler can automatically
infer the return type.  For more information, see the [Performance Tips](@ref man-performance-tips) chapter.

### Returning nothing

For functions that do not need to return a value (functions used only for some side effects),
the Julia convention is to return the value [`nothing`](@ref):

```julia
function printx(x)
    println("x = $x")
    return nothing
end
```

This is a *convention* in the sense that `nothing` is not a Julia keyword
but only a singleton object of type `Nothing`.
Also, you may notice that the `printx` function example above is contrived,
because `println` already returns `nothing`, so that the `return` line is redundant.

There are two possible shortened forms for the `return nothing` expression.
On the one hand, the `return` keyword implicitly returns `nothing`, so it can be used alone.
On the other hand, since functions implicitly return their last expression evaluated,
`nothing` can be used alone when it's the last expression.
The preference for the expression `return nothing` as opposed to `return` or `nothing`
alone is a matter of coding style.

## Operators Are Functions

In Julia, most operators are just functions with support for special syntax. (The exceptions are
operators with special evaluation semantics like `&&` and `||`. These operators cannot be functions
since [Short-Circuit Evaluation](@ref) requires that their operands are not evaluated before evaluation
of the operator.) Accordingly, you can also apply them using parenthesized argument lists, just
as you would any other function:

```jldoctest
julia> 1 + 2 + 3
6

julia> +(1, 2, 3)
6
```

The infix form is exactly equivalent to the function application form -- in fact the former is
parsed to produce the function call internally. This also means that you can assign and pass around
operators such as [`+`](@ref) and [`*`](@ref) just like you would with other function values:

```jldoctest
julia> f = +;

julia> f(1, 2, 3)
6
```

Under the name `f`, the function does not support infix notation, however.

## Operators With Special Names

A few special expressions correspond to calls to functions with non-obvious names. These are:

| Expression            | Calls                   |
|:--------------------- |:----------------------- |
| `[A B C ...]`         | [`hcat`](@ref)          |
| `[A; B; C; ...]`      | [`vcat`](@ref)          |
| `[A B; C D; ...]`     | [`hvcat`](@ref)         |
| `[A; B;; C; D;; ...]` | [`hvncat`](@ref)        |
| `A'`                  | [`adjoint`](@ref)       |
| `A[i]`                | [`getindex`](@ref)      |
| `A[i] = x`            | [`setindex!`](@ref)     |
| `A.n`                 | [`getproperty`](@ref Base.getproperty) |
| `A.n = x`             | [`setproperty!`](@ref Base.setproperty!) |

Note that expressions similar to `[A; B;; C; D;; ...]` but with more than two
consecutive `;` also correspond to `hvncat` calls.

## [Anonymous Functions](@id man-anonymous-functions)

Functions in Julia are [first-class objects](https://en.wikipedia.org/wiki/First-class_citizen):
they can be assigned to variables, and called using the standard function call syntax from the
variable they have been assigned to. They can be used as arguments, and they can be returned as
values. They can also be created anonymously, without being given a name, using either of these
syntaxes:

```jldoctest
julia> x -> x^2 + 2x - 1
#1 (generic function with 1 method)

julia> function (x)
           x^2 + 2x - 1
       end
#3 (generic function with 1 method)
```

Each statement creates a function taking one argument `x` and returning the value of the polynomial `x^2 +
2x - 1` at that value. Notice that the result is a generic function, but with a compiler-generated
name based on consecutive numbering.

The primary use for anonymous functions is passing them to functions which take other functions
as arguments. A classic example is [`map`](@ref), which applies a function to each value of
an array and returns a new array containing the resulting values:

```jldoctest
julia> map(round, [1.2, 3.5, 1.7])
3-element Vector{Float64}:
 1.0
 4.0
 2.0
```

This is fine if a named function effecting the transform already exists to pass as the first argument
to [`map`](@ref). Often, however, a ready-to-use, named function does not exist. In these
situations, the anonymous function construct allows easy creation of a single-use function object
without needing a name:

```jldoctest
julia> map(x -> x^2 + 2x - 1, [1, 3, -1])
3-element Vector{Int64}:
  2
 14
 -2
```

An anonymous function accepting multiple arguments can be written using the syntax `(x,y,z)->2x+y-z`.
<<<<<<< HEAD
A zero-argument anonymous function can be written as `()->2+2`. The idea of a
function with no arguments may seem strange, but is useful in cases where a
result cannot (or should not) be precomputed. For example, Julia has a
zero-argument [`time`](@ref) function that returns the current time in seconds,
and `()->round(Int, time())` is an anonymous function that returns this time
rounded to the nearest integer.
=======
Argument-type declarations for anonymous functions work as for named functions, for example `x::Integer->2x`.
The return type of an anonymous function cannot be specified.

A zero-argument anonymous function is written as `()->3`. The idea of a function with no arguments
may seem strange, but is useful for "delaying" a computation. In this usage, a block of code is
wrapped in a zero-argument function, which is later invoked by calling it as `f`.

As an example, consider this call to [`get`](@ref):

```julia
get(dict, key) do
    # default value calculated here
    time()
end
```

The code above is equivalent to calling `get` with an anonymous function containing the code
enclosed between `do` and `end`, like so:

```julia
get(()->time(), dict, key)
```

The call to [`time`](@ref) is delayed by wrapping it in a 0-argument anonymous function
that is called only if the requested key is absent from `dict`.
>>>>>>> 55b07290

## Tuples

Julia has a built-in data structure called a *tuple* that is closely related to function
arguments and return values.
A tuple is a fixed-length container that can hold any values, but cannot be modified
(it is *immutable*).
Tuples are constructed with commas and parentheses, and can be accessed via indexing:

```jldoctest
julia> (1, 1+1)
(1, 2)

julia> (1,)
(1,)

julia> x = (0.0, "hello", 6*7)
(0.0, "hello", 42)

julia> x[2]
"hello"
```

Notice that a length-1 tuple must be written with a comma, `(1,)`, since `(1)` would just
be a parenthesized value.
`()` represents the empty (length-0) tuple.

## Named Tuples

The components of tuples can optionally be named, in which case a *named tuple* is
constructed:

```jldoctest
julia> x = (a=2, b=1+2)
(a = 2, b = 3)

julia> x[1]
2

julia> x.a
2
```

The fields of named tuples can be accessed by name using dot syntax (`x.a`) in
addition to the regular indexing syntax (`x[1]` or `x[:a]`).

## [Destructuring Assignment and Multiple Return Values](@id destructuring-assignment)

A comma-separated list of variables (optionally wrapped in parentheses) can appear on the
left side of an assignment: the value on the right side is _destructured_ by iterating
over and assigning to each variable in turn:

```jldoctest
julia> (a, b, c) = 1:3
1:3

julia> b
2
```

The value on the right should be an iterator (see [Iteration interface](@ref man-interface-iteration))
at least as long as the number of variables on the left (any excess elements of the
iterator are ignored).

This can be used to return multiple values from functions by returning a tuple or
other iterable value. For example, the following function returns two values:

```jldoctest foofunc
julia> function foo(a, b)
           a+b, a*b
       end
foo (generic function with 1 method)
```

If you call it in an interactive session without assigning the return value anywhere, you will
see the tuple returned:

```jldoctest foofunc
julia> foo(2, 3)
(5, 6)
```

Destructuring assignment extracts each value into a variable:

```jldoctest foofunc
julia> x, y = foo(2, 3)
(5, 6)

julia> x
5

julia> y
6
```

Another common use is for swapping variables:
```jldoctest foofunc
julia> y, x = x, y
(5, 6)

julia> x
6

julia> y
5
```

If only a subset of the elements of the iterator are required, a common convention is to assign ignored elements to a variable
consisting of only underscores `_` (which is an otherwise invalid variable name, see
[Allowed Variable Names](@ref man-allowed-variable-names)):

```jldoctest
julia> _, _, _, d = 1:10
1:10

julia> d
4
```

Other valid left-hand side expressions can be used as elements of the assignment list, which will call [`setindex!`](@ref) or [`setproperty!`](@ref), or recursively destructure individual elements of the iterator:

```jldoctest
julia> X = zeros(3);

julia> X[1], (a, b) = (1, (2, 3))
(1, (2, 3))

julia> X
3-element Vector{Float64}:
 1.0
 0.0
 0.0

julia> a
2

julia> b
3
```

!!! compat "Julia 1.6"
    `...` with assignment requires Julia 1.6

If the last symbol in the assignment list is suffixed by `...` (known as _slurping_), then
it will be assigned a collection or lazy iterator of the remaining elements of the
right-hand side iterator:

```jldoctest
julia> a, b... = "hello"
"hello"

julia> a
'h': ASCII/Unicode U+0068 (category Ll: Letter, lowercase)

julia> b
"ello"

julia> a, b... = Iterators.map(abs2, 1:4)
Base.Generator{UnitRange{Int64}, typeof(abs2)}(abs2, 1:4)

julia> a
1

julia> b
Base.Iterators.Rest{Base.Generator{UnitRange{Int64}, typeof(abs2)}, Int64}(Base.Generator{UnitRange{Int64}, typeof(abs2)}(abs2, 1:4), 1)
```

See [`Base.rest`](@ref) for details on the precise handling and customization for specific iterators.

!!! compat "Julia 1.9"
    `...` in non-final position of an assignment requires Julia 1.9

Slurping in assignments can also occur in any other position. As opposed to slurping the end
of a collection however, this will always be eager.

```jldoctest
julia> a, b..., c = 1:5
1:5

julia> a
1

julia> b
3-element Vector{Int64}:
 2
 3
 4

julia> c
5

julia> front..., tail = "Hi!"
"Hi!"

julia> front
"Hi"

julia> tail
'!': ASCII/Unicode U+0021 (category Po: Punctuation, other)
```

This is implemented in terms of the function [`Base.split_rest`](@ref).

Note that for variadic function definitions, slurping is still only allowed in final position.
This does not apply to [single argument destructuring](@ref man-argument-destructuring) though,
as that does not affect method dispatch:

```jldoctest
julia> f(x..., y) = x
ERROR: syntax: invalid "..." on non-final argument
Stacktrace:
[...]

julia> f((x..., y)) = x
f (generic function with 1 method)

julia> f((1, 2, 3))
(1, 2)
```

## Property destructuring

Instead of destructuring based on iteration, the right side of assignments can also be destructured using property names.
This follows the syntax for NamedTuples, and works by assigning to each variable on the left a
property of the right side of the assignment with the same name using `getproperty`:

```jldoctest
julia> (; b, a) = (a=1, b=2, c=3)
(a = 1, b = 2, c = 3)

julia> a
1

julia> b
2
```

## [Argument destructuring](@id man-argument-destructuring)

The destructuring feature can also be used within a function argument.
If a function argument name is written as a tuple (e.g. `(x, y)`) instead of just
a symbol, then an assignment `(x, y) = argument` will be inserted for you:

```julia-repl
julia> minmax(x, y) = (y < x) ? (y, x) : (x, y)

julia> gap((min, max)) = max - min

julia> gap(minmax(10, 2))
8
```

Notice the extra set of parentheses in the definition of `gap`. Without those, `gap`
would be a two-argument function, and this example would not work.

Similarly, property destructuring can also be used for function arguments:

```julia-repl
julia> foo((; x, y)) = x + y
foo (generic function with 1 method)

julia> foo((x=1, y=2))
3

julia> struct A
           x
           y
       end

julia> foo(A(3, 4))
7
```

For anonymous functions, destructuring a single argument requires an extra comma:

```
julia> map(((x, y),) -> x + y, [(1, 2), (3, 4)])
2-element Array{Int64,1}:
 3
 7
```

## Varargs Functions

It is often convenient to be able to write functions taking an arbitrary number of arguments.
Such functions are traditionally known as "varargs" functions, which is short for "variable number
of arguments". You can define a varargs function by following the last positional argument with an ellipsis:

```jldoctest barfunc
julia> bar(a, b, x...) = (a, b, x)
bar (generic function with 1 method)
```

The variables `a` and `b` are bound to the first two argument values as usual, and the variable
`x` is bound to an iterable collection of the zero or more values passed to `bar` after its first
two arguments:

```jldoctest barfunc
julia> bar(1, 2)
(1, 2, ())

julia> bar(1, 2, 3)
(1, 2, (3,))

julia> bar(1, 2, 3, 4)
(1, 2, (3, 4))

julia> bar(1, 2, 3, 4, 5, 6)
(1, 2, (3, 4, 5, 6))
```

In all these cases, `x` is bound to a tuple of the trailing values passed to `bar`.

It is possible to constrain the number of values passed as a variable argument; this will be discussed
later in [Parametrically-constrained Varargs methods](@ref).

On the flip side, it is often handy to "splat" the values contained in an iterable collection
into a function call as individual arguments. To do this, one also uses `...` but in the function
call instead:

```jldoctest barfunc
julia> x = (3, 4)
(3, 4)

julia> bar(1, 2, x...)
(1, 2, (3, 4))
```

In this case a tuple of values is spliced into a varargs call precisely where the variable number
of arguments go. This need not be the case, however:

```jldoctest barfunc
julia> x = (2, 3, 4)
(2, 3, 4)

julia> bar(1, x...)
(1, 2, (3, 4))

julia> x = (1, 2, 3, 4)
(1, 2, 3, 4)

julia> bar(x...)
(1, 2, (3, 4))
```

Furthermore, the iterable object splatted into a function call need not be a tuple:

```jldoctest barfunc
julia> x = [3, 4]
2-element Vector{Int64}:
 3
 4

julia> bar(1, 2, x...)
(1, 2, (3, 4))

julia> x = [1, 2, 3, 4]
4-element Vector{Int64}:
 1
 2
 3
 4

julia> bar(x...)
(1, 2, (3, 4))
```

Also, the function that arguments are splatted into need not be a varargs function (although it
often is):

```jldoctest
julia> baz(a, b) = a + b;

julia> args = [1, 2]
2-element Vector{Int64}:
 1
 2

julia> baz(args...)
3

julia> args = [1, 2, 3]
3-element Vector{Int64}:
 1
 2
 3

julia> baz(args...)
ERROR: MethodError: no method matching baz(::Int64, ::Int64, ::Int64)

Closest candidates are:
  baz(::Any, ::Any)
   @ Main none:1

Stacktrace:
[...]
```

As you can see, if the wrong number of elements are in the splatted container, then the function
call will fail, just as it would if too many arguments were given explicitly.

## Optional Arguments

It is often possible to provide sensible default values for function arguments.
This can save users from having to pass every argument on every call.
For example, the function [`Date(y, [m, d])`](@ref)
from `Dates` module constructs a `Date` type for a given year `y`, month `m` and day `d`.
However, `m` and `d` arguments are optional and their default value is `1`.
This behavior can be expressed concisely as:

```jldoctest date_default_args
julia> using Dates

julia> function date(y::Int64, m::Int64=1, d::Int64=1)
           err = Dates.validargs(Date, y, m, d)
           err === nothing || throw(err)
           return Date(Dates.UTD(Dates.totaldays(y, m, d)))
       end
date (generic function with 3 methods)
```

Observe, that this definition calls another method of the `Date` function that takes one argument
of type `UTInstant{Day}`.

With this definition, the function can be called with either one, two or three arguments, and
`1` is automatically passed when only one or two of the arguments are specified:

```jldoctest date_default_args
julia> date(2000, 12, 12)
2000-12-12

julia> date(2000, 12)
2000-12-01

julia> date(2000)
2000-01-01
```

Optional arguments are actually just a convenient syntax for writing multiple method definitions
with different numbers of arguments (see [Note on Optional and keyword Arguments](@ref)).
This can be checked for our `date` function example by calling the `methods` function:

```julia-repl
julia> methods(date)
# 3 methods for generic function "date":
[1] date(y::Int64) in Main at REPL[1]:1
[2] date(y::Int64, m::Int64) in Main at REPL[1]:1
[3] date(y::Int64, m::Int64, d::Int64) in Main at REPL[1]:1
```

## Keyword Arguments

Some functions need a large number of arguments, or have a large number of behaviors. Remembering
how to call such functions can be difficult. Keyword arguments can make these complex interfaces
easier to use and extend by allowing arguments to be identified by name instead of only by position.

For example, consider a function `plot` that plots a line. This function might have many options,
for controlling line style, width, color, and so on. If it accepts keyword arguments, a possible
call might look like `plot(x, y, width=2)`, where we have chosen to specify only line width. Notice
that this serves two purposes. The call is easier to read, since we can label an argument with
its meaning. It also becomes possible to pass any subset of a large number of arguments, in any
order.

Functions with keyword arguments are defined using a semicolon in the signature:

```julia
function plot(x, y; style="solid", width=1, color="black")
    ###
end
```

When the function is called, the semicolon is optional: one can either call `plot(x, y, width=2)`
or `plot(x, y; width=2)`, but the former style is more common. An explicit semicolon is required
only for passing varargs or computed keywords as described below.

Keyword argument default values are evaluated only when necessary (when a corresponding keyword
argument is not passed), and in left-to-right order. Therefore default expressions may refer to
prior keyword arguments.

The types of keyword arguments can be made explicit as follows:

```julia
function f(; x::Int=1)
    ###
end
```

Keyword arguments can also be used in varargs functions:

```julia
function plot(x...; style="solid")
    ###
end
```

Extra keyword arguments can be collected using `...`, as in varargs functions:

```julia
function f(x; y=0, kwargs...)
    ###
end
```

Inside `f`, `kwargs` will be an immutable key-value iterator over a named tuple.
Named tuples (as well as dictionaries with keys of `Symbol`, and other iterators
yielding two-value collections with symbol as first values) can be passed as
keyword arguments using a semicolon in a call, e.g. `f(x, z=1; kwargs...)`.

If a keyword argument is not assigned a default value in the method definition,
then it is *required*: an [`UndefKeywordError`](@ref) exception will be thrown
if the caller does not assign it a value:
```julia
function f(x; y)
    ###
end
f(3, y=5) # ok, y is assigned
f(3)      # throws UndefKeywordError(:y)
```

One can also pass `key => value` expressions after a semicolon. For example, `plot(x, y; :width => 2)`
is equivalent to `plot(x, y, width=2)`. This is useful in situations where the keyword name is computed
at runtime.

When a bare identifier or dot expression occurs after a semicolon, the keyword argument name is
implied by the identifier or field name. For example `plot(x, y; width)` is equivalent to
`plot(x, y; width=width)` and `plot(x, y; options.width)` is equivalent to `plot(x, y; width=options.width)`.

The nature of keyword arguments makes it possible to specify the same argument more than once.
For example, in the call `plot(x, y; options..., width=2)` it is possible that the `options` structure
also contains a value for `width`. In such a case the rightmost occurrence takes precedence; in
this example, `width` is certain to have the value `2`. However, explicitly specifying the same keyword
argument multiple times, for example `plot(x, y, width=2, width=3)`, is not allowed and results in
a syntax error.

## Evaluation Scope of Default Values

When optional and keyword argument default expressions are evaluated, only *previous* arguments are in
scope.
For example, given this definition:

```julia
function f(x, a=b, b=1)
    ###
end
```

the `b` in `a=b` refers to a `b` in an outer scope, not the subsequent argument `b`.

## Do-Block Syntax for Function Arguments

Passing functions as arguments to other functions is a powerful technique, but the syntax for
it is not always convenient. Such calls are especially awkward to write when the function argument
requires multiple lines. As an example, consider calling [`map`](@ref) on a function with several
cases:

```julia
map(x->begin
           if x < 0 && iseven(x)
               return 0
           elseif x == 0
               return 1
           else
               return x
           end
       end,
    [A, B, C])
```

Julia provides a reserved word `do` for rewriting this code more clearly:

```julia
map([A, B, C]) do x
    if x < 0 && iseven(x)
        return 0
    elseif x == 0
        return 1
    else
        return x
    end
end
```

The `do x` syntax creates an anonymous function with argument `x` and passes it as the first argument
to [`map`](@ref). Similarly, `do a,b` would create a two-argument anonymous function. Note that `do (a,b)` would create a one-argument anonymous function,
whose argument is a tuple to be deconstructed. A plain `do` would declare that what follows is an anonymous function of the form `() -> ...`.

How these arguments are initialized depends on the "outer" function; here, [`map`](@ref) will
sequentially set `x` to `A`, `B`, `C`, calling the anonymous function on each, just as would happen
in the syntax `map(func, [A, B, C])`.

This syntax makes it easier to use functions to effectively extend the language, since calls look
like normal code blocks. There are many possible uses quite different from [`map`](@ref), such
as managing system state. For example, there is a version of [`open`](@ref) that runs code ensuring
that the opened file is eventually closed:

```julia
open("outfile", "w") do io
    write(io, data)
end
```

This is accomplished by the following definition:

```julia
function open(f::Function, args...)
    io = open(args...)
    try
        f(io)
    finally
        close(io)
    end
end
```

Here, [`open`](@ref) first opens the file for writing and then passes the resulting output stream
to the anonymous function you defined in the `do ... end` block. After your function exits, [`open`](@ref)
will make sure that the stream is properly closed, regardless of whether your function exited
normally or threw an exception. (The `try/finally` construct will be described in [Control Flow](@ref).)

With the `do` block syntax, it helps to check the documentation or implementation to know how
the arguments of the user function are initialized.

A `do` block, like any other inner function, can "capture" variables from its
enclosing scope. For example, the variable `data` in the above example of
`open...do` is captured from the outer scope. Captured variables
can create performance challenges as discussed in [performance tips](@ref man-performance-captured).

## Function composition and piping

Functions in Julia can be combined by composing or piping (chaining) them together.

Function composition is when you combine functions together and apply the resulting composition to arguments.
You use the function composition operator (`∘`) to compose the functions, so `(f ∘ g)(args...; kw...)` is the same as `f(g(args...; kw...))`.

You can type the composition operator at the REPL and suitably-configured editors using `\circ<tab>`.

For example, the `sqrt` and `+` functions can be composed like this:

```jldoctest
julia> (sqrt ∘ +)(3, 6)
3.0
```

This adds the numbers first, then finds the square root of the result.

The next example composes three functions and maps the result over an array of strings:

```jldoctest
julia> map(first ∘ reverse ∘ uppercase, split("you can compose functions like this"))
6-element Vector{Char}:
 'U': ASCII/Unicode U+0055 (category Lu: Letter, uppercase)
 'N': ASCII/Unicode U+004E (category Lu: Letter, uppercase)
 'E': ASCII/Unicode U+0045 (category Lu: Letter, uppercase)
 'S': ASCII/Unicode U+0053 (category Lu: Letter, uppercase)
 'E': ASCII/Unicode U+0045 (category Lu: Letter, uppercase)
 'S': ASCII/Unicode U+0053 (category Lu: Letter, uppercase)
```

Function chaining (sometimes called "piping" or "using a pipe" to send data to a subsequent function) is when you apply a function to the previous function's output:

```jldoctest
julia> 1:10 |> sum |> sqrt
7.416198487095663
```

Here, the total produced by `sum` is passed to the `sqrt` function. The equivalent composition would be:

```jldoctest
julia> (sqrt ∘ sum)(1:10)
7.416198487095663
```

The pipe operator can also be used with broadcasting, as `.|>`, to provide a useful combination of the chaining/piping and dot vectorization syntax (described below).

```jldoctest
julia> ["a", "list", "of", "strings"] .|> [uppercase, reverse, titlecase, length]
4-element Vector{Any}:
  "A"
  "tsil"
  "Of"
 7
```

When combining pipes with anonymous functions, parentheses must be used if subsequent pipes are not to be parsed as part of the anonymous function's body. Compare:

```jldoctest
julia> 1:3 .|> (x -> x^2) |> sum |> sqrt
3.7416573867739413

julia> 1:3 .|> x -> x^2 |> sum |> sqrt
3-element Vector{Float64}:
 1.0
 2.0
 3.0
```

## [Dot Syntax for Vectorizing Functions](@id man-vectorized)

In technical-computing languages, it is common to have "vectorized" versions of functions, which
simply apply a given function `f(x)` to each element of an array `A` to yield a new array via
`f(A)`. This kind of syntax is convenient for data processing, but in other languages vectorization
is also often required for performance: if loops are slow, the "vectorized" version of a function
can call fast library code written in a low-level language. In Julia, vectorized functions are
*not* required for performance, and indeed it is often beneficial to write your own loops (see
[Performance Tips](@ref man-performance-tips)), but they can still be convenient. Therefore, *any* Julia function
`f` can be applied elementwise to any array (or other collection) with the syntax `f.(A)`.
For example, `sin` can be applied to all elements in the vector `A` like so:

```jldoctest
julia> A = [1.0, 2.0, 3.0]
3-element Vector{Float64}:
 1.0
 2.0
 3.0

julia> sin.(A)
3-element Vector{Float64}:
 0.8414709848078965
 0.9092974268256817
 0.1411200080598672
```

Of course, you can omit the dot if you write a specialized "vector" method of `f`, e.g. via `f(A::AbstractArray) = map(f, A)`,
and this is just as efficient as `f.(A)`. The advantage of the `f.(A)` syntax is that which functions are vectorizable need not be decided upon
in advance by the library writer.

More generally, `f.(args...)` is actually equivalent to `broadcast(f, args...)`, which allows
you to operate on multiple arrays (even of different shapes), or a mix of arrays and scalars (see
[Broadcasting](@ref)). For example, if you have `f(x, y) = 3x + 4y`, then `f.(pi, A)` will return
a new array consisting of `f(pi,a)` for each `a` in `A`, and `f.(vector1, vector2)` will return
a new vector consisting of `f(vector1[i], vector2[i])` for each index `i` (throwing an exception
if the vectors have different length).

```jldoctest
julia> f(x, y) = 3x + 4y;

julia> A = [1.0, 2.0, 3.0];

julia> B = [4.0, 5.0, 6.0];

julia> f.(pi, A)
3-element Vector{Float64}:
 13.42477796076938
 17.42477796076938
 21.42477796076938

julia> f.(A, B)
3-element Vector{Float64}:
 19.0
 26.0
 33.0
```

Keyword arguments are not broadcasted over, but are simply passed through to each call of
the function.  For example, `round.(x, digits=3)` is equivalent to `broadcast(x -> round(x, digits=3), x)`.

Moreover, *nested* `f.(args...)` calls are *fused* into a single `broadcast` loop. For example,
`sin.(cos.(X))` is equivalent to `broadcast(x -> sin(cos(x)), X)`, similar to `[sin(cos(x)) for x in X]`:
there is only a single loop over `X`, and a single array is allocated for the result. [In contrast,
`sin(cos(X))` in a typical "vectorized" language would first allocate one temporary array for
`tmp=cos(X)`, and then compute `sin(tmp)` in a separate loop, allocating a second array.] This
loop fusion is not a compiler optimization that may or may not occur, it is a *syntactic guarantee*
whenever nested `f.(args...)` calls are encountered. Technically, the fusion stops as soon as
a "non-dot" function call is encountered; for example, in `sin.(sort(cos.(X)))` the `sin` and `cos`
loops cannot be merged because of the intervening `sort` function.

Finally, the maximum efficiency is typically achieved when the output array of a vectorized operation
is *pre-allocated*, so that repeated calls do not allocate new arrays over and over again for
the results (see [Pre-allocating outputs](@ref)). A convenient syntax for this is `X .= ...`, which
is equivalent to `broadcast!(identity, X, ...)` except that, as above, the `broadcast!` loop is
fused with any nested "dot" calls. For example, `X .= sin.(Y)` is equivalent to `broadcast!(sin, X, Y)`,
overwriting `X` with `sin.(Y)` in-place. If the left-hand side is an array-indexing expression,
e.g. `X[begin+1:end] .= sin.(Y)`, then it translates to `broadcast!` on a `view`, e.g.
`broadcast!(sin, view(X, firstindex(X)+1:lastindex(X)), Y)`,
so that the left-hand side is updated in-place.

Since adding dots to many operations and function calls in an expression
can be tedious and lead to code that is difficult to read, the macro
[`@.`](@ref @__dot__) is provided to convert *every* function call,
operation, and assignment in an expression into the "dotted" version.

```jldoctest
julia> Y = [1.0, 2.0, 3.0, 4.0];

julia> X = similar(Y); # pre-allocate output array

julia> @. X = sin(cos(Y)) # equivalent to X .= sin.(cos.(Y))
4-element Vector{Float64}:
  0.5143952585235492
 -0.4042391538522658
 -0.8360218615377305
 -0.6080830096407656
```

Binary (or unary) operators like `.+` are handled with the same mechanism:
they are equivalent to `broadcast` calls and are fused with other nested "dot" calls.
 `X .+= Y` etcetera is equivalent to `X .= X .+ Y` and results in a fused in-place assignment;
 see also [dot operators](@ref man-dot-operators).

You can also combine dot operations with function chaining using [`|>`](@ref), as in this example:
```jldoctest
julia> 1:5 .|> [x->x^2, inv, x->2*x, -, isodd]
5-element Vector{Real}:
    1
    0.5
    6
   -4
 true
```

All functions in the fused broadcast are always called for every element of the result. Thus `X .+ σ .* randn.()` will add a mask of independent and identically sampled random values to each element of the array `X`, but `X .+ σ .* randn()` will add the *same* random sample to each element. In cases where the fused computation is constant along one or more axes of the broadcast iteration, it may be possible to leverage a space-time tradeoff and allocate intermediate values to reduce the number of computations. See more at [performance tips](@ref man-performance-unfuse).

## Further Reading

We should mention here that this is far from a complete picture of defining functions. Julia has
a sophisticated type system and allows multiple dispatch on argument types. None of the examples
given here provide any type annotations on their arguments, meaning that they are applicable to
all types of arguments. The type system is described in [Types](@ref man-types) and defining a function
in terms of methods chosen by multiple dispatch on run-time argument types is described in [Methods](@ref).<|MERGE_RESOLUTION|>--- conflicted
+++ resolved
@@ -330,40 +330,17 @@
 ```
 
 An anonymous function accepting multiple arguments can be written using the syntax `(x,y,z)->2x+y-z`.
-<<<<<<< HEAD
-A zero-argument anonymous function can be written as `()->2+2`. The idea of a
-function with no arguments may seem strange, but is useful in cases where a
-result cannot (or should not) be precomputed. For example, Julia has a
-zero-argument [`time`](@ref) function that returns the current time in seconds,
-and `()->round(Int, time())` is an anonymous function that returns this time
-rounded to the nearest integer.
-=======
+
 Argument-type declarations for anonymous functions work as for named functions, for example `x::Integer->2x`.
 The return type of an anonymous function cannot be specified.
 
-A zero-argument anonymous function is written as `()->3`. The idea of a function with no arguments
-may seem strange, but is useful for "delaying" a computation. In this usage, a block of code is
-wrapped in a zero-argument function, which is later invoked by calling it as `f`.
-
-As an example, consider this call to [`get`](@ref):
-
-```julia
-get(dict, key) do
-    # default value calculated here
-    time()
-end
-```
-
-The code above is equivalent to calling `get` with an anonymous function containing the code
-enclosed between `do` and `end`, like so:
-
-```julia
-get(()->time(), dict, key)
-```
-
-The call to [`time`](@ref) is delayed by wrapping it in a 0-argument anonymous function
-that is called only if the requested key is absent from `dict`.
->>>>>>> 55b07290
+A zero-argument anonymous function can be written as `()->2+2`. The idea of a function with
+no arguments may seem strange, but is useful in cases where a result cannot (or should not)
+be precomputed. For example, Julia has a zero-argument [`time`](@ref) function that returns
+the current time in seconds, and thus `seconds = ()->round(Int, time())` is an anonymous
+function that returns this time rounded to the nearest integer assigned to the variable
+`seconds`. Each time this anonymous function is called as `seconds()` the current time will
+be calculated and returned.
 
 ## Tuples
 
