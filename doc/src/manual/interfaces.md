# Interfaces

A lot of the power and extensibility in Julia comes from a collection of informal interfaces.
 By extending a few specific methods to work for a custom type, objects of that type not only
receive those functionalities, but they are also able to be used in other methods that are written
to generically build upon those behaviors.

## [Iteration](@id man-interface-iteration)

| Required methods               |                        | Brief description                                                                     |
|:------------------------------ |:---------------------- |:------------------------------------------------------------------------------------- |
| `start(iter)`                  |                        | Returns the initial iteration state                                                   |
| `next(iter, state)`            |                        | Returns the current item and the next state                                           |
| `done(iter, state)`            |                        | Tests if there are any items remaining                                                |
| **Important optional methods** | **Default definition** | **Brief description**                                                                 |
| `iteratorsize(IterType)`       | `HasLength()`          | One of `HasLength()`, `HasShape()`, `IsInfinite()`, or `SizeUnknown()` as appropriate |
| `iteratoreltype(IterType)`     | `HasEltype()`          | Either `EltypeUnknown()` or `HasEltype()` as appropriate                              |
| `eltype(IterType)`             | `Any`                  | The type the items returned by `next()`                                               |
| `length(iter)`                 | (*undefined*)          | The number of items, if known                                                         |
| `size(iter, [dim...])`         | (*undefined*)          | The number of items in each dimension, if known                                       |

| Value returned by `iteratorsize(IterType)` | Required Methods                           |
|:------------------------------------------ |:------------------------------------------ |
| `HasLength()`                              | `length(iter)`                             |
| `HasShape()`                               | `length(iter)`  and `size(iter, [dim...])` |
| `IsInfinite()`                             | (*none*)                                   |
| `SizeUnknown()`                            | (*none*)                                   |

| Value returned by `iteratoreltype(IterType)` | Required Methods   |
|:-------------------------------------------- |:------------------ |
| `HasEltype()`                                | `eltype(IterType)` |
| `EltypeUnknown()`                            | (*none*)           |

Sequential iteration is implemented by the methods [`start`](@ref), [`done`](@ref), and [`next`](@ref). Instead
of mutating objects as they are iterated over, Julia provides these three methods to keep track
of the iteration state externally from the object. The `start(iter)` method returns the initial
state for the iterable object `iter`. That state gets passed along to `done(iter, state)`, which
tests if there are any elements remaining, and `next(iter, state)`, which returns a tuple containing
the current element and an updated `state`. The `state` object can be anything, and is generally
considered to be an implementation detail private to the iterable object.

Any object defines these three methods is iterable and can be used in the [many functions that rely upon iteration](@ref lib-collections-iteration).
It can also be used directly in a `for` loop since the syntax:

```julia
for i in iter   # or  "for i = iter"
    # body
end
```

is translated into:

```julia
state = start(iter)
while !done(iter, state)
    (i, state) = next(iter, state)
    # body
end
```

A simple example is an iterable sequence of square numbers with a defined length:

```jldoctest squaretype
julia> struct Squares
           count::Int
       end

julia> Base.start(::Squares) = 1

julia> Base.next(S::Squares, state) = (state*state, state+1)

julia> Base.done(S::Squares, state) = state > S.count

julia> Base.eltype(::Type{Squares}) = Int # Note that this is defined for the type

julia> Base.length(S::Squares) = S.count
```

With only [`start`](@ref), [`next`](@ref), and [`done`](@ref) definitions, the `Squares` type is already pretty powerful.
We can iterate over all the elements:

```jldoctest squaretype
julia> for i in Squares(7)
           println(i)
       end
1
4
9
16
25
36
49
```

We can use many of the builtin methods that work with iterables, like [`in`](@ref), [`mean`](@ref) and [`std`](@ref):

```jldoctest squaretype
julia> 25 in Squares(10)
true

julia> mean(Squares(100))
3383.5

julia> std(Squares(100))
3024.355854282583
```

There are a few more methods we can extend to give Julia more information about this iterable
collection.  We know that the elements in a `Squares` sequence will always be `Int`. By extending
the [`eltype`](@ref) method, we can give that information to Julia and help it make more specialized
code in the more complicated methods. We also know the number of elements in our sequence, so
we can extend [`length`](@ref), too.

Now, when we ask Julia to [`collect`](@ref) all the elements into an array it can preallocate a `Vector{Int}`
of the right size instead of blindly [`push!`](@ref)ing each element into a `Vector{Any}`:

```jldoctest squaretype
julia> collect(Squares(10))' # transposed to save space
1×10 RowVector{Int64,Array{Int64,1}}:
 1  4  9  16  25  36  49  64  81  100
```

While we can rely upon generic implementations, we can also extend specific methods where we know
there is a simpler algorithm. For example, there's a formula to compute the sum of squares, so
we can override the generic iterative version with a more performant solution:

```jldoctest squaretype
julia> Base.sum(S::Squares) = (n = S.count; return n*(n+1)*(2n+1)÷6)

julia> sum(Squares(1803))
1955361914
```

This is a very common pattern throughout the Julia standard library: a small set of required methods
define an informal interface that enable many fancier behaviors. In some cases, types will want
to additionally specialize those extra behaviors when they know a more efficient algorithm can
be used in their specific case.

## Indexing

| Methods to implement | Brief description                |
|:-------------------- |:-------------------------------- |
| `getindex(X, i)`     | `X[i]`, indexed element access   |
| `setindex!(X, v, i)` | `X[i] = v`, indexed assignment   |
| `endof(X)`           | The last index, used in `X[end]` |

For the `Squares` iterable above, we can easily compute the `i`th element of the sequence by squaring
it.  We can expose this as an indexing expression `S[i]`. To opt into this behavior, `Squares`
simply needs to define [`getindex`](@ref):

```jldoctest squaretype
julia> function Base.getindex(S::Squares, i::Int)
           1 <= i <= S.count || throw(BoundsError(S, i))
           return i*i
       end

julia> Squares(100)[23]
529
```

Additionally, to support the syntax `S[end]`, we must define [`endof`](@ref) to specify the last valid
index:

```jldoctest squaretype
julia> Base.endof(S::Squares) = length(S)

julia> Squares(23)[end]
529
```

Note, though, that the above *only* defines [`getindex`](@ref) with one integer index. Indexing with
anything other than an `Int` will throw a [`MethodError`](@ref) saying that there was no matching method.
In order to support indexing with ranges or vectors of `Int`s, separate methods must be written:

```jldoctest squaretype
julia> Base.getindex(S::Squares, i::Number) = S[convert(Int, i)]

julia> Base.getindex(S::Squares, I) = [S[i] for i in I]

julia> Squares(10)[[3,4.,5]]
3-element Array{Int64,1}:
  9
 16
 25
```

While this is starting to support more of the [indexing operations supported by some of the builtin types](@ref man-array-indexing),
there's still quite a number of behaviors missing. This `Squares` sequence is starting to look
more and more like a vector as we've added behaviors to it. Instead of defining all these behaviors
ourselves, we can officially define it as a subtype of an [`AbstractArray`](@ref).

## [Abstract Arrays](@id man-interface-array)

| Methods to implement                            |                                        | Brief description                                                                     |
|:----------------------------------------------- |:-------------------------------------- |:------------------------------------------------------------------------------------- |
| `size(A)`                                       |                                        | Returns a tuple containing the dimensions of `A`                                      |
| `getindex(A, i::Int)`                           |                                        | (if `IndexLinear`) Linear scalar indexing                                             |
| `getindex(A, I::Vararg{Int, N})`                |                                        | (if `IndexCartesian`, where `N = ndims(A)`) N-dimensional scalar indexing             |
| `setindex!(A, v, i::Int)`                       |                                        | (if `IndexLinear`) Scalar indexed assignment                                          |
| `setindex!(A, v, I::Vararg{Int, N})`            |                                        | (if `IndexCartesian`, where `N = ndims(A)`) N-dimensional scalar indexed assignment   |
| **Optional methods**                            | **Default definition**                 | **Brief description**                                                                 |
| `IndexStyle(::Type)`                            | `IndexCartesian()`                     | Returns either `IndexLinear()` or `IndexCartesian()`. See the description below.      |
| `getindex(A, I...)`                             | defined in terms of scalar `getindex`  | [Multidimensional and nonscalar indexing](@ref man-array-indexing)                    |
| `setindex!(A, I...)`                            | defined in terms of scalar `setindex!` | [Multidimensional and nonscalar indexed assignment](@ref man-array-indexing)          |
| `start`/`next`/`done`                           | defined in terms of scalar `getindex`  | Iteration                                                                             |
| `length(A)`                                     | `prod(size(A))`                        | Number of elements                                                                    |
| `similar(A)`                                    | `similar(A, eltype(A), size(A))`       | Return a mutable array with the same shape and element type                           |
| `similar(A, ::Type{S})`                         | `similar(A, S, size(A))`               | Return a mutable array with the same shape and the specified element type             |
| `similar(A, dims::NTuple{Int})`                 | `similar(A, eltype(A), dims)`          | Return a mutable array with the same element type and size *dims*                     |
| `similar(A, ::Type{S}, dims::NTuple{Int})`      | `Array{S}(dims)`                       | Return a mutable array with the specified element type and size                       |
| **Non-traditional indices**                     | **Default definition**                 | **Brief description**                                                                 |
| `indices(A)`                                    | `map(OneTo, size(A))`                  | Return the `AbstractUnitRange` of valid indices                                       |
| `Base.similar(A, ::Type{S}, inds::NTuple{Ind})` | `similar(A, S, Base.to_shape(inds))`   | Return a mutable array with the specified indices `inds` (see below)                  |
| `Base.similar(T::Union{Type,Function}, inds)`   | `T(Base.to_shape(inds))`               | Return an array similar to `T` with the specified indices `inds` (see below)          |

If a type is defined as a subtype of `AbstractArray`, it inherits a very large set of rich behaviors
including iteration and multidimensional indexing built on top of single-element access.  See
the [arrays manual page](@ref man-multi-dim-arrays) and [standard library section](@ref lib-arrays) for more supported methods.

A key part in defining an `AbstractArray` subtype is [`IndexStyle`](@ref). Since indexing is
such an important part of an array and often occurs in hot loops, it's important to make both
indexing and indexed assignment as efficient as possible.  Array data structures are typically
defined in one of two ways: either it most efficiently accesses its elements using just one index
(linear indexing) or it intrinsically accesses the elements with indices specified for every dimension.
 These two modalities are identified by Julia as `IndexLinear()` and `IndexCartesian()`.
 Converting a linear index to multiple indexing subscripts is typically very expensive, so this
provides a traits-based mechanism to enable efficient generic code for all array types.

This distinction determines which scalar indexing methods the type must define. `IndexLinear()`
arrays are simple: just define `getindex(A::ArrayType, i::Int)`.  When the array is subsequently
indexed with a multidimensional set of indices, the fallback `getindex(A::AbstractArray, I...)()`
efficiently converts the indices into one linear index and then calls the above method. `IndexCartesian()`
arrays, on the other hand, require methods to be defined for each supported dimensionality with
`ndims(A)` `Int` indices. For example, the built-in [`SparseMatrixCSC`](@ref) type only
supports two dimensions, so it just defines
`getindex(A::SparseMatrixCSC, i::Int, j::Int)`. The same holds for `setindex!`.

Returning to the sequence of squares from above, we could instead define it as a subtype of an
`AbstractArray{Int, 1}`:

```jldoctest squarevectype
julia> struct SquaresVector <: AbstractArray{Int, 1}
           count::Int
       end

julia> Base.size(S::SquaresVector) = (S.count,)

julia> Base.IndexStyle(::Type{<:SquaresVector}) = IndexLinear()

julia> Base.getindex(S::SquaresVector, i::Int) = i*i
```

Note that it's very important to specify the two parameters of the `AbstractArray`; the first
defines the [`eltype`](@ref), and the second defines the [`ndims`](@ref). That supertype and those three
methods are all it takes for `SquaresVector` to be an iterable, indexable, and completely functional
array:

```jldoctest squarevectype
julia> s = SquaresVector(7)
7-element SquaresVector:
  1
  4
  9
 16
 25
 36
 49

julia> s[s .> 20]
3-element Array{Int64,1}:
 25
 36
 49

julia> s \ [1 2; 3 4; 5 6; 7 8; 9 10; 11 12; 13 14]
1×2 Array{Float64,2}:
 0.305389  0.335329

julia> s ⋅ s # dot(s, s)
4676
```

As a more complicated example, let's define our own toy N-dimensional sparse-like array type built
on top of [`Dict`](@ref):

```jldoctest squarevectype
julia> struct SparseArray{T,N} <: AbstractArray{T,N}
           data::Dict{NTuple{N,Int}, T}
           dims::NTuple{N,Int}
       end

julia> SparseArray{T}(::Type{T}, dims::Int...) = SparseArray(T, dims);

julia> SparseArray{T,N}(::Type{T}, dims::NTuple{N,Int}) = SparseArray{T,N}(Dict{NTuple{N,Int}, T}(), dims);

julia> Base.size(A::SparseArray) = A.dims

julia> Base.similar(A::SparseArray, ::Type{T}, dims::Dims) where {T} = SparseArray(T, dims)

julia> Base.getindex(A::SparseArray{T,N}, I::Vararg{Int,N}) where {T,N} = get(A.data, I, zero(T))

julia> Base.setindex!(A::SparseArray{T,N}, v, I::Vararg{Int,N}) where {T,N} = (A.data[I] = v)
```

Notice that this is an `IndexCartesian` array, so we must manually define [`getindex`](@ref) and [`setindex!`](@ref)
at the dimensionality of the array. Unlike the `SquaresVector`, we are able to define [`setindex!`](@ref),
and so we can mutate the array:

```jldoctest squarevectype
julia> A = SparseArray(Float64, 3, 3)
3×3 SparseArray{Float64,2}:
 0.0  0.0  0.0
 0.0  0.0  0.0
 0.0  0.0  0.0

julia> fill!(A, 2)
3×3 SparseArray{Float64,2}:
 2.0  2.0  2.0
 2.0  2.0  2.0
 2.0  2.0  2.0

julia> A[:] = 1:length(A); A
3×3 SparseArray{Float64,2}:
 1.0  4.0  7.0
 2.0  5.0  8.0
 3.0  6.0  9.0
```

The result of indexing an `AbstractArray` can itself be an array (for instance when indexing by
<<<<<<< HEAD
an `AbstractRange`). The `AbstractArray` fallback methods use [`similar()`](@ref) to allocate an `Array` of the
=======
a `Range`). The `AbstractArray` fallback methods use [`similar`](@ref) to allocate an `Array` of the
>>>>>>> 10af9107
appropriate size and element type, which is filled in using the basic indexing method described
above. However, when implementing an array wrapper you often want the result to be wrapped as
well:

```jldoctest squarevectype
julia> A[1:2,:]
2×3 SparseArray{Float64,2}:
 1.0  4.0  7.0
 2.0  5.0  8.0
```

In this example it is accomplished by defining `Base.similar{T}(A::SparseArray, ::Type{T}, dims::Dims)`
to create the appropriate wrapped array. (Note that while `similar` supports 1- and 2-argument
forms, in most case you only need to specialize the 3-argument form.) For this to work it's important
that `SparseArray` is mutable (supports `setindex!`). Defining `similar`, `getindex` and
`setindex!` for `SparseArray` also makes it possible to [`copy`](@ref) the array:

```jldoctest squarevectype
julia> copy(A)
3×3 SparseArray{Float64,2}:
 1.0  4.0  7.0
 2.0  5.0  8.0
 3.0  6.0  9.0
```

In addition to all the iterable and indexable methods from above, these types can also interact
with each other and use most of the methods defined in the standard library for `AbstractArrays`:

```jldoctest squarevectype
julia> A[SquaresVector(3)]
3-element SparseArray{Float64,1}:
 1.0
 4.0
 9.0

julia> dot(A[:,1],A[:,2])
32.0
```

If you are defining an array type that allows non-traditional indexing (indices that start at
something other than 1), you should specialize `indices`. You should also specialize [`similar`](@ref)
so that the `dims` argument (ordinarily a `Dims` size-tuple) can accept `AbstractUnitRange` objects,
perhaps range-types `Ind` of your own design. For more information, see [Arrays with custom indices](@ref).<|MERGE_RESOLUTION|>--- conflicted
+++ resolved
@@ -327,12 +327,8 @@
 ```
 
 The result of indexing an `AbstractArray` can itself be an array (for instance when indexing by
-<<<<<<< HEAD
-an `AbstractRange`). The `AbstractArray` fallback methods use [`similar()`](@ref) to allocate an `Array` of the
-=======
-a `Range`). The `AbstractArray` fallback methods use [`similar`](@ref) to allocate an `Array` of the
->>>>>>> 10af9107
-appropriate size and element type, which is filled in using the basic indexing method described
+an `AbstractRange`). The `AbstractArray` fallback methods use [`similar`](@ref) to allocate an `Array`
+of the appropriate size and element type, which is filled in using the basic indexing method described
 above. However, when implementing an array wrapper you often want the result to be wrapped as
 well:
 
