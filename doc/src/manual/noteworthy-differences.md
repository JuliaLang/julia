--- conflicted
+++ resolved
@@ -183,12 +183,8 @@
   * Julia does not support the `NULL` type. The closest equivalent is [`nothing`](@ref), but it
     behaves like a scalar value rather than like a list. Use `x === nothing` instead of `is.null(x)`.
   * In Julia, missing values are represented by the [`missing`](@ref) object rather than by `NA`.
-<<<<<<< HEAD
-    Use [`ismissing(x)`](@ref) instead of `is.na(x)`. The [`skipmissing`](@ref) function is generally
-=======
     Use [`ismissing(x)`](@ref) (or `ismissing.(x)` for element-wise operation on vectors) instead of
     `is.na(x)`. The [`skipmissing`](@ref) function is generally
->>>>>>> 33823ec5
     used instead of `na.rm=TRUE` (though in some particular cases functions take a `skipmissing`
     argument).
   * Julia lacks the equivalent of R's `assign` or `get`.
