--- conflicted
+++ resolved
@@ -901,11 +901,7 @@
 
 ```jldoctest
 julia> mytupletype = Tuple{AbstractString,Vararg{Int}}
-<<<<<<< HEAD
-Tuple{AbstractString,Vararg{Int64}}
-=======
-Tuple{AbstractString, Vararg{Int64, N} where N}
->>>>>>> b8df95fe
+Tuple{AbstractString, Vararg{Int64}}
 
 julia> isa(("1",), mytupletype)
 true
@@ -1037,11 +1033,7 @@
 
 ```jldoctest
 julia> const T1 = Array{Array{T,1} where T, 1}
-<<<<<<< HEAD
-Array{Array{<:Any,1},1}
-=======
-Vector{Vector{T} where T} (alias for Array{Array{T, 1} where T, 1})
->>>>>>> b8df95fe
+Vector{Vector{<:Any}} (alias for Array{Array{<:Any, 1}, 1})
 
 julia> const T2 = Array{Array{T, 1}, 1} where T
 Array{Vector{T}, 1} where T
