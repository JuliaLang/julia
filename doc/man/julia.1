--- conflicted
+++ resolved
@@ -203,13 +203,8 @@
 Emit bounds checks always, never, or respect @inbounds declarations
 
 .TP
-<<<<<<< HEAD
---math-mode={ieee|user|fast}
-Disallow or enable unsafe floating point optimizations (overrides @fastmath declaration)
-=======
 --math-mode={ieee|user*}
 Always follow `ieee` floating point semantics or respect `@fastmath` declarations
->>>>>>> 0e2409af
 
 .TP
 --polly={yes*|no}
