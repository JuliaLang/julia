--- conflicted
+++ resolved
@@ -43,16 +43,4 @@
 
    blas
    glpk
-<<<<<<< HEAD
-=======
    sparse
-
-************
-File Formats
-************
-
-.. toctree::
-   :maxdepth: 1
-
-   fitsio
->>>>>>> dae8c8f0
