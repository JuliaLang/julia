# Makefile for Sphinx documentation
#

# You can set these variables from the command line.
SPHINXOPTS    =
SPHINXBUILD   = sphinx-build
PAPER         =
BUILDDIR      = _build
JULIA         = ../julia

# Internal variables.
PAPEROPT_a4     = -D latex_paper_size=a4
PAPEROPT_letter = -D latex_paper_size=letter
ALLSPHINXOPTS   = -d $(BUILDDIR)/doctrees $(PAPEROPT_$(PAPER)) $(SPHINXOPTS) .
# the i18n builder cannot share the environment and doctrees with the others
I18NSPHINXOPTS  = $(PAPEROPT_$(PAPER)) $(SPHINXOPTS) .

<<<<<<< HEAD
.PHONY: help clean cleanall html dirhtml singlehtml pickle json htmlhelp qthelp devhelp \
	epub latex latexpdf text man changes linkcheck doctest gettext
=======
JQUERYDEST = _themes/julia/static/jquery.js
JQUERYURL = http://code.jquery.com/jquery-latest.js
WGET = $(abspath ../deps)/jldownload

.PHONY: help clean clean-jquery cleanall get-jquery html dirhtml singlehtml pickle json htmlhelp qthelp devhelp \
	epub latex latexpdf text man changes linkcheck doctest gettext listpkg
>>>>>>> 6b15af47

help:
	@echo "Please use \`make <target>' where <target> is one of"
	@echo "  helpdb.jl  to make the REPL help db"
	@echo "  html       to make standalone HTML files"
	@echo "  dirhtml    to make HTML files named index.html in directories"
	@echo "  singlehtml to make a single large HTML file"
	@echo "  pickle     to make pickle files"
	@echo "  json       to make JSON files"
	@echo "  htmlhelp   to make HTML files and a HTML help project"
	@echo "  qthelp     to make HTML files and a qthelp project"
	@echo "  devhelp    to make HTML files and a Devhelp project"
	@echo "  epub       to make an epub"
	@echo "  latex      to make LaTeX files, you can set PAPER=a4 or PAPER=letter"
	@echo "  latexpdf   to make LaTeX files and run them through pdflatex"
	@echo "  text       to make text files"
	@echo "  man        to make manual pages"
	@echo "  texinfo    to make Texinfo files"
	@echo "  info       to make Texinfo files and run them through makeinfo"
	@echo "  gettext    to make PO message catalogs"
	@echo "  changes    to make an overview of all changed/added/deprecated items"
	@echo "  linkcheck  to check all external links for integrity"
	@echo "  doctest    to run all doctests embedded in the documentation (if enabled)"
	@echo "  listpkg    to recreate the list of available packages"

clean:
	-rm -rf $(BUILDDIR)/*
	-rm -f sphinx/*.pyc

html:
	$(SPHINXBUILD) -b html $(ALLSPHINXOPTS) $(BUILDDIR)/html
	@echo
	@echo "Build finished. The HTML pages are in $(BUILDDIR)/html."

dirhtml:
	$(SPHINXBUILD) -b dirhtml $(ALLSPHINXOPTS) $(BUILDDIR)/dirhtml
	@echo
	@echo "Build finished. The HTML pages are in $(BUILDDIR)/dirhtml."

singlehtml:
	$(SPHINXBUILD) -b singlehtml $(ALLSPHINXOPTS) $(BUILDDIR)/singlehtml
	@echo
	@echo "Build finished. The HTML page is in $(BUILDDIR)/singlehtml."

pickle:
	$(SPHINXBUILD) -b pickle $(ALLSPHINXOPTS) $(BUILDDIR)/pickle
	@echo
	@echo "Build finished; now you can process the pickle files."

json:
	$(SPHINXBUILD) -b json $(ALLSPHINXOPTS) $(BUILDDIR)/json
	@echo
	@echo "Build finished; now you can process the JSON files."

htmlhelp:
	$(SPHINXBUILD) -b htmlhelp $(ALLSPHINXOPTS) $(BUILDDIR)/htmlhelp
	@echo
	@echo "Build finished; now you can run HTML Help Workshop with the" \
	      ".hhp project file in $(BUILDDIR)/htmlhelp."

qthelp:
	$(SPHINXBUILD) -b qthelp $(ALLSPHINXOPTS) $(BUILDDIR)/qthelp
	@echo
	@echo "Build finished; now you can run "qcollectiongenerator" with the" \
	      ".qhcp project file in $(BUILDDIR)/qthelp, like this:"
	@echo "# qcollectiongenerator $(BUILDDIR)/qthelp/JuliaLanguage.qhcp"
	@echo "To view the help file:"
	@echo "# assistant -collectionFile $(BUILDDIR)/qthelp/JuliaLanguage.qhc"

devhelp:
	$(SPHINXBUILD) -b devhelp $(ALLSPHINXOPTS) $(BUILDDIR)/devhelp
	@echo
	@echo "Build finished."
	@echo "To view the help file:"
	@echo "# mkdir -p $$HOME/.local/share/devhelp/JuliaLanguage"
	@echo "# ln -s $(BUILDDIR)/devhelp $$HOME/.local/share/devhelp/JuliaLanguage"
	@echo "# devhelp"

epub:
	$(SPHINXBUILD) -b epub $(ALLSPHINXOPTS) $(BUILDDIR)/epub
	@echo
	@echo "Build finished. The epub file is in $(BUILDDIR)/epub."

latex:
	$(SPHINXBUILD) -b latex $(ALLSPHINXOPTS) $(BUILDDIR)/latex
	@echo
	@echo "Build finished; the LaTeX files are in $(BUILDDIR)/latex."
	@echo "Run \`make' in that directory to run these through (pdf)latex" \
	      "(use \`make latexpdf' here to do that automatically)."

latexpdf:
	$(SPHINXBUILD) -b latex $(ALLSPHINXOPTS) $(BUILDDIR)/latex
	@echo "Running LaTeX files through pdflatex..."
	$(MAKE) -C $(BUILDDIR)/latex all-pdf
	@echo "pdflatex finished; the PDF files are in $(BUILDDIR)/latex."

text:
	$(SPHINXBUILD) -b text $(ALLSPHINXOPTS) $(BUILDDIR)/text
	@echo
	@echo "Build finished. The text files are in $(BUILDDIR)/text."

man:
	$(SPHINXBUILD) -b man $(ALLSPHINXOPTS) $(BUILDDIR)/man
	@echo
	@echo "Build finished. The manual pages are in $(BUILDDIR)/man."

texinfo:
	$(SPHINXBUILD) -b texinfo $(ALLSPHINXOPTS) $(BUILDDIR)/texinfo
	@echo
	@echo "Build finished. The Texinfo files are in $(BUILDDIR)/texinfo."
	@echo "Run \`make' in that directory to run these through makeinfo" \
	      "(use \`make info' here to do that automatically)."

info:
	$(SPHINXBUILD) -b texinfo $(ALLSPHINXOPTS) $(BUILDDIR)/texinfo
	@echo "Running Texinfo files through makeinfo..."
	make -C $(BUILDDIR)/texinfo info
	@echo "makeinfo finished; the Info files are in $(BUILDDIR)/texinfo."

gettext:
	$(SPHINXBUILD) -b gettext $(I18NSPHINXOPTS) $(BUILDDIR)/locale
	@echo
	@echo "Build finished. The message catalogs are in $(BUILDDIR)/locale."

changes:
	$(SPHINXBUILD) -b changes $(ALLSPHINXOPTS) $(BUILDDIR)/changes
	@echo
	@echo "The overview file is in $(BUILDDIR)/changes."

linkcheck:
	$(SPHINXBUILD) -b linkcheck $(ALLSPHINXOPTS) $(BUILDDIR)/linkcheck
	@echo
	@echo "Link check complete; look for any errors in the above output " \
	      "or in $(BUILDDIR)/linkcheck/output.txt."

doctest:
	$(SPHINXBUILD) -b doctest $(ALLSPHINXOPTS) $(BUILDDIR)/doctest
	@echo "Testing of doctests in the sources finished, look at the " \
	      "results in $(BUILDDIR)/doctest/output.txt."

helpdb.jl: stdlib/*.rst sphinx/jlhelp.py sphinx/julia.py
	$(SPHINXBUILD) -b jlhelp $(ALLSPHINXOPTS) $(BUILDDIR)/jlhelp
	mv $(BUILDDIR)/jlhelp/jlhelp.jl helpdb.jl

listpkg: 
	$(JULIA) listpkg.jl<|MERGE_RESOLUTION|>--- conflicted
+++ resolved
@@ -15,17 +15,8 @@
 # the i18n builder cannot share the environment and doctrees with the others
 I18NSPHINXOPTS  = $(PAPEROPT_$(PAPER)) $(SPHINXOPTS) .
 
-<<<<<<< HEAD
 .PHONY: help clean cleanall html dirhtml singlehtml pickle json htmlhelp qthelp devhelp \
-	epub latex latexpdf text man changes linkcheck doctest gettext
-=======
-JQUERYDEST = _themes/julia/static/jquery.js
-JQUERYURL = http://code.jquery.com/jquery-latest.js
-WGET = $(abspath ../deps)/jldownload
-
-.PHONY: help clean clean-jquery cleanall get-jquery html dirhtml singlehtml pickle json htmlhelp qthelp devhelp \
 	epub latex latexpdf text man changes linkcheck doctest gettext listpkg
->>>>>>> 6b15af47
 
 help:
 	@echo "Please use \`make <target>' where <target> is one of"
