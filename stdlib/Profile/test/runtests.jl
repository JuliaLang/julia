--- conflicted
+++ resolved
@@ -300,13 +300,10 @@
 end
 
 include("allocs.jl")
-<<<<<<< HEAD
-include("heapsnapshot_reassemble.jl")
-=======
 
 @testset "Docstrings" begin
     undoc = Docs.undocumented_names(Profile)
     @test_broken isempty(undoc)
     @test undoc == [:Allocs]
 end
->>>>>>> 3510f4ed
+include("heapsnapshot_reassemble.jl")