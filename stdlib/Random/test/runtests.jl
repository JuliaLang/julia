# This file is a part of Julia. License is MIT: https://julialang.org/license

using Test, SparseArrays
using Test: guardseed

const BASE_TEST_PATH = joinpath(Sys.BINDIR, "..", "share", "julia", "test")
isdefined(Main, :OffsetArrays) || @eval Main include(joinpath($(BASE_TEST_PATH), "testhelpers", "OffsetArrays.jl"))
using .Main.OffsetArrays

using Random
using Random.DSFMT

using Random: default_rng, Sampler, SamplerRangeFast, SamplerRangeInt, SamplerRangeNDL, MT_CACHE_F, MT_CACHE_I
using Random: jump_128, jump_192, jump_128!, jump_192!

import Future # randjump

function test_uniform(xs::AbstractArray{T}) where {T<:AbstractFloat}
    if precision(T) >= precision(Float32) # TODO: refine
        @test allunique(xs)
    end
    @test all(x -> zero(x) <= x < one(x), xs)
end

function test_uniform(xs::AbstractArray{T}) where {T<:Integer}
    if !Base.hastypemax(T) || widen(typemax(T)) - widen(typemin(T)) >= 2^30 # TODO: refine
        @test allunique(xs)
    end
end


@testset "MersenneTwister: do not do update the same global state in incompatible ways" begin
    # Issue #6573
    mm = MersenneTwister(rand(UInt128))
    rand(mm)
    xs = rand(mm, 384)
    @test rand(mm) ∉ xs
    test_uniform(xs)
end

@testset "rand from AbstractArray" begin
    seed = rand(UInt128)
    for rng ∈ ([MersenneTwister(seed)], [Xoshiro(seed)], [])
        # issue 8257
        i8257 = 1:1/3:100
        for _ = 1:100
            @test rand(rng... ,i8257) in i8257
        end

        @test rand(rng..., 0:3:1000) in 0:3:1000
        @test issubset(rand!(rng..., Vector{Int}(undef, 100), 0:3:1000), 0:3:1000)
        coll = Any[2, UInt128(128), big(619), "string"]
        @test rand(rng..., coll) in coll
        @test issubset(rand(rng..., coll, 2, 3), coll)

        for T in (Int8, UInt8, Int16, UInt16, Int32, UInt32, Int64, UInt64, Int128, UInt128, BigInt,
                  Float16, Float32, Float64, Rational{Int})
            r = rand(rng..., convert(T, 97):convert(T, 122))
            @test typeof(r) == T
            @test 97 <= r <= 122
            r = rand(rng..., convert(T, 97):convert(T,2):convert(T, 122),2)[1]
            @test typeof(r) == T
            @test 97 <= r <= 122
            @test mod(r,2)==1

            if T<:Integer && !(T===BigInt)
                x = rand(rng..., typemin(T):typemax(T))
                @test isa(x,T)
                @test typemin(T) <= x <= typemax(T)
            end
        end
    end
end

@test !any([(Random.maxmultiple(i)+i) > 0xFF for i in 0x00:0xFF])
@test all([(Random.maxmultiple(i)+1) % i for i in 0x01:0xFF] .== 0)
@test all([(Random.maxmultiple(i)+1+i) > 0xFF for i in 0x00:0xFF])
@test length(0x00:0xFF)== Random.maxmultiple(0x0)+1


if sizeof(Int32) < sizeof(Int)
    local r = rand(Int32(-1):typemax(Int32))
    @test typeof(r) == Int32
    @test -1 <= r <= typemax(Int32)
    for U = (Int64, UInt64)
        @test all(div(one(UInt128) << 52, k)*k - 1 == SamplerRangeInt(map(U, 1:k)).u
                  for k in 13 .+ Int64(2).^(32:51))
        @test all(div(one(UInt128) << 64, k)*k - 1 == SamplerRangeInt(map(U, 1:k)).u
                  for k in 13 .+ Int64(2).^(52:62))
    end
end

# BigInt specific
for T in [UInt32, UInt64, UInt128, Int128]
    local r, s
    s = big(typemax(T)-1000) : big(typemax(T)) + 10000
    # s is a 11001-length array
    @test rand(s) isa BigInt
    @test sum(rand(s, 1000) .== rand(s, 1000)) <= 20
    @test big(typemax(T)-1000) <= rand(s) <= big(typemax(T)) + 10000
    r = rand(s, 1, 2)
    @test size(r) == (1, 2)
    @test typeof(r) == Matrix{BigInt}
    guardseed() do
        Random.seed!(0)
        r = rand(s)
        Random.seed!(0)
        @test rand(s) == r
    end
end

# Test ziggurat tables
ziggurat_table_size = 256
nmantissa           = Int64(2)^51 # one bit for the sign
ziggurat_nor_r      = parse(BigFloat,"3.65415288536100879635194725185604664812733315920964488827246397029393565706474")
erfc_zigg_root2     = parse(BigFloat,"2.580324876539008898343885504487203185398584536409033046076029509351995983934371e-04")
nor_section_area    = ziggurat_nor_r*exp(-ziggurat_nor_r^2/2) + erfc_zigg_root2*sqrt(big(π)/2)
emantissa           = Int64(2)^52
ziggurat_exp_r      = parse(BigFloat,"7.69711747013104971404462804811408952334296818528283253278834867283241051210533")
exp_section_area    = (ziggurat_exp_r + 1)*exp(-ziggurat_exp_r)

ki = Vector{UInt64}(undef, ziggurat_table_size)
wi = Vector{Float64}(undef, ziggurat_table_size)
fi = Vector{Float64}(undef, ziggurat_table_size)
# Tables for exponential variates
ke = Vector{UInt64}(undef, ziggurat_table_size)
we = Vector{Float64}(undef, ziggurat_table_size)
fe = Vector{Float64}(undef, ziggurat_table_size)
function randmtzig_fill_ziggurat_tables() # Operates on the global arrays
    wib = big.(wi)
    fib = big.(fi)
    web = big.(we)
    feb = big.(fe)
    # Ziggurat tables for the normal distribution
    x1 = ziggurat_nor_r
    wib[256] = x1/nmantissa
    fib[256] = exp(-0.5*x1*x1)
    # Index zero is special for tail strip, where Marsaglia and Tsang
    # defines this as
    # k_0 = 2^31 * r * f(r) / v, w_0 = 0.5^31 * v / f(r), f_0 = 1,
    # where v is the area of each strip of the ziggurat.
    ki[1] = trunc(UInt64,x1*fib[256]/nor_section_area*nmantissa)
    wib[1] = nor_section_area/fib[256]/nmantissa
    fib[1] = one(BigFloat)

    for i = 255:-1:2
        # New x is given by x = f^{-1}(v/x_{i+1} + f(x_{i+1})), thus
        # need inverse operator of y = exp(-0.5*x*x) -> x = sqrt(-2*ln(y))
        x = sqrt(-2.0*log(nor_section_area/x1 + fib[i+1]))
        ki[i+1] = trunc(UInt64,x/x1*nmantissa)
        wib[i] = x/nmantissa
        fib[i] = exp(-0.5*x*x)
        x1 = x
    end

    ki[2] = UInt64(0)

    # Zigurrat tables for the exponential distribution
    x1 = ziggurat_exp_r
    web[256] = x1/emantissa
    feb[256] = exp(-x1)

    # Index zero is special for tail strip, where Marsaglia and Tsang
    # defines this as
    # k_0 = 2^32 * r * f(r) / v, w_0 = 0.5^32 * v / f(r), f_0 = 1,
    # where v is the area of each strip of the ziggurat.
    ke[1] = trunc(UInt64,x1*feb[256]/exp_section_area*emantissa)
    web[1] = exp_section_area/feb[256]/emantissa
    feb[1] = one(BigFloat)

    for i = 255:-1:2
        # New x is given by x = f^{-1}(v/x_{i+1} + f(x_{i+1})), thus
        # need inverse operator of y = exp(-x) -> x = -ln(y)
        x = -log(exp_section_area/x1 + feb[i+1])
        ke[i+1] = trunc(UInt64,x/x1*emantissa)
        web[i] = x/emantissa
        feb[i] = exp(-x)
        x1 = x
    end
    ke[2] = zero(UInt64)

    wi[:] = wib
    fi[:] = fib
    we[:] = web
    fe[:] = feb
    return nothing
end
randmtzig_fill_ziggurat_tables()
@test all(ki == Random.ki)
@test all(wi == Random.wi)
@test all(fi == Random.fi)
@test all(ke == Random.ke)
@test all(we == Random.we)
@test all(fe == Random.fe)

for U in (Int64, UInt64)
    @test all(div(one(UInt64) << 52, k)*k - 1 == SamplerRangeInt(map(U, 1:k)).u
              for k in 13 .+ Int64(2).^(1:30))
end

@testset "test code paths of rand!(::MersenneTwister)" begin
    mt = MersenneTwister(rand(UInt128))
    A128 = UInt128[]
    @test length(rand!(mt, A128)) == 0
    for (i, n) in enumerate([1, 3, 5, 6, 10, 11, 30])
        resize!(A128, n)
        rand!(mt, A128)
        @test length(A128) == n
        test_uniform(A128)
    end

    for (i, T) in enumerate([Int8, UInt8, Int16, UInt16, Int32, UInt32, Int64, UInt64, Int128, Float16, Float32])
        A = Vector{T}(undef, 16)
        B = Vector{T}(undef, 31)
        rand!(mt, A)
        rand!(mt, B)
        @test length(A) == 16
        @test length(B) == 31
        test_uniform(A)
        test_uniform(B)
    end

    AF64 = Vector{Float64}(undef, Random.dsfmt_get_min_array_size()-1)
    rand!(mt, AF64)
    test_uniform(AF64)
    resize!(AF64, 2*length(mt.vals))
    invoke(rand!, Tuple{MersenneTwister,AbstractArray{Float64},Random.SamplerTrivial{Random.CloseOpen01_64}},
           mt, AF64, Random.SamplerTrivial(Random.CloseOpen01()))
    test_uniform(AF64)
end

# Issue #9037
let mt = MersenneTwister(0)
    a = Vector{Float64}()
    resize!(a, 1000) # could be 8-byte aligned
    b = Vector{Float64}(undef, 1000) # should be 16-byte aligned
    c8 = Vector{UInt64}(undef, 1001)
    pc8 = pointer(c8)
    if Int(pc8) % 16 == 0
        # Make sure pc8 is not 16-byte aligned since that's what we want to test.
        # It still has to be 8-byte aligned since it is otherwise invalid on
        # certain architectures (e.g. ARM)
        pc8 += 8
    end
    c = unsafe_wrap(Array, Ptr{Float64}(pc8), 1000) # Int(pointer(c)) % 16 == 8

    for A in (a, b, c)
        local A
        Random.seed!(mt, 0)
        rand(mt) # this is to fill mt.vals, cf. #9040
        rand!(mt, A) # must not segfault even if Int(pointer(A)) % 16 != 0
        test_uniform(A)
    end
end

# make sure reading 128-bit ints from RandomDevice works
let a = [rand(RandomDevice(), UInt128) for i=1:10]
    @test reduce(|, a)>>>64 != 0
end

# wrapper around Float64 to check fallback random generators
struct FakeFloat64 <: AbstractFloat
    x::Float64
end
Base.rand(rng::AbstractRNG, ::Random.SamplerTrivial{Random.CloseOpen01{FakeFloat64}}) = FakeFloat64(rand(rng))
for f in (:sqrt, :log, :log1p, :one, :zero, :abs, :+, :-)
    @eval Base.$f(x::FakeFloat64) = FakeFloat64($f(x.x))
end
for f in (:+, :-, :*, :/)
    @eval begin
        Base.$f(x::FakeFloat64, y::FakeFloat64) = FakeFloat64($f(x.x,y.x))
        Base.$f(x::FakeFloat64, y::Real) = FakeFloat64($f(x.x,y))
        Base.$f(x::Real, y::FakeFloat64) = FakeFloat64($f(x,y.x))
    end
end
for f in (:<, :<=, :>, :>=, :(==), :(!=))
    @eval begin
        Base.$f(x::FakeFloat64, y::FakeFloat64) = $f(x.x,y.x)
        Base.$f(x::FakeFloat64, y::Real) = $f(x.x,y)
        Base.$f(x::Real, y::FakeFloat64) = $f(x,y.x)
    end
end

# test all rand APIs
for rng in ([], [MersenneTwister(0)], [RandomDevice()], [Xoshiro()])
    ftypes = [Float16, Float32, Float64, FakeFloat64, BigFloat]
    cftypes = [ComplexF16, ComplexF32, ComplexF64, ftypes...]
<<<<<<< HEAD
    types = [Bool, Char, BigFloat, Tuple{Bool, Tuple{Int, Char}}, Base.BitInteger_types..., ftypes...]
=======
    types = [Bool, Char, BigFloat, Base.BitInteger_types..., cftypes...]
>>>>>>> b74daf50
    randset = Set(rand(Int, 20))
    randdict = Dict(zip(rand(Int,10), rand(Int, 10)))

    randwidetup = Tuple{Bool, Char, Vararg{Tuple{Int, Float64}, 14}}
    @inferred rand(rng..., randwidetup)

    collections = [BitSet(rand(1:100, 20))          => Int,
                   randset                          => Int,
                   GenericSet(randset)              => Int,
                   randdict                         => Pair{Int,Int},
                   GenericDict(randdict)            => Pair{Int,Int},
                   1:100                            => Int,
                   rand(Int, 100)                   => Int,
                   Int                              => Int,
                   Float64                          => Float64,
                   "qwèrtï"                         => Char,
                   GenericString("qwèrtï")          => Char,
                   OffsetArray(rand(2, 3), (4, -5)) => Float64]
    functypes = Dict(rand  => types, randn  => cftypes, randexp  => ftypes,
                     rand! => types, randn! => cftypes, randexp! => ftypes)

    b2 = big(2)
    u3 = UInt(3)
    for f in [rand, randn, randexp]
        f1 = f(rng...)                     ::Float64
        f2 = f(rng..., 5)                  ::Vector{Float64}
        f3 = f(rng..., 2, 3)               ::Array{Float64, 2}
        f4 = f(rng..., b2, u3)             ::Array{Float64, 2}
        @test size(f1) == ()
        @test size(f2) == (5,)
        @test size(f3) == size(f4) == (2, 3)
        for T in functypes[f]
            a0 = f(rng..., T)         ::T
            a1 = f(rng..., T, 5)      ::Vector{T}
            a2 = f(rng..., T, 2, 3)   ::Array{T, 2}
            a3 = f(rng..., T, b2, u3) ::Array{T, 2}
            a4 = f(rng..., T, (2, 3)) ::Array{T, 2}
            @test size(a0) == ()
            @test size(a1) == (5,)
            @test size(a2) == size(a3) == size(a4) == (2, 3)
            if T <: AbstractFloat && f === rand
                for a in T[a0, a1..., a2..., a3..., a4...]
                    @test 0.0 <= a < 1.0
                end
            end
        end
    end
    for (C, T) in collections
        a0  = rand(rng..., C)                                                       ::T
        a1  = rand(rng..., C, 5)                                                    ::Vector{T}
        a2  = rand(rng..., C, 2, 3)                                                 ::Array{T, 2}
        a3  = rand(rng..., C, (2, 3))                                               ::Array{T, 2}
        a4  = rand(rng..., C, b2, u3)                                               ::Array{T, 2}
        a5  = rand!(rng..., Array{T}(undef, 5), C)                          ::Vector{T}
        a6  = rand!(rng..., Array{T}(undef, 2, 3), C)                       ::Array{T, 2}
        a7  = rand!(rng..., GenericArray{T}(undef, 5), C)                   ::GenericArray{T, 1}
        a8  = rand!(rng..., GenericArray{T}(undef, 2, 3), C)                ::GenericArray{T, 2}
        a9  = rand!(rng..., OffsetArray(Array{T}(undef, 5), 9), C)          ::OffsetArray{T, 1}
        a10 = rand!(rng..., OffsetArray(Array{T}(undef, 2, 3), (-2, 4)), C) ::OffsetArray{T, 2}
        @test size(a1) == (5,)
        @test size(a2) == size(a3) == (2, 3)
        for a in [a0, a1..., a2..., a3..., a4..., a5..., a6..., a7..., a8..., a9..., a10...]
            if C isa Type
                @test a isa C
            else
                @test a in C
            end
        end
    end
    for C in [1:0, Dict(), Set(), BitSet(), Int[],
              GenericDict(Dict()), GenericSet(Set()),
              "", Test.GenericString("")]
        @test_throws ArgumentError rand(rng..., C)
        @test_throws ArgumentError rand(rng..., C, 5)
    end
    for f! in [rand!, randn!, randexp!]
        for T in functypes[f!]
            (T <: Tuple) && continue
            X = T == Bool ? T[0,1] : T[0,1,2]
            for A in (Vector{T}(undef, 5),
                      Matrix{T}(undef, 2, 3),
                      GenericArray{T}(undef, 5),
                      GenericArray{T}(undef, 2, 3),
                      OffsetArray(Array{T}(undef, 5), -3),
                      OffsetArray(Array{T}(undef, 2, 3), (4, 5)))
                local A
                A2 = f!(rng..., A)               ::typeof(A)
                @test A2 === A
                if f! === rand!
                    f!(rng..., A, X)             ::typeof(A)
                    if A isa Array && T !== Char # Char/Integer comparison
                        f!(rng..., sparse(A))    ::typeof(sparse(A))
                        f!(rng..., sparse(A), X) ::typeof(sparse(A))
                    end
                end
            end
        end
    end

    z1 = bitrand(rng..., 5)             ::BitArray{1}
    @test size(z1) == (5,)
    z2 = bitrand(rng..., 2, 3)          ::BitArray{2}
    @test size(z2) == (2, 3)
    z3 = bitrand(rng..., b2, u3)        ::BitArray{2}
    @test size(z3) == (b2, u3)
    z4 = rand!(rng..., BitVector(undef, 5))     ::BitArray{1}
    @test size(z4) == (5,)
    z5 = rand!(rng..., BitMatrix(undef, 2, 3))  ::BitArray{2}
    @test size(z5) == (2, 3)

    # Test that you cannot call randn or randexp with non-Float types.
    for r in [randn, randexp]
        @test_throws MethodError r(Int)
        @test_throws MethodError r(Int32)
        @test_throws MethodError r(Bool)
        @test_throws MethodError r(String)
        @test_throws MethodError r(AbstractFloat)

        @test_throws MethodError r(Int64, (2,3))
        @test_throws MethodError r(String, 1)

        @test_throws MethodError r(rng..., Number, (2,3))
        @test_throws MethodError r(rng..., Any, 1)
    end

    # Test that you cannot call rand with a tuple type of unknown size or with isbits parameters
    @test_throws ArgumentError rand(rng..., Tuple{Vararg{Int}})
    @test_throws TypeError rand(rng..., Tuple{1:2})
end

function hist(X, n)
    v = zeros(Int, n)
    for x in X
        v[floor(Int, x*n) + 1] += 1
    end
    v
end

@testset "uniform distribution of floats" begin
    for rng in [MersenneTwister(), RandomDevice(), Xoshiro()],
        T in [Float16, Float32, Float64, BigFloat],
        prec in (T == BigFloat ? [3, 53, 64, 100, 256, 1000] : [256])

        setprecision(BigFloat, prec) do
            if precision(T) >= precision(Float32)
                @test rand(rng, T) != rand(rng, T)
            end
            # array version
            counts = hist(rand(rng, T, 2000), 4)
            @test minimum(counts) > 300 # should fail with proba < 1e-26
            # scalar version
            counts = hist([rand(rng, T) for i in 1:2000], 4)
            @test minimum(counts) > 300
        end
    end
end

@testset "rand(Bool) uniform distribution" begin
    for n in [rand(1:8), rand(9:16), rand(17:64)]
        a = zeros(Bool, n)
        a8 = unsafe_wrap(Array, Ptr{UInt8}(pointer(a)), length(a); own=false) # unsafely observe the actual bit patterns in `a`
        as = zeros(Int, n)
        # we will test statistical properties for each position of a,
        # but also for 3 linear combinations of positions (for the array version)
        lcs = unique!.([rand(1:n, 2), rand(1:n, 3), rand(1:n, 5)])
        aslcs = zeros(Int, 3)
        for rng = (MersenneTwister(), RandomDevice(), Xoshiro())
            for scalar = [false, true]
                fill!(a, 0)
                fill!(as, 0)
                fill!(aslcs, 0)
                for _ = 1:49
                    if scalar
                        for i in eachindex(as)
                            as[i] += rand(rng, Bool)
                        end
                    else
                        as .+= rand!(rng, a)
                        @test all(x -> x === 0x00 || x === 0x01, a8)
                        aslcs .+= [xor(getindex.(Ref(a), lcs[i])...) for i in 1:3]
                    end
                end
                @test all(x -> 7 <= x <= 42, as) # for each x, fails with proba ≈ 2/35_000_000
                if !scalar
                    @test all(x -> 7 <= x <= 42, aslcs)
                end
            end
        end
    end
end

@testset "reproducility of methods for $RNG" for RNG=(MersenneTwister,Xoshiro)
    mta, mtb = RNG(42), RNG(42)

    @test rand(mta) == rand(mtb)
    @test rand(mta,10) == rand(mtb,10)
    @test randn(mta) == randn(mtb)
    @test randn(mta,10) == randn(mtb,10)
    @test randexp(mta) == randexp(mtb)
    @test randexp(mta,10) == randexp(mtb,10)
    @test rand(mta,1:100) == rand(mtb,1:100)
    @test rand(mta,1:10,10) == rand(mtb,1:10,10)
    @test rand(mta,Bool) == rand(mtb,Bool)
    @test bitrand(mta,10) == bitrand(mtb,10)

    @test randstring(mta) == randstring(mtb)
    @test randstring(mta,10) == randstring(mtb,10)

    @test randsubseq(mta,1:10,0.4) == randsubseq(mtb,1:10,0.4)
    @test randsubseq!(mta,Int[],1:10,0.4) == randsubseq!(mtb,Int[],1:10,0.4)

    @test shuffle(mta,Vector(1:10)) == shuffle(mtb,Vector(1:10))
    @test shuffle!(mta,Vector(1:10)) == shuffle!(mtb,Vector(1:10))
    @test shuffle(mta,Vector(2:11)) == shuffle(mtb,2:11)
    @test shuffle!(mta, rand(mta, 2, 3)) == shuffle!(mtb, rand(mtb, 2, 3))
    @test shuffle(mta, rand(mta, 2, 3)) == shuffle(mtb, rand(mtb, 2, 3))

    @test randperm(mta,10) == randperm(mtb,10)
    @test sort!(randperm(10)) == sort!(shuffle(1:10)) == 1:10
    @test randperm(mta,big(10)) == randperm(mtb,big(10)) # cf. #16376
    @test randperm(0) == []
    @test_throws ArgumentError randperm(-1)

    let p = randperm(UInt16(12))
        @test typeof(p) ≡ Vector{UInt16}
        @test sort!(p) == 1:12
    end

    A, B = Vector{Int}(undef, 10), Vector{Int}(undef, 10)
    @test randperm!(mta, A) == randperm!(mtb, B)
    @test randperm!(A) === A

    @test randcycle(mta,10) == randcycle(mtb,10)
    @test randcycle!(mta, A) == randcycle!(mtb, B)
    @test randcycle!(A) === A

    let p = randcycle(UInt16(10))
        @test typeof(p) ≡ Vector{UInt16}
        @test sort!(p) == 1:10
    end

    @test sprand(mta,1,1,0.9) == sprand(mtb,1,1,0.9)
    @test sprand(mta,10,10,0.3) == sprand(mtb,10,10,0.3)
end

@testset "MersenneTwister polynomial generation and jump" begin
    seed = rand(UInt)
    mta = MersenneTwister(seed)
    mtb = MersenneTwister(seed)
    step = 25000*2
    size = 4
    jump25000 = "35931a4947eeab70a9abbfaca4a79cfcf2610a35a586c6f4e4bdfa826d538cbfb0432c37321fcec4f6c98de3df06685087032988b0ad9a2144562aa82e06f2f6f256b5b412c524e35383a894da7b04e142c4156290585186d8fc06d3141a778220c2519a851b5a9e5947a3f745b71804631988825e21dba40392ff4c036b30d2d013b45e2be94b5e130a9c6424d2e82f48c855c81bd10757fdb5a91e23e9e312e430514ea31631d8897b4cf26eb39b37be0c92706e5637d4b34c1e4046b741e455df195cb512e8e0f8d578175a3da5e00d7ce247d9b92042b1b515d01f7f89fe661ebccb06dfb77bc0fbb99806921b472ccce58f2166ac058d9cf427ad7d74986e60a56d2fee0a8b680e466a8ea4e508a76c058b6f97b99c9aa5b10297b1a1bd6a8e80f3a79e008fa55a4a8915fbdec78b6b117ad67e195311fe79fc084c33f6db546f5b7602d010fa8b830e3f1b00cef00ee16840178fc7e9aa5f1cee625d43de8488bf6c8bd379ea6f97c55c7a9ee091477a23533d5e52e194bd9d4e17b02a64a2736feb3779fabd5777e448ffee0f2d4b38a8e7441822b882fc6df0bde8541e85c0c78a05936cff0c88a50980b7a84971fba3650991fe2cba425ac4b4289e7b06ce2cfabfcc8a553201e8c74b45e4ae74b6d054e37af95e6fd55e029b7c526b85ecfb3be8db670218ee3dda7b2a54ab1ed26eefe4cd1d2a9c589a6e94d0aa3ebe29e40e616aa0b731061c3d6e247ec610024a1a97b7adb7919308b0fb5dd5d51a58aa2f55d77b88037de7c1a74823c96cb09d22dd7f90dba14eefdcffaab34d323c829f24742f6f6b32b0724a26ae4a81130a8a275d30c21e6245fa27cf26d606a49bccba2980697c32d9efe583c4ee2140569025c4f044d744bc40cec1660d9e4d2de3a4de83bae4f0a9fdb34ef4509b2b4e6c37967a485a52d69d1573bb826bc64c966de9c792b7c2f07b645c56a29381911a98928e48516f246a55bcaa78f3c7d1c30127df5f06ba0a2d6a5e54605a20e60fab30c01a9472cb610ca0ef2418a985af00c7e47539111bf539dd554297d0374a7ff627d879600595b442c8dcffcffa3bbb07e5c7882ff0858142be4deac448698f0917fe2b7a9b686a9df1fa929f06a51aff992a6ee0b0605f8b34b87600cfa0af2475333b78625ce1520c793dc5080218247b4e41bbd7d9dab163470fe17a3d2622cdce979cc5565b0bc04eabaf656f21fa072a18ab33c656b665248ef20321407fef263b1c67316f2c6f236951990099e42d4614d8e08b27aa89d9f4548fa321d4b381d2da04fd7f17d6b9a68adfd0e4427196d25dcad869f8a155c6242f7d072baa5e7405ceb65dfaa3eb864bfe679a17df34273fde5037befe9ed5391b932cee271f59128c61ab3f0fc3f7cf8ff051fbda8382c64579efddd494c79850c56bda73bcd39c20c2820d191995b3335253c3b0ac8f5e5373f40c228886e6c526c2c249a5304578ba2a80f591c34ca1eaa84d6cc9399cf3f1207e61c4acada647e4e87ad5fba84aeeff6b6881d35bda77c74384fc5e279a0f495d509bc882c2b8bc790651a6d7a4ecba23a3f05111e1d8be37c03439fbd484668ceab69a52b7d519b169cbbcf634ee5e3bf78a5f8771f95fea03f2cb889e116a9f5de3abeacb8e42475fb5d022484b02d11f1e406332e0a773098fc4f0baa57cda2863c554f291d4eb74e63e4b3d44b0ed156bff1820003d407a3aaa9e6dfaa226ba7ef2fd0eff90a5482926f47f24f67019edccb6fd329eef30b5fb2125276aa1fe75a702b32c907ab133c72a74e77e0a5eb48fc5176b9d65b75b0038e1a9ed74ec2a3dcd2348fa54256f082abc01a301bacef7380f20ee0411c08a35dafdaae9f9fc123448da28626ffcc654e9d522bc8b8776b13a3310f7eeb4d27290ef4cbc7492fbcb5409d455748a8a1f087430cf5e6f453e2caa0c5343fcf4374cc38bead49941d8ab59b4d5181716c238aa88dbf1c4a2da3a9a9b9435d5ee1d51d27b0655a4308c1252aaf633cd8f44a351ffc8cec65de0b7e4e2556100e2ae9bc511044351109a6254b2d387b1a72c768f43fa7be6b93806e323b55c3e7925ed627dc708fde0954b299b1ca33bb7fbe33e0f9e4ce5b4f26efaf8e5b9507ada4f8658998eb7167afbd4482ee47cc60f4039d6a77c1fb126033bfc2e7c6162ff7561f22e263325c53a014a4ac9390fe6fab5d433c1e9896fe561f22fc8290f3f4560b676f3dfbfd1fe605343a0685349241b83a28d61cc0292d1f638a36d3d87bfa9f72f9df1cfe90692dfda5bd5e698362f5316984cbe73a132a801acbca76b5f5c23d98a217f2159b6cbbcdf8f52d23ea24c9471a31562a651b20e05cd0300ee500a450cfdaa4d2d83f7e7e27f8b7c793cf80f8067dadef77e49a64c373b97bac4dd472e5145072c73d0fdd68d9646c8a8ed9aec6c40bc915ae44ae27391ca0f1a4d2cb1c3d097be614e6eba807f4549d769a5872f268ccf770f2682d844490348f0b6a0d2b51aadbb5523cf708b66f9928eed12b35a39cf42d283b29f5283e1c8ba1f73457af17b14cdfdf9a85b0589acf1f9504e46b0bab8be848dac5673587035b99f56c41d3195bbba1616b149a22193cfb760d6bf2d84861653cd21be9a2d33187cb25d47fbecdd4626d1d97202f460a39b7128cadb77ddf682feca61fb6de0290df598a565a6361a91d76c0c685046489ed4cb1dcc4f1cea849c12dc4a3d38d3010567f387590532b78927e92f0b718c84e882b3df071a78a011d0fd56d4101dcb009914a16a781b240a6fb2440c72b0ffb365be9d3459d114e665a0d35d7b8bd280101d85d1211d939ba0b15ab528c4f9dd2b001172561d211671b96873010ae3c2b8317f773d735698914228764b831423ae19dd4bbb008b9f1bd1e3ebdd626e629a46a9dd70bdd4bb30e2279e83c12bbbead6479b5f9980b1a9c785395520703a9367d931b45c1566c9d314b1745cafc6d0667cc9bc94d0c53a960c829eb09b768ab6bb2133e4fea1d939f3d3f8e1237210cf3577c830f0493073dc1d189abf27402b8b31b7c172c43dbf331a0828adfe737380e763d0ab0bfaaf94ec04830f94380a83718f340c4eeb20d7eb22b94613be84a9ed332ab364efff6cb37eec35d186185cca725e7a748f6bdb427604fb1628d49a7424a5a62a2e930fe142b035503af332fe748d5e63591b9ac54071ca843d5e474a48837de8b80387f3269ab50d2fd99c08c971e015d13fa02c7c315922ce58bdacbf8ee48827851a61fca59882d7eadcce3166dfe012aa9ec849e698e776a4d384f4755b506a222636942a81bbbffa1ff47e4d81fe68120aebcfd1a7e0000fd0cffdc44e1f0cd69ea2b4936564c78af51fed1cc8e34f0b46d6330b4b50ddee09335b7b0be0bc9f7f8e48415e15d08f811653d21bc6dd152742b086caadcc6dff5e27b40da42c2f1ebf3dd2bd51c418718e499859239317fcab10892eadf1c0ebf7a4246bce4cce3617193032f3e41b977dc8650298ac39631c527460364effea0f0bfd043df72ead0406aba1bcd636d65d7b89979eb8e1";
    jump1e20  = "e172e20c5d2de26b567c0cace9e7c6cc4407bd5ffcd22ca59d37b73d54fdbd937cd3abc6f502e8c186dbd4f1a06b9e2b894f31be77424f94dddfd5a45888a84ca66eeeb242eefe6764ed859dafccae7a6a635b3a63fe9dfbbd5f2d3f2610d39388f53060e84edae75be4f4f2272c0f1f26d1231836ad040ab091550f8a3a5423fb3ab83e068fe2684057f15691c4dc757a3aee4bca8595bf1ad03500d9620a5dbe3b2d64380694895d2f379ca928238293ea267ce14236d5be816a61f018fe4f6bc3c9865f5d4d4186e320ab653d1f3c035ae83e2ad725648a67d3480331e763a1dcdfb5711b56796170b124f5febd723a664a2deefbfa9999d922a108b0e683582ae8d3baacb5bb56683405ea9e6e0d71ddb24b2229c72bb9d07061f2d1fa097ade823b607a2029d6e121ae09d93de01a154199e8e6a6e77c970bda72ba8079b2b3a15dd494a3188b1d94a25ae108a8a5bd0b050e6ce64a365a21420e07fdeebecae02eb68a4304b59283055d22c27d680ea35952834d828c9b9b9dd1a886b4f7fe82fe8f2a962e1e5390e563dc281c799aee2a441b7a813facb6ff5e94c059710dcfe7e6b1635e21ae0dc878dd5f7cc0e1101a74452495a67d23a2672c939f32c81d4a2611073990e92a084cc3a62fd42ee566f29d963a9cc5100ccd0a200f49ce0a74fa891efa1b974d342b7fedf9269e40d9b34e3c59c3d37201aecd5a04f4ae3d0c9a68c7ab78c662390e4cf36cb63ea3539c442efd0bf4aace4b8c8bde93c3d84b4d6290adfae1c5e3fcd457b6f3159e501f17b72ff6bc13d6bf61fbdafabefd16ac1dae0bca667e4e16a2b800732f1d0a9274c8a4c6cccd2db62fc275dc308c31c11cd6fda78de2f81f0e542b76b42b2cc09ed8f965d94c714c9918064f53af5379cfbbc31edf9cbce694f63a75f122048de6e57b094908f749661456813a908027f5d8397ab7962bf75ac779a3e1b7ae3fbc93397a67b486bb849befff1de6162ef2819715a88f41881e366ace692a900796a2806393898dd1750ac2b4ca3d34ca48942322fb6375f0c9a00c9701048ee8d7d7a17e11739177a7ad5027556e85835daf8594d84a97fe6621c0fce1495ae6ab8676cdc992d247acf5a4e5ec8c4755fde28117228d2c3ecf89edb91e93d949e2174924572265e36d176d082ed1be884e51d885ba3cda175c51edcee5042eaf519d292aa05aa4185b03858d710a9d0880b3d4e5111f858a52fe352cbe0a24f06a3d977ae2eb85e2a03a68131d0ab91dac4941067cf90ecd0fce156bcd40b8968cd4aa11e0b4353b14508d79d13ac00af4a4d452496b7f2393699889aa1e508427dbf0be3db91d955feb51e559af57640c6b3f9d5f95609852c28f9462a9869dd93acbdb1aafb2381ebb886a0b3fcec278f8bb0f62c23e157e49b89245b0881268ce594acbddd3605b9eaa77c9ff513e0dbad514914136d96fe2843fe2b4e886a0b718a9b8d1132132110618d0d3595da284cd2a4c9d09386199e4f4d7723983d3a374b51cf20dac5cabb4ff7e7197c2ebd9318463409baa583d6a6115c1b768282ff37b0fe152c97671e400d5ccba7d6875df0bf95c5d91257fedb124de393f31908d0e36251326aa29dd5be86291c80b4bf78f419ec151eeaeff643a58b48ab35ad2cd2c0b77b1965966ef3db6b6373cb2c4b590cef2f16f4d6f62f13a6cbf1a481565b5935edd4e76f7b6a8fd0d74bc336b40a803aec38125c006c877dfdcdb9ba2b7aecab5cafe6076e024c73e3567adf97f607a71d180402c22a20a8388f517484cc4198f97c2fe4f3407e0dc577e61f0f71354aa601cf4e3e42e1edd8722d50f5af3441f68caa568cc1c3a19956c1233f265bb47236afab24ee42b27b0042b90693d77c1923147360ae6503f6ba6abbc9dd52a7b4c36a3b6b55f6a80cfa7f101dd9f1bfc7d7eaf09a5d636b510228f245bfb37b4625025d2c911435cdf6f878113753e0804ab8ecab870ad733b9728d7636b17578b41239393e7de47cbce871137d2b61729dda67b2b84cd3363aad64c5dd5bd172f1f091305b1ff78982abe7dab1588036d097cf497e300e6c78a926048febd1b9462c07f5868928357b74297c87f503056b89f786d22a538b6702e290bca04639a0f1d0939b67f409e5e58e472a6a07fa543e2531c2567ec73c41f6769b6ba94c5aa0a030d006f5b6b1c5fb218b86a8f63a48bc867466f20f699859e87956f48a182d26ed451861dd21201ecc7239037ada67319bdf0849c387c73a110af798b4c5f9018bc97993e060ea2a2937fa2eb095d65ec07009fc407a350f1d6fb3c98a0a5f204be985b0cb6962f0eb7844a179c4598a92ea32d2d706c800034d2e960ded5b476d77073316b933fb3e6ba2f4f24a3b73a1e4d8ed1491d757ecf56fd72465dac0000736744d28d29073091587c8bccad302f7054e8a32bb8724974d9f3e449fc70b2a41f0008b548f717ac0a2c3a6580bfb50774933a578ad6acdcb89940bb406ea540893f097d8a88d1609ed605f25499de939083a0c8a7c6db462df5dfa06c298dd233e249433a54267d5cdc22e5524705b7d6b16b96bb2cb83e00cef62e21d91528a74cf95bfd1d391590c93f4058e9bb02656fd087a5b63d738d1c3b5cf533fd59c81cf9136bfcd3e955c19daf9906ef175791fde6a1d98155d7881e241c3522551cf9fcae42e1e46929ea39fd00943446823f9755085ccc8456a3090b73a3031a201d9c704a4ad4868dd9b6d06205560013973f60d637de2f18354bf4523d9d81dc2a7e78cd42c586364bbe0ed86fde0f081f801c1a4abb830839b7796d9a01f141bec8bd93144104c6dc59170162c0a5a639eb63a0a164970de50eb2e04f027394b26ed48d341f7851994df79d7cd663672a556f25e5e16a3adbe1003d631de938fabfed234df12b5ff3027f4a2da823834cb098e0f977a4eb9614579d5c7a1d400a1a933a657aef8ea1a66743d73b0cf37a7d64e9a63e4c7b09945f0db750b311b39783fb5ea216616751967d480a630d3da7c89d1c7beae20369137e96734a4cfedca56a7887f076fe4fe97534ad3e4f74d1a81750581a5ea214b440c7f30331ab86c257534c71175d1e731303a48b01c589fda4fb0d4368b4dd63d91204cb6fc389b2202aa94391907bfb72902a4031f5589ed5f391c2ce92aa998c200ba3c77d8bd747b9d0a29fa85cda3949a6d2bd0c3402e68f98fd451aa27b6c2dfd170e004577cbdb25e3a1b9852e9f66a370789c47bfce722446dade1b32ceae71ee0e1d96edf7ed08a93e3690056f46c3d8e63f88e53673ee71d72cfedbeba493ee91333120e09e9ce9f9c9a7a400f814ea618b1de48f9805e092f4e20f301fbb65caa83735a2a5c89befe4bce4116dca3688e1e14c6f09a945671dedbb5c0ba526842b6cae31d8b5ff978bae928a17a75c134630dd9de988f6ad3d89a071b33775a9660a40b48ec61ad3f93ac81cb1c65d8b0bab5c214786abd13cc10a8ea2e2a370e86e2fa1a372d83c9697b5e37b281e51507685f714fdaebe49ffc93a5582e1936eaee8e4140a4b72"
    @test DSFMT.GF2X(jump25000) == DSFMT.calc_jump(25000)
    @test DSFMT.GF2X(jump1e20)  == DSFMT.calc_jump(big(10)^20)

    # check validity of the implementation of copy(::GF2X)
    let z = big(1); @assert z !== z+0 end

    # test PRNG jump

    function randjumpvec(m, steps, len) # old version of randjump
        mts = accumulate(Future.randjump, fill(steps, len-1); init=m)
        pushfirst!(mts, m)
        mts
    end

    mts = randjumpvec(mta, 25000, size)
    @test length(mts) == 4

    for x in (rand(mts[k], Float64) for j=1:step, k=1:size)
        @test rand(mtb, Float64) == x
    end

    @testset "generated RNGs are in a deterministic state (relatively to ==)" begin
        m = MersenneTwister()
        @test Future.randjump(m, 25000) == Future.randjump(m, 25000)
    end
end

@testset "copy, == and hash" begin
    for RNG = (MersenneTwister, Xoshiro)
        seed = rand(UInt32, 10)
        r = RNG(seed)
        t = RNG(seed)
        @test r == t
        @test hash(r) == hash(t)
        s = copy(r)
        @test s == r == t && s !== r
        @test hash(s) == hash(r)
        skip, len = rand(0:2000, 2)
        for j=1:skip
            rand(r)
            @test r != s
            @test hash(r) != hash(s)
            rand(s)
        end
        @test rand(r, len) == rand(s, len)
        @test s == r
        @test hash(s) == hash(r)
        h = rand(UInt)
        @test hash(s, h) == hash(r, h)
        if RNG == Xoshiro
            t = copy(TaskLocalRNG())
            @test hash(t) == hash(TaskLocalRNG())
            @test hash(t, h) == hash(TaskLocalRNG(), h)
            x = rand()
            @test hash(t) != hash(TaskLocalRNG())
            @test rand(t) == x
            @test hash(t) == hash(TaskLocalRNG())
            copy!(TaskLocalRNG(), r)
            @test hash(TaskLocalRNG()) == hash(r)
            @test TaskLocalRNG() == r
        end
    end
end

# MersenneTwister initialization with invalid values
@test_throws DomainError DSFMT.DSFMT_state(zeros(Int32, rand(0:DSFMT.JN32-1)))

@test_throws DomainError MersenneTwister(zeros(UInt32, 1), DSFMT.DSFMT_state(),
                                         zeros(Float64, 10), zeros(UInt128, MT_CACHE_I>>4), 0, 0, 0, 0, -1, -1)

@test_throws DomainError MersenneTwister(zeros(UInt32, 1), DSFMT.DSFMT_state(),
                                         zeros(Float64, MT_CACHE_F), zeros(UInt128, MT_CACHE_I>>4), -1, 0, 0, 0, -1, -1)

@test_throws DomainError MersenneTwister(zeros(UInt32, 1), DSFMT.DSFMT_state(),
                                         zeros(Float64, MT_CACHE_F), zeros(UInt128, MT_CACHE_I>>3), 0, 0, 0, 0, -1, -1)

@test_throws DomainError MersenneTwister(zeros(UInt32, 1), DSFMT.DSFMT_state(),
                                         zeros(Float64, MT_CACHE_F), zeros(UInt128, MT_CACHE_I>>4), 0, -1, 0, 0, -1, -1)

# seed is private to MersenneTwister
let seed = rand(UInt32, 10)
    r = MersenneTwister(seed)
    @test r.seed == seed && r.seed !== seed
    # RNGs do not share their seed in randjump
    let r2 = Future.randjump(r, big(10)^20)
        @test  r.seed !== r2.seed
        Random.seed!(r2)
        @test seed == r.seed != r2.seed
    end
    resize!(seed, 4)
    @test r.seed != seed
end

@testset "Random.seed!(rng, ...) returns rng" begin
    # issue #21248
    seed = rand(UInt)
    for m = ([MersenneTwister(seed)], [Xoshiro(seed)], [])
        m2 = m == [] ? default_rng() : m[1]
        @test Random.seed!(m...) === m2
        @test Random.seed!(m..., rand(UInt)) === m2
        @test Random.seed!(m..., rand(UInt32, rand(1:10))) === m2
        @test Random.seed!(m..., rand(1:10)) === m2
        # Try a seed larger than 2^32
        @test Random.seed!(m..., 5294967296) === m2

        # test that the following is not an error (#16925)
        @test Random.seed!(m..., typemax(UInt)) === m2
        @test Random.seed!(m..., typemax(UInt128)) === m2
    end
end

# Issue 20062 - ensure internal functions reserve_1, reserve are type-stable
let r = MersenneTwister(0)
    @inferred Random.reserve_1(r)
    @inferred Random.reserve(r, 1)
end

# test randstring API
let b = ['0':'9';'A':'Z';'a':'z']
    for rng = [[], [MersenneTwister(0)]]
        @test length(randstring(rng...)) == 8
        @test length(randstring(rng..., 20)) == 20
        @test issubset(randstring(rng...), b)
        for c = ['a':'z', "qwèrtï", Set(codeunits("gcat"))],
                len = [8, 20]
            s = len == 8 ? randstring(rng..., c) : randstring(rng..., c, len)
            @test length(s) == len
            if eltype(c) == Char
                @test issubset(s, c)
            else # UInt8
                @test issubset(s, Set(Char(v) for v in c))
            end
        end
    end
    @test randstring(MersenneTwister(0)) == randstring(MersenneTwister(0), b)
end

# this shouldn't crash (#22403)
@test_throws MethodError rand!(Union{UInt,Int}[1, 2, 3])

@testset "$RNG() & Random.seed!(rng::$RNG) initializes randomly" for RNG in (MersenneTwister, RandomDevice, Xoshiro)
    m = RNG()
    a = rand(m, Int)
    m = RNG()
    @test rand(m, Int) != a
    # passing `nothing` is equivalent to passing nothing
    m = RNG(nothing)
    b = rand(m, Int)
    @test b != a
    Random.seed!(m)
    c = rand(m, Int)
    @test c ∉ (a, b)
    Random.seed!(m)
    @test rand(m, Int) ∉ (a, b, c)
    Random.seed!(m, nothing)
    d = rand(m, Int)
    @test d ∉ (a, b, c)
    Random.seed!(m, nothing)
    @test rand(m, Int) ∉ (a, b, c, d)
end

@testset "$RNG(seed) & Random.seed!(m::$RNG, seed) produce the same stream" for RNG=(MersenneTwister,Xoshiro)
    seeds = Any[0, 1, 2, 10000, 10001, rand(UInt32, 8), rand(UInt128, 3)...]
    if RNG == Xoshiro
        push!(seeds, rand(UInt64, rand(1:4)))
    end
    for seed=seeds
        m = RNG(seed)
        a = [rand(m) for _=1:100]
        Random.seed!(m, seed)
        @test a == [rand(m) for _=1:100]
    end
end

@testset "Random.seed!(seed) sets Random.GLOBAL_SEED" begin
    seeds = Any[0, rand(UInt128), rand(UInt64, 4)]

    for seed=seeds
        Random.seed!(seed)
        @test Random.GLOBAL_SEED === seed
    end

    for ii = 1:8
        iseven(ii) ? Random.seed!(nothing) : Random.seed!()
        push!(seeds, Random.GLOBAL_SEED)
        @test Random.GLOBAL_SEED isa UInt128 # could change, but must not be nothing
    end
    @test allunique(seeds)
end

struct RandomStruct23964 end
@testset "error message when rand not defined for a type" begin
    @test_throws MethodError rand(nothing)
    @test_throws MethodError rand(RandomStruct23964())
end

@testset "rand(::$(typeof(RNG)), ::UnitRange{$T}" for RNG ∈ (MersenneTwister(rand(UInt128)), RandomDevice(), Xoshiro()),
                                                        T ∈ (Bool, Int8, Int16, Int32, UInt32, Int64, Int128, UInt128)
    if T === Bool
        @test rand(RNG, false:true) ∈ (false, true)
        @test rand(RNG, false:false) === false
        @test rand(RNG, true:true) === true
        @test_throws ArgumentError rand(RNG, true:false)
        continue
    end
    for S in (identity, SamplerRangeInt, SamplerRangeFast, SamplerRangeNDL)
        if T === Int32 && RNG isa MersenneTwister
            @test minimum([rand(RNG, T(1):T(7^7)) for i = 1:100000]) > 0
        end

        (S == SamplerRangeNDL || S == identity) && sizeof(T) > 8 && continue
        r = T(1):T(108)
        @test rand(RNG, S(r)) ∈ r
        @test rand(RNG, S(typemin(T):typemax(T))) isa T
        a, b = sort!(rand(-1000:1000, 2) .% T)
        @test rand(RNG, S(a:b)) ∈ a:b
    end
end

@testset "rand! is allocation-free" begin
    for A in (Array{Int}(undef, 20), Array{Float64}(undef, 5, 4), BitArray(undef, 20), BitArray(undef, 50, 40))
        rand!(A)
        @test @allocated(rand!(A)) == 0
    end
end

@testset "gentype for UniformBits" begin
    @test Random.gentype(Random.UInt52()) == UInt64
    @test Random.gentype(Random.UInt52(UInt128)) == UInt128
    @test Random.gentype(Random.UInt104()) == UInt128
end

@testset "shuffle[!]" begin
    a = []
    @test shuffle(a) == a # issue #28727
    @test shuffle!(a) === a
    a = rand(Int, 1)
    @test shuffle(a) == a
end

@testset "rand(::Tuple)" begin
    for x in (0x1, 1)
        @test rand((x,)) == 0x1
        @test rand((x, 2)) ∈ 1:2
        @test rand((x, 2, 3)) ∈ 1:3
        @test rand((x, 2, 3, 4)) ∈ 1:4
        @test rand((x, 2, 3, 4, 5)) ∈ 1:5
        @test rand((x, 2, 3, 4, 6)) ∈ 1:6
    end
end

@testset "GLOBAL_RNG" begin
    @test VERSION < v"2" # deprecate this in v2 (GLOBAL_RNG must go)
    local GLOBAL_RNG = Random.GLOBAL_RNG
    local LOCAL_RNG = Random.default_rng()

    @test Random.seed!(GLOBAL_RNG, nothing) === LOCAL_RNG
    @test Random.seed!(GLOBAL_RNG, UInt32[0]) === LOCAL_RNG
    @test Random.seed!(GLOBAL_RNG, 0) === LOCAL_RNG
    @test Random.seed!(GLOBAL_RNG) === LOCAL_RNG

    xo = Xoshiro()
    @test copy!(xo, GLOBAL_RNG) === xo
    @test xo == LOCAL_RNG
    Random.seed!(xo, 2)
    @test xo != LOCAL_RNG
    @test copy!(GLOBAL_RNG, xo) === LOCAL_RNG
    @test xo == LOCAL_RNG
    xo2 = copy(GLOBAL_RNG)
    @test xo2 !== LOCAL_RNG
    @test xo2 == LOCAL_RNG

    for T in (Random.UInt52Raw{UInt64},
              Random.UInt104Raw{UInt128},
              Random.CloseOpen12_64)
        x = Random.SamplerTrivial(T())
        @test rand(GLOBAL_RNG, x) === rand(xo, x)
    end
    for T in (Int64, UInt64, Int128, UInt128, Bool, Int8, UInt8, Int16, UInt16, Int32, UInt32)
        x = Random.SamplerType{T}()
        @test rand(GLOBAL_RNG, x) === rand(xo, x)
    end

    A = fill(0.0, 100, 100)
    B = fill(1.0, 100, 100)
    vA = view(A, :, :)
    vB = view(B, :, :)
    I1 = Random.SamplerTrivial(Random.CloseOpen01{Float64}())
    I2 = Random.SamplerTrivial(Random.CloseOpen12{Float64}())
    @test rand!(GLOBAL_RNG, A, I1) === A == rand!(xo, B, I1) === B
    B = fill!(B, 1.0)
    @test rand!(GLOBAL_RNG, vA, I1) === vA
    rand!(xo, vB, I1)
    @test A == B
    for T in (Float16, Float32)
        B = fill!(B, 1.0)
        @test rand!(GLOBAL_RNG, A, I2) === A == rand!(xo, B, I2) === B
        B = fill!(B, 1.0)
        @test rand!(GLOBAL_RNG, A, I1) === A == rand!(xo, B, I1) === B
    end
    for T in Base.BitInteger_types
        x = Random.SamplerType{T}()
        B = fill!(B, 1.0)
        @test rand!(GLOBAL_RNG, A, x) === A == rand!(xo, B, x) === B
    end
    # issue #33170
    @test Sampler(GLOBAL_RNG, 2:4, Val(1)) isa SamplerRangeNDL
    @test Sampler(GLOBAL_RNG, 2:4, Val(Inf)) isa SamplerRangeNDL

    rng = copy(GLOBAL_RNG)
    # make sure _GLOBAL_RNG and the underlying implementation use the same code path
    @test rand(rng) == rand(GLOBAL_RNG)
    @test rand(rng) == rand(GLOBAL_RNG)
    @test rand(rng) == rand(GLOBAL_RNG)
    @test rand(rng) == rand(GLOBAL_RNG)
end

@testset "RNGs broadcast as scalars: T" for T in (MersenneTwister, RandomDevice)
    @test length.(rand.(T(), 1:3)) == 1:3
end

@testset "generated scalar integers do not overlap" begin
    m = MersenneTwister()
    xs = reinterpret(UInt64, m.ints)
    x = rand(m, UInt128)  # m.idxI % 16 == 0
    @test x % UInt64 == xs[end-1]
    x = rand(m, UInt64)
    @test x == xs[end-2]
    x = rand(m, UInt64)
    @test x == xs[end-3]
    x = rand(m, UInt64)
    @test x == xs[end-4]
    x = rand(m, UInt128) # m.idxI % 16 == 8
    @test (x >> 64) % UInt64 == xs[end-6]
    @test x % UInt64 == xs[end-7]
    x = rand(m, UInt64)
    @test x == xs[end-8]
    @test x != xs[end-7]

    s = Set{UInt64}()
    n = 0
    for _=1:2000
        x = rand(m, rand((UInt64, UInt128, Int64, Int128)))
        if sizeof(x) == 8
            push!(s, x % UInt64)
            n += 1
        else
            push!(s, x % UInt64, (x >> 64) % UInt64)
            n += 2
        end
    end
    @test length(s) == n
end

@testset "show" begin
    @testset "MersenneTwister" begin
        m = MersenneTwister(123)
        @test string(m) == "MersenneTwister(123)"
        Random.jump!(m, 2*big(10)^20)
        @test string(m) == "MersenneTwister(123, (200000000000000000000, 0))"
        @test m == MersenneTwister(123, (200000000000000000000, 0))
        rand(m)
        @test string(m) == "MersenneTwister(123, (200000000000000000000, 1002, 0, 1))"

        @test m == MersenneTwister(123, (200000000000000000000, 1002, 0, 1))
        rand(m, Int64)
        @test string(m) == "MersenneTwister(123, (200000000000000000000, 2256, 0, 1, 1002, 1))"
        @test m == MersenneTwister(123, (200000000000000000000, 2256, 0, 1, 1002, 1))

        m = MersenneTwister(0x0ecfd77f89dcd508caa37a17ebb7556b)
        @test string(m) == "MersenneTwister(0xecfd77f89dcd508caa37a17ebb7556b)"
        rand(m, Int64)
        @test string(m) == "MersenneTwister(0xecfd77f89dcd508caa37a17ebb7556b, (0, 1254, 0, 0, 0, 1))"
        @test m == MersenneTwister(0xecfd77f89dcd508caa37a17ebb7556b, (0, 1254, 0, 0, 0, 1))

        m = MersenneTwister(0); rand(m, Int64); rand(m)
        @test string(m) == "MersenneTwister(0, (0, 2256, 1254, 1, 0, 1))"
        @test m == MersenneTwister(0, (0, 2256, 1254, 1, 0, 1))
    end

    @testset "RandomDevice" begin
        @test string(RandomDevice()) == "$RandomDevice()"
    end
end

@testset "rand[!] for BigInt/BigFloat" begin
    rng = MersenneTwister()
    s = Random.SamplerBigInt(MersenneTwister, 1:big(9))
    x = rand(s)
    @test x isa BigInt
    y = rand!(rng, x, s)
    @test y === x
    @test x in 1:9

    for t = BigInt[0, 10, big(2)^100]
        s = Random.Sampler(rng, t:t) # s.nlimbs == 0
        @test rand(rng, s) == t
        @test x === rand!(rng, x, s) == t

        s = Random.Sampler(rng, big(-1):t) # s.nlimbs != 0
        @test rand(rng, s) ∈ -1:t
        @test x === rand!(rng, x, s) ∈ -1:t

    end

    s = Random.Sampler(MersenneTwister, Random.CloseOpen01(BigFloat))
    x = rand(s)
    @test x isa BigFloat
    y = rand!(rng, x, s)
    @test y === x
    @test 0 <= x < 1
    s = Random.Sampler(MersenneTwister, Random.CloseOpen12(BigFloat))
    y = rand!(rng, x, s)
    @test y === x
    @test 1 <= x < 2

    old_prec = precision(BigFloat)
    setprecision(100) do
        x = rand(s) # should use precision of s
        @test precision(x) == old_prec
        x = BigFloat()
        @test_throws ArgumentError rand!(rng, x, s) # incompatible precision
    end
    s = setprecision(100) do
        Random.Sampler(MersenneTwister, Random.CloseOpen01(BigFloat))
    end
    x = rand(s) # should use precision of s
    @test precision(x) == 100
    x = BigFloat()
    @test_throws ArgumentError rand!(rng, x, s) # incompatible precision
end

@testset "shuffle! for BitArray" begin
    # Test that shuffle! is uniformly random on BitArrays
    rng = MersenneTwister(123)
    a = (reshape(1:(4*5), 4, 5) .<= 2) # 4x5 BitMatrix whose first two elements are true, rest are false
    m = sum(1:50_000) do _
        shuffle!(rng, a)
    end/50_000 # mean result of shuffle!-ing a 50_000 times. If the shuffle! is uniform, then each index has a
    # 10% chance of having a true in it, so each value should converge to 0.1.
    @test minimum(m) >= 0.094
    @test maximum(m) <= 0.106
end

# issue #42752
# test that running finalizers that launch tasks doesn't change RNG stream
function f42752(do_gc::Bool, cell = (()->Any[[]])())
    a = rand()
    if do_gc
        finalizer(cell[1]) do _
            @async nothing
        end
        cell[1] = nothing
        GC.gc()
    end
    b = rand()
    (a, b)
end
guardseed() do
    for _ in 1:4
        Random.seed!(1)
        val = f42752(false)
        Random.seed!(1)
        @test f42752(true) === val
    end
end

@testset "TaskLocalRNG: stream collision smoke test" begin
    # spawn a trinary tree of tasks:
    # - spawn three recursive child tasks in each
    # - generate a random UInt64 in each before, after and between
    # - collect and count all the generated random values
    # these should all be distinct across all tasks
    function gen(d)
        r = rand(UInt64)
        vals = [r]
        if d ≥ 0
            append!(vals, gent(d - 1))
            isodd(r) && append!(vals, gent(d - 1))
            push!(vals, rand(UInt64))
            iseven(r) && append!(vals, gent(d - 1))
        end
        push!(vals, rand(UInt64))
    end
    gent(d) = fetch(@async gen(d))
    seeds = rand(RandomDevice(), UInt64, 5)
    for seed in seeds
        Random.seed!(seed)
        vals = gen(6)
        @test allunique(vals)
    end
end

@testset "TaskLocalRNG: child doesn't affect parent" begin
    seeds = rand(RandomDevice(), UInt64, 5)
    for seed in seeds
        Random.seed!(seed)
        x = rand(UInt64)
        y = rand(UInt64)
        n = 3
        for i = 1:n
            Random.seed!(seed)
            @sync for j = 0:i
                @async rand(UInt64)
            end
            @test x == rand(UInt64)
            @sync for j = 0:(n-i)
                @async rand(UInt64)
            end
            @test y == rand(UInt64)
        end
    end
end

@testset "TaskLocalRNG: copy and copy! handle the splitmix state" begin
    seeds = rand(RandomDevice(), UInt64, 5)
    for seed in seeds
        Random.seed!(seed)
        rng1 = copy(TaskLocalRNG())
        x = fetch(@async rand(UInt64))
        rng2 = copy(TaskLocalRNG())
        y = fetch(@async rand(UInt64))
        rng3 = copy(TaskLocalRNG())
        @test x != y
        @test rng1 != rng2
        Random.seed!(seed)
        @test TaskLocalRNG() == rng1
        @test x == fetch(@async rand(UInt64))
        @test TaskLocalRNG() == rng2
        # this should be a no-op:
        copy!(TaskLocalRNG(), copy(TaskLocalRNG()))
        @test TaskLocalRNG() == rng2
        @test y == fetch(@async rand(UInt64))
        @test TaskLocalRNG() == rng3
    end
end

# Xoshiro jumps
@testset "Xoshiro jump, basic" begin
    x1 = Xoshiro(1)
    x2 = Xoshiro(1)

    @test x1 === jump_128!(jump_128!(x1))
    @test x2 === jump_128!(x2, 2)
    @test x1 == x2

    xo1 = Xoshiro(0xfff0241072ddab67, 0xc53bc12f4c3f0b4e, 0x56d451780b2dd4ba, 0x50a4aa153d208dd8)
    @test rand(jump_128(xo1), UInt64) == 0x87c158da8c35824d
    @test rand(jump_192(xo1), UInt64) == 0xcaecd5afdd0847d5

    @test rand(jump_128(xo1, 98765), UInt64) == 0xcbec1d5053142608
    @test rand(jump_192(xo1, 98765), UInt64) == 0x3b97a94c44d66216

    # Throws where appropriate
    @test_throws DomainError jump_128(Xoshiro(1), -1)
    @test_throws DomainError jump_128!(Xoshiro(1), -1)
    @test_throws DomainError jump_192(Xoshiro(1), -1)
    @test_throws DomainError jump_192!(Xoshiro(1), -1)

    # clean copy when non-mut and no state advance
    x = Xoshiro(1)
    @test jump_128(x, 0) == x
    @test jump_128(x, 0) !== x
    @test jump_192(x, 0) == x
    @test jump_192(x, 0) !== x

    y = Xoshiro(1)
    @test jump_128!(x, 0) == y
    @test jump_192!(x, 0) == y
end

@testset "Xoshiro jump_128, various seeds" begin
    for seed in (0, 1, 0xa0a3f09d0cecd878, 0x7ff8)
        x = Xoshiro(seed)
        @test jump_128(jump_128(jump_128(x))) == jump_128(x, 3)
        x1 = Xoshiro(seed)
        @test jump_128!(jump_128!(jump_128!(x1))) == jump_128(x, 3)
        jump_128!(x1, 997)
        x2 = jump_128!(Xoshiro(seed), 1000)
        for T ∈ (Float64, UInt64, Int, Char, Bool)
            @test rand(x1, T, 5) == rand(x2, T, 5)
            @test rand(jump_128!(x1), T, 5) == rand(jump_128!(x2), T, 5)
        end
    end
end

@testset "Xoshiro jump_192, various seeds" begin
    for seed in (0, 1, 0xa0a3f09d0cecd878, 0x7ff8)
        x = Xoshiro(seed)
        @test jump_192(jump_192(jump_192(x))) == jump_192(x, 3)
        x1 = Xoshiro(seed)
        @test jump_192!(jump_192!(jump_192!(x1))) == jump_192(x, 3)
        jump_192!(x1, 997)
        x2 = jump_192!(Xoshiro(seed), 1000)
        for T ∈ (Float64, UInt64, Int, Char, Bool)
            @test rand(x1, T, 5) == rand(x2, T, 5)
            @test rand(jump_192!(x1), T, 5) == rand(jump_192!(x2), T, 5)
        end
    end
end<|MERGE_RESOLUTION|>--- conflicted
+++ resolved
@@ -285,11 +285,7 @@
 for rng in ([], [MersenneTwister(0)], [RandomDevice()], [Xoshiro()])
     ftypes = [Float16, Float32, Float64, FakeFloat64, BigFloat]
     cftypes = [ComplexF16, ComplexF32, ComplexF64, ftypes...]
-<<<<<<< HEAD
-    types = [Bool, Char, BigFloat, Tuple{Bool, Tuple{Int, Char}}, Base.BitInteger_types..., ftypes...]
-=======
-    types = [Bool, Char, BigFloat, Base.BitInteger_types..., cftypes...]
->>>>>>> b74daf50
+    types = [Bool, Char, BigFloat, Tuple{Bool, Tuple{Int, Char}}, Base.BitInteger_types..., cftypes...]
     randset = Set(rand(Int, 20))
     randdict = Dict(zip(rand(Int,10), rand(Int, 10)))
 
