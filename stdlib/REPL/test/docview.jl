--- conflicted
+++ resolved
@@ -42,7 +42,6 @@
     @test REPL.insert_hlines(IOBuffer(), nothing) === nothing
 end
 
-<<<<<<< HEAD
 @testset "Check @var_str also completes to var\"\" in REPL.doc_completions()" begin
     checks = ["var", "raw", "r"]
     symbols = "@" .* checks .* "_str"
@@ -51,7 +50,6 @@
         @test r ∈ REPL.doc_completions(i)
     end
 end
-=======
 @testset "fuzzy score" begin
     # https://github.com/JunoLab/FuzzyCompletions.jl/issues/7
     # shouldn't throw when there is a space in a middle of query
@@ -66,6 +64,4 @@
     R = Complex{<:Integer}
     b = REPL.Binding(@__MODULE__, :R)
     @test REPL.summarize(b, Tuple{}) isa Markdown.MD
-end
-
->>>>>>> 6b29ebda
+end