# This file is a part of Julia. License is MIT: https://julialang.org/license

using Test
using REPL
using Random
import REPL.LineEdit
using Markdown

const BASE_TEST_PATH = joinpath(Sys.BINDIR, "..", "share", "julia", "test")
isdefined(Main, :FakePTYs) || @eval Main include(joinpath($(BASE_TEST_PATH), "testhelpers", "FakePTYs.jl"))
import .Main.FakePTYs: with_fake_pty

# For curmod_*
include(joinpath(BASE_TEST_PATH, "testenv.jl"))

include("FakeTerminals.jl")
import .FakeTerminals.FakeTerminal


function kill_timer(delay)
    # Give ourselves a generous timer here, just to prevent
    # this causing e.g. a CI hang when there's something unexpected in the output.
    # This is really messy and leaves the process in an undefined state.
    # the proper and correct way to do this in real code would be to destroy the
    # IO handles: `close(stdout_read); close(stdin_write)`
    test_task = current_task()
    function kill_test(t)
        # **DON'T COPY ME.**
        # The correct way to handle timeouts is to close the handle:
        # e.g. `close(stdout_read); close(stdin_write)`
        test_task.queue === nothing || Base.list_deletefirst!(test_task.queue, test_task)
        schedule(test_task, "hard kill repl test"; error=true)
        print(stderr, "WARNING: attempting hard kill of repl test after exceeding timeout\n")
    end
    return Timer(kill_test, delay)
end

# REPL tests
function fake_repl(@nospecialize(f); options::REPL.Options=REPL.Options(confirm_exit=false))
    # Use pipes so we can easily do blocking reads
    # In the future if we want we can add a test that the right object
    # gets displayed by intercepting the display
    input = Pipe()
    output = Pipe()
    err = Pipe()
    Base.link_pipe!(input, reader_supports_async=true, writer_supports_async=true)
    Base.link_pipe!(output, reader_supports_async=true, writer_supports_async=true)
    Base.link_pipe!(err, reader_supports_async=true, writer_supports_async=true)

    repl = REPL.LineEditREPL(FakeTerminal(input.out, output.in, err.in, options.hascolor), options.hascolor)
    repl.options = options

    hard_kill = kill_timer(900) # Your debugging session starts now. You have 15 minutes. Go.
    f(input.in, output.out, repl)
    t = @async begin
        close(input.in)
        close(output.in)
        close(err.in)
    end
    @test read(err.out, String) == ""
    #display(read(output.out, String))
    Base.wait(t)
    close(hard_kill)
    nothing
end

# Writing ^C to the repl will cause sigint, so let's not die on that
Base.exit_on_sigint(false)

# make sure `run_interface` can normally handle `eof`
# without any special handling by the user
fake_repl() do stdin_write, stdout_read, repl
    panel = LineEdit.Prompt("test";
        prompt_prefix = "",
        prompt_suffix = Base.text_colors[:white],
        on_enter = s -> true)
    panel.on_done = (s, buf, ok) -> begin
        @test !ok
        @test bytesavailable(buf) == position(buf) == 0
        nothing
    end
    repltask = @async REPL.run_interface(repl.t, LineEdit.ModalInterface(Any[panel]))
    close(stdin_write)
    Base.wait(repltask)
end

# These are integration tests. If you want to unit test test e.g. completion, or
# exact LineEdit behavior, put them in the appropriate test files.
# Furthermore since we are emulating an entire terminal, there may be control characters
# in the mix. If verification needs to be done, keep it to the bare minimum. Basically
# this should make sure nothing crashes without depending on how exactly the control
# characters are being used.
fake_repl(options = REPL.Options(confirm_exit=false,hascolor=true)) do stdin_write, stdout_read, repl
    repl.specialdisplay = REPL.REPLDisplay(repl)
    repl.history_file = false

    repltask = @async begin
        REPL.run_repl(repl)
    end

    global inc = false
    global b = Condition()
    global c = Condition()
    let cmd = "\"Hello REPL\""
        write(stdin_write, "$(curmod_prefix)inc || wait($(curmod_prefix)b); r = $cmd; notify($(curmod_prefix)c); r\r")
    end
    inc = true
    notify(b)
    wait(c)

    # Latex completions
    write(stdin_write, "\x32\\alpha\t")
    readuntil(stdout_read, "α")
    # Bracketed paste in search mode
    write(stdin_write, "\e[200~paste here ;)\e[201~")
    # Abort search (^C)
    write(stdin_write, '\x03')
    # Test basic completion in main mode
    write(stdin_write, "Base.REP\t")
    readuntil(stdout_read, "REPL")
    write(stdin_write, '\x03')
    write(stdin_write, "\\alpha\t")
    readuntil(stdout_read,"α")
    write(stdin_write, '\x03')
    # Test cd feature in shell mode.
    origpwd = pwd()
    mktempdir() do tmpdir
        try
            samefile = Base.Filesystem.samefile
            tmpdir_pwd = cd(pwd, tmpdir)
            homedir_pwd = cd(pwd, homedir())

            # Test `cd`'ing to an absolute path
            write(stdin_write, ";")
            readuntil(stdout_read, "shell> ")
            write(stdin_write, "cd $(escape_string(tmpdir))\n")
            readuntil(stdout_read, "cd $(escape_string(tmpdir))")
            readuntil(stdout_read, tmpdir_pwd)
            readuntil(stdout_read, "\n")
            readuntil(stdout_read, "\n")
            @test samefile(".", tmpdir)

            # Test using `cd` to move to the home directory
            write(stdin_write, ";")
            readuntil(stdout_read, "shell> ")
            write(stdin_write, "cd\n")
            readuntil(stdout_read, homedir_pwd)
            readuntil(stdout_read, "\n")
            readuntil(stdout_read, "\n")
            @test samefile(".", homedir_pwd)

            # Test using `-` to jump backward to tmpdir
            write(stdin_write, ";")
            readuntil(stdout_read, "shell> ")
            write(stdin_write, "cd -\n")
            readuntil(stdout_read, tmpdir_pwd)
            readuntil(stdout_read, "\n")
            readuntil(stdout_read, "\n")
            @test samefile(".", tmpdir)

            # Test using `~` (Base.expanduser) in `cd` commands
            if !Sys.iswindows()
                write(stdin_write, ";")
                readuntil(stdout_read, "shell> ")
                write(stdin_write, "cd ~\n")
                readuntil(stdout_read, homedir_pwd)
                readuntil(stdout_read, "\n")
                readuntil(stdout_read, "\n")
                @test samefile(".", homedir_pwd)
            end
        finally
            cd(origpwd)
        end
    end

    # issue #20482
    #if !Sys.iswindows()
    #    write(stdin_write, ";")
    #    readuntil(stdout_read, "shell> ")
    #    write(stdin_write, "echo hello >/dev/null\n")
    #    let s = readuntil(stdout_read, "\n", keep=true)
    #        @test occursin("shell> ", s) # make sure we echoed the prompt
    #        @test occursin("echo hello >/dev/null", s) # make sure we echoed the input
    #    end
    #    @test readuntil(stdout_read, "\n", keep=true) == "\e[0m\n"
    #end

    # issue #20771
    let s
        write(stdin_write, ";")
        readuntil(stdout_read, "shell> ")
        write(stdin_write, "'\n") # invalid input
        s = readuntil(stdout_read, "\n")
        @test occursin("shell> ", s) # check for the echo of the prompt
        @test occursin("'", s) # check for the echo of the input
        s = readuntil(stdout_read, "\n\n")
        @test startswith(s, "\e[0mERROR: unterminated single quote\nStacktrace:\n  [1] ") ||
              startswith(s, "\e[0m\e[1m\e[91mERROR: \e[39m\e[22m\e[91munterminated single quote\e[39m\nStacktrace:\n  [1] ")
    end

    # issue #27293
    if Sys.isunix()
        let s, old_stdout = stdout
            write(stdin_write, ";")
            readuntil(stdout_read, "shell> ")
            write(stdin_write, "echo ~")
            s = readuntil(stdout_read, "~")

            proc_stdout_read, proc_stdout = redirect_stdout()
            get_stdout = @async read(proc_stdout_read, String)
            try
                write(stdin_write, "\n")
                readuntil(stdout_read, "\n")
                s = readuntil(stdout_read, "\n")
            finally
                redirect_stdout(old_stdout)
            end
            @test s == "\e[0m" # the child has exited
            close(proc_stdout)
            # check for the correct, expanded response
            @test occursin(expanduser("~"), fetch(get_stdout))
        end
    end

    # issues #22176 & #20482
    # TODO: figure out how to test this on Windows
    #Sys.iswindows() || let tmp = tempname()
    #    try
    #        write(stdin_write, ";")
    #        readuntil(stdout_read, "shell> ")
    #        write(stdin_write, "echo \$123 >$tmp\n")
    #        let s = readuntil(stdout_read, "\n")
    #            @test occursin("shell> ", s) # make sure we echoed the prompt
    #            @test occursin("echo \$123 >$tmp", s) # make sure we echoed the input
    #        end
    #        @test readuntil(stdout_read, "\n", keep=true) == "\e[0m\n"
    #        @test read(tmp, String) == "123\n"
    #    finally
    #        rm(tmp, force=true)
    #    end
    #end

    # issue #10120
    # ensure that command quoting works correctly
    let s, old_stdout = stdout
        write(stdin_write, ";")
        readuntil(stdout_read, "shell> ")
        Base.print_shell_escaped(stdin_write, Base.julia_cmd().exec..., special=Base.shell_special)
        write(stdin_write, """ -e "println(\\"HI\\")\" """)
        readuntil(stdout_read, ")\"")
        proc_stdout_read, proc_stdout = redirect_stdout()
        get_stdout = @async read(proc_stdout_read, String)
        try
            write(stdin_write, '\n')
            s = readuntil(stdout_read, "\n", keep=true)
            if s == "\n"
                # if shell width is precisely the text width,
                # we may print some extra characters to fix the cursor state
                s = readuntil(stdout_read, "\n", keep=true)
                @test occursin("shell> ", s)
                s = readuntil(stdout_read, "\n", keep=true)
                @test s == "\r\r\n"
            else
                @test occursin("shell> ", s)
            end
            s = readuntil(stdout_read, "\n", keep=true)
            @test s == "\e[0m\n" # the child has exited
        finally
            redirect_stdout(old_stdout)
        end
        close(proc_stdout)
        @test fetch(get_stdout) == "HI\n"
    end

    # Issue #7001
    # Test ignoring '\0'
    let
        write(stdin_write, "\0\n")
        s = readuntil(stdout_read, "\n\n")
        @test !occursin("invalid character", s)
    end

    # Test that accepting a REPL result immediately shows up, not
    # just on the next keystroke
    write(stdin_write, "1+1\n") # populate history with a trivial input
    readline(stdout_read)
    write(stdin_write, "\e[A\n")
    let t = kill_timer(60)
        # yield make sure this got processed
        readuntil(stdout_read, "1+1")
        readuntil(stdout_read, "\n\n")
        close(t) # cancel timeout
    end

    # Issue #10222
    # Test ignoring insert key in standard and prefix search modes
    write(stdin_write, "\e[2h\e[2h\n") # insert (VT100-style)
    @test findfirst("[2h", readline(stdout_read)) === nothing
    readline(stdout_read)
    write(stdin_write, "\e[2~\e[2~\n") # insert (VT220-style)
    @test findfirst("[2~", readline(stdout_read)) === nothing
    readline(stdout_read)
    write(stdin_write, "1+1\n") # populate history with a trivial input
    readline(stdout_read)
    write(stdin_write, "\e[A\e[2h\n") # up arrow, insert (VT100-style)
    readline(stdout_read)
    readline(stdout_read)
    write(stdin_write, "\e[A\e[2~\n") # up arrow, insert (VT220-style)
    readline(stdout_read)
    readline(stdout_read)

    # Test down arrow to go back to history
    # populate history with a trivial input

    s1 = "12345678"; s2 = "23456789"
    write(stdin_write, s1, '\n')
    readuntil(stdout_read, s1)
    write(stdin_write, s2, '\n')
    readuntil(stdout_read, s2)
    # Two up arrow, enter, should get back to 1
    write(stdin_write, "\e[A\e[A\n")
    readuntil(stdout_read, s1)
    # Now, down arrow, enter, should get us back to 2
    write(stdin_write, "\e[B\n")
    readuntil(stdout_read, s2)

    # test that prefix history search "passes through" key bindings to parent mode
    write(stdin_write, "0x321\n")
    readuntil(stdout_read, "0x321")
    write(stdin_write, "\e[A\e[1;3C|||") # uparrow (go up history) and then Meta-rightarrow (indent right)
    s2 = readuntil(stdout_read, "|||", keep=true)
    @test endswith(s2, " 0x321\r\e[13C|||") # should have a space (from Meta-rightarrow) and not
                                            # have a spurious C before ||| (the one here is not spurious!)

    # "pass through" for ^x^x
    write(stdin_write, "\x030x4321\n") # \x03 == ^c
    readuntil(stdout_read, "0x4321")
    write(stdin_write, "\e[A\x18\x18||\x18\x18||||") # uparrow, ^x^x||^x^x||||
    s3 = readuntil(stdout_read, "||||", keep=true)
    @test endswith(s3, "||0x4321\r\e[15C||||")

    # Delete line (^U) and close REPL (^D)
    write(stdin_write, "\x15\x04")
    Base.wait(repltask)

    nothing
end

function buffercontents(buf::IOBuffer)
    p = position(buf)
    seek(buf,0)
    c = read(buf, String)
    seek(buf,p)
    c
end

function AddCustomMode(repl, prompt)
    # Custom REPL mode tests
    foobar_mode = LineEdit.Prompt(prompt;
        prompt_prefix="\e[38;5;166m",
        prompt_suffix=Base.text_colors[:white],
        on_enter = s->true,
        on_done = line->true)

    main_mode = repl.interface.modes[1]
    push!(repl.interface.modes,foobar_mode)

    hp = main_mode.hist
    hp.mode_mapping[:foobar] = foobar_mode
    foobar_mode.hist = hp

    foobar_keymap = Dict{Any,Any}(
        '<' => function (s,args...)
            if isempty(s)
                if !haskey(s.mode_state,foobar_mode)
                    s.mode_state[foobar_mode] = LineEdit.init_state(repl.t,foobar_mode)
                end
                LineEdit.transition(s,foobar_mode)
            else
                LineEdit.edit_insert(s,'<')
            end
        end
    )

    search_prompt, skeymap = LineEdit.setup_search_keymap(hp)
    mk = REPL.mode_keymap(main_mode)

    b = Dict{Any,Any}[skeymap, mk, LineEdit.history_keymap, LineEdit.default_keymap, LineEdit.escape_defaults]
    foobar_mode.keymap_dict = LineEdit.keymap(b)

    main_mode.keymap_dict = LineEdit.keymap_merge(main_mode.keymap_dict, foobar_keymap)
    foobar_mode, search_prompt
end

# Note: since the \t character matters for the REPL file history,
# it is important not to have the """ code reindent this line,
# possibly converting \t to spaces.
fakehistory = """
# time: 2014-06-29 20:44:29 EDT
# mode: julia
\té
# time: 2014-06-29 21:44:29 EDT
# mode: julia
\téé
# time: 2014-06-30 17:32:49 EDT
# mode: julia
\tshell
# time: 2014-06-30 17:32:59 EDT
# mode: shell
\tll
# time: 2014-06-30 99:99:99 EDT
# mode: julia
\tx ΔxΔ
# time: 2014-06-30 17:32:49 EDT
# mode: julia
\t1 + 1
# time: 2014-06-30 17:35:39 EDT
# mode: foobar
\tbarfoo
# time: 2014-06-30 18:44:29 EDT
# mode: shell
\tls
# time: 2014-06-30 19:44:29 EDT
# mode: foobar
\tls
# time: 2014-06-30 20:44:29 EDT
# mode: julia
\t2 + 2
"""

# Test various history related issues
for prompt = ["TestΠ", () -> randstring(rand(1:10))]
    fake_repl() do stdin_write, stdout_read, repl
        # In the future if we want we can add a test that the right object
        # gets displayed by intercepting the display
        repl.specialdisplay = REPL.REPLDisplay(repl)

        repl.interface = REPL.setup_interface(repl)
        repl_mode = repl.interface.modes[1]
        shell_mode = repl.interface.modes[2]
        help_mode = repl.interface.modes[3]
        histp = repl.interface.modes[4]
        prefix_mode = repl.interface.modes[5]

        hp = REPL.REPLHistoryProvider(Dict{Symbol,Any}(:julia => repl_mode,
                                                       :shell => shell_mode,
                                                       :help  => help_mode))

        REPL.hist_from_file(hp, IOBuffer(fakehistory), "fakehistorypath")
        REPL.history_reset_state(hp)

        histp.hp = repl_mode.hist = shell_mode.hist = help_mode.hist = hp

        # Some manual setup
        s = LineEdit.init_state(repl.t, repl.interface)
        LineEdit.edit_insert(s, "wip")

        # LineEdit functions related to history
        LineEdit.edit_insert_last_word(s)
        @test buffercontents(LineEdit.buffer(s)) == "wip2"
        LineEdit.edit_backspace(s) # remove the "2"

        # Test that navigating history skips invalid modes
        # (in both directions)
        LineEdit.history_prev(s, hp)
        @test LineEdit.mode(s) == repl_mode
        @test buffercontents(LineEdit.buffer(s)) == "2 + 2"
        LineEdit.history_prev(s, hp)
        @test LineEdit.mode(s) == shell_mode
        @test buffercontents(LineEdit.buffer(s)) == "ls"
        LineEdit.history_prev(s, hp)
        @test LineEdit.mode(s) == repl_mode
        @test buffercontents(LineEdit.buffer(s)) == "1 + 1"
        LineEdit.history_next(s, hp)
        @test LineEdit.mode(s) == shell_mode
        @test buffercontents(LineEdit.buffer(s)) == "ls"
        LineEdit.history_next(s, hp)
        @test LineEdit.mode(s) == repl_mode
        @test buffercontents(LineEdit.buffer(s)) == "2 + 2"
        LineEdit.history_next(s, hp)
        @test LineEdit.mode(s) == repl_mode
        @test buffercontents(LineEdit.buffer(s)) == "wip"
        @test position(LineEdit.buffer(s)) == 3
        LineEdit.history_next(s, hp)
        @test buffercontents(LineEdit.buffer(s)) == "wip"
        LineEdit.history_prev(s, hp, 2)
        @test LineEdit.mode(s) == shell_mode
        @test buffercontents(LineEdit.buffer(s)) == "ls"
        LineEdit.history_prev(s, hp, -2) # equivalent to history_next(s, hp, 2)
        @test LineEdit.mode(s) == repl_mode
        @test buffercontents(LineEdit.buffer(s)) == "2 + 2"
        LineEdit.history_next(s, hp, -2) # equivalent to history_prev(s, hp, 2)
        @test LineEdit.mode(s) == shell_mode
        @test buffercontents(LineEdit.buffer(s)) == "ls"
        LineEdit.history_first(s, hp)
        @test LineEdit.mode(s) == repl_mode
        @test buffercontents(LineEdit.buffer(s)) == "é"
        LineEdit.history_next(s, hp, 6)
        @test LineEdit.mode(s) == shell_mode
        @test buffercontents(LineEdit.buffer(s)) == "ls"
        LineEdit.history_last(s, hp)
        @test buffercontents(LineEdit.buffer(s)) == "wip"
        @test position(LineEdit.buffer(s)) == 3
        # test that history_first jumps to beginning of current session's history
        hp.start_idx -= 5 # temporarily alter history
        LineEdit.history_first(s, hp)
        @test hp.cur_idx == 6
        # we are at the beginning of current session's history, so history_first
        # must now jump to the beginning of all history
        LineEdit.history_first(s, hp)
        @test hp.cur_idx == 1
        LineEdit.history_last(s, hp)
        @test hp.cur_idx-1 == length(hp.history)
        hp.start_idx += 5
        LineEdit.move_line_start(s)
        @test position(LineEdit.buffer(s)) == 0

        # Test that the same holds for prefix search
        ps = LineEdit.state(s, prefix_mode)::LineEdit.PrefixSearchState
        @test LineEdit.input_string(ps) == ""
        LineEdit.enter_prefix_search(s, prefix_mode, true)
        LineEdit.history_prev_prefix(ps, hp, "")
        @test ps.prefix == ""
        @test ps.parent == repl_mode
        @test LineEdit.input_string(ps) == "2 + 2"
        @test position(LineEdit.buffer(s)) == 5
        LineEdit.history_prev_prefix(ps, hp, "")
        @test ps.parent == shell_mode
        @test LineEdit.input_string(ps) == "ls"
        @test position(LineEdit.buffer(s)) == 2
        LineEdit.history_prev_prefix(ps, hp, "sh")
        @test ps.parent == repl_mode
        @test LineEdit.input_string(ps) == "shell"
        @test position(LineEdit.buffer(s)) == 2
        LineEdit.history_next_prefix(ps, hp, "sh")
        @test ps.parent == repl_mode
        @test LineEdit.input_string(ps) == "wip"
        @test position(LineEdit.buffer(s)) == 0
        LineEdit.move_input_end(s)
        LineEdit.history_prev_prefix(ps, hp, "é")
        @test ps.parent == repl_mode
        @test LineEdit.input_string(ps) == "éé"
        @test position(LineEdit.buffer(s)) == sizeof("é") > 1
        LineEdit.history_prev_prefix(ps, hp, "é")
        @test ps.parent == repl_mode
        @test LineEdit.input_string(ps) == "é"
        @test position(LineEdit.buffer(s)) == sizeof("é")
        LineEdit.history_next_prefix(ps, hp, "zzz")
        @test ps.parent == repl_mode
        @test LineEdit.input_string(ps) == "wip"
        @test position(LineEdit.buffer(s)) == 3
        LineEdit.accept_result(s, prefix_mode)

        # Test that searching backwards puts you into the correct mode and
        # skips invalid modes.
        LineEdit.enter_search(s, histp, true)
        ss = LineEdit.state(s, histp)
        write(ss.query_buffer, "l")
        LineEdit.update_display_buffer(ss, ss)
        LineEdit.accept_result(s, histp)
        @test LineEdit.mode(s) == shell_mode
        @test buffercontents(LineEdit.buffer(s)) == "ls"
        @test position(LineEdit.buffer(s)) == 0

        # Test that searching for `ll` actually matches `ll` after
        # both letters are types rather than jumping to `shell`
        LineEdit.history_prev(s, hp)
        LineEdit.enter_search(s, histp, true)
        write(ss.query_buffer, "l")
        LineEdit.update_display_buffer(ss, ss)
        @test buffercontents(ss.response_buffer) == "ll"
        @test position(ss.response_buffer) == 1
        write(ss.query_buffer, "l")
        LineEdit.update_display_buffer(ss, ss)
        LineEdit.accept_result(s, histp)
        @test LineEdit.mode(s) == shell_mode
        @test buffercontents(LineEdit.buffer(s)) == "ll"
        @test position(LineEdit.buffer(s)) == 0

        # Test that searching backwards with a one-letter query doesn't
        # return indefinitely the same match (#9352)
        LineEdit.enter_search(s, histp, true)
        write(ss.query_buffer, "l")
        LineEdit.update_display_buffer(ss, ss)
        LineEdit.history_next_result(s, ss)
        LineEdit.update_display_buffer(ss, ss)
        LineEdit.accept_result(s, histp)
        @test LineEdit.mode(s) == repl_mode
        @test buffercontents(LineEdit.buffer(s)) == "shell"
        @test position(LineEdit.buffer(s)) == 4

        # Test that searching backwards doesn't skip matches (#9352)
        # (for a search with multiple one-byte characters, or UTF-8 characters)
        LineEdit.enter_search(s, histp, true)
        write(ss.query_buffer, "é") # matches right-most "é" in "éé"
        LineEdit.update_display_buffer(ss, ss)
        @test position(ss.query_buffer) == sizeof("é")
        LineEdit.history_next_result(s, ss) # matches left-most "é" in "éé"
        LineEdit.update_display_buffer(ss, ss)
        LineEdit.accept_result(s, histp)
        @test buffercontents(LineEdit.buffer(s)) == "éé"
        @test position(LineEdit.buffer(s)) == 0

        # Issue #7551
        # Enter search mode and try accepting an empty result
        REPL.history_reset_state(hp)
        LineEdit.edit_clear(s)
        cur_mode = LineEdit.mode(s)
        LineEdit.enter_search(s, histp, true)
        LineEdit.accept_result(s, histp)
        @test LineEdit.mode(s) == cur_mode
        @test buffercontents(LineEdit.buffer(s)) == ""
        @test position(LineEdit.buffer(s)) == 0

        # Test that new modes can be dynamically added to the REPL and will
        # integrate nicely
        foobar_mode, custom_histp = AddCustomMode(repl, prompt)

        # ^R l, should now find `ls` in foobar mode
        LineEdit.enter_search(s, histp, true)
        ss = LineEdit.state(s, histp)
        write(ss.query_buffer, "l")
        LineEdit.update_display_buffer(ss, ss)
        LineEdit.accept_result(s, histp)
        @test LineEdit.mode(s) == foobar_mode
        @test buffercontents(LineEdit.buffer(s)) == "ls"
        @test position(LineEdit.buffer(s)) == 0

        # Try the same for prefix search
        LineEdit.history_next(s, hp)
        LineEdit.history_prev_prefix(ps, hp, "l")
        @test ps.parent == foobar_mode
        @test LineEdit.input_string(ps) == "ls"
        @test position(LineEdit.buffer(s)) == 1

        # Some Unicode handling testing
        LineEdit.history_prev(s, hp)
        LineEdit.enter_search(s, histp, true)
        write(ss.query_buffer, "x")
        LineEdit.update_display_buffer(ss, ss)
        @test buffercontents(ss.response_buffer) == "x ΔxΔ"
        @test position(ss.response_buffer) == 4
        write(ss.query_buffer, " ")
        LineEdit.update_display_buffer(ss, ss)
        LineEdit.accept_result(s, histp)
        @test LineEdit.mode(s) == repl_mode
        @test buffercontents(LineEdit.buffer(s)) == "x ΔxΔ"
        @test position(LineEdit.buffer(s)) == 0

        LineEdit.edit_clear(s)
        LineEdit.enter_search(s, histp, true)
        ss = LineEdit.state(s, histp)
        write(ss.query_buffer, "Å") # should not be in history
        LineEdit.update_display_buffer(ss, ss)
        @test buffercontents(ss.response_buffer) == ""
        @test position(ss.response_buffer) == 0
        LineEdit.history_next_result(s, ss) # should not throw BoundsError
        LineEdit.accept_result(s, histp)

        # Try entering search mode while in custom repl mode
        LineEdit.enter_search(s, custom_histp, true)
    end
end

# Test removal of prompt in bracket pasting
fake_repl() do stdin_write, stdout_read, repl
    repl.interface = REPL.setup_interface(repl)
    repl_mode = repl.interface.modes[1]
    shell_mode = repl.interface.modes[2]
    help_mode = repl.interface.modes[3]

    repltask = @async begin
        REPL.run_repl(repl)
    end

    global c = Condition()
    sendrepl2(cmd) = write(stdin_write, "$cmd\n notify($(curmod_prefix)c)\n")

    # Test removal of prefix in single statement paste
    sendrepl2("\e[200~julia> A = 2\e[201~\n")
    wait(c)
    @test Main.A == 2

    # Test removal of prefix in multiple statement paste
    sendrepl2("""\e[200~
            julia> mutable struct T17599; a::Int; end

            julia> function foo(julia)
            julia> 3
                end

                    julia> A = 3\e[201~
             """)
    wait(c)
    @test Main.A == 3
    @test Base.invokelatest(Main.foo, 4)
    @test Base.invokelatest(Main.T17599, 3).a == 3
    @test !Base.invokelatest(Main.foo, 2)

    sendrepl2("""\e[200~
            julia> goo(x) = x + 1
            error()

            julia> A = 4
            4\e[201~
             """)
    wait(c)
    @test Main.A == 4
    @test Base.invokelatest(Main.goo, 4) == 5

    # Test prefix removal only active in bracket paste mode
    sendrepl2("julia = 4\n julia> 3 && (A = 1)\n")
    wait(c)
    @test Main.A == 1

    # Test that indentation corresponding to the prompt is removed
    sendrepl2("""\e[200~julia> begin\n           α=1\n           β=2\n       end\n\e[201~""")
    wait(c)
    readuntil(stdout_read, "begin")
    @test readuntil(stdout_read, "end", keep=true) == "\n\r\e[7C    α=1\n\r\e[7C    β=2\n\r\e[7Cend"
    # for incomplete input (`end` below is added after the end of bracket paste)
    sendrepl2("""\e[200~julia> begin\n           α=1\n           β=2\n\e[201~end""")
    wait(c)
    readuntil(stdout_read, "begin")
    readuntil(stdout_read, "begin")
    @test readuntil(stdout_read, "end", keep=true) == "\n\r\e[7C    α=1\n\r\e[7C    β=2\n\r\e[7Cend"

    # Close repl
    write(stdin_write, '\x04')
    Base.wait(repltask)
end

# Simple non-standard REPL tests
fake_repl() do stdin_write, stdout_read, repl
    panel = LineEdit.Prompt("testπ";
        prompt_prefix="\e[38;5;166m",
        prompt_suffix=Base.text_colors[:white],
        on_enter = s->true)

    hp = REPL.REPLHistoryProvider(Dict{Symbol,Any}(:parse => panel))
    search_prompt, skeymap = LineEdit.setup_prefix_keymap(hp, panel)
    REPL.history_reset_state(hp)

    panel.hist = hp
    panel.keymap_dict = LineEdit.keymap(Dict{Any,Any}[skeymap,
        LineEdit.default_keymap, LineEdit.escape_defaults])

    c = Condition()
    panel.on_done = (s, buf, ok) -> begin
        if !ok
            LineEdit.transition(s, :abort)
        end
        line = strip(String(take!(buf)))
        LineEdit.reset_state(s)
        notify(c, line)
        nothing
    end

    repltask = @async REPL.run_interface(repl.t, LineEdit.ModalInterface(Any[panel, search_prompt]))

    write(stdin_write,"a\n")
    @test wait(c) == "a"
    # Up arrow enter should recall history even at the start
    write(stdin_write,"\e[A\n")
    @test wait(c) == "a"
    # And again
    write(stdin_write,"\e[A\n")
    @test wait(c) == "a"
    # Close REPL ^D
    write(stdin_write, '\x04')
    Base.wait(repltask)
end

Base.exit_on_sigint(true)

let exename = Base.julia_cmd()
    # Test REPL in dumb mode
    with_fake_pty() do pts, ptm
        nENV = copy(ENV)
        nENV["TERM"] = "dumb"
        p = run(detach(setenv(`$exename --startup-file=no -q`, nENV)), pts, pts, pts, wait=false)
        Base.close_stdio(pts)
        output = readuntil(ptm, "julia> ", keep=true)
        if ccall(:jl_running_on_valgrind, Cint,()) == 0
            # If --trace-children=yes is passed to valgrind, we will get a
            # valgrind banner here, not just the prompt.
            @test output == "julia> "
        end
        write(ptm, "1\nexit()\n")

        output = readuntil(ptm, ' ', keep=true)
        if Sys.iswindows()
        # Our fake pty is actually a pipe, and thus lacks the input echo feature of posix
            @test output == "1\n\njulia> "
        else
            @test output == "1\r\nexit()\r\n1\r\n\r\njulia> "
        end
        @test bytesavailable(ptm) == 0
        @test if Sys.iswindows() || Sys.isbsd()
                eof(ptm)
            else
                # Some platforms (such as linux) report EIO instead of EOF
                # possibly consume child-exited notification
                # for example, see discussion in https://bugs.python.org/issue5380
                try
                    eof(ptm) && !Sys.islinux()
                catch ex
                    (ex isa Base.IOError && ex.code == Base.UV_EIO) || rethrow()
                    @test_throws ex eof(ptm) # make sure the error is sticky
                    ptm.readerror = nothing
                    eof(ptm)
                end
            end
        @test read(ptm, String) == ""
        wait(p)
    end

    # Test stream mode
    p = open(`$exename --startup-file=no -q`, "r+")
    write(p, "1\nexit()\n")
    @test read(p, String) == "1\n"
end # let exename

# issue #19864
mutable struct Error19864 <: Exception; end
function test19864()
    @eval Base.showerror(io::IO, e::Error19864) = print(io, "correct19864")
    buf = IOBuffer()
    fake_response = (Any[(Error19864(), Ptr{Cvoid}[])], true)
    REPL.print_response(buf, fake_response, false, false, nothing)
    return String(take!(buf))
end
@test occursin("correct19864", test19864())

# Test containers in error messages are limited #18726
let io = IOBuffer()
    Base.display_error(io,
        try
            [][trues(6000)]
            @assert false
        catch e
            e
        end, [])
    @test length(String(take!(io))) < 1500
end

fake_repl() do stdin_write, stdout_read, repl
    # Relies on implementation detail to make sure we only have the single
    # replinit callback we want to test.
    saved_replinit = copy(Base.repl_hooks)
    slot = Ref(false)
    # Create a closure from a newer world to check if `_atreplinit`
    # can run it correctly
    atreplinit(@eval(repl::REPL.LineEditREPL -> ($slot[] = true)))
    Base._atreplinit(repl)
    @test slot[]
    @test_throws MethodError Base.repl_hooks[1](repl)
    copyto!(Base.repl_hooks, saved_replinit)
    nothing
end

let ends_with_semicolon = REPL.ends_with_semicolon
    @test !ends_with_semicolon("")
    @test ends_with_semicolon(";")
    @test !ends_with_semicolon("a")
    @test ends_with_semicolon("1;")
    @test ends_with_semicolon("1;\n")
    @test ends_with_semicolon("1;\r")
    @test ends_with_semicolon("1;\r\n   \t\f")
    @test ends_with_semicolon("1;#text\n")
    @test ends_with_semicolon("a; #=#=# =# =#\n")
    @test !ends_with_semicolon("begin\na;\nb;\nend")
    @test !ends_with_semicolon("begin\na; #=#=#\n=#b=#\nend")
    @test ends_with_semicolon("\na; #=#=#\n=#b=#\n# test\n#=\nfoobar\n=##bazbax\n")
end

# PR #20794, TTYTerminal with other kinds of streams
let term = REPL.Terminals.TTYTerminal("dumb",IOBuffer("1+2\n"),IOContext(IOBuffer(),:foo=>true),IOBuffer())
    r = REPL.BasicREPL(term)
    REPL.run_repl(r)
    @test String(take!(term.out_stream.io)) == "julia> 3\n\njulia> \n"
    @test haskey(term, :foo) == true
    @test haskey(term, :bar) == false
    @test (:foo=>true) in term
    @test (:foo=>false) ∉ term
    @test term[:foo] == get(term, :foo, nothing) == true
    @test get(term, :bar, nothing) === nothing
    @test_throws KeyError term[:bar]
end

# Ensure even the dumb REPL elides content
let term = REPL.Terminals.TTYTerminal("dumb",IOBuffer("zeros(1000)\n"),IOBuffer(),IOBuffer())
    r = REPL.BasicREPL(term)
    REPL.run_repl(r)
    @test contains(String(take!(term.out_stream)), "⋮")
end


# a small module for alternative keymap tests
module AltLE
import REPL
import REPL.LineEdit

function history_move_prefix(s::LineEdit.MIState,
                             hist::REPL.REPLHistoryProvider,
                             backwards::Bool)
    buf = LineEdit.buffer(s)
    pos = position(buf)
    prefix = REPL.beforecursor(buf)
    allbuf = String(take!(copy(buf)))
    cur_idx = hist.cur_idx
    # when searching forward, start at last_idx
    if !backwards && hist.last_idx > 0
        cur_idx = hist.last_idx
    end
    hist.last_idx = -1
    idxs = backwards ? ((cur_idx-1):-1:1) : ((cur_idx+1):length(hist.history))
    for idx in idxs
        if startswith(hist.history[idx], prefix) && hist.history[idx] != allbuf
            REPL.history_move(s, hist, idx)
            seek(LineEdit.buffer(s), pos)
            LineEdit.refresh_line(s)
            return :ok
        end
    end
    REPL.Terminals.beep(LineEdit.terminal(s))
end
history_next_prefix(s::LineEdit.MIState, hist::REPL.REPLHistoryProvider) =
    history_move_prefix(s, hist, false)
history_prev_prefix(s::LineEdit.MIState, hist::REPL.REPLHistoryProvider) =
    history_move_prefix(s, hist, true)

end # module

# Test alternative keymaps and prompt
# (Alt. keymaps may be passed as a Vector{<:Dict} or as a Dict)

const altkeys = [Dict{Any,Any}("\e[A" => (s,o...)->(LineEdit.edit_move_up(s) || LineEdit.history_prev(s, LineEdit.mode(s).hist))), # Up Arrow
                 Dict{Any,Any}("\e[B" => (s,o...)->(LineEdit.edit_move_down(s) || LineEdit.history_next(s, LineEdit.mode(s).hist))), # Down Arrow
                 Dict{Any,Any}("\e[5~" => (s,o...)->(AltLE.history_prev_prefix(s, LineEdit.mode(s).hist))), # Page Up
                 Dict{Any,Any}("\e[6~" => (s,o...)->(AltLE.history_next_prefix(s, LineEdit.mode(s).hist))), # Page Down
                ]


for keys = [altkeys, merge(altkeys...)],
        altprompt = ["julia-$(VERSION.major).$(VERSION.minor)> ",
                     () -> "julia-$(Base.GIT_VERSION_INFO.commit_short)"]
    histfile = tempname()
    try
        fake_repl() do stdin_write, stdout_read, repl
            repl.specialdisplay = REPL.REPLDisplay(repl)
            repl.history_file = true
            withenv("JULIA_HISTORY" => histfile) do
                repl.interface = REPL.setup_interface(repl, extra_repl_keymap = altkeys)
            end
            repl.interface.modes[1].prompt = altprompt

            repltask = @async begin
                REPL.run_repl(repl)
            end

            sendrepl3(cmd) = write(stdin_write,"$cmd\n")

            sendrepl3("1 + 1;")                        # a simple line
            sendrepl3("multi=2;\e\nline=2;")           # a multiline input
            sendrepl3("ignoreme\e[A\b\b3;\e[B\b\b1;")  # edit the previous multiline input
            sendrepl3("1 +\e[5~\b*")                   # use prefix search to edit the 1st input

            # Close REPL ^D
            write(stdin_write, '\x04')
            Base.wait(repltask)

            # Close the history file
            # (otherwise trying to delete it fails on Windows)
            close(repl.interface.modes[1].hist.history_file)

            # Check that the correct prompt was displayed
            output = readuntil(stdout_read, "1 * 1;", keep=true)
            @test !occursin(output, LineEdit.prompt_string(altprompt))
            @test !occursin(output, "julia> ")

            # Check the history file
            history = read(histfile, String)
            @test occursin(r"""
                           ^\#\ time:\ .*\n
                            \#\ mode:\ julia\n
                            \t1\ \+\ 1;\n
                            \#\ time:\ .*\n
                            \#\ mode:\ julia\n
                            \tmulti=2;\n
                            \tline=2;\n
                            \#\ time:\ .*\n
                            \#\ mode:\ julia\n
                            \tmulti=3;\n
                            \tline=1;\n
                            \#\ time:\ .*\n
                            \#\ mode:\ julia\n
                            \t1\ \*\ 1;\n$
                           """xm, history)
        end
    finally
        rm(histfile, force=true)
    end
end

# Test that module prefix is omitted when type is reachable from Main (PR #23806)
fake_repl() do stdin_write, stdout_read, repl
    repl.specialdisplay = REPL.REPLDisplay(repl)
    repl.history_file = false

    repltask = @async begin
        REPL.run_repl(repl)
    end

    @eval Main module TestShowTypeREPL; export TypeA; struct TypeA end; end
    write(stdin_write, "TestShowTypeREPL.TypeA\n")
    @test endswith(readline(stdout_read), "\r\e[7CTestShowTypeREPL.TypeA\r\e[29C")
    readline(stdout_read)
    readline(stdout_read)
    @eval Main using .TestShowTypeREPL
    write(stdin_write, "TypeA\n")
    @test endswith(readline(stdout_read), "\r\e[7CTypeA\r\e[12C")
    readline(stdout_read)

    # Close REPL ^D
    write(stdin_write, '\x04')
    Base.wait(repltask)
end

help_result(line) = Base.eval(REPL._helpmode(IOBuffer(), line))

# Docs.helpmode tests: we test whether the correct expressions are being generated here,
# rather than complete integration with Julia's REPL mode system.
for (line, expr) in Pair[
    "sin"          => :sin,
    "Base.sin"     => :(Base.sin),
    "@time(x)"     => Expr(:macrocall, Symbol("@time"), LineNumberNode(1, :none), :x),
    "@time"        => Expr(:macrocall, Symbol("@time"), LineNumberNode(1, :none)),
    ":@time"       => Expr(:quote, (Expr(:macrocall, Symbol("@time"), LineNumberNode(1, :none)))),
    "@time()"      => Expr(:macrocall, Symbol("@time"), LineNumberNode(1, :none)),
    "Base.@time()" => Expr(:macrocall, Expr(:., :Base, QuoteNode(Symbol("@time"))), LineNumberNode(1, :none)),
    "ccall"        => :ccall, # keyword
    "while       " => :while, # keyword, trailing spaces should be stripped.
    "0"            => 0,
    "\"...\""      => "...",
    "r\"...\""     => Expr(:macrocall, Symbol("@r_str"), LineNumberNode(1, :none), "..."),
    "using Foo"    => :using,
    "import Foo"   => :import,
    ]
    @test REPL._helpmode(line).args[4] == expr
    @test help_result(line) isa Union{Markdown.MD,Nothing}
end

# PR 30754, Issues #22013, #24871, #26933, #29282, #29361, #30348
for line in ["′", "abstract", "type"]
    @test occursin("No documentation found.",
        sprint(show, help_result(line)::Union{Markdown.MD,Nothing}))
end

# PR 35154
@test occursin("|=", sprint(show, help_result("|=")))
@test occursin("broadcast", sprint(show, help_result(".=")))

# PR 35277
@test occursin("identical", sprint(show, help_result("===")))
@test occursin("broadcast", sprint(show, help_result(".<=")))

# Issue #25930

# Brief and extended docs (issue #25930)
let text =
        """
            brief_extended()

        Short docs

        # Extended help

        Long docs
        """,
    md = Markdown.parse(text)
    @test md == REPL.trimdocs(md, false)
    @test !isa(md.content[end], REPL.Message)
    mdbrief = REPL.trimdocs(md, true)
    @test length(mdbrief.content) == 3
    @test isa(mdbrief.content[1], Markdown.Code)
    @test isa(mdbrief.content[2], Markdown.Paragraph)
    @test isa(mdbrief.content[3], REPL.Message)
    @test occursin("??", mdbrief.content[3].msg)
end

# issue #35216: empty and non-strings in H1 headers
let emptyH1 = Markdown.parse("# "),
    codeH1 = Markdown.parse("# `hello`")
    @test emptyH1 == REPL.trimdocs(emptyH1, false) == REPL.trimdocs(emptyH1, true)
    @test codeH1 == REPL.trimdocs(codeH1, false) == REPL.trimdocs(codeH1, true)
end

module BriefExtended
"""
    f()

Short docs

# Extended help

Long docs
"""
f() = nothing
@doc text"""
    f_plain()

Plain text docs
"""
f_plain() = nothing
@doc html"""
<h1><code>f_html()</code></h1>
<p>HTML docs.</p>
"""
f_html() = nothing
end # module BriefExtended

buf = IOBuffer()
md = Base.eval(REPL._helpmode(buf, "$(@__MODULE__).BriefExtended.f"))
@test length(md.content) == 2 && isa(md.content[2], REPL.Message)
buf = IOBuffer()
md = Base.eval(REPL._helpmode(buf, "?$(@__MODULE__).BriefExtended.f"))
@test length(md.content) == 1 && length(md.content[1].content[1].content) == 4
buf = IOBuffer()
txt = Base.eval(REPL._helpmode(buf, "$(@__MODULE__).BriefExtended.f_plain"))
@test !isempty(sprint(show, txt))
buf = IOBuffer()
html = Base.eval(REPL._helpmode(buf, "$(@__MODULE__).BriefExtended.f_html"))
@test !isempty(sprint(show, html))

# PR #27562
fake_repl() do stdin_write, stdout_read, repl
    repltask = @async begin
        REPL.run_repl(repl)
    end
    write(stdin_write, "Expr(:call, GlobalRef(Base.Math, :float), Core.SlotNumber(1))\n")
    readline(stdout_read)
    @test readline(stdout_read) == "\e[0m:(Base.Math.float(_1))"
    write(stdin_write, "ans\n")
    readline(stdout_read)
    readline(stdout_read)
    @test readline(stdout_read) == "\e[0m:(Base.Math.float(_1))"
    write(stdin_write, '\x04')
    Base.wait(repltask)
end

# issue #31352
fake_repl() do stdin_write, stdout_read, repl
    repltask = @async begin
        REPL.run_repl(repl)
    end
    write(stdin_write, "struct Errs end\n")
    readline(stdout_read)
    readline(stdout_read)
    write(stdin_write, "Base.show(io::IO, ::Errs) = throw(Errs())\n")
    readline(stdout_read)
    readline(stdout_read)
    write(stdin_write, "Errs()\n")
    write(stdin_write, '\x04')
    wait(repltask)
    @test istaskdone(repltask)
end

# issue #34842
fake_repl() do stdin_write, stdout_read, repl
    repltask = @async begin
        REPL.run_repl(repl)
    end
    write(stdin_write, "?;\n")
    readline(stdout_read)
    @test endswith(readline(stdout_read),";")
    write(stdin_write, '\x04')
    Base.wait(repltask)
end

# issue #35771
fake_repl() do stdin_write, stdout_read, repl
    repltask = @async begin
        REPL.run_repl(repl)
    end
    write(stdin_write, "global x\n")
    readline(stdout_read)
    @test !occursin("ERROR", readline(stdout_read))
    write(stdin_write, '\x04')
    Base.wait(repltask)
end


fake_repl() do stdin_write, stdout_read, repl
    repltask = @async begin
        REPL.run_repl(repl)
    end
    write(stdin_write, "anything\x15\x19\x19") # ^u^y^y : kill line backwards + 2 yanks
    s1 = readuntil(stdout_read, "anything") # typed
    s2 = readuntil(stdout_read, "anything") # yanked (first ^y)
    s3 = readuntil(stdout_read, "anything") # previous yanked refreshed (from second ^y)
    s4 = readuntil(stdout_read, "anything", keep=true) # last yanked
    # necessary to read at least some part of the buffer,
    # for the "region_active" to have time to be updated

    @test LineEdit.state(repl.mistate).region_active == :off
    @test s4 == "anything" # no control characters between the last two occurrences of "anything"
    write(stdin_write, "\x15\x04")
    Base.wait(repltask)
end

# AST transformations (softscope, Revise, OhMyREPL, etc.)
@testset "AST Transformation" begin
    backend = REPL.REPLBackend()
    @async REPL.start_repl_backend(backend)
    put!(backend.repl_channel, (:(1+1), false))
    reply = take!(backend.response_channel)
    @test reply == (2, false)
    twice(ex) = Expr(:tuple, ex, ex)
    push!(backend.ast_transforms, twice)
    put!(backend.repl_channel, (:(1+1), false))
    reply = take!(backend.response_channel)
    @test reply == ((2, 2), false)
    put!(backend.repl_channel, (nothing, -1))
    Base.wait(backend.backend_task)
end


backend = REPL.REPLBackend()
frontend_task = @async begin
    try
        @testset "AST Transformations Async" begin
            put!(backend.repl_channel, (:(1+1), false))
            reply = take!(backend.response_channel)
            @test reply == (2, false)
            twice(ex) = Expr(:tuple, ex, ex)
            push!(backend.ast_transforms, twice)
            put!(backend.repl_channel, (:(1+1), false))
            reply = take!(backend.response_channel)
            @test reply == ((2, 2), false)
        end
    catch e
        Base.rethrow(e)
    finally
        put!(backend.repl_channel, (nothing, -1))
    end
end
REPL.start_repl_backend(backend)
Base.wait(frontend_task)

macro throw_with_linenumbernode(err)
    Expr(:block, LineNumberNode(42, Symbol("test.jl")), :(() -> throw($err)))
end
<<<<<<< HEAD
=======

@testset "last shown line infos" begin
    out_stream = IOBuffer()
    term = REPL.TTYTerminal("dumb", IOBuffer(), out_stream, IOBuffer())
    repl = REPL.LineEditREPL(term, false)
    repl.specialdisplay = REPL.REPLDisplay(repl)

    REPL.print_response(repl, (methods(+), false), true, false)
    seekstart(out_stream)
    @test count(
        contains(
            "To edit a specific method, type the corresponding number into the REPL and " *
            "press Ctrl+Q"
        ),
        eachline(out_stream),
    ) == 1
    take!(out_stream)

    err = ErrorException("Foo")
    bt = try
        @throw_with_linenumbernode(err)()
    catch
        Base.catch_stack()
    end

    repl.backendref = REPL.REPLBackendRef(Channel(1), Channel(1))
    put!(repl.backendref.response_channel, (bt, true))

    REPL.print_response(repl, (bt, true), true, false)
    seekstart(out_stream)
    @test count(
        contains(
            "To edit a specific method, type the corresponding number into the REPL and " *
            "press Ctrl+Q"
        ),
        eachline(out_stream),
    ) == 1
end
>>>>>>> 4ed484fe
<|MERGE_RESOLUTION|>--- conflicted
+++ resolved
@@ -1250,45 +1250,4 @@
 
 macro throw_with_linenumbernode(err)
     Expr(:block, LineNumberNode(42, Symbol("test.jl")), :(() -> throw($err)))
-end
-<<<<<<< HEAD
-=======
-
-@testset "last shown line infos" begin
-    out_stream = IOBuffer()
-    term = REPL.TTYTerminal("dumb", IOBuffer(), out_stream, IOBuffer())
-    repl = REPL.LineEditREPL(term, false)
-    repl.specialdisplay = REPL.REPLDisplay(repl)
-
-    REPL.print_response(repl, (methods(+), false), true, false)
-    seekstart(out_stream)
-    @test count(
-        contains(
-            "To edit a specific method, type the corresponding number into the REPL and " *
-            "press Ctrl+Q"
-        ),
-        eachline(out_stream),
-    ) == 1
-    take!(out_stream)
-
-    err = ErrorException("Foo")
-    bt = try
-        @throw_with_linenumbernode(err)()
-    catch
-        Base.catch_stack()
-    end
-
-    repl.backendref = REPL.REPLBackendRef(Channel(1), Channel(1))
-    put!(repl.backendref.response_channel, (bt, true))
-
-    REPL.print_response(repl, (bt, true), true, false)
-    seekstart(out_stream)
-    @test count(
-        contains(
-            "To edit a specific method, type the corresponding number into the REPL and " *
-            "press Ctrl+Q"
-        ),
-        eachline(out_stream),
-    ) == 1
-end
->>>>>>> 4ed484fe
+end