--- conflicted
+++ resolved
@@ -2503,7 +2503,6 @@
     @test "pi" ∈ c
 end
 
-<<<<<<< HEAD
 # #55842
 let (c, r) = test_complete_pos("@tim| using Date")
     @test "@time" in c
@@ -2615,10 +2614,9 @@
     c, r = test_complete(s)
     @test isempty(c)
 end
-=======
+
 # JuliaLang/julia#57780
 const issue57780 = ["a", "b", "c"]
 const issue57780_orig = copy(issue57780)
 test_complete_context("empty!(issue57780).", Main)
-@test issue57780 == issue57780_orig
->>>>>>> 8d78db70
+@test issue57780 == issue57780_orig