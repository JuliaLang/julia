--- conflicted
+++ resolved
@@ -396,18 +396,15 @@
         # Requires making space for them earlier in refresh_multi_line
         return clear_hint(st)
     end
-<<<<<<< HEAD
-    named_completions, partial, should_complete = complete_line(st.p.complete, st, s.active_module; hint = true)::Tuple{Vector{NamedCompletion},String,Bool}
-    completions = map(x -> x.completion, named_completions)
-=======
-
-    completions, partial, should_complete = try
-        complete_line(st.p.complete, st, s.active_module; hint = true)::Tuple{Vector{String},String,Bool}
+
+    named_completions, partial, should_complete = try
+        complete_line(st.p.complete, st, s.active_module; hint = true)::Tuple{Vector{NamedCompletion},String,Bool}
     catch
         @debug "error completing line for hint" exception=current_exceptions()
         return clear_hint(st)
     end
->>>>>>> 7fa26f01
+    completions = map(x -> x.completion, named_completions)
+
     isempty(completions) && return clear_hint(st)
     # Don't complete for single chars, given e.g. `x` completes to `xor`
     if length(partial) > 1 && should_complete
