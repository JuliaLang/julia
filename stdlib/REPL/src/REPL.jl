# This file is a part of Julia. License is MIT: https://julialang.org/license

"""
Run Evaluate Print Loop (REPL)

Example minimal code

```julia
import REPL
term = REPL.Terminals.TTYTerminal("dumb", stdin, stdout, stderr)
repl = REPL.LineEditREPL(term, true)
REPL.run_repl(repl)
```
"""
module REPL

Base.Experimental.@optlevel 1
Base.Experimental.@max_methods 1

function UndefVarError_hint(io::IO, ex::UndefVarError)
    var = ex.var
    if var === :or
        print(io, "\nSuggestion: Use `||` for short-circuiting boolean OR.")
    elseif var === :and
        print(io, "\nSuggestion: Use `&&` for short-circuiting boolean AND.")
    elseif var === :help
        println(io)
        # Show friendly help message when user types help or help() and help is undefined
        show(io, MIME("text/plain"), Base.Docs.parsedoc(Base.Docs.keywords[:help]))
    elseif var === :quit
        print(io, "\nSuggestion: To exit Julia, use Ctrl-D, or type exit() and press enter.")
    end
    if isdefined(ex, :scope)
        scope = ex.scope
        if scope isa Module
            bpart = Base.lookup_binding_partition(Base.get_world_counter(), GlobalRef(scope, var))
            kind = Base.binding_kind(bpart)
            if kind === Base.BINDING_KIND_GLOBAL || kind === Base.BINDING_KIND_CONST || kind == Base.BINDING_KIND_DECLARED
                print(io, "\nSuggestion: add an appropriate import or assignment. This global was declared but not assigned.")
            elseif kind === Base.BINDING_KIND_FAILED
                print(io, "\nHint: It looks like two or more modules export different ",
                "bindings with this name, resulting in ambiguity. Try explicitly ",
                "importing it from a particular module, or qualifying the name ",
                "with the module it should come from.")
            elseif kind === Base.BINDING_KIND_GUARD
                print(io, "\nSuggestion: check for spelling errors or missing imports.")
            else
                print(io, "\nSuggestion: this global was defined as `$(bpart.restriction.globalref)` but not assigned a value.")
            end
        elseif scope === :static_parameter
            print(io, "\nSuggestion: run Test.detect_unbound_args to detect method arguments that do not fully constrain a type parameter.")
        elseif scope === :local
            print(io, "\nSuggestion: check for an assignment to a local variable that shadows a global of the same name.")
        end
    else
        scope = undef
    end
    if scope !== Base && !_UndefVarError_warnfor(io, Base, var)
        warned = false
        for m in Base.loaded_modules_order
            m === Core && continue
            m === Base && continue
            m === Main && continue
            m === scope && continue
            warned |= _UndefVarError_warnfor(io, m, var)
        end
        warned ||
            _UndefVarError_warnfor(io, Core, var) ||
            _UndefVarError_warnfor(io, Main, var)
    end
    return nothing
end

function _UndefVarError_warnfor(io::IO, m::Module, var::Symbol)
    Base.isbindingresolved(m, var) || return false
    (Base.isexported(m, var) || Base.ispublic(m, var)) || return false
    active_mod = Base.active_module()
    print(io, "\nHint: ")
    if isdefined(active_mod, Symbol(m))
        print(io, "a global variable of this name also exists in $m.")
    else
        if Symbol(m) == var
            print(io, "$m is loaded but not imported in the active module $active_mod.")
        else
            print(io, "a global variable of this name may be made accessible by importing $m in the current active module $active_mod")
        end
    end
    return true
end

function __init__()
    Base.REPL_MODULE_REF[] = REPL
    Base.Experimental.register_error_hint(UndefVarError_hint, UndefVarError)
    return nothing
end

using Base.Meta, Sockets, StyledStrings
<<<<<<< HEAD
=======
using JuliaSyntaxHighlighting
>>>>>>> 04259daf
import InteractiveUtils

export
    AbstractREPL,
    BasicREPL,
    LineEditREPL,
    StreamREPL

public TerminalMenus

import Base:
    AbstractDisplay,
    display,
    show,
    AnyDict,
    ==,
    AnnotatedString

_displaysize(io::IO) = displaysize(io)::Tuple{Int,Int}

include("Terminals.jl")
using .Terminals

abstract type AbstractREPL end

include("options.jl")

include("LineEdit.jl")
using .LineEdit
import .LineEdit:
    CompletionProvider,
    HistoryProvider,
    add_history,
    complete_line,
    history_next,
    history_next_prefix,
    history_prev,
    history_prev_prefix,
    history_first,
    history_last,
    history_search,
    setmodifiers!,
    terminal,
    MIState,
    PromptState,
    mode_idx

include("REPLCompletions.jl")
using .REPLCompletions

include("TerminalMenus/TerminalMenus.jl")
include("docview.jl")

include("Pkg_beforeload.jl")

@nospecialize # use only declared type signatures

answer_color(::AbstractREPL) = ""

const JULIA_PROMPT = styled"{repl_prompt_julia:julia> }"
const PKG_PROMPT = styled"{repl_prompt_pkg:pkg> }"
const SHELL_PROMPT = styled"{repl_prompt_shell:shell> }"
const HELP_PROMPT = styled"{repl_prompt_help:help?> }"

mutable struct REPLBackend
    "channel for AST"
    repl_channel::Channel{Any}
    "channel for results: (value, iserror)"
    response_channel::Channel{Any}
    "flag indicating the state of this backend"
    in_eval::Bool
    "transformation functions to apply before evaluating expressions"
    ast_transforms::Vector{Any}
    "current backend task"
    backend_task::Task

    REPLBackend(repl_channel, response_channel, in_eval, ast_transforms=copy(repl_ast_transforms)) =
        new(repl_channel, response_channel, in_eval, ast_transforms)
end
REPLBackend() = REPLBackend(Channel(1), Channel(1), false)

"""
    softscope(ex)

Return a modified version of the parsed expression `ex` that uses
the REPL's "soft" scoping rules for global syntax blocks.
"""
function softscope(@nospecialize ex)
    if ex isa Expr
        h = ex.head
        if h === :toplevel
            ex′ = Expr(h)
            map!(softscope, resize!(ex′.args, length(ex.args)), ex.args)
            return ex′
        elseif h in (:meta, :import, :using, :export, :module, :error, :incomplete, :thunk)
            return ex
        elseif h === :global && all(x->isa(x, Symbol), ex.args)
            return ex
        else
            return Expr(:block, Expr(:softscope, true), ex)
        end
    end
    return ex
end

# Temporary alias until Documenter updates
const softscope! = softscope

function print_qualified_access_warning(mod::Module, owner::Module, name::Symbol)
    @warn string(name, " is defined in ", owner, " and is not public in ", mod) maxlog = 1 _id = string("repl-warning-", mod, "-", owner, "-", name) _line = nothing _file = nothing _module = nothing
end

function has_ancestor(query::Module, target::Module)
    query == target && return true
    while true
        next = parentmodule(query)
        next == target && return true
        next == query && return false
        query = next
    end
end

retrieve_modules(::Module, ::Any) = (nothing,)
function retrieve_modules(current_module::Module, mod_name::Symbol)
    mod = try
        getproperty(current_module, mod_name)
    catch
        return (nothing,)
    end
    return (mod isa Module ? mod : nothing,)
end
retrieve_modules(current_module::Module, mod_name::QuoteNode) = retrieve_modules(current_module, mod_name.value)
function retrieve_modules(current_module::Module, mod_expr::Expr)
    if Meta.isexpr(mod_expr, :., 2)
        current_module = retrieve_modules(current_module, mod_expr.args[1])[1]
        current_module === nothing && return (nothing,)
        return (current_module, retrieve_modules(current_module, mod_expr.args[2])...)
    else
        return (nothing,)
    end
end

add_locals!(locals, ast::Any) = nothing
function add_locals!(locals, ast::Expr)
    for arg in ast.args
        add_locals!(locals, arg)
    end
    return nothing
end
function add_locals!(locals, ast::Symbol)
    push!(locals, ast)
    return nothing
end

function collect_names_to_warn!(warnings, locals, current_module::Module, ast)
    ast isa Expr || return

    # don't recurse through module definitions
    ast.head === :module && return

    if Meta.isexpr(ast, :., 2)
        mod_name, name_being_accessed = ast.args
        # retrieve the (possibly-nested) module being named here
        mods = retrieve_modules(current_module, mod_name)
        all(x -> x isa Module, mods) || return
        outer_mod = first(mods)
        mod = last(mods)
        if name_being_accessed isa QuoteNode
            name_being_accessed = name_being_accessed.value
        end
        name_being_accessed isa Symbol || return
        owner = try
            which(mod, name_being_accessed)
        catch
            return
        end
        # if `owner` is a submodule of `mod`, then don't warn. E.g. the name `parse` is present in the module `JSON`
        # but is owned by `JSON.Parser`; we don't warn if it is accessed as `JSON.parse`.
        has_ancestor(owner, mod) && return
        # Don't warn if the name is public in the module we are accessing it
        Base.ispublic(mod, name_being_accessed) && return
        # Don't warn if accessing names defined in Core from Base if they are present in Base (e.g. `Base.throw`).
        mod === Base && Base.ispublic(Core, name_being_accessed) && return
        push!(warnings, (; outer_mod, mod, owner, name_being_accessed))
        # no recursion
        return
    elseif Meta.isexpr(ast, :(=), 2)
        lhs, rhs = ast.args
        # any symbols we find on the LHS we will count as local. This can potentially be overzealous,
        # but we want to avoid false positives (unnecessary warnings) more than false negatives.
        add_locals!(locals, lhs)
        # we'll recurse into the RHS only
        return collect_names_to_warn!(warnings, locals, current_module, rhs)
    elseif Meta.isexpr(ast, :function) && length(ast.args) >= 1

        if Meta.isexpr(ast.args[1], :call, 2)
            func_name, func_args = ast.args[1].args
            # here we have a function definition and are inspecting it's arguments for local variables.
            # we will error on the conservative side by adding all symbols we find (regardless if they are local variables or possibly-global default values)
            add_locals!(locals, func_args)
        end
        # fall through to general recursion
    end

    for arg in ast.args
        collect_names_to_warn!(warnings, locals, current_module, arg)
    end

    return nothing
end

function collect_qualified_access_warnings(current_mod, ast)
    warnings = Set()
    locals = Set{Symbol}()
    collect_names_to_warn!(warnings, locals, current_mod, ast)
    filter!(warnings) do (; outer_mod)
        nameof(outer_mod) ∉ locals
    end
    return warnings
end

function warn_on_non_owning_accesses(current_mod, ast)
    warnings = collect_qualified_access_warnings(current_mod, ast)
    for (; outer_mod, mod, owner, name_being_accessed) in warnings
        print_qualified_access_warning(mod, owner, name_being_accessed)
    end
    return ast
end
warn_on_non_owning_accesses(ast) = warn_on_non_owning_accesses(Base.active_module(), ast)

const repl_ast_transforms = Any[softscope, warn_on_non_owning_accesses] # defaults for new REPL backends

# Allows an external package to add hooks into the code loading.
# The hook should take a Vector{Symbol} of package names and
# return true if all packages could be installed, false if not
# to e.g. install packages on demand
const install_packages_hooks = Any[]

# N.B.: Any functions starting with __repl_entry cut off backtraces when printing in the REPL.
# We need to do this for both the actual eval and macroexpand, since the latter can cause custom macro
# code to run (and error).
__repl_entry_lower_with_loc(mod::Module, @nospecialize(ast), toplevel_file::Ref{Ptr{UInt8}}, toplevel_line::Ref{Cint}) =
    ccall(:jl_expand_with_loc, Any, (Any, Any, Ptr{UInt8}, Cint), ast, mod, toplevel_file[], toplevel_line[])
__repl_entry_eval_expanded_with_loc(mod::Module, @nospecialize(ast), toplevel_file::Ref{Ptr{UInt8}}, toplevel_line::Ref{Cint}) =
    ccall(:jl_toplevel_eval_flex, Any, (Any, Any, Cint, Cint, Ptr{Ptr{UInt8}}, Ptr{Cint}), mod, ast, 1, 1, toplevel_file, toplevel_line)

function toplevel_eval_with_hooks(mod::Module, @nospecialize(ast), toplevel_file=Ref{Ptr{UInt8}}(Base.unsafe_convert(Ptr{UInt8}, :REPL)), toplevel_line=Ref{Cint}(1))
    if !isexpr(ast, :toplevel)
        ast = __repl_entry_lower_with_loc(mod, ast, toplevel_file, toplevel_line)
        check_for_missing_packages_and_run_hooks(ast)
        return __repl_entry_eval_expanded_with_loc(mod, ast, toplevel_file, toplevel_line)
    end
    local value=nothing
    for i = 1:length(ast.args)
        value = toplevel_eval_with_hooks(mod, ast.args[i], toplevel_file, toplevel_line)
    end
    return value
end

function eval_user_input(@nospecialize(ast), backend::REPLBackend, mod::Module)
    lasterr = nothing
    Base.sigatomic_begin()
    while true
        try
            Base.sigatomic_end()
            if lasterr !== nothing
                put!(backend.response_channel, Pair{Any, Bool}(lasterr, true))
            else
                backend.in_eval = true
                for xf in backend.ast_transforms
                    ast = Base.invokelatest(xf, ast)
                end
                value = toplevel_eval_with_hooks(mod, ast)
                backend.in_eval = false
                setglobal!(Base.MainInclude, :ans, value)
                put!(backend.response_channel, Pair{Any, Bool}(value, false))
            end
            break
        catch err
            if lasterr !== nothing
                println("SYSTEM ERROR: Failed to report error to REPL frontend")
                println(err)
            end
            lasterr = current_exceptions()
        end
    end
    Base.sigatomic_end()
    nothing
end

function check_for_missing_packages_and_run_hooks(ast)
    isa(ast, Expr) || return
    mods = modules_to_be_loaded(ast)
    filter!(mod -> isnothing(Base.identify_package(String(mod))), mods) # keep missing modules
    if !isempty(mods)
        isempty(install_packages_hooks) && load_pkg()
        for f in install_packages_hooks
            Base.invokelatest(f, mods) && return
        end
    end
end

function _modules_to_be_loaded!(ast::Expr, mods::Vector{Symbol})
    ast.head === :quote && return mods # don't search if it's not going to be run during this eval
    if ast.head === :using || ast.head === :import
        for arg in ast.args
            arg = arg::Expr
            arg1 = first(arg.args)
            if arg1 isa Symbol # i.e. `Foo`
                if arg1 != :. # don't include local import `import .Foo`
                    push!(mods, arg1)
                end
            else # i.e. `Foo: bar`
                sym = first((arg1::Expr).args)::Symbol
                if sym != :. # don't include local import `import .Foo: a`
                    push!(mods, sym)
                end
            end
        end
    end
    if ast.head !== :thunk
        for arg in ast.args
            if isexpr(arg, (:block, :if, :using, :import))
                _modules_to_be_loaded!(arg, mods)
            end
        end
    else
        code = ast.args[1]
        for arg in code.code
            isa(arg, Expr) || continue
            _modules_to_be_loaded!(arg, mods)
        end
    end
end

function modules_to_be_loaded(ast::Expr, mods::Vector{Symbol} = Symbol[])
    _modules_to_be_loaded!(ast, mods)
    filter!(mod::Symbol -> !in(mod, (:Base, :Main, :Core)), mods) # Exclude special non-package modules
    return unique(mods)
end

"""
    start_repl_backend(repl_channel::Channel, response_channel::Channel)

    Starts loop for REPL backend
    Returns a REPLBackend with backend_task assigned

    Deprecated since sync / async behavior cannot be selected
"""
function start_repl_backend(repl_channel::Channel{Any}, response_channel::Channel{Any}
                            ; get_module::Function = ()->Main)
    # Maintain legacy behavior of asynchronous backend
    backend = REPLBackend(repl_channel, response_channel, false)
    # Assignment will be made twice, but will be immediately available
    backend.backend_task = @async start_repl_backend(backend; get_module)
    return backend
end

"""
    start_repl_backend(backend::REPLBackend)

    Call directly to run backend loop on current Task.
    Use @async for run backend on new Task.

    Does not return backend until loop is finished.
"""
function start_repl_backend(backend::REPLBackend,  @nospecialize(consumer = x -> nothing); get_module::Function = ()->Main)
    backend.backend_task = Base.current_task()
    consumer(backend)
    repl_backend_loop(backend, get_module)
    return backend
end

function repl_backend_loop(backend::REPLBackend, get_module::Function)
    # include looks at this to determine the relative include path
    # nothing means cwd
    while true
        tls = task_local_storage()
        tls[:SOURCE_PATH] = nothing
        ast, show_value = take!(backend.repl_channel)
        if show_value == -1
            # exit flag
            break
        end
        eval_user_input(ast, backend, get_module())
    end
    return nothing
end

SHOW_MAXIMUM_BYTES::Int = 20480

# Limit printing during REPL display
mutable struct LimitIO{IO_t <: IO} <: IO
    io::IO_t
    maxbytes::Int
    n::Int # max bytes to write
end
LimitIO(io::IO, maxbytes) = LimitIO(io, maxbytes, 0)

struct LimitIOException <: Exception
    maxbytes::Int
end

function Base.showerror(io::IO, e::LimitIOException)
    print(io, "$LimitIOException: aborted printing after attempting to print more than $(Base.format_bytes(e.maxbytes)) within a `LimitIO`.")
end

function Base.write(io::LimitIO, v::UInt8)
    io.n > io.maxbytes && throw(LimitIOException(io.maxbytes))
    n_bytes = write(io.io, v)
    io.n += n_bytes
    return n_bytes
end

# Semantically, we only need to override `Base.write`, but we also
# override `unsafe_write` for performance.
function Base.unsafe_write(limiter::LimitIO, p::Ptr{UInt8}, nb::UInt)
    # already exceeded? throw
    limiter.n > limiter.maxbytes && throw(LimitIOException(limiter.maxbytes))
    remaining = limiter.maxbytes - limiter.n # >= 0

    # Not enough bytes left; we will print up to the limit, then throw
    if remaining < nb
        if remaining > 0
            Base.unsafe_write(limiter.io, p, remaining)
        end
        throw(LimitIOException(limiter.maxbytes))
    end

    # We won't hit the limit so we'll write the full `nb` bytes
    bytes_written = Base.unsafe_write(limiter.io, p, nb)::Union{Int,UInt}
    limiter.n += bytes_written
    return bytes_written
end

struct REPLDisplay{Repl<:AbstractREPL} <: AbstractDisplay
    repl::Repl
end

function show_limited(io::IO, mime::MIME, x)
    try
        # We wrap in a LimitIO to limit the amount of printing.
        # We unpack `IOContext`s, since we will pass the properties on the outside.
        inner = io isa IOContext ? io.io : io
        wrapped_limiter = IOContext(LimitIO(inner, SHOW_MAXIMUM_BYTES), io)
        # `show_repl` to allow the hook with special syntax highlighting
        show_repl(wrapped_limiter, mime, x)
    catch e
        e isa LimitIOException || rethrow()
        printstyled(io, """…[printing stopped after displaying $(Base.format_bytes(e.maxbytes)); call `show(stdout, MIME"text/plain"(), ans)` to print without truncation]"""; color=:light_yellow, bold=true)
    end
end

function display(d::REPLDisplay, mime::MIME"text/plain", x)
    x = Ref{Any}(x)
    with_repl_linfo(d.repl) do io
        io = IOContext(io, :limit => true, :module => Base.active_module(d)::Module)
        if d.repl isa LineEditREPL
            mistate = d.repl.mistate
            mode = LineEdit.mode(mistate)
            if mode isa LineEdit.Prompt
                LineEdit.write_output_prefix(io, mode)
            end
        end
        get(io, :color, false)::Bool && write(io, answer_color(d.repl))
        if isdefined(d.repl, :options) && isdefined(d.repl.options, :iocontext)
            # this can override the :limit property set initially
            io = foldl(IOContext, d.repl.options.iocontext, init=io)
        end
        show_limited(io, mime, x[])
        println(io)
    end
    return nothing
end

display(d::REPLDisplay, x) = display(d, MIME("text/plain"), x)

show_repl(io::IO, mime::MIME"text/plain", x) = show(io, mime, x)

show_repl(io::IO, ::MIME"text/plain", ex::Expr) =
    print(io, JuliaSyntaxHighlighting.highlight(
        sprint(show, ex, context=IOContext(io, :color => false))))

function print_response(repl::AbstractREPL, response, show_value::Bool, have_color::Bool)
    repl.waserror = response[2]
    with_repl_linfo(repl) do io
        io = IOContext(io, :module => Base.active_module(repl)::Module)
        print_response(io, response, show_value, have_color, specialdisplay(repl))
    end
    return nothing
end

function repl_display_error(errio::IO, @nospecialize errval)
    # this will be set to true if types in the stacktrace are truncated
    limitflag = Ref(false)
    errio = IOContext(errio, :stacktrace_types_limited => limitflag)
    Base.invokelatest(Base.display_error, errio, errval)
    if limitflag[]
        print(errio, "Some type information was truncated. Use `show(err)` to see complete types.")
        println(errio)
    end
    return nothing
end

function print_response(errio::IO, response, show_value::Bool, have_color::Bool, specialdisplay::Union{AbstractDisplay,Nothing}=nothing)
    Base.sigatomic_begin()
    val, iserr = response
    while true
        try
            Base.sigatomic_end()
            if iserr
                val = Base.scrub_repl_backtrace(val)
                Base.istrivialerror(val) || setglobal!(Base.MainInclude, :err, val)
                repl_display_error(errio, val)
            else
                if val !== nothing && show_value
                    try
                        if specialdisplay === nothing
                            Base.invokelatest(display, val)
                        else
                            Base.invokelatest(display, specialdisplay, val)
                        end
                    catch
                        println(errio, "Error showing value of type ", typeof(val), ":")
                        rethrow()
                    end
                end
            end
            break
        catch ex
            if iserr
                println(errio) # an error during printing is likely to leave us mid-line
                println(errio, "SYSTEM (REPL): showing an error caused an error")
                try
                    excs = Base.scrub_repl_backtrace(current_exceptions())
                    setglobal!(Base.MainInclude, :err, excs)
                    repl_display_error(errio, excs)
                catch e
                    # at this point, only print the name of the type as a Symbol to
                    # minimize the possibility of further errors.
                    println(errio)
                    println(errio, "SYSTEM (REPL): caught exception of type ", typeof(e).name.name,
                            " while trying to handle a nested exception; giving up")
                end
                break
            end
            val = current_exceptions()
            iserr = true
        end
    end
    Base.sigatomic_end()
    nothing
end

# A reference to a backend that is not mutable
struct REPLBackendRef
    repl_channel::Channel{Any}
    response_channel::Channel{Any}
end
REPLBackendRef(backend::REPLBackend) = REPLBackendRef(backend.repl_channel, backend.response_channel)

function destroy(ref::REPLBackendRef, state::Task)
    if istaskfailed(state)
        close(ref.repl_channel, TaskFailedException(state))
        close(ref.response_channel, TaskFailedException(state))
    end
    close(ref.repl_channel)
    close(ref.response_channel)
end

"""
    run_repl(repl::AbstractREPL)
    run_repl(repl, consumer = backend->nothing; backend_on_current_task = true)

    Main function to start the REPL

    consumer is an optional function that takes a REPLBackend as an argument
"""
function run_repl(repl::AbstractREPL, @nospecialize(consumer = x -> nothing); backend_on_current_task::Bool = true, backend = REPLBackend())
    backend_ref = REPLBackendRef(backend)
    cleanup = @task try
            destroy(backend_ref, t)
        catch e
            Core.print(Core.stderr, "\nINTERNAL ERROR: ")
            Core.println(Core.stderr, e)
            Core.println(Core.stderr, catch_backtrace())
        end
    get_module = () -> Base.active_module(repl)
    if backend_on_current_task
        t = @async run_frontend(repl, backend_ref)
        errormonitor(t)
        Base._wait2(t, cleanup)
        start_repl_backend(backend, consumer; get_module)
    else
        t = @async start_repl_backend(backend, consumer; get_module)
        errormonitor(t)
        Base._wait2(t, cleanup)
        run_frontend(repl, backend_ref)
    end
    return backend
end

## BasicREPL ##

mutable struct BasicREPL <: AbstractREPL
    terminal::TextTerminal
    waserror::Bool
    frontend_task::Task
    BasicREPL(t) = new(t, false)
end

outstream(r::BasicREPL) = r.terminal
hascolor(r::BasicREPL) = hascolor(r.terminal)

function run_frontend(repl::BasicREPL, backend::REPLBackendRef)
    repl.frontend_task = current_task()
    d = REPLDisplay(repl)
    dopushdisplay = !in(d,Base.Multimedia.displays)
    dopushdisplay && pushdisplay(d)
    hit_eof = false
    while true
        Base.reseteof(repl.terminal)
        write(repl.terminal, JULIA_PROMPT)
        line = ""
        ast = nothing
        interrupted = false
        while true
            try
                line *= readline(repl.terminal, keep=true)
            catch e
                if isa(e,InterruptException)
                    try # raise the debugger if present
                        ccall(:jl_raise_debugger, Int, ())
                    catch
                    end
                    line = ""
                    interrupted = true
                    break
                elseif isa(e,EOFError)
                    hit_eof = true
                    break
                else
                    rethrow()
                end
            end
            ast = Base.parse_input_line(line)
            (isa(ast,Expr) && ast.head === :incomplete) || break
        end
        if !isempty(line)
            response = eval_with_backend(ast, backend)
            print_response(repl, response, !ends_with_semicolon(line), false)
        end
        write(repl.terminal, '\n')
        ((!interrupted && isempty(line)) || hit_eof) && break
    end
    # terminate backend
    put!(backend.repl_channel, (nothing, -1))
    dopushdisplay && popdisplay(d)
    nothing
end

## LineEditREPL ##

mutable struct LineEditREPL <: AbstractREPL
    t::TextTerminal
    hascolor::Bool
<<<<<<< HEAD
=======
    prompt_color::String
    input_color::String
    answer_color::String
    shell_color::String
    help_color::String
    pkg_color::String
>>>>>>> 04259daf
    history_file::Bool
    in_shell::Bool
    in_help::Bool
    envcolors::Bool
    waserror::Bool
    specialdisplay::Union{Nothing,AbstractDisplay}
    options::Options
    mistate::Union{MIState,Nothing}
    last_shown_line_infos::Vector{Tuple{String,Int}}
    interface::ModalInterface
    backendref::REPLBackendRef
    frontend_task::Task
<<<<<<< HEAD
    function LineEditREPL(t,hascolor,history_file,in_shell,in_help,envcolors)
        opts = Options()
        opts.hascolor = hascolor
        new(t,hascolor,history_file,in_shell,in_help,envcolors,false,nothing, opts, nothing, Tuple{String,Int}[])
=======
    function LineEditREPL(t,hascolor,prompt_color,input_color,answer_color,shell_color,help_color,pkg_color,history_file,in_shell,in_help,envcolors)
        opts = Options()
        opts.hascolor = hascolor
        if !hascolor
            opts.beep_colors = [""]
        end
        new(t,hascolor,prompt_color,input_color,answer_color,shell_color,help_color,pkg_color,history_file,in_shell,
            in_help,envcolors,false,nothing, opts, nothing, Tuple{String,Int}[])
>>>>>>> 04259daf
    end
end
outstream(r::LineEditREPL) = (t = r.t; t isa TTYTerminal ? t.out_stream : t)
specialdisplay(r::LineEditREPL) = r.specialdisplay
specialdisplay(r::AbstractREPL) = nothing
terminal(r::LineEditREPL) = r.t
hascolor(r::LineEditREPL) = r.hascolor

LineEditREPL(t::TextTerminal, hascolor::Bool, envcolors::Bool=false) =
    LineEditREPL(t, hascolor,
<<<<<<< HEAD
=======
        hascolor ? Base.text_colors[:green] : "",
        hascolor ? Base.input_color() : "",
        hascolor ? Base.answer_color() : "",
        hascolor ? Base.text_colors[:red] : "",
        hascolor ? Base.text_colors[:yellow] : "",
        hascolor ? Base.text_colors[:blue] : "",
>>>>>>> 04259daf
        false, false, false, envcolors
    )

mutable struct REPLCompletionProvider <: CompletionProvider
    modifiers::LineEdit.Modifiers
end
REPLCompletionProvider() = REPLCompletionProvider(LineEdit.Modifiers())

mutable struct ShellCompletionProvider <: CompletionProvider end
struct LatexCompletions <: CompletionProvider end

Base.active_module((; mistate)::LineEditREPL) = mistate === nothing ? Main : mistate.active_module
Base.active_module(::AbstractREPL) = Main
Base.active_module(d::REPLDisplay) = Base.active_module(d.repl)

setmodifiers!(c::CompletionProvider, m::LineEdit.Modifiers) = nothing

setmodifiers!(c::REPLCompletionProvider, m::LineEdit.Modifiers) = c.modifiers = m

"""
    activate(mod::Module=Main)

Set `mod` as the default contextual module in the REPL,
both for evaluating expressions and printing them.
"""
function activate(mod::Module=Main; interactive_utils::Bool=true)
    mistate = (Base.active_repl::LineEditREPL).mistate
    mistate === nothing && return nothing
    mistate.active_module = mod
    interactive_utils && Base.load_InteractiveUtils(mod)
    return nothing
end

beforecursor(buf::IOBuffer) = String(buf.data[1:buf.ptr-1])

function complete_line(c::REPLCompletionProvider, s::PromptState, mod::Module; hint::Bool=false)
    partial = beforecursor(s.input_buffer)
    full = LineEdit.input_string(s)
    ret, range, should_complete = completions(full, lastindex(partial), mod, c.modifiers.shift, hint)
    c.modifiers = LineEdit.Modifiers()
    return unique!(String[completion_text(x) for x in ret]), partial[range], should_complete
end

function complete_line(c::ShellCompletionProvider, s::PromptState; hint::Bool=false)
    # First parse everything up to the current position
    partial = beforecursor(s.input_buffer)
    full = LineEdit.input_string(s)
    ret, range, should_complete = shell_completions(full, lastindex(partial), hint)
    return unique!(String[completion_text(x) for x in ret]), partial[range], should_complete
end

function complete_line(c::LatexCompletions, s; hint::Bool=false)
    partial = beforecursor(LineEdit.buffer(s))
    full = LineEdit.input_string(s)::String
    ret, range, should_complete = bslash_completions(full, lastindex(partial), hint)[2]
    return unique!(String[completion_text(x) for x in ret]), partial[range], should_complete
end

with_repl_linfo(f, repl) = f(outstream(repl))
function with_repl_linfo(f, repl::LineEditREPL)
    linfos = Tuple{String,Int}[]
    io = IOContext(outstream(repl), :last_shown_line_infos => linfos)
    f(io)
    if !isempty(linfos)
        repl.last_shown_line_infos = linfos
    end
    nothing
end

mutable struct REPLHistoryProvider <: HistoryProvider
    history::Vector{String}
    file_path::String
    history_file::Union{Nothing,IO}
    start_idx::Int
    cur_idx::Int
    last_idx::Int
    last_buffer::IOBuffer
    last_mode::Union{Nothing,Prompt}
    mode_mapping::Dict{Symbol,Prompt}
    modes::Vector{Symbol}
end
REPLHistoryProvider(mode_mapping::Dict{Symbol}) =
    REPLHistoryProvider(String[], "", nothing, 0, 0, -1, IOBuffer(),
                        nothing, mode_mapping, UInt8[])

invalid_history_message(path::String) = """
Invalid history file ($path) format:
If you have a history file left over from an older version of Julia,
try renaming or deleting it.
Invalid character: """

munged_history_message(path::String) = """
Invalid history file ($path) format:
An editor may have converted tabs to spaces at line """

function hist_open_file(hp::REPLHistoryProvider)
    f = open(hp.file_path, read=true, write=true, create=true)
    hp.history_file = f
    seekend(f)
end

function hist_from_file(hp::REPLHistoryProvider, path::String)
    getline(lines, i) = i > length(lines) ? "" : lines[i]
    file_lines = readlines(path)
    countlines = 0
    while true
        # First parse the metadata that starts with '#' in particular the REPL mode
        countlines += 1
        line = getline(file_lines, countlines)
        mode = :julia
        isempty(line) && break
        line[1] != '#' &&
            error(invalid_history_message(path), repr(line[1]), " at line ", countlines)
        while !isempty(line)
            startswith(line, '#') || break
            if startswith(line, "# mode: ")
                mode = Symbol(SubString(line, 9))
            end
            countlines += 1
            line = getline(file_lines, countlines)
        end
        isempty(line) && break

        # Now parse the code for the current REPL mode
        line[1] == ' '  &&
            error(munged_history_message(path), countlines)
        line[1] != '\t' &&
            error(invalid_history_message(path), repr(line[1]), " at line ", countlines)
        lines = String[]
        while !isempty(line)
            push!(lines, chomp(SubString(line, 2)))
            next_line = getline(file_lines, countlines+1)
            isempty(next_line) && break
            first(next_line) == ' '  && error(munged_history_message(path), countlines)
            # A line not starting with a tab means we are done with code for this entry
            first(next_line) != '\t' && break
            countlines += 1
            line = getline(file_lines, countlines)
        end
        push!(hp.modes, mode)
        push!(hp.history, join(lines, '\n'))
    end
    hp.start_idx = length(hp.history)
    return hp
end

function add_history(hist::REPLHistoryProvider, s::PromptState)
    str = rstrip(String(take!(copy(s.input_buffer))))
    isempty(strip(str)) && return
    mode = mode_idx(hist, LineEdit.mode(s))
    !isempty(hist.history) &&
        isequal(mode, hist.modes[end]) && str == hist.history[end] && return
    push!(hist.modes, mode)
    push!(hist.history, str)
    hist.history_file === nothing && return
    entry = """
    # time: $(Libc.strftime("%Y-%m-%d %H:%M:%S %Z", time()))
    # mode: $mode
    $(replace(str, r"^"ms => "\t"))
    """
    # TODO: write-lock history file
    try
        seekend(hist.history_file)
    catch err
        (err isa SystemError) || rethrow()
        # File handle might get stale after a while, especially under network file systems
        # If this doesn't fix it (e.g. when file is deleted), we'll end up rethrowing anyway
        hist_open_file(hist)
    end
    print(hist.history_file, entry)
    flush(hist.history_file)
    nothing
end

function history_move(s::Union{LineEdit.MIState,LineEdit.PrefixSearchState}, hist::REPLHistoryProvider, idx::Int, save_idx::Int = hist.cur_idx)
    max_idx = length(hist.history) + 1
    @assert 1 <= hist.cur_idx <= max_idx
    (1 <= idx <= max_idx) || return :none
    idx != hist.cur_idx || return :none

    # save the current line
    if save_idx == max_idx
        hist.last_mode = LineEdit.mode(s)
        hist.last_buffer = copy(LineEdit.buffer(s))
    else
        hist.history[save_idx] = LineEdit.input_string(s)
        hist.modes[save_idx] = mode_idx(hist, LineEdit.mode(s))
    end

    # load the saved line
    if idx == max_idx
        last_buffer = hist.last_buffer
        LineEdit.transition(s, hist.last_mode) do
            LineEdit.replace_line(s, last_buffer)
        end
        hist.last_mode = nothing
        hist.last_buffer = IOBuffer()
    else
        if haskey(hist.mode_mapping, hist.modes[idx])
            LineEdit.transition(s, hist.mode_mapping[hist.modes[idx]]) do
                LineEdit.replace_line(s, hist.history[idx])
            end
        else
            return :skip
        end
    end
    hist.cur_idx = idx

    return :ok
end

# REPL History can also transitions modes
function LineEdit.accept_result_newmode(hist::REPLHistoryProvider)
    if 1 <= hist.cur_idx <= length(hist.modes)
        return hist.mode_mapping[hist.modes[hist.cur_idx]]
    end
    return nothing
end

function history_prev(s::LineEdit.MIState, hist::REPLHistoryProvider,
                      num::Int=1, save_idx::Int = hist.cur_idx)
    num <= 0 && return history_next(s, hist, -num, save_idx)
    hist.last_idx = -1
    m = history_move(s, hist, hist.cur_idx-num, save_idx)
    if m === :ok
        LineEdit.move_input_start(s)
        LineEdit.reset_key_repeats(s) do
            LineEdit.move_line_end(s)
        end
        return LineEdit.refresh_line(s)
    elseif m === :skip
        return history_prev(s, hist, num+1, save_idx)
    else
        return Terminals.beep(s)
    end
end

function history_next(s::LineEdit.MIState, hist::REPLHistoryProvider,
                      num::Int=1, save_idx::Int = hist.cur_idx)
    if num == 0
        Terminals.beep(s)
        return
    end
    num < 0 && return history_prev(s, hist, -num, save_idx)
    cur_idx = hist.cur_idx
    max_idx = length(hist.history) + 1
    if cur_idx == max_idx && 0 < hist.last_idx
        # issue #6312
        cur_idx = hist.last_idx
        hist.last_idx = -1
    end
    m = history_move(s, hist, cur_idx+num, save_idx)
    if m === :ok
        LineEdit.move_input_end(s)
        return LineEdit.refresh_line(s)
    elseif m === :skip
        return history_next(s, hist, num+1, save_idx)
    else
        return Terminals.beep(s)
    end
end

history_first(s::LineEdit.MIState, hist::REPLHistoryProvider) =
    history_prev(s, hist, hist.cur_idx - 1 -
                 (hist.cur_idx > hist.start_idx+1 ? hist.start_idx : 0))

history_last(s::LineEdit.MIState, hist::REPLHistoryProvider) =
    history_next(s, hist, length(hist.history) - hist.cur_idx + 1)

function history_move_prefix(s::LineEdit.PrefixSearchState,
                             hist::REPLHistoryProvider,
                             prefix::AbstractString,
                             backwards::Bool,
                             cur_idx::Int = hist.cur_idx)
    cur_response = String(take!(copy(LineEdit.buffer(s))))
    # when searching forward, start at last_idx
    if !backwards && hist.last_idx > 0
        cur_idx = hist.last_idx
    end
    hist.last_idx = -1
    max_idx = length(hist.history)+1
    idxs = backwards ? ((cur_idx-1):-1:1) : ((cur_idx+1):1:max_idx)
    for idx in idxs
        if (idx == max_idx) || (startswith(hist.history[idx], prefix) && (hist.history[idx] != cur_response || get(hist.mode_mapping, hist.modes[idx], nothing) !== LineEdit.mode(s)))
            m = history_move(s, hist, idx)
            if m === :ok
                if idx == max_idx
                    # on resuming the in-progress edit, leave the cursor where the user last had it
                elseif isempty(prefix)
                    # on empty prefix search, move cursor to the end
                    LineEdit.move_input_end(s)
                else
                    # otherwise, keep cursor at the prefix position as a visual cue
                    seek(LineEdit.buffer(s), sizeof(prefix))
                end
                LineEdit.refresh_line(s)
                return :ok
            elseif m === :skip
                return history_move_prefix(s,hist,prefix,backwards,idx)
            end
        end
    end
    Terminals.beep(s)
    nothing
end
history_next_prefix(s::LineEdit.PrefixSearchState, hist::REPLHistoryProvider, prefix::AbstractString) =
    history_move_prefix(s, hist, prefix, false)
history_prev_prefix(s::LineEdit.PrefixSearchState, hist::REPLHistoryProvider, prefix::AbstractString) =
    history_move_prefix(s, hist, prefix, true)

function history_search(hist::REPLHistoryProvider, query_buffer::IOBuffer, response_buffer::IOBuffer,
                        backwards::Bool=false, skip_current::Bool=false)

    qpos = position(query_buffer)
    qpos > 0 || return true
    searchdata = beforecursor(query_buffer)
    response_str = String(take!(copy(response_buffer)))

    # Alright, first try to see if the current match still works
    a = position(response_buffer) + 1 # position is zero-indexed
    # FIXME: I'm pretty sure this is broken since it uses an index
    # into the search data to index into the response string
    b = a + sizeof(searchdata)
    b = b ≤ ncodeunits(response_str) ? prevind(response_str, b) : b-1
    b = min(lastindex(response_str), b) # ensure that b is valid

    searchstart = backwards ? b : a
    if searchdata == response_str[a:b]
        if skip_current
            searchstart = backwards ? prevind(response_str, b) : nextind(response_str, a)
        else
            return true
        end
    end

    # Start searching
    # First the current response buffer
    if 1 <= searchstart <= lastindex(response_str)
        match = backwards ? findprev(searchdata, response_str, searchstart) :
                            findnext(searchdata, response_str, searchstart)
        if match !== nothing
            seek(response_buffer, first(match) - 1)
            return true
        end
    end

    # Now search all the other buffers
    idxs = backwards ? ((hist.cur_idx-1):-1:1) : ((hist.cur_idx+1):1:length(hist.history))
    for idx in idxs
        h = hist.history[idx]
        match = backwards ? findlast(searchdata, h) : findfirst(searchdata, h)
        if match !== nothing && h != response_str && haskey(hist.mode_mapping, hist.modes[idx])
            truncate(response_buffer, 0)
            write(response_buffer, h)
            seek(response_buffer, first(match) - 1)
            hist.cur_idx = idx
            return true
        end
    end

    return false
end

function history_reset_state(hist::REPLHistoryProvider)
    if hist.cur_idx != length(hist.history) + 1
        hist.last_idx = hist.cur_idx
        hist.cur_idx = length(hist.history) + 1
    end
    nothing
end
LineEdit.reset_state(hist::REPLHistoryProvider) = history_reset_state(hist)

function return_callback(s)
    ast = Base.parse_input_line(String(take!(copy(LineEdit.buffer(s)))), depwarn=false)
    return !(isa(ast, Expr) && ast.head === :incomplete)
end

find_hist_file() = get(ENV, "JULIA_HISTORY",
                       !isempty(DEPOT_PATH) ? joinpath(DEPOT_PATH[1], "logs", "repl_history.jl") :
                       error("DEPOT_PATH is empty and ENV[\"JULIA_HISTORY\"] not set."))

backend(r::AbstractREPL) = r.backendref

function eval_with_backend(ast, backend::REPLBackendRef)
    put!(backend.repl_channel, (ast, 1))
    return take!(backend.response_channel) # (val, iserr)
end

function respond(f, repl, main; pass_empty::Bool = false, suppress_on_semicolon::Bool = true)
    return function do_respond(s::MIState, buf, ok::Bool)
        if !ok
            return transition(s, :abort)
        end
        line = String(take!(buf)::Vector{UInt8})
        if !isempty(line) || pass_empty
            reset(repl)
            local response
            try
                ast = Base.invokelatest(f, line)
                response = eval_with_backend(ast, backend(repl))
            catch
                response = Pair{Any, Bool}(current_exceptions(), true)
            end
            hide_output = suppress_on_semicolon && ends_with_semicolon(line)
            print_response(repl, response, !hide_output, hascolor(repl))
        end
        prepare_next(repl)
        reset_state(s)
        return s.current_mode.sticky ? true : transition(s, main)
    end
end

function reset(repl::LineEditREPL)
    raw!(repl.t, false)
    hascolor(repl) && print(repl.t, Base.text_colors[:normal])
    nothing
end

function prepare_next(repl::LineEditREPL)
    println(terminal(repl))
end

function mode_keymap(julia_prompt::Prompt)
    AnyDict(
    '\b' => function (s::MIState,o...)
        if isempty(s) || position(LineEdit.buffer(s)) == 0
            buf = copy(LineEdit.buffer(s))
            transition(s, julia_prompt) do
                LineEdit.state(s, julia_prompt).input_buffer = buf
            end
        else
            LineEdit.edit_backspace(s)
        end
    end,
    "^C" => function (s::MIState,o...)
        LineEdit.move_input_end(s)
        LineEdit.refresh_line(s)
        print(LineEdit.terminal(s), "^C\n\n")
        transition(s, julia_prompt)
        transition(s, :reset)
        LineEdit.refresh_line(s)
    end)
end

repl_filename(repl, hp::REPLHistoryProvider) = "REPL[$(max(length(hp.history)-hp.start_idx, 1))]"
repl_filename(repl, hp) = "REPL"

const JL_PROMPT_PASTE = Ref(true)
enable_promptpaste(v::Bool) = JL_PROMPT_PASTE[] = v

function contextual_prompt(repl::LineEditREPL, prompt::Union{AnnotatedString,Function})
    function ()
        mod = Base.active_module(repl)
        prefix = mod == Main ? "" : string('(', mod, ") ")
        pr = prompt isa AnnotatedString ? prompt : prompt()
        prefix * pr
    end
end

setup_interface(
    repl::LineEditREPL;
    # those keyword arguments may be deprecated eventually in favor of the Options mechanism
    hascolor::Bool = repl.options.hascolor,
    extra_repl_keymap::Any = repl.options.extra_keymap
) = setup_interface(repl, hascolor, extra_repl_keymap)


# This non keyword method can be precompiled which is important
function setup_interface(
    repl::LineEditREPL,
    hascolor::Bool,
    extra_repl_keymap::Any, # Union{Dict,Vector{<:Dict}},
)
    # The precompile statement emitter has problem outputting valid syntax for the
    # type of `Union{Dict,Vector{<:Dict}}` (see #28808).
    # This function is however important to precompile for REPL startup time, therefore,
    # make the type Any and just assert that we have the correct type below.
    @assert extra_repl_keymap isa Union{Dict,Vector{<:Dict}}

    ###
    #
    # This function returns the main interface that describes the REPL
    # functionality, it is called internally by functions that setup a
    # Terminal-based REPL frontend.
    #
    # See run_frontend(repl::LineEditREPL, backend::REPLBackendRef)
    # for usage
    #
    ###

    ###
    # We setup the interface in two stages.
    # First, we set up all components (prompt,rsearch,shell,help)
    # Second, we create keymaps with appropriate transitions between them
    #   and assign them to the components
    #
    ###

    ############################### Stage I ################################

    # This will provide completions for REPL and help mode
    replc = REPLCompletionProvider()

    # Set up the main Julia prompt
    julia_prompt = Prompt(contextual_prompt(repl, JULIA_PROMPT);
        repl = repl,
        complete = replc,
        on_enter = return_callback)

    # Setup help mode
    help_mode = Prompt(contextual_prompt(repl, HELP_PROMPT),
<<<<<<< HEAD
=======
        prompt_prefix = hascolor ? repl.help_color : "",
        prompt_suffix = hascolor ?
            (repl.envcolors ? Base.input_color : repl.input_color) : "",
>>>>>>> 04259daf
        repl = repl,
        complete = replc,
        # When we're done transform the entered line into a call to helpmode function
        on_done = respond(line::String->helpmode(outstream(repl), line, repl.mistate.active_module),
                          repl, julia_prompt, pass_empty=true, suppress_on_semicolon=false))


    # Set up shell mode
    shell_mode = Prompt(SHELL_PROMPT;
        repl = repl,
        complete = ShellCompletionProvider(),
        # Transform "foo bar baz" into `foo bar baz` (shell quoting)
        # and pass into Base.repl_cmd for processing (handles `ls` and `cd`
        # special)
        on_done = respond(repl, julia_prompt) do line
            Expr(:call, :(Base.repl_cmd),
                :(Base.cmd_gen($(Base.shell_parse(line::String)[1]))),
                outstream(repl))
        end,
        sticky = true)

    # Set up dummy Pkg mode that will be replaced once Pkg is loaded
    # use 6 dots to occupy the same space as the most likely "@v1.xx" env name
    dummy_pkg_mode = Prompt(Pkg_promptf,
        prompt_prefix = hascolor ? repl.pkg_color : "",
        prompt_suffix = hascolor ?
        (repl.envcolors ? Base.input_color : repl.input_color) : "",
        repl = repl,
        complete = LineEdit.EmptyCompletionProvider(),
        on_done = respond(line->nothing, repl, julia_prompt),
        on_enter = function (s::MIState)
                # This is hit when the user tries to execute a command before the real Pkg mode has been
                # switched to. Ok to do this even if Pkg is loading on the other task because of the loading lock.
                REPLExt = load_pkg()
                if REPLExt isa Module && isdefined(REPLExt, :PkgCompletionProvider)
                    for mode in repl.interface.modes
                        if mode isa LineEdit.Prompt && mode.complete isa REPLExt.PkgCompletionProvider
                            # pkg mode
                            buf = copy(LineEdit.buffer(s))
                            transition(s, mode) do
                                LineEdit.state(s, mode).input_buffer = buf
                            end
                        end
                    end
                end
                return true
            end,
        sticky = true)


    ################################# Stage II #############################

    # Setup history
    # We will have a unified history for all REPL modes
    hp = REPLHistoryProvider(Dict{Symbol,Prompt}(:julia => julia_prompt,
                                                 :shell => shell_mode,
                                                 :help  => help_mode,
                                                 :pkg  => dummy_pkg_mode))
    if repl.history_file
        try
            hist_path = find_hist_file()
            mkpath(dirname(hist_path))
            hp.file_path = hist_path
            hist_open_file(hp)
            finalizer(replc) do replc
                close(hp.history_file)
            end
            hist_from_file(hp, hist_path)
        catch
            # use REPL.hascolor to avoid using the local variable with the same name
            print_response(repl, Pair{Any, Bool}(current_exceptions(), true), true, REPL.hascolor(repl))
            println(outstream(repl))
            @info "Disabling history file for this session"
            repl.history_file = false
        end
    end
    history_reset_state(hp)
    julia_prompt.hist = hp
    shell_mode.hist = hp
    help_mode.hist = hp
    dummy_pkg_mode.hist = hp

    julia_prompt.on_done = respond(x->Base.parse_input_line(x,filename=repl_filename(repl,hp)), repl, julia_prompt)


    search_prompt, skeymap = LineEdit.setup_search_keymap(hp)
    search_prompt.complete = LatexCompletions()

    shell_prompt_len = length(SHELL_PROMPT)
    help_prompt_len = length(HELP_PROMPT)
    jl_prompt_regex = Regex("^In \\[[0-9]+\\]: |^(?:\\(.+\\) )?$JULIA_PROMPT")
    pkg_prompt_regex = Regex("^(?:\\(.+\\) )?$PKG_PROMPT")

    # Canonicalize user keymap input
    if isa(extra_repl_keymap, Dict)
        extra_repl_keymap = AnyDict[extra_repl_keymap]
    end

    repl_keymap = AnyDict(
        ';' => function (s::MIState,o...)
            if isempty(s) || position(LineEdit.buffer(s)) == 0
                buf = copy(LineEdit.buffer(s))
                transition(s, shell_mode) do
                    LineEdit.state(s, shell_mode).input_buffer = buf
                end
            else
                edit_insert(s, ';')
                LineEdit.check_for_hint(s) && LineEdit.refresh_line(s)
            end
        end,
        '?' => function (s::MIState,o...)
            if isempty(s) || position(LineEdit.buffer(s)) == 0
                buf = copy(LineEdit.buffer(s))
                transition(s, help_mode) do
                    LineEdit.state(s, help_mode).input_buffer = buf
                end
            else
                edit_insert(s, '?')
                LineEdit.check_for_hint(s) && LineEdit.refresh_line(s)
            end
        end,
        ']' => function (s::MIState,o...)
            if isempty(s) || position(LineEdit.buffer(s)) == 0
                buf = copy(LineEdit.buffer(s))
                transition(s, dummy_pkg_mode) do
                    LineEdit.state(s, dummy_pkg_mode).input_buffer = buf
                end
                # load Pkg on another thread if available so that typing in the dummy Pkg prompt
                # isn't blocked, but instruct the main REPL task to do the transition via s.async_channel
                t_replswitch = Threads.@spawn begin
                    REPLExt = load_pkg()
                    if REPLExt isa Module && isdefined(REPLExt, :PkgCompletionProvider)
                        put!(s.async_channel,
                            function (s::MIState)
                                LineEdit.mode(s) === dummy_pkg_mode || return :ok
                                for mode in repl.interface.modes
                                    if mode isa LineEdit.Prompt && mode.complete isa REPLExt.PkgCompletionProvider
                                        buf = copy(LineEdit.buffer(s))
                                        transition(s, mode) do
                                            LineEdit.state(s, mode).input_buffer = buf
                                        end
                                        if !isempty(s) && @invokelatest(LineEdit.check_for_hint(s))
                                            @invokelatest(LineEdit.refresh_line(s))
                                        end
                                        break
                                    end
                                end
                                return :ok
                            end
                        )
                    end
                end
                Base.errormonitor(t_replswitch)
            else
                edit_insert(s, ']')
                LineEdit.check_for_hint(s) && LineEdit.refresh_line(s)
            end
        end,

        # Bracketed Paste Mode
        "\e[200~" => (s::MIState,o...)->begin
            input = LineEdit.bracketed_paste(s) # read directly from s until reaching the end-bracketed-paste marker
            sbuffer = LineEdit.buffer(s)
            curspos = position(sbuffer)
            seek(sbuffer, 0)
            shouldeval = (bytesavailable(sbuffer) == curspos && !occursin(UInt8('\n'), sbuffer))
            seek(sbuffer, curspos)
            if curspos == 0
                # if pasting at the beginning, strip leading whitespace
                input = lstrip(input)
            end
            if !shouldeval
                # when pasting in the middle of input, just paste in place
                # don't try to execute all the WIP, since that's rather confusing
                # and is often ill-defined how it should behave
                edit_insert(s, input)
                return
            end
            LineEdit.push_undo(s)
            edit_insert(sbuffer, input)
            input = String(take!(sbuffer))
            oldpos = firstindex(input)
            firstline = true
            isprompt_paste = false
            curr_prompt_len = 0
            pasting_help = false

            while oldpos <= lastindex(input) # loop until all lines have been executed
                if JL_PROMPT_PASTE[]
                    # Check if the next statement starts with a prompt i.e. "julia> ", in that case
                    # skip it. But first skip whitespace unless pasting in a docstring which may have
                    # indented prompt examples that we don't want to execute
                    while input[oldpos] in (pasting_help ? ('\n') : ('\n', ' ', '\t'))
                        oldpos = nextind(input, oldpos)
                        oldpos >= sizeof(input) && return
                    end
                    substr = SubString(input, oldpos)
                    # Check if input line starts with "julia> ", remove it if we are in prompt paste mode
                    if (firstline || isprompt_paste) && startswith(substr, jl_prompt_regex)
                        detected_jl_prompt = match(jl_prompt_regex, substr).match
                        isprompt_paste = true
                        curr_prompt_len = sizeof(detected_jl_prompt)
                        oldpos += curr_prompt_len
                        transition(s, julia_prompt)
                        pasting_help = false
                    # Check if input line starts with "pkg> " or "(...) pkg> ", remove it if we are in prompt paste mode and switch mode
                    elseif (firstline || isprompt_paste) && startswith(substr, pkg_prompt_regex)
                        detected_pkg_prompt = match(pkg_prompt_regex, substr).match
                        isprompt_paste = true
                        curr_prompt_len = sizeof(detected_pkg_prompt)
                        oldpos += curr_prompt_len
                        Base.active_repl.interface.modes[1].keymap_dict[']'](s, o...)
                        pasting_help = false
                    # Check if input line starts with "shell> ", remove it if we are in prompt paste mode and switch mode
                    elseif (firstline || isprompt_paste) && startswith(substr, SHELL_PROMPT)
                        isprompt_paste = true
                        oldpos += shell_prompt_len
                        curr_prompt_len = shell_prompt_len
                        transition(s, shell_mode)
                        pasting_help = false
                    # Check if input line starts with "help?> ", remove it if we are in prompt paste mode and switch mode
                    elseif (firstline || isprompt_paste) && startswith(substr, HELP_PROMPT)
                        isprompt_paste = true
                        oldpos += help_prompt_len
                        curr_prompt_len = help_prompt_len
                        transition(s, help_mode)
                        pasting_help = true
                    # If we are prompt pasting and current statement does not begin with a mode prefix, skip to next line
                    elseif isprompt_paste
                        while input[oldpos] != '\n'
                            oldpos = nextind(input, oldpos)
                            oldpos >= sizeof(input) && return
                        end
                        continue
                    end
                end
                dump_tail = false
                nl_pos = findfirst('\n', input[oldpos:end])
                if s.current_mode == julia_prompt
                    ast, pos = Meta.parse(input, oldpos, raise=false, depwarn=false)
                    if (isa(ast, Expr) && (ast.head === :error || ast.head === :incomplete)) ||
                            (pos > ncodeunits(input) && !endswith(input, '\n'))
                        # remaining text is incomplete (an error, or parser ran to the end but didn't stop with a newline):
                        # Insert all the remaining text as one line (might be empty)
                        dump_tail = true
                    end
                elseif isnothing(nl_pos) # no newline at end, so just dump the tail into the prompt and don't execute
                    dump_tail = true
                elseif s.current_mode == shell_mode # handle multiline shell commands
                    lines = split(input[oldpos:end], '\n')
                    pos = oldpos + sizeof(lines[1]) + 1
                    if length(lines) > 1
                        for line in lines[2:end]
                            # to be recognized as a multiline shell command, the lines must be indented to the
                            # same prompt position
                            if !startswith(line, ' '^curr_prompt_len)
                                break
                            end
                            pos += sizeof(line) + 1
                        end
                    end
                else
                    pos = oldpos + nl_pos
                end
                if dump_tail
                    tail = input[oldpos:end]
                    if !firstline
                        # strip leading whitespace, but only if it was the result of executing something
                        # (avoids modifying the user's current leading wip line)
                        tail = lstrip(tail)
                    end
                    if isprompt_paste # remove indentation spaces corresponding to the prompt
                        tail = replace(tail, r"^"m * ' '^curr_prompt_len => "")
                    end
                    LineEdit.replace_line(s, tail, true)
                    LineEdit.refresh_line(s)
                    break
                end
                # get the line and strip leading and trailing whitespace
                line = strip(input[oldpos:prevind(input, pos)])
                if !isempty(line)
                    if isprompt_paste # remove indentation spaces corresponding to the prompt
                        line = replace(line, r"^"m * ' '^curr_prompt_len => "")
                    end
                    # put the line on the screen and history
                    LineEdit.replace_line(s, line)
                    LineEdit.commit_line(s)
                    # execute the statement
                    terminal = LineEdit.terminal(s) # This is slightly ugly but ok for now
                    raw!(terminal, false) && disable_bracketed_paste(terminal)
                    @invokelatest LineEdit.mode(s).on_done(s, LineEdit.buffer(s), true)
                    raw!(terminal, true) && enable_bracketed_paste(terminal)
                    LineEdit.push_undo(s) # when the last line is incomplete
                end
                oldpos = pos
                firstline = false
            end
        end,

        # Open the editor at the location of a stackframe or method
        # This is accessing a contextual variable that gets set in
        # the show_backtrace and show_method_table functions.
        "^Q" => (s::MIState, o...) -> begin
            linfos = repl.last_shown_line_infos
            str = String(take!(LineEdit.buffer(s)))
            n = tryparse(Int, str)
            n === nothing && @goto writeback
            if n <= 0 || n > length(linfos) || startswith(linfos[n][1], "REPL[")
                @goto writeback
            end
            try
                InteractiveUtils.edit(Base.fixup_stdlib_path(linfos[n][1]), linfos[n][2])
            catch ex
                ex isa ProcessFailedException || ex isa Base.IOError || ex isa SystemError || rethrow()
                @info "edit failed" _exception=ex
            end
            LineEdit.refresh_line(s)
            return
            @label writeback
            write(LineEdit.buffer(s), str)
            return
        end,
    )

    prefix_prompt, prefix_keymap = LineEdit.setup_prefix_keymap(hp, julia_prompt)

    a = Dict{Any,Any}[skeymap, repl_keymap, prefix_keymap, LineEdit.history_keymap, LineEdit.default_keymap, LineEdit.escape_defaults]
    prepend!(a, extra_repl_keymap)

    julia_prompt.keymap_dict = LineEdit.keymap(a)

    mk = mode_keymap(julia_prompt)

    b = Dict{Any,Any}[skeymap, mk, prefix_keymap, LineEdit.history_keymap, LineEdit.default_keymap, LineEdit.escape_defaults]
    prepend!(b, extra_repl_keymap)

    shell_mode.keymap_dict = help_mode.keymap_dict = dummy_pkg_mode.keymap_dict = LineEdit.keymap(b)

    allprompts = LineEdit.TextInterface[julia_prompt, shell_mode, help_mode, dummy_pkg_mode, search_prompt, prefix_prompt]
    return ModalInterface(allprompts)
end

function run_frontend(repl::LineEditREPL, backend::REPLBackendRef)
    repl.frontend_task = current_task()
    d = REPLDisplay(repl)
    dopushdisplay = repl.specialdisplay === nothing && !in(d,Base.Multimedia.displays)
    dopushdisplay && pushdisplay(d)
    if !isdefined(repl,:interface)
        interface = repl.interface = setup_interface(repl)
    else
        interface = repl.interface
    end
    repl.backendref = backend
    repl.mistate = LineEdit.init_state(terminal(repl), interface)
    run_interface(terminal(repl), interface, repl.mistate)
    # Terminate Backend
    put!(backend.repl_channel, (nothing, -1))
    dopushdisplay && popdisplay(d)
    nothing
end

## StreamREPL ##

mutable struct StreamREPL <: AbstractREPL
    stream::IO
    prompt_color::String
    input_color::String
    answer_color::String
    waserror::Bool
    frontend_task::Task
    StreamREPL(stream,pc,ic,ac) = new(stream,pc,ic,ac,false)
end
StreamREPL(stream::IO) = StreamREPL(stream, Base.text_colors[:green], Base.input_color(), Base.answer_color())
run_repl(stream::IO) = run_repl(StreamREPL(stream))

outstream(s::StreamREPL) = s.stream
hascolor(s::StreamREPL) = get(s.stream, :color, false)::Bool

answer_color(r::LineEditREPL) = r.envcolors ? Base.answer_color() : r.answer_color
answer_color(r::StreamREPL) = r.answer_color
input_color(r::LineEditREPL) = r.envcolors ? Base.input_color() : r.input_color
input_color(r::StreamREPL) = r.input_color

let matchend = Dict("\"" => r"\"", "\"\"\"" => r"\"\"\"", "'" => r"'",
    "`" => r"`", "```" => r"```", "#" => r"$"m, "#=" => r"=#|#=")
    global _rm_strings_and_comments
    function _rm_strings_and_comments(code::Union{String,SubString{String}})
        buf = IOBuffer(sizehint = sizeof(code))
        pos = 1
        while true
            i = findnext(r"\"(?!\"\")|\"\"\"|'|`(?!``)|```|#(?!=)|#=", code, pos)
            isnothing(i) && break
            match = SubString(code, i)
            j = findnext(matchend[match]::Regex, code, nextind(code, last(i)))
            if match == "#=" # possibly nested
                nested = 1
                while j !== nothing
                    nested += SubString(code, j) == "#=" ? +1 : -1
                    iszero(nested) && break
                    j = findnext(r"=#|#=", code, nextind(code, last(j)))
                end
            elseif match[1] != '#' # quote match: check non-escaped
                while j !== nothing
                    notbackslash = findprev(!=('\\'), code, prevind(code, first(j)))::Int
                    isodd(first(j) - notbackslash) && break # not escaped
                    j = findnext(matchend[match]::Regex, code, nextind(code, first(j)))
                end
            end
            isnothing(j) && break
            if match[1] == '#'
                print(buf, SubString(code, pos, prevind(code, first(i))))
            else
                print(buf, SubString(code, pos, last(i)), ' ', SubString(code, j))
            end
            pos = nextind(code, last(j))
        end
        print(buf, SubString(code, pos, lastindex(code)))
        return String(take!(buf))
    end
end

# heuristic function to decide if the presence of a semicolon
# at the end of the expression was intended for suppressing output
ends_with_semicolon(code::AbstractString) = ends_with_semicolon(String(code))
ends_with_semicolon(code::Union{String,SubString{String}}) =
    contains(_rm_strings_and_comments(code), r";\s*$")

function banner(io::IO = stdout; short = false)
    if Base.GIT_VERSION_INFO.tagged_commit
        commit_string = Base.TAGGED_RELEASE_BANNER
    elseif isempty(Base.GIT_VERSION_INFO.commit)
        commit_string = ""
    else
        days = Int(floor((ccall(:jl_clock_now, Float64, ()) - Base.GIT_VERSION_INFO.fork_master_timestamp) / (60 * 60 * 24)))
        days = max(0, days)
        unit = days == 1 ? "day" : "days"
        distance = Base.GIT_VERSION_INFO.fork_master_distance
        commit = Base.GIT_VERSION_INFO.commit_short

        if distance == 0
            commit_string = "Commit $(commit) ($(days) $(unit) old master)"
        else
            branch = Base.GIT_VERSION_INFO.branch
            commit_string = "$(branch)/$(commit) (fork: $(distance) commits, $(days) $(unit))"
        end
    end

    commit_date = isempty(Base.GIT_VERSION_INFO.date_string) ? "" : " ($(split(Base.GIT_VERSION_INFO.date_string)[1]))"

    if get(io, :color, false)::Bool
        c = Base.text_colors
        tx = c[:normal] # text
        jl = c[:normal] # julia
        d1 = c[:bold] * c[:blue]    # first dot
        d2 = c[:bold] * c[:red]     # second dot
        d3 = c[:bold] * c[:green]   # third dot
        d4 = c[:bold] * c[:magenta] # fourth dot

        if short
            print(io,"""
              $(d3)o$(tx)  | Version $(VERSION)$(commit_date)
             $(d2)o$(tx) $(d4)o$(tx) | $(commit_string)
            """)
        else
            print(io,"""               $(d3)_$(tx)
               $(d1)_$(tx)       $(jl)_$(tx) $(d2)_$(d3)(_)$(d4)_$(tx)     |  Documentation: https://docs.julialang.org
              $(d1)(_)$(jl)     | $(d2)(_)$(tx) $(d4)(_)$(tx)    |
               $(jl)_ _   _| |_  __ _$(tx)   |  Type \"?\" for help, \"]?\" for Pkg help.
              $(jl)| | | | | | |/ _` |$(tx)  |
              $(jl)| | |_| | | | (_| |$(tx)  |  Version $(VERSION)$(commit_date)
             $(jl)_/ |\\__'_|_|_|\\__'_|$(tx)  |  $(commit_string)
            $(jl)|__/$(tx)                   |

            """)
        end
    else
        if short
            print(io,"""
              o  |  Version $(VERSION)$(commit_date)
             o o |  $(commit_string)
            """)
        else
            print(io,"""
                           _
               _       _ _(_)_     |  Documentation: https://docs.julialang.org
              (_)     | (_) (_)    |
               _ _   _| |_  __ _   |  Type \"?\" for help, \"]?\" for Pkg help.
              | | | | | | |/ _` |  |
              | | |_| | | | (_| |  |  Version $(VERSION)$(commit_date)
             _/ |\\__'_|_|_|\\__'_|  |  $(commit_string)
            |__/                   |

            """)
        end
    end
end

function run_frontend(repl::StreamREPL, backend::REPLBackendRef)
    repl.frontend_task = current_task()
    have_color = hascolor(repl)
    banner(repl.stream)
    d = REPLDisplay(repl)
    dopushdisplay = !in(d,Base.Multimedia.displays)
    dopushdisplay && pushdisplay(d)
    while !eof(repl.stream)::Bool
<<<<<<< HEAD
        print(repl.stream, JULIA_PROMPT)
=======
        if have_color
            print(repl.stream,repl.prompt_color)
        end
        print(repl.stream, JULIA_PROMPT)
        if have_color
            print(repl.stream, input_color(repl))
        end
>>>>>>> 04259daf
        line = readline(repl.stream, keep=true)
        if !isempty(line)
            ast = Base.parse_input_line(line)
            response = eval_with_backend(ast, backend)
            print_response(repl, response, !ends_with_semicolon(line), have_color)
        end
    end
    # Terminate Backend
    put!(backend.repl_channel, (nothing, -1))
    dopushdisplay && popdisplay(d)
    nothing
end

module Numbered

using ..REPL

__current_ast_transforms() = Base.active_repl_backend !== nothing ? Base.active_repl_backend.ast_transforms : REPL.repl_ast_transforms

function repl_eval_counter(hp)
    return length(hp.history) - hp.start_idx
end

function out_transform(@nospecialize(x), n::Ref{Int})
    return Expr(:toplevel, get_usings!([], x)..., quote
        let __temp_val_a72df459 = $x
            $capture_result($n, __temp_val_a72df459)
            __temp_val_a72df459
        end
    end)
end

function get_usings!(usings, ex)
    ex isa Expr || return usings
    # get all `using` and `import` statements which are at the top level
    for (i, arg) in enumerate(ex.args)
        if Base.isexpr(arg, :toplevel)
            get_usings!(usings, arg)
        elseif Base.isexpr(arg, [:using, :import])
            push!(usings, popat!(ex.args, i))
        end
    end
    return usings
end

function capture_result(n::Ref{Int}, @nospecialize(x))
    n = n[]
    mod = Base.MainInclude
    if !isdefined(mod, :Out)
        @eval mod global Out
        @eval mod export Out
        setglobal!(mod, :Out, Dict{Int, Any}())
    end
    if x !== getglobal(mod, :Out) && x !== nothing # remove this?
        getglobal(mod, :Out)[n] = x
    end
    nothing
end

function set_prompt(repl::LineEditREPL, n::Ref{Int})
    julia_prompt = repl.interface.modes[1]
    julia_prompt.prompt = function()
        n[] = repl_eval_counter(julia_prompt.hist)+1
        string("In [", n[], "]: ")
    end
    nothing
end

function set_output_prefix(repl::LineEditREPL, n::Ref{Int})
    julia_prompt = repl.interface.modes[1]
    if REPL.hascolor(repl)
        julia_prompt.output_prefix_prefix = Base.text_colors[:red]
    end
    julia_prompt.output_prefix = () -> string("Out[", n[], "]: ")
    nothing
end

function __current_ast_transforms(backend)
    if backend === nothing
        Base.active_repl_backend !== nothing ? Base.active_repl_backend.ast_transforms : REPL.repl_ast_transforms
    else
        backend.ast_transforms
    end
end

function numbered_prompt!(repl::LineEditREPL=Base.active_repl::LineEditREPL, backend=nothing)
    n = Ref{Int}(0)
    set_prompt(repl, n)
    set_output_prefix(repl, n)
    push!(__current_ast_transforms(backend), @nospecialize(ast) -> out_transform(ast, n))
    return
end

"""
    Out[n]

A variable referring to all previously computed values, automatically imported to the interactive prompt.
Only defined and exists while using [Numbered prompt](@ref Numbered-prompt).

See also [`ans`](@ref).
"""
Base.MainInclude.Out

end

import .Numbered.numbered_prompt!

# this assignment won't survive precompilation,
# but will stick if REPL is baked into a sysimg.
# Needs to occur after this module is finished.
Base.REPL_MODULE_REF[] = REPL

if Base.generating_output()
    include("precompile.jl")
end

end # module<|MERGE_RESOLUTION|>--- conflicted
+++ resolved
@@ -95,10 +95,7 @@
 end
 
 using Base.Meta, Sockets, StyledStrings
-<<<<<<< HEAD
-=======
 using JuliaSyntaxHighlighting
->>>>>>> 04259daf
 import InteractiveUtils
 
 export
@@ -765,15 +762,6 @@
 mutable struct LineEditREPL <: AbstractREPL
     t::TextTerminal
     hascolor::Bool
-<<<<<<< HEAD
-=======
-    prompt_color::String
-    input_color::String
-    answer_color::String
-    shell_color::String
-    help_color::String
-    pkg_color::String
->>>>>>> 04259daf
     history_file::Bool
     in_shell::Bool
     in_help::Bool
@@ -786,21 +774,13 @@
     interface::ModalInterface
     backendref::REPLBackendRef
     frontend_task::Task
-<<<<<<< HEAD
     function LineEditREPL(t,hascolor,history_file,in_shell,in_help,envcolors)
         opts = Options()
         opts.hascolor = hascolor
         new(t,hascolor,history_file,in_shell,in_help,envcolors,false,nothing, opts, nothing, Tuple{String,Int}[])
-=======
-    function LineEditREPL(t,hascolor,prompt_color,input_color,answer_color,shell_color,help_color,pkg_color,history_file,in_shell,in_help,envcolors)
-        opts = Options()
-        opts.hascolor = hascolor
-        if !hascolor
-            opts.beep_colors = [""]
-        end
-        new(t,hascolor,prompt_color,input_color,answer_color,shell_color,help_color,pkg_color,history_file,in_shell,
+        # updated invocation from master:
+        # new(t,hascolor,prompt_color,input_color,answer_color,shell_color,help_color,pkg_color,history_file,in_shell,
             in_help,envcolors,false,nothing, opts, nothing, Tuple{String,Int}[])
->>>>>>> 04259daf
     end
 end
 outstream(r::LineEditREPL) = (t = r.t; t isa TTYTerminal ? t.out_stream : t)
@@ -810,18 +790,8 @@
 hascolor(r::LineEditREPL) = r.hascolor
 
 LineEditREPL(t::TextTerminal, hascolor::Bool, envcolors::Bool=false) =
-    LineEditREPL(t, hascolor,
-<<<<<<< HEAD
-=======
-        hascolor ? Base.text_colors[:green] : "",
-        hascolor ? Base.input_color() : "",
-        hascolor ? Base.answer_color() : "",
-        hascolor ? Base.text_colors[:red] : "",
-        hascolor ? Base.text_colors[:yellow] : "",
-        hascolor ? Base.text_colors[:blue] : "",
->>>>>>> 04259daf
-        false, false, false, envcolors
-    )
+    LineEditREPL(t, hascolor, false, false, false, envcolors)
+    # TODO caleb-allen 10/21/2024 validate this call post-rebase
 
 mutable struct REPLCompletionProvider <: CompletionProvider
     modifiers::LineEdit.Modifiers
@@ -1331,12 +1301,6 @@
 
     # Setup help mode
     help_mode = Prompt(contextual_prompt(repl, HELP_PROMPT),
-<<<<<<< HEAD
-=======
-        prompt_prefix = hascolor ? repl.help_color : "",
-        prompt_suffix = hascolor ?
-            (repl.envcolors ? Base.input_color : repl.input_color) : "",
->>>>>>> 04259daf
         repl = repl,
         complete = replc,
         # When we're done transform the entered line into a call to helpmode function
@@ -1842,17 +1806,6 @@
     dopushdisplay = !in(d,Base.Multimedia.displays)
     dopushdisplay && pushdisplay(d)
     while !eof(repl.stream)::Bool
-<<<<<<< HEAD
-        print(repl.stream, JULIA_PROMPT)
-=======
-        if have_color
-            print(repl.stream,repl.prompt_color)
-        end
-        print(repl.stream, JULIA_PROMPT)
-        if have_color
-            print(repl.stream, input_color(repl))
-        end
->>>>>>> 04259daf
         line = readline(repl.stream, keep=true)
         if !isempty(line)
             ast = Base.parse_input_line(line)
