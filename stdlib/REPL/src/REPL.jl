# This file is a part of Julia. License is MIT: https://julialang.org/license

"""
Run Evaluate Print Loop (REPL)

Example minimal code

```julia
import REPL
term = REPL.Terminals.TTYTerminal("dumb", stdin, stdout, stderr)
repl = REPL.LineEditREPL(term, true)
REPL.run_repl(repl)
```
"""
module REPL

Base.Experimental.@optlevel 1
Base.Experimental.@max_methods 1

function UndefVarError_hint(io::IO, ex::UndefVarError)
    var = ex.var
    if var === :or
        print(io, "\nSuggestion: Use `||` for short-circuiting boolean OR.")
    elseif var === :and
        print(io, "\nSuggestion: Use `&&` for short-circuiting boolean AND.")
    elseif var === :help
        println(io)
        # Show friendly help message when user types help or help() and help is undefined
        show(io, MIME("text/plain"), Base.Docs.parsedoc(Base.Docs.keywords[:help]))
    elseif var === :quit
        print(io, "\nSuggestion: To exit Julia, use Ctrl-D, or type exit() and press enter.")
    end
    if isdefined(ex, :scope)
        scope = ex.scope
        if scope isa Module
            bpart = Base.lookup_binding_partition(ex.world, GlobalRef(scope, var))
            kind = Base.binding_kind(bpart)
            if kind === Base.BINDING_KIND_GLOBAL || kind === Base.BINDING_KIND_UNDEF_CONST || kind == Base.BINDING_KIND_DECLARED
                print(io, "\nSuggestion: add an appropriate import or assignment. This global was declared but not assigned.")
            elseif kind === Base.BINDING_KIND_FAILED
                print(io, "\nHint: It looks like two or more modules export different ",
                "bindings with this name, resulting in ambiguity. Try explicitly ",
                "importing it from a particular module, or qualifying the name ",
                "with the module it should come from.")
            elseif kind === Base.BINDING_KIND_GUARD
                print(io, "\nSuggestion: check for spelling errors or missing imports.")
            elseif Base.is_some_imported(kind)
                print(io, "\nSuggestion: this global was defined as `$(Base.partition_restriction(bpart).globalref)` but not assigned a value.")
            end
        elseif scope === :static_parameter
            print(io, "\nSuggestion: run Test.detect_unbound_args to detect method arguments that do not fully constrain a type parameter.")
        elseif scope === :local
            print(io, "\nSuggestion: check for an assignment to a local variable that shadows a global of the same name.")
        end
    else
        scope = undef
    end
    if scope !== Base
        warned = _UndefVarError_warnfor(io, [Base], var)

        if !warned
            modules_to_check = (m for m in Base.loaded_modules_order
                                if m !== Core && m !== Base && m !== Main && m !== scope)
            warned |= _UndefVarError_warnfor(io, modules_to_check, var)
        end

        warned || _UndefVarError_warnfor(io, [Core, Main], var)
    end
    return nothing
end

<<<<<<< HEAD
function _UndefVarError_warnfor(io::IO, modules, var::Symbol)
=======
function _UndefVarError_warnfor(io::IO, m::Module, var::Symbol)
    (Base.isexported(m, var) || Base.ispublic(m, var)) || return false
>>>>>>> 61de3a44
    active_mod = Base.active_module()

    warned = false
    # collect modules which export or make public the variable by
    # the module in which the variable is defined
    to_warn_about = Dict{Module, Vector{Module}}()
    for m in modules
        # only warn if binding is resolved and exported or public
        if !Base.isdefined(m, var) || (!Base.isexported(m, var) && !Base.ispublic(m, var))
            continue
        end
        warned = true

        # handle case where the undefined variable is the name of a loaded module
        if Symbol(m) == var && !isdefined(active_mod, var)
            print(io, "\nHint: $m is loaded but not imported in the active module $active_mod.")
            continue
        end

        binding_m = Base.binding_module(m, var)
        if !haskey(to_warn_about, binding_m)
            to_warn_about[binding_m] = [m]
        else
            push!(to_warn_about[binding_m], m)
        end
    end

    for (binding_m, modules) in pairs(to_warn_about)
        print(io, "\nHint: a global variable of this name also exists in ", binding_m, ".")
        for m in modules
            m == binding_m && continue
            how_available = if Base.isexported(m, var)
                "exported by"
            elseif Base.ispublic(m, var)
                "declared public in"
            end
            print(io, "\n    - Also $how_available $m")
            if !isdefined(active_mod, nameof(m)) || (getproperty(active_mod, nameof(m)) !== m)
                print(io, " (loaded but not imported in $active_mod)")
            end
            print(io, ".")
        end
    end
    return warned
end

function __init__()
    Base.REPL_MODULE_REF[] = REPL
    Base.Experimental.register_error_hint(UndefVarError_hint, UndefVarError)
    return nothing
end

using Base.Meta, Sockets, StyledStrings
using JuliaSyntaxHighlighting
import InteractiveUtils

export
    AbstractREPL,
    BasicREPL,
    LineEditREPL,
    StreamREPL

public TerminalMenus

import Base:
    AbstractDisplay,
    display,
    show,
    AnyDict,
    ==

_displaysize(io::IO) = displaysize(io)::Tuple{Int,Int}

include("Terminals.jl")
using .Terminals

abstract type AbstractREPL end

include("options.jl")

include("LineEdit.jl")
using .LineEdit
import .LineEdit:
    CompletionProvider,
    HistoryProvider,
    add_history,
    complete_line,
    history_next,
    history_next_prefix,
    history_prev,
    history_prev_prefix,
    history_first,
    history_last,
    history_search,
    setmodifiers!,
    terminal,
    MIState,
    PromptState,
    mode_idx

include("REPLCompletions.jl")
using .REPLCompletions

include("TerminalMenus/TerminalMenus.jl")
include("docview.jl")

include("Pkg_beforeload.jl")

@nospecialize # use only declared type signatures

answer_color(::AbstractREPL) = ""

const JULIA_PROMPT = "julia> "
const PKG_PROMPT = "pkg> "
const SHELL_PROMPT = "shell> "
const HELP_PROMPT = "help?> "

mutable struct REPLBackend
    "channel for AST"
    repl_channel::Channel{Any}
    "channel for results: (value, iserror)"
    response_channel::Channel{Any}
    "flag indicating the state of this backend"
    in_eval::Bool
    "transformation functions to apply before evaluating expressions"
    ast_transforms::Vector{Any}
    "current backend task"
    backend_task::Task

    REPLBackend(repl_channel, response_channel, in_eval, ast_transforms=copy(repl_ast_transforms)) =
        new(repl_channel, response_channel, in_eval, ast_transforms)
end
REPLBackend() = REPLBackend(Channel(1), Channel(1), false)

"""
    softscope(ex)

Return a modified version of the parsed expression `ex` that uses
the REPL's "soft" scoping rules for global syntax blocks.
"""
function softscope(@nospecialize ex)
    if ex isa Expr
        h = ex.head
        if h === :toplevel
            ex′ = Expr(h)
            map!(softscope, resize!(ex′.args, length(ex.args)), ex.args)
            return ex′
        elseif h in (:meta, :import, :using, :export, :module, :error, :incomplete, :thunk)
            return ex
        elseif h === :global && all(x->isa(x, Symbol), ex.args)
            return ex
        else
            return Expr(:block, Expr(:softscope, true), ex)
        end
    end
    return ex
end

# Temporary alias until Documenter updates
const softscope! = softscope

function print_qualified_access_warning(mod::Module, owner::Module, name::Symbol)
    @warn string(name, " is defined in ", owner, " and is not public in ", mod) maxlog = 1 _id = string("repl-warning-", mod, "-", owner, "-", name) _line = nothing _file = nothing _module = nothing
end

function has_ancestor(query::Module, target::Module)
    query == target && return true
    while true
        next = parentmodule(query)
        next == target && return true
        next == query && return false
        query = next
    end
end

retrieve_modules(::Module, ::Any) = (nothing,)
function retrieve_modules(current_module::Module, mod_name::Symbol)
    mod = try
        getproperty(current_module, mod_name)
    catch
        return (nothing,)
    end
    return (mod isa Module ? mod : nothing,)
end
retrieve_modules(current_module::Module, mod_name::QuoteNode) = retrieve_modules(current_module, mod_name.value)
function retrieve_modules(current_module::Module, mod_expr::Expr)
    if Meta.isexpr(mod_expr, :., 2)
        current_module = retrieve_modules(current_module, mod_expr.args[1])[1]
        current_module === nothing && return (nothing,)
        return (current_module, retrieve_modules(current_module, mod_expr.args[2])...)
    else
        return (nothing,)
    end
end

add_locals!(locals, ast::Any) = nothing
function add_locals!(locals, ast::Expr)
    for arg in ast.args
        add_locals!(locals, arg)
    end
    return nothing
end
function add_locals!(locals, ast::Symbol)
    push!(locals, ast)
    return nothing
end

function collect_names_to_warn!(warnings, locals, current_module::Module, ast)
    ast isa Expr || return

    # don't recurse through module definitions
    ast.head === :module && return

    if Meta.isexpr(ast, :., 2)
        mod_name, name_being_accessed = ast.args
        # retrieve the (possibly-nested) module being named here
        mods = retrieve_modules(current_module, mod_name)
        all(x -> x isa Module, mods) || return
        outer_mod = first(mods)
        mod = last(mods)
        if name_being_accessed isa QuoteNode
            name_being_accessed = name_being_accessed.value
        end
        name_being_accessed isa Symbol || return
        owner = try
            which(mod, name_being_accessed)
        catch
            return
        end
        # if `owner` is a submodule of `mod`, then don't warn. E.g. the name `parse` is present in the module `JSON`
        # but is owned by `JSON.Parser`; we don't warn if it is accessed as `JSON.parse`.
        has_ancestor(owner, mod) && return
        # Don't warn if the name is public in the module we are accessing it
        Base.ispublic(mod, name_being_accessed) && return
        # Don't warn if accessing names defined in Core from Base if they are present in Base (e.g. `Base.throw`).
        mod === Base && Base.ispublic(Core, name_being_accessed) && return
        push!(warnings, (; outer_mod, mod, owner, name_being_accessed))
        # no recursion
        return
    elseif Meta.isexpr(ast, :(=), 2)
        lhs, rhs = ast.args
        # any symbols we find on the LHS we will count as local. This can potentially be overzealous,
        # but we want to avoid false positives (unnecessary warnings) more than false negatives.
        add_locals!(locals, lhs)
        # we'll recurse into the RHS only
        return collect_names_to_warn!(warnings, locals, current_module, rhs)
    elseif Meta.isexpr(ast, :function) && length(ast.args) >= 1

        if Meta.isexpr(ast.args[1], :call, 2)
            func_name, func_args = ast.args[1].args
            # here we have a function definition and are inspecting it's arguments for local variables.
            # we will error on the conservative side by adding all symbols we find (regardless if they are local variables or possibly-global default values)
            add_locals!(locals, func_args)
        end
        # fall through to general recursion
    end

    for arg in ast.args
        collect_names_to_warn!(warnings, locals, current_module, arg)
    end

    return nothing
end

function collect_qualified_access_warnings(current_mod, ast)
    warnings = Set()
    locals = Set{Symbol}()
    collect_names_to_warn!(warnings, locals, current_mod, ast)
    filter!(warnings) do (; outer_mod)
        nameof(outer_mod) ∉ locals
    end
    return warnings
end

function warn_on_non_owning_accesses(current_mod, ast)
    warnings = collect_qualified_access_warnings(current_mod, ast)
    for (; outer_mod, mod, owner, name_being_accessed) in warnings
        print_qualified_access_warning(mod, owner, name_being_accessed)
    end
    return ast
end
warn_on_non_owning_accesses(ast) = warn_on_non_owning_accesses(Base.active_module(), ast)

const repl_ast_transforms = Any[softscope, warn_on_non_owning_accesses] # defaults for new REPL backends

# Allows an external package to add hooks into the code loading.
# The hook should take a Vector{Symbol} of package names and
# return true if all packages could be installed, false if not
# to e.g. install packages on demand
const install_packages_hooks = Any[]

# N.B.: Any functions starting with __repl_entry cut off backtraces when printing in the REPL.
# We need to do this for both the actual eval and macroexpand, since the latter can cause custom macro
# code to run (and error).
__repl_entry_lower_with_loc(mod::Module, @nospecialize(ast), toplevel_file::Ref{Ptr{UInt8}}, toplevel_line::Ref{Cint}) =
    ccall(:jl_expand_with_loc, Any, (Any, Any, Ptr{UInt8}, Cint), ast, mod, toplevel_file[], toplevel_line[])
__repl_entry_eval_expanded_with_loc(mod::Module, @nospecialize(ast), toplevel_file::Ref{Ptr{UInt8}}, toplevel_line::Ref{Cint}) =
    ccall(:jl_toplevel_eval_flex, Any, (Any, Any, Cint, Cint, Ptr{Ptr{UInt8}}, Ptr{Cint}), mod, ast, 1, 1, toplevel_file, toplevel_line)

function toplevel_eval_with_hooks(mod::Module, @nospecialize(ast), toplevel_file=Ref{Ptr{UInt8}}(Base.unsafe_convert(Ptr{UInt8}, :REPL)), toplevel_line=Ref{Cint}(1))
    if !isexpr(ast, :toplevel)
        ast = invokelatest(__repl_entry_lower_with_loc, mod, ast, toplevel_file, toplevel_line)
        check_for_missing_packages_and_run_hooks(ast)
        return invokelatest(__repl_entry_eval_expanded_with_loc, mod, ast, toplevel_file, toplevel_line)
    end
    local value=nothing
    for i = 1:length(ast.args)
        value = toplevel_eval_with_hooks(mod, ast.args[i], toplevel_file, toplevel_line)
    end
    return value
end

function eval_user_input(@nospecialize(ast), backend::REPLBackend, mod::Module)
    lasterr = nothing
    Base.sigatomic_begin()
    while true
        try
            Base.sigatomic_end()
            if lasterr !== nothing
                put!(backend.response_channel, Pair{Any, Bool}(lasterr, true))
            else
                backend.in_eval = true
                for xf in backend.ast_transforms
                    ast = Base.invokelatest(xf, ast)
                end
                value = toplevel_eval_with_hooks(mod, ast)
                backend.in_eval = false
                setglobal!(Base.MainInclude, :ans, value)
                put!(backend.response_channel, Pair{Any, Bool}(value, false))
            end
            break
        catch err
            if lasterr !== nothing
                println("SYSTEM ERROR: Failed to report error to REPL frontend")
                println(err)
            end
            lasterr = current_exceptions()
        end
    end
    Base.sigatomic_end()
    nothing
end

function check_for_missing_packages_and_run_hooks(ast)
    isa(ast, Expr) || return
    mods = modules_to_be_loaded(ast)
    filter!(mod -> isnothing(Base.identify_package(String(mod))), mods) # keep missing modules
    if !isempty(mods)
        isempty(install_packages_hooks) && load_pkg()
        for f in install_packages_hooks
            Base.invokelatest(f, mods) && return
        end
    end
end

function _modules_to_be_loaded!(ast::Expr, mods::Vector{Symbol})
    ast.head === :quote && return mods # don't search if it's not going to be run during this eval
    if ast.head === :using || ast.head === :import
        for arg in ast.args
            arg = arg::Expr
            arg1 = first(arg.args)
            if arg1 isa Symbol # i.e. `Foo`
                if arg1 != :. # don't include local import `import .Foo`
                    push!(mods, arg1)
                end
            else # i.e. `Foo: bar`
                sym = first((arg1::Expr).args)::Symbol
                if sym != :. # don't include local import `import .Foo: a`
                    push!(mods, sym)
                end
            end
        end
    end
    if ast.head !== :thunk
        for arg in ast.args
            if isexpr(arg, (:block, :if, :using, :import))
                _modules_to_be_loaded!(arg, mods)
            end
        end
    else
        code = ast.args[1]
        for arg in code.code
            isa(arg, Expr) || continue
            _modules_to_be_loaded!(arg, mods)
        end
    end
end

function modules_to_be_loaded(ast::Expr, mods::Vector{Symbol} = Symbol[])
    _modules_to_be_loaded!(ast, mods)
    filter!(mod::Symbol -> !in(mod, (:Base, :Main, :Core)), mods) # Exclude special non-package modules
    return unique(mods)
end

"""
    start_repl_backend(repl_channel::Channel, response_channel::Channel)

    Starts loop for REPL backend
    Returns a REPLBackend with backend_task assigned

    Deprecated since sync / async behavior cannot be selected
"""
function start_repl_backend(repl_channel::Channel{Any}, response_channel::Channel{Any}
                            ; get_module::Function = ()->Main)
    # Maintain legacy behavior of asynchronous backend
    backend = REPLBackend(repl_channel, response_channel, false)
    # Assignment will be made twice, but will be immediately available
    backend.backend_task = @async start_repl_backend(backend; get_module)
    return backend
end

"""
    start_repl_backend(backend::REPLBackend)

    Call directly to run backend loop on current Task.
    Use @async for run backend on new Task.

    Does not return backend until loop is finished.
"""
function start_repl_backend(backend::REPLBackend,  @nospecialize(consumer = x -> nothing); get_module::Function = ()->Main)
    backend.backend_task = Base.current_task()
    consumer(backend)
    repl_backend_loop(backend, get_module)
    return backend
end

function repl_backend_loop(backend::REPLBackend, get_module::Function)
    # include looks at this to determine the relative include path
    # nothing means cwd
    while true
        tls = task_local_storage()
        tls[:SOURCE_PATH] = nothing
        ast, show_value = take!(backend.repl_channel)
        if show_value == -1
            # exit flag
            break
        end
        eval_user_input(ast, backend, get_module())
    end
    return nothing
end

SHOW_MAXIMUM_BYTES::Int = 1_048_576

# Limit printing during REPL display
mutable struct LimitIO{IO_t <: IO} <: IO
    io::IO_t
    maxbytes::Int
    n::Int # max bytes to write
end
LimitIO(io::IO, maxbytes) = LimitIO(io, maxbytes, 0)

struct LimitIOException <: Exception
    maxbytes::Int
end

function Base.showerror(io::IO, e::LimitIOException)
    print(io, "$LimitIOException: aborted printing after attempting to print more than $(Base.format_bytes(e.maxbytes)) within a `LimitIO`.")
end

function Base.write(io::LimitIO, v::UInt8)
    io.n > io.maxbytes && throw(LimitIOException(io.maxbytes))
    n_bytes = write(io.io, v)
    io.n += n_bytes
    return n_bytes
end

# Semantically, we only need to override `Base.write`, but we also
# override `unsafe_write` for performance.
function Base.unsafe_write(limiter::LimitIO, p::Ptr{UInt8}, nb::UInt)
    # already exceeded? throw
    limiter.n > limiter.maxbytes && throw(LimitIOException(limiter.maxbytes))
    remaining = limiter.maxbytes - limiter.n # >= 0

    # Not enough bytes left; we will print up to the limit, then throw
    if remaining < nb
        if remaining > 0
            Base.unsafe_write(limiter.io, p, remaining)
        end
        throw(LimitIOException(limiter.maxbytes))
    end

    # We won't hit the limit so we'll write the full `nb` bytes
    bytes_written = Base.unsafe_write(limiter.io, p, nb)::Union{Int,UInt}
    limiter.n += bytes_written
    return bytes_written
end

struct REPLDisplay{Repl<:AbstractREPL} <: AbstractDisplay
    repl::Repl
end

function show_limited(io::IO, mime::MIME, x)
    try
        # We wrap in a LimitIO to limit the amount of printing.
        # We unpack `IOContext`s, since we will pass the properties on the outside.
        inner = io isa IOContext ? io.io : io
        wrapped_limiter = IOContext(LimitIO(inner, SHOW_MAXIMUM_BYTES), io)
        # `show_repl` to allow the hook with special syntax highlighting
        show_repl(wrapped_limiter, mime, x)
    catch e
        e isa LimitIOException || rethrow()
        printstyled(io, """…[printing stopped after displaying $(Base.format_bytes(e.maxbytes)); call `show(stdout, MIME"text/plain"(), ans)` to print without truncation]"""; color=:light_yellow, bold=true)
    end
end

function display(d::REPLDisplay, mime::MIME"text/plain", x)
    x = Ref{Any}(x)
    with_repl_linfo(d.repl) do io
        io = IOContext(io, :limit => true, :module => Base.active_module(d)::Module)
        if d.repl isa LineEditREPL
            mistate = d.repl.mistate
            mode = LineEdit.mode(mistate)
            if mode isa LineEdit.Prompt
                LineEdit.write_output_prefix(io, mode, get(io, :color, false)::Bool)
            end
        end
        get(io, :color, false)::Bool && write(io, answer_color(d.repl))
        if isdefined(d.repl, :options) && isdefined(d.repl.options, :iocontext)
            # this can override the :limit property set initially
            io = foldl(IOContext, d.repl.options.iocontext, init=io)
        end
        show_limited(io, mime, x[])
        println(io)
    end
    return nothing
end

display(d::REPLDisplay, x) = display(d, MIME("text/plain"), x)

show_repl(io::IO, mime::MIME"text/plain", x) = show(io, mime, x)

show_repl(io::IO, ::MIME"text/plain", ex::Expr) =
    print(io, JuliaSyntaxHighlighting.highlight(
        sprint(show, ex, context=IOContext(io, :color => false))))

function print_response(repl::AbstractREPL, response, show_value::Bool, have_color::Bool)
    repl.waserror = response[2]
    with_repl_linfo(repl) do io
        io = IOContext(io, :module => Base.active_module(repl)::Module)
        print_response(io, response, show_value, have_color, specialdisplay(repl))
    end
    return nothing
end

function repl_display_error(errio::IO, @nospecialize errval)
    # this will be set to true if types in the stacktrace are truncated
    limitflag = Ref(false)
    errio = IOContext(errio, :stacktrace_types_limited => limitflag)
    Base.invokelatest(Base.display_error, errio, errval)
    if limitflag[]
        print(errio, "Some type information was truncated. Use `show(err)` to see complete types.")
        println(errio)
    end
    return nothing
end

function print_response(errio::IO, response, show_value::Bool, have_color::Bool, specialdisplay::Union{AbstractDisplay,Nothing}=nothing)
    Base.sigatomic_begin()
    val, iserr = response
    while true
        try
            Base.sigatomic_end()
            if iserr
                val = Base.scrub_repl_backtrace(val)
                Base.istrivialerror(val) || setglobal!(Base.MainInclude, :err, val)
                repl_display_error(errio, val)
            else
                if val !== nothing && show_value
                    try
                        if specialdisplay === nothing
                            Base.invokelatest(display, val)
                        else
                            Base.invokelatest(display, specialdisplay, val)
                        end
                    catch
                        println(errio, "Error showing value of type ", typeof(val), ":")
                        rethrow()
                    end
                end
            end
            break
        catch ex
            if iserr
                println(errio) # an error during printing is likely to leave us mid-line
                println(errio, "SYSTEM (REPL): showing an error caused an error")
                try
                    excs = Base.scrub_repl_backtrace(current_exceptions())
                    setglobal!(Base.MainInclude, :err, excs)
                    repl_display_error(errio, excs)
                catch e
                    # at this point, only print the name of the type as a Symbol to
                    # minimize the possibility of further errors.
                    println(errio)
                    println(errio, "SYSTEM (REPL): caught exception of type ", typeof(e).name.name,
                            " while trying to handle a nested exception; giving up")
                end
                break
            end
            val = current_exceptions()
            iserr = true
        end
    end
    Base.sigatomic_end()
    nothing
end

# A reference to a backend that is not mutable
struct REPLBackendRef
    repl_channel::Channel{Any}
    response_channel::Channel{Any}
end
REPLBackendRef(backend::REPLBackend) = REPLBackendRef(backend.repl_channel, backend.response_channel)

function destroy(ref::REPLBackendRef, state::Task)
    if istaskfailed(state)
        close(ref.repl_channel, TaskFailedException(state))
        close(ref.response_channel, TaskFailedException(state))
    end
    close(ref.repl_channel)
    close(ref.response_channel)
end

"""
    run_repl(repl::AbstractREPL)
    run_repl(repl, consumer = backend->nothing; backend_on_current_task = true)

    Main function to start the REPL

    consumer is an optional function that takes a REPLBackend as an argument
"""
function run_repl(repl::AbstractREPL, @nospecialize(consumer = x -> nothing); backend_on_current_task::Bool = true, backend = REPLBackend())
    backend_ref = REPLBackendRef(backend)
    cleanup = @task try
            destroy(backend_ref, t)
        catch e
            Core.print(Core.stderr, "\nINTERNAL ERROR: ")
            Core.println(Core.stderr, e)
            Core.println(Core.stderr, catch_backtrace())
        end
    get_module = () -> Base.active_module(repl)
    if backend_on_current_task
        t = @async run_frontend(repl, backend_ref)
        errormonitor(t)
        Base._wait2(t, cleanup)
        start_repl_backend(backend, consumer; get_module)
    else
        t = @async start_repl_backend(backend, consumer; get_module)
        errormonitor(t)
        Base._wait2(t, cleanup)
        run_frontend(repl, backend_ref)
    end
    return backend
end

## BasicREPL ##

mutable struct BasicREPL <: AbstractREPL
    terminal::TextTerminal
    waserror::Bool
    frontend_task::Task
    BasicREPL(t) = new(t, false)
end

outstream(r::BasicREPL) = r.terminal
hascolor(r::BasicREPL) = hascolor(r.terminal)

function run_frontend(repl::BasicREPL, backend::REPLBackendRef)
    repl.frontend_task = current_task()
    d = REPLDisplay(repl)
    dopushdisplay = !in(d,Base.Multimedia.displays)
    dopushdisplay && pushdisplay(d)
    hit_eof = false
    while true
        Base.reseteof(repl.terminal)
        write(repl.terminal, JULIA_PROMPT)
        line = ""
        ast = nothing
        interrupted = false
        while true
            try
                line *= readline(repl.terminal, keep=true)
            catch e
                if isa(e,InterruptException)
                    try # raise the debugger if present
                        ccall(:jl_raise_debugger, Int, ())
                    catch
                    end
                    line = ""
                    interrupted = true
                    break
                elseif isa(e,EOFError)
                    hit_eof = true
                    break
                else
                    rethrow()
                end
            end
            ast = Base.parse_input_line(line)
            (isa(ast,Expr) && ast.head === :incomplete) || break
        end
        if !isempty(line)
            response = eval_with_backend(ast, backend)
            print_response(repl, response, !ends_with_semicolon(line), false)
        end
        write(repl.terminal, '\n')
        ((!interrupted && isempty(line)) || hit_eof) && break
    end
    # terminate backend
    put!(backend.repl_channel, (nothing, -1))
    dopushdisplay && popdisplay(d)
    nothing
end

## LineEditREPL ##

mutable struct LineEditREPL <: AbstractREPL
    t::TextTerminal
    hascolor::Bool
    prompt_color::String
    input_color::String
    answer_color::String
    shell_color::String
    help_color::String
    pkg_color::String
    history_file::Bool
    in_shell::Bool
    in_help::Bool
    envcolors::Bool
    waserror::Bool
    specialdisplay::Union{Nothing,AbstractDisplay}
    options::Options
    mistate::Union{MIState,Nothing}
    last_shown_line_infos::Vector{Tuple{String,Int}}
    interface::ModalInterface
    backendref::REPLBackendRef
    frontend_task::Task
    function LineEditREPL(t,hascolor,prompt_color,input_color,answer_color,shell_color,help_color,pkg_color,history_file,in_shell,in_help,envcolors)
        opts = Options()
        opts.hascolor = hascolor
        if !hascolor
            opts.beep_colors = [""]
        end
        new(t,hascolor,prompt_color,input_color,answer_color,shell_color,help_color,pkg_color,history_file,in_shell,
            in_help,envcolors,false,nothing, opts, nothing, Tuple{String,Int}[])
    end
end
outstream(r::LineEditREPL) = (t = r.t; t isa TTYTerminal ? t.out_stream : t)
specialdisplay(r::LineEditREPL) = r.specialdisplay
specialdisplay(r::AbstractREPL) = nothing
terminal(r::LineEditREPL) = r.t
hascolor(r::LineEditREPL) = r.hascolor

LineEditREPL(t::TextTerminal, hascolor::Bool, envcolors::Bool=false) =
    LineEditREPL(t, hascolor,
        hascolor ? Base.text_colors[:green] : "",
        hascolor ? Base.input_color() : "",
        hascolor ? Base.answer_color() : "",
        hascolor ? Base.text_colors[:red] : "",
        hascolor ? Base.text_colors[:yellow] : "",
        hascolor ? Base.text_colors[:blue] : "",
        false, false, false, envcolors
    )

mutable struct REPLCompletionProvider <: CompletionProvider
    modifiers::LineEdit.Modifiers
end
REPLCompletionProvider() = REPLCompletionProvider(LineEdit.Modifiers())

mutable struct ShellCompletionProvider <: CompletionProvider end
struct LatexCompletions <: CompletionProvider end

Base.active_module((; mistate)::LineEditREPL) = mistate === nothing ? Main : mistate.active_module
Base.active_module(::AbstractREPL) = Main
Base.active_module(d::REPLDisplay) = Base.active_module(d.repl)

setmodifiers!(c::CompletionProvider, m::LineEdit.Modifiers) = nothing

setmodifiers!(c::REPLCompletionProvider, m::LineEdit.Modifiers) = c.modifiers = m

"""
    activate(mod::Module=Main)

Set `mod` as the default contextual module in the REPL,
both for evaluating expressions and printing them.
"""
function activate(mod::Module=Main; interactive_utils::Bool=true)
    mistate = (Base.active_repl::LineEditREPL).mistate
    mistate === nothing && return nothing
    mistate.active_module = mod
    interactive_utils && Base.load_InteractiveUtils(mod)
    return nothing
end

beforecursor(buf::IOBuffer) = String(buf.data[1:buf.ptr-1])

function complete_line(c::REPLCompletionProvider, s::PromptState, mod::Module; hint::Bool=false)
    partial = beforecursor(s.input_buffer)
    full = LineEdit.input_string(s)
    ret, range, should_complete = completions(full, lastindex(partial), mod, c.modifiers.shift, hint)
    c.modifiers = LineEdit.Modifiers()
    return unique!(LineEdit.NamedCompletion[named_completion(x) for x in ret]), partial[range], should_complete
end

function complete_line(c::ShellCompletionProvider, s::PromptState; hint::Bool=false)
    # First parse everything up to the current position
    partial = beforecursor(s.input_buffer)
    full = LineEdit.input_string(s)
    ret, range, should_complete = shell_completions(full, lastindex(partial), hint)
    return unique!(LineEdit.NamedCompletion[named_completion(x) for x in ret]), partial[range], should_complete
end

function complete_line(c::LatexCompletions, s; hint::Bool=false)
    partial = beforecursor(LineEdit.buffer(s))
    full = LineEdit.input_string(s)::String
    ret, range, should_complete = bslash_completions(full, lastindex(partial), hint)[2]
    return unique!(LineEdit.NamedCompletion[named_completion(x) for x in ret]), partial[range], should_complete
end

with_repl_linfo(f, repl) = f(outstream(repl))
function with_repl_linfo(f, repl::LineEditREPL)
    linfos = Tuple{String,Int}[]
    io = IOContext(outstream(repl), :last_shown_line_infos => linfos)
    f(io)
    if !isempty(linfos)
        repl.last_shown_line_infos = linfos
    end
    nothing
end

mutable struct REPLHistoryProvider <: HistoryProvider
    history::Vector{String}
    file_path::String
    history_file::Union{Nothing,IO}
    start_idx::Int
    cur_idx::Int
    last_idx::Int
    last_buffer::IOBuffer
    last_mode::Union{Nothing,Prompt}
    mode_mapping::Dict{Symbol,Prompt}
    modes::Vector{Symbol}
end
REPLHistoryProvider(mode_mapping::Dict{Symbol}) =
    REPLHistoryProvider(String[], "", nothing, 0, 0, -1, IOBuffer(),
                        nothing, mode_mapping, UInt8[])

invalid_history_message(path::String) = """
Invalid history file ($path) format:
If you have a history file left over from an older version of Julia,
try renaming or deleting it.
Invalid character: """

munged_history_message(path::String) = """
Invalid history file ($path) format:
An editor may have converted tabs to spaces at line """

function hist_open_file(hp::REPLHistoryProvider)
    f = open(hp.file_path, read=true, write=true, create=true)
    hp.history_file = f
    seekend(f)
end

function hist_from_file(hp::REPLHistoryProvider, path::String)
    getline(lines, i) = i > length(lines) ? "" : lines[i]
    file_lines = readlines(path)
    countlines = 0
    while true
        # First parse the metadata that starts with '#' in particular the REPL mode
        countlines += 1
        line = getline(file_lines, countlines)
        mode = :julia
        isempty(line) && break
        line[1] != '#' &&
            error(invalid_history_message(path), repr(line[1]), " at line ", countlines)
        while !isempty(line)
            startswith(line, '#') || break
            if startswith(line, "# mode: ")
                mode = Symbol(SubString(line, 9))
            end
            countlines += 1
            line = getline(file_lines, countlines)
        end
        isempty(line) && break

        # Now parse the code for the current REPL mode
        line[1] == ' '  &&
            error(munged_history_message(path), countlines)
        line[1] != '\t' &&
            error(invalid_history_message(path), repr(line[1]), " at line ", countlines)
        lines = String[]
        while !isempty(line)
            push!(lines, chomp(SubString(line, 2)))
            next_line = getline(file_lines, countlines+1)
            isempty(next_line) && break
            first(next_line) == ' '  && error(munged_history_message(path), countlines)
            # A line not starting with a tab means we are done with code for this entry
            first(next_line) != '\t' && break
            countlines += 1
            line = getline(file_lines, countlines)
        end
        push!(hp.modes, mode)
        push!(hp.history, join(lines, '\n'))
    end
    hp.start_idx = length(hp.history)
    return hp
end

function add_history(hist::REPLHistoryProvider, s::PromptState)
    str = rstrip(String(take!(copy(s.input_buffer))))
    isempty(strip(str)) && return
    mode = mode_idx(hist, LineEdit.mode(s))
    !isempty(hist.history) &&
        isequal(mode, hist.modes[end]) && str == hist.history[end] && return
    push!(hist.modes, mode)
    push!(hist.history, str)
    hist.history_file === nothing && return
    entry = """
    # time: $(Libc.strftime("%Y-%m-%d %H:%M:%S %Z", time()))
    # mode: $mode
    $(replace(str, r"^"ms => "\t"))
    """
    # TODO: write-lock history file
    try
        seekend(hist.history_file)
    catch err
        (err isa SystemError) || rethrow()
        # File handle might get stale after a while, especially under network file systems
        # If this doesn't fix it (e.g. when file is deleted), we'll end up rethrowing anyway
        hist_open_file(hist)
    end
    print(hist.history_file, entry)
    flush(hist.history_file)
    nothing
end

function history_move(s::Union{LineEdit.MIState,LineEdit.PrefixSearchState}, hist::REPLHistoryProvider, idx::Int, save_idx::Int = hist.cur_idx)
    max_idx = length(hist.history) + 1
    @assert 1 <= hist.cur_idx <= max_idx
    (1 <= idx <= max_idx) || return :none
    idx != hist.cur_idx || return :none

    # save the current line
    if save_idx == max_idx
        hist.last_mode = LineEdit.mode(s)
        hist.last_buffer = copy(LineEdit.buffer(s))
    else
        hist.history[save_idx] = LineEdit.input_string(s)
        hist.modes[save_idx] = mode_idx(hist, LineEdit.mode(s))
    end

    # load the saved line
    if idx == max_idx
        last_buffer = hist.last_buffer
        LineEdit.transition(s, hist.last_mode) do
            LineEdit.replace_line(s, last_buffer)
        end
        hist.last_mode = nothing
        hist.last_buffer = IOBuffer()
    else
        if haskey(hist.mode_mapping, hist.modes[idx])
            LineEdit.transition(s, hist.mode_mapping[hist.modes[idx]]) do
                LineEdit.replace_line(s, hist.history[idx])
            end
        else
            return :skip
        end
    end
    hist.cur_idx = idx

    return :ok
end

# REPL History can also transitions modes
function LineEdit.accept_result_newmode(hist::REPLHistoryProvider)
    if 1 <= hist.cur_idx <= length(hist.modes)
        return hist.mode_mapping[hist.modes[hist.cur_idx]]
    end
    return nothing
end

function history_prev(s::LineEdit.MIState, hist::REPLHistoryProvider,
                      num::Int=1, save_idx::Int = hist.cur_idx)
    num <= 0 && return history_next(s, hist, -num, save_idx)
    hist.last_idx = -1
    m = history_move(s, hist, hist.cur_idx-num, save_idx)
    if m === :ok
        LineEdit.move_input_start(s)
        LineEdit.reset_key_repeats(s) do
            LineEdit.move_line_end(s)
        end
        return LineEdit.refresh_line(s)
    elseif m === :skip
        return history_prev(s, hist, num+1, save_idx)
    else
        return Terminals.beep(s)
    end
end

function history_next(s::LineEdit.MIState, hist::REPLHistoryProvider,
                      num::Int=1, save_idx::Int = hist.cur_idx)
    if num == 0
        Terminals.beep(s)
        return
    end
    num < 0 && return history_prev(s, hist, -num, save_idx)
    cur_idx = hist.cur_idx
    max_idx = length(hist.history) + 1
    if cur_idx == max_idx && 0 < hist.last_idx
        # issue #6312
        cur_idx = hist.last_idx
        hist.last_idx = -1
    end
    m = history_move(s, hist, cur_idx+num, save_idx)
    if m === :ok
        LineEdit.move_input_end(s)
        return LineEdit.refresh_line(s)
    elseif m === :skip
        return history_next(s, hist, num+1, save_idx)
    else
        return Terminals.beep(s)
    end
end

history_first(s::LineEdit.MIState, hist::REPLHistoryProvider) =
    history_prev(s, hist, hist.cur_idx - 1 -
                 (hist.cur_idx > hist.start_idx+1 ? hist.start_idx : 0))

history_last(s::LineEdit.MIState, hist::REPLHistoryProvider) =
    history_next(s, hist, length(hist.history) - hist.cur_idx + 1)

function history_move_prefix(s::LineEdit.PrefixSearchState,
                             hist::REPLHistoryProvider,
                             prefix::AbstractString,
                             backwards::Bool,
                             cur_idx::Int = hist.cur_idx)
    cur_response = String(take!(copy(LineEdit.buffer(s))))
    # when searching forward, start at last_idx
    if !backwards && hist.last_idx > 0
        cur_idx = hist.last_idx
    end
    hist.last_idx = -1
    max_idx = length(hist.history)+1
    idxs = backwards ? ((cur_idx-1):-1:1) : ((cur_idx+1):1:max_idx)
    for idx in idxs
        if (idx == max_idx) || (startswith(hist.history[idx], prefix) && (hist.history[idx] != cur_response || get(hist.mode_mapping, hist.modes[idx], nothing) !== LineEdit.mode(s)))
            m = history_move(s, hist, idx)
            if m === :ok
                if idx == max_idx
                    # on resuming the in-progress edit, leave the cursor where the user last had it
                elseif isempty(prefix)
                    # on empty prefix search, move cursor to the end
                    LineEdit.move_input_end(s)
                else
                    # otherwise, keep cursor at the prefix position as a visual cue
                    seek(LineEdit.buffer(s), sizeof(prefix))
                end
                LineEdit.refresh_line(s)
                return :ok
            elseif m === :skip
                return history_move_prefix(s,hist,prefix,backwards,idx)
            end
        end
    end
    Terminals.beep(s)
    nothing
end
history_next_prefix(s::LineEdit.PrefixSearchState, hist::REPLHistoryProvider, prefix::AbstractString) =
    history_move_prefix(s, hist, prefix, false)
history_prev_prefix(s::LineEdit.PrefixSearchState, hist::REPLHistoryProvider, prefix::AbstractString) =
    history_move_prefix(s, hist, prefix, true)

function history_search(hist::REPLHistoryProvider, query_buffer::IOBuffer, response_buffer::IOBuffer,
                        backwards::Bool=false, skip_current::Bool=false)

    qpos = position(query_buffer)
    qpos > 0 || return true
    searchdata = beforecursor(query_buffer)
    response_str = String(take!(copy(response_buffer)))

    # Alright, first try to see if the current match still works
    a = position(response_buffer) + 1 # position is zero-indexed
    # FIXME: I'm pretty sure this is broken since it uses an index
    # into the search data to index into the response string
    b = a + sizeof(searchdata)
    b = b ≤ ncodeunits(response_str) ? prevind(response_str, b) : b-1
    b = min(lastindex(response_str), b) # ensure that b is valid

    searchstart = backwards ? b : a
    if searchdata == response_str[a:b]
        if skip_current
            searchstart = backwards ? prevind(response_str, b) : nextind(response_str, a)
        else
            return true
        end
    end

    # Start searching
    # First the current response buffer
    if 1 <= searchstart <= lastindex(response_str)
        match = backwards ? findprev(searchdata, response_str, searchstart) :
                            findnext(searchdata, response_str, searchstart)
        if match !== nothing
            seek(response_buffer, first(match) - 1)
            return true
        end
    end

    # Now search all the other buffers
    idxs = backwards ? ((hist.cur_idx-1):-1:1) : ((hist.cur_idx+1):1:length(hist.history))
    for idx in idxs
        h = hist.history[idx]
        match = backwards ? findlast(searchdata, h) : findfirst(searchdata, h)
        if match !== nothing && h != response_str && haskey(hist.mode_mapping, hist.modes[idx])
            truncate(response_buffer, 0)
            write(response_buffer, h)
            seek(response_buffer, first(match) - 1)
            hist.cur_idx = idx
            return true
        end
    end

    return false
end

function history_reset_state(hist::REPLHistoryProvider)
    if hist.cur_idx != length(hist.history) + 1
        hist.last_idx = hist.cur_idx
        hist.cur_idx = length(hist.history) + 1
    end
    nothing
end
LineEdit.reset_state(hist::REPLHistoryProvider) = history_reset_state(hist)

function return_callback(s)
    ast = Base.parse_input_line(String(take!(copy(LineEdit.buffer(s)))), depwarn=false)
    return !(isa(ast, Expr) && ast.head === :incomplete)
end

find_hist_file() = get(ENV, "JULIA_HISTORY",
                       !isempty(DEPOT_PATH) ? joinpath(DEPOT_PATH[1], "logs", "repl_history.jl") :
                       error("DEPOT_PATH is empty and ENV[\"JULIA_HISTORY\"] not set."))

backend(r::AbstractREPL) = r.backendref

function eval_with_backend(ast, backend::REPLBackendRef)
    put!(backend.repl_channel, (ast, 1))
    return take!(backend.response_channel) # (val, iserr)
end

function respond(f, repl, main; pass_empty::Bool = false, suppress_on_semicolon::Bool = true)
    return function do_respond(s::MIState, buf, ok::Bool)
        if !ok
            return transition(s, :abort)
        end
        line = String(take!(buf)::Vector{UInt8})
        if !isempty(line) || pass_empty
            reset(repl)
            local response
            try
                ast = Base.invokelatest(f, line)
                response = eval_with_backend(ast, backend(repl))
            catch
                response = Pair{Any, Bool}(current_exceptions(), true)
            end
            hide_output = suppress_on_semicolon && ends_with_semicolon(line)
            print_response(repl, response, !hide_output, hascolor(repl))
        end
        prepare_next(repl)
        reset_state(s)
        return s.current_mode.sticky ? true : transition(s, main)
    end
end

function reset(repl::LineEditREPL)
    raw!(repl.t, false)
    hascolor(repl) && print(repl.t, Base.text_colors[:normal])
    nothing
end

function prepare_next(repl::LineEditREPL)
    println(terminal(repl))
end

function mode_keymap(julia_prompt::Prompt)
    AnyDict(
    '\b' => function (s::MIState,o...)
        if isempty(s) || position(LineEdit.buffer(s)) == 0
            buf = copy(LineEdit.buffer(s))
            transition(s, julia_prompt) do
                LineEdit.state(s, julia_prompt).input_buffer = buf
            end
        else
            LineEdit.edit_backspace(s)
        end
    end,
    "^C" => function (s::MIState,o...)
        LineEdit.move_input_end(s)
        LineEdit.refresh_line(s)
        print(LineEdit.terminal(s), "^C\n\n")
        transition(s, julia_prompt)
        transition(s, :reset)
        LineEdit.refresh_line(s)
    end)
end

repl_filename(repl, hp::REPLHistoryProvider) = "REPL[$(max(length(hp.history)-hp.start_idx, 1))]"
repl_filename(repl, hp) = "REPL"

const JL_PROMPT_PASTE = Ref(true)
enable_promptpaste(v::Bool) = JL_PROMPT_PASTE[] = v

function contextual_prompt(repl::LineEditREPL, prompt::Union{String,Function})
    function ()
        mod = Base.active_module(repl)
        prefix = mod == Main ? "" : string('(', mod, ") ")
        pr = prompt isa String ? prompt : prompt()
        prefix * pr
    end
end

setup_interface(
    repl::LineEditREPL;
    # those keyword arguments may be deprecated eventually in favor of the Options mechanism
    hascolor::Bool = repl.options.hascolor,
    extra_repl_keymap::Any = repl.options.extra_keymap
) = setup_interface(repl, hascolor, extra_repl_keymap)


# This non keyword method can be precompiled which is important
function setup_interface(
    repl::LineEditREPL,
    hascolor::Bool,
    extra_repl_keymap::Any, # Union{Dict,Vector{<:Dict}},
)
    # The precompile statement emitter has problem outputting valid syntax for the
    # type of `Union{Dict,Vector{<:Dict}}` (see #28808).
    # This function is however important to precompile for REPL startup time, therefore,
    # make the type Any and just assert that we have the correct type below.
    @assert extra_repl_keymap isa Union{Dict,Vector{<:Dict}}

    ###
    #
    # This function returns the main interface that describes the REPL
    # functionality, it is called internally by functions that setup a
    # Terminal-based REPL frontend.
    #
    # See run_frontend(repl::LineEditREPL, backend::REPLBackendRef)
    # for usage
    #
    ###

    ###
    # We setup the interface in two stages.
    # First, we set up all components (prompt,rsearch,shell,help)
    # Second, we create keymaps with appropriate transitions between them
    #   and assign them to the components
    #
    ###

    ############################### Stage I ################################

    # This will provide completions for REPL and help mode
    replc = REPLCompletionProvider()

    # Set up the main Julia prompt
    julia_prompt = Prompt(contextual_prompt(repl, JULIA_PROMPT);
        # Copy colors from the prompt object
        prompt_prefix = hascolor ? repl.prompt_color : "",
        prompt_suffix = hascolor ?
            (repl.envcolors ? Base.input_color : repl.input_color) : "",
        repl = repl,
        complete = replc,
        on_enter = return_callback)

    # Setup help mode
    help_mode = Prompt(contextual_prompt(repl, HELP_PROMPT),
        prompt_prefix = hascolor ? repl.help_color : "",
        prompt_suffix = hascolor ?
            (repl.envcolors ? Base.input_color : repl.input_color) : "",
        repl = repl,
        complete = replc,
        # When we're done transform the entered line into a call to helpmode function
        on_done = respond(line::String->helpmode(outstream(repl), line, repl.mistate.active_module),
                          repl, julia_prompt, pass_empty=true, suppress_on_semicolon=false))


    # Set up shell mode
    shell_mode = Prompt(SHELL_PROMPT;
        prompt_prefix = hascolor ? repl.shell_color : "",
        prompt_suffix = hascolor ?
            (repl.envcolors ? Base.input_color : repl.input_color) : "",
        repl = repl,
        complete = ShellCompletionProvider(),
        # Transform "foo bar baz" into `foo bar baz` (shell quoting)
        # and pass into Base.repl_cmd for processing (handles `ls` and `cd`
        # special)
        on_done = respond(repl, julia_prompt) do line
            Expr(:call, :(Base.repl_cmd),
                :(Base.cmd_gen($(Base.shell_parse(line::String)[1]))),
                outstream(repl))
        end,
        sticky = true)

    # Set up dummy Pkg mode that will be replaced once Pkg is loaded
    # use 6 dots to occupy the same space as the most likely "@v1.xx" env name
    dummy_pkg_mode = Prompt(Pkg_promptf,
        prompt_prefix = hascolor ? repl.pkg_color : "",
        prompt_suffix = hascolor ?
        (repl.envcolors ? Base.input_color : repl.input_color) : "",
        repl = repl,
        complete = LineEdit.EmptyCompletionProvider(),
        on_done = respond(line->nothing, repl, julia_prompt),
        on_enter = function (s::MIState)
                # This is hit when the user tries to execute a command before the real Pkg mode has been
                # switched to. Ok to do this even if Pkg is loading on the other task because of the loading lock.
                REPLExt = load_pkg()
                if REPLExt isa Module && isdefined(REPLExt, :PkgCompletionProvider)
                    for mode in repl.interface.modes
                        if mode isa LineEdit.Prompt && mode.complete isa REPLExt.PkgCompletionProvider
                            # pkg mode
                            buf = copy(LineEdit.buffer(s))
                            transition(s, mode) do
                                LineEdit.state(s, mode).input_buffer = buf
                            end
                        end
                    end
                end
                return true
            end,
        sticky = true)


    ################################# Stage II #############################

    # Setup history
    # We will have a unified history for all REPL modes
    hp = REPLHistoryProvider(Dict{Symbol,Prompt}(:julia => julia_prompt,
                                                 :shell => shell_mode,
                                                 :help  => help_mode,
                                                 :pkg  => dummy_pkg_mode))
    if repl.history_file
        try
            hist_path = find_hist_file()
            mkpath(dirname(hist_path))
            hp.file_path = hist_path
            hist_open_file(hp)
            finalizer(replc) do replc
                close(hp.history_file)
            end
            hist_from_file(hp, hist_path)
        catch
            # use REPL.hascolor to avoid using the local variable with the same name
            print_response(repl, Pair{Any, Bool}(current_exceptions(), true), true, REPL.hascolor(repl))
            println(outstream(repl))
            @info "Disabling history file for this session"
            repl.history_file = false
        end
    end
    history_reset_state(hp)
    julia_prompt.hist = hp
    shell_mode.hist = hp
    help_mode.hist = hp
    dummy_pkg_mode.hist = hp

    julia_prompt.on_done = respond(x->Base.parse_input_line(x,filename=repl_filename(repl,hp)), repl, julia_prompt)


    search_prompt, skeymap = LineEdit.setup_search_keymap(hp)
    search_prompt.complete = LatexCompletions()

    shell_prompt_len = length(SHELL_PROMPT)
    help_prompt_len = length(HELP_PROMPT)
    jl_prompt_regex = Regex("^In \\[[0-9]+\\]: |^(?:\\(.+\\) )?$JULIA_PROMPT")
    pkg_prompt_regex = Regex("^(?:\\(.+\\) )?$PKG_PROMPT")

    # Canonicalize user keymap input
    if isa(extra_repl_keymap, Dict)
        extra_repl_keymap = AnyDict[extra_repl_keymap]
    end

    repl_keymap = AnyDict(
        ';' => function (s::MIState,o...)
            if isempty(s) || position(LineEdit.buffer(s)) == 0
                buf = copy(LineEdit.buffer(s))
                transition(s, shell_mode) do
                    LineEdit.state(s, shell_mode).input_buffer = buf
                end
            else
                edit_insert(s, ';')
                LineEdit.check_show_hint(s)
            end
        end,
        '?' => function (s::MIState,o...)
            if isempty(s) || position(LineEdit.buffer(s)) == 0
                buf = copy(LineEdit.buffer(s))
                transition(s, help_mode) do
                    LineEdit.state(s, help_mode).input_buffer = buf
                end
            else
                edit_insert(s, '?')
                LineEdit.check_show_hint(s)
            end
        end,
        ']' => function (s::MIState,o...)
            if isempty(s) || position(LineEdit.buffer(s)) == 0
                buf = copy(LineEdit.buffer(s))
                transition(s, dummy_pkg_mode) do
                    LineEdit.state(s, dummy_pkg_mode).input_buffer = buf
                end
                # load Pkg on another thread if available so that typing in the dummy Pkg prompt
                # isn't blocked, but instruct the main REPL task to do the transition via s.async_channel
                t_replswitch = Threads.@spawn begin
                    REPLExt = load_pkg()
                    if REPLExt isa Module && isdefined(REPLExt, :PkgCompletionProvider)
                        put!(s.async_channel,
                            function (s::MIState)
                                LineEdit.mode(s) === dummy_pkg_mode || return :ok
                                for mode in repl.interface.modes
                                    if mode isa LineEdit.Prompt && mode.complete isa REPLExt.PkgCompletionProvider
                                        buf = copy(LineEdit.buffer(s))
                                        transition(s, mode) do
                                            LineEdit.state(s, mode).input_buffer = buf
                                        end
                                        if !isempty(s)
                                            @invokelatest(LineEdit.check_show_hint(s))
                                        end
                                        break
                                    end
                                end
                                return :ok
                            end
                        )
                    end
                end
                Base.errormonitor(t_replswitch)
            else
                edit_insert(s, ']')
                LineEdit.check_show_hint(s)
            end
        end,

        # Bracketed Paste Mode
        "\e[200~" => (s::MIState,o...)->begin
            input = LineEdit.bracketed_paste(s) # read directly from s until reaching the end-bracketed-paste marker
            sbuffer = LineEdit.buffer(s)
            curspos = position(sbuffer)
            seek(sbuffer, 0)
            shouldeval = (bytesavailable(sbuffer) == curspos && !occursin(UInt8('\n'), sbuffer))
            seek(sbuffer, curspos)
            if curspos == 0
                # if pasting at the beginning, strip leading whitespace
                input = lstrip(input)
            end
            if !shouldeval
                # when pasting in the middle of input, just paste in place
                # don't try to execute all the WIP, since that's rather confusing
                # and is often ill-defined how it should behave
                edit_insert(s, input)
                return
            end
            LineEdit.push_undo(s)
            edit_insert(sbuffer, input)
            input = String(take!(sbuffer))
            oldpos = firstindex(input)
            firstline = true
            isprompt_paste = false
            curr_prompt_len = 0
            pasting_help = false

            while oldpos <= lastindex(input) # loop until all lines have been executed
                if JL_PROMPT_PASTE[]
                    # Check if the next statement starts with a prompt i.e. "julia> ", in that case
                    # skip it. But first skip whitespace unless pasting in a docstring which may have
                    # indented prompt examples that we don't want to execute
                    while input[oldpos] in (pasting_help ? ('\n') : ('\n', ' ', '\t'))
                        oldpos = nextind(input, oldpos)
                        oldpos >= sizeof(input) && return
                    end
                    substr = SubString(input, oldpos)
                    # Check if input line starts with "julia> ", remove it if we are in prompt paste mode
                    if (firstline || isprompt_paste) && startswith(substr, jl_prompt_regex)
                        detected_jl_prompt = match(jl_prompt_regex, substr).match
                        isprompt_paste = true
                        curr_prompt_len = sizeof(detected_jl_prompt)
                        oldpos += curr_prompt_len
                        transition(s, julia_prompt)
                        pasting_help = false
                    # Check if input line starts with "pkg> " or "(...) pkg> ", remove it if we are in prompt paste mode and switch mode
                    elseif (firstline || isprompt_paste) && startswith(substr, pkg_prompt_regex)
                        detected_pkg_prompt = match(pkg_prompt_regex, substr).match
                        isprompt_paste = true
                        curr_prompt_len = sizeof(detected_pkg_prompt)
                        oldpos += curr_prompt_len
                        Base.active_repl.interface.modes[1].keymap_dict[']'](s, o...)
                        pasting_help = false
                    # Check if input line starts with "shell> ", remove it if we are in prompt paste mode and switch mode
                    elseif (firstline || isprompt_paste) && startswith(substr, SHELL_PROMPT)
                        isprompt_paste = true
                        oldpos += shell_prompt_len
                        curr_prompt_len = shell_prompt_len
                        transition(s, shell_mode)
                        pasting_help = false
                    # Check if input line starts with "help?> ", remove it if we are in prompt paste mode and switch mode
                    elseif (firstline || isprompt_paste) && startswith(substr, HELP_PROMPT)
                        isprompt_paste = true
                        oldpos += help_prompt_len
                        curr_prompt_len = help_prompt_len
                        transition(s, help_mode)
                        pasting_help = true
                    # If we are prompt pasting and current statement does not begin with a mode prefix, skip to next line
                    elseif isprompt_paste
                        while input[oldpos] != '\n'
                            oldpos = nextind(input, oldpos)
                            oldpos >= sizeof(input) && return
                        end
                        continue
                    end
                end
                dump_tail = false
                nl_pos = findfirst('\n', input[oldpos:end])
                if s.current_mode == julia_prompt
                    ast, pos = Meta.parse(input, oldpos, raise=false, depwarn=false)
                    if (isa(ast, Expr) && (ast.head === :error || ast.head === :incomplete)) ||
                            (pos > ncodeunits(input) && !endswith(input, '\n'))
                        # remaining text is incomplete (an error, or parser ran to the end but didn't stop with a newline):
                        # Insert all the remaining text as one line (might be empty)
                        dump_tail = true
                    end
                elseif isnothing(nl_pos) # no newline at end, so just dump the tail into the prompt and don't execute
                    dump_tail = true
                elseif s.current_mode == shell_mode # handle multiline shell commands
                    lines = split(input[oldpos:end], '\n')
                    pos = oldpos + sizeof(lines[1]) + 1
                    if length(lines) > 1
                        for line in lines[2:end]
                            # to be recognized as a multiline shell command, the lines must be indented to the
                            # same prompt position
                            if !startswith(line, ' '^curr_prompt_len)
                                break
                            end
                            pos += sizeof(line) + 1
                        end
                    end
                else
                    pos = oldpos + nl_pos
                end
                if dump_tail
                    tail = input[oldpos:end]
                    if !firstline
                        # strip leading whitespace, but only if it was the result of executing something
                        # (avoids modifying the user's current leading wip line)
                        tail = lstrip(tail)
                    end
                    if isprompt_paste # remove indentation spaces corresponding to the prompt
                        tail = replace(tail, r"^"m * ' '^curr_prompt_len => "")
                    end
                    LineEdit.replace_line(s, tail, true)
                    LineEdit.refresh_line(s)
                    break
                end
                # get the line and strip leading and trailing whitespace
                line = strip(input[oldpos:prevind(input, pos)])
                if !isempty(line)
                    if isprompt_paste # remove indentation spaces corresponding to the prompt
                        line = replace(line, r"^"m * ' '^curr_prompt_len => "")
                    end
                    # put the line on the screen and history
                    LineEdit.replace_line(s, line)
                    LineEdit.commit_line(s)
                    # execute the statement
                    terminal = LineEdit.terminal(s) # This is slightly ugly but ok for now
                    raw!(terminal, false) && disable_bracketed_paste(terminal)
                    @invokelatest LineEdit.mode(s).on_done(s, LineEdit.buffer(s), true)
                    raw!(terminal, true) && enable_bracketed_paste(terminal)
                    LineEdit.push_undo(s) # when the last line is incomplete
                end
                oldpos = pos
                firstline = false
            end
        end,

        # Open the editor at the location of a stackframe or method
        # This is accessing a contextual variable that gets set in
        # the show_backtrace and show_method_table functions.
        "^Q" => (s::MIState, o...) -> begin
            linfos = repl.last_shown_line_infos
            str = String(take!(LineEdit.buffer(s)))
            n = tryparse(Int, str)
            n === nothing && @goto writeback
            if n <= 0 || n > length(linfos) || startswith(linfos[n][1], "REPL[")
                @goto writeback
            end
            try
                InteractiveUtils.edit(Base.fixup_stdlib_path(linfos[n][1]), linfos[n][2])
            catch ex
                ex isa ProcessFailedException || ex isa Base.IOError || ex isa SystemError || rethrow()
                @info "edit failed" _exception=ex
            end
            LineEdit.refresh_line(s)
            return
            @label writeback
            write(LineEdit.buffer(s), str)
            return
        end,
    )

    prefix_prompt, prefix_keymap = LineEdit.setup_prefix_keymap(hp, julia_prompt)

    a = Dict{Any,Any}[skeymap, repl_keymap, prefix_keymap, LineEdit.history_keymap, LineEdit.default_keymap, LineEdit.escape_defaults]
    prepend!(a, extra_repl_keymap)

    julia_prompt.keymap_dict = LineEdit.keymap(a)

    mk = mode_keymap(julia_prompt)

    b = Dict{Any,Any}[skeymap, mk, prefix_keymap, LineEdit.history_keymap, LineEdit.default_keymap, LineEdit.escape_defaults]
    prepend!(b, extra_repl_keymap)

    shell_mode.keymap_dict = help_mode.keymap_dict = dummy_pkg_mode.keymap_dict = LineEdit.keymap(b)

    allprompts = LineEdit.TextInterface[julia_prompt, shell_mode, help_mode, dummy_pkg_mode, search_prompt, prefix_prompt]
    return ModalInterface(allprompts)
end

function run_frontend(repl::LineEditREPL, backend::REPLBackendRef)
    repl.frontend_task = current_task()
    d = REPLDisplay(repl)
    dopushdisplay = repl.specialdisplay === nothing && !in(d,Base.Multimedia.displays)
    dopushdisplay && pushdisplay(d)
    if !isdefined(repl,:interface)
        interface = repl.interface = setup_interface(repl)
    else
        interface = repl.interface
    end
    repl.backendref = backend
    repl.mistate = LineEdit.init_state(terminal(repl), interface)
    run_interface(terminal(repl), interface, repl.mistate)
    # Terminate Backend
    put!(backend.repl_channel, (nothing, -1))
    dopushdisplay && popdisplay(d)
    nothing
end

## StreamREPL ##

mutable struct StreamREPL <: AbstractREPL
    stream::IO
    prompt_color::String
    input_color::String
    answer_color::String
    waserror::Bool
    frontend_task::Task
    StreamREPL(stream,pc,ic,ac) = new(stream,pc,ic,ac,false)
end
StreamREPL(stream::IO) = StreamREPL(stream, Base.text_colors[:green], Base.input_color(), Base.answer_color())
run_repl(stream::IO) = run_repl(StreamREPL(stream))

outstream(s::StreamREPL) = s.stream
hascolor(s::StreamREPL) = get(s.stream, :color, false)::Bool

answer_color(r::LineEditREPL) = r.envcolors ? Base.answer_color() : r.answer_color
answer_color(r::StreamREPL) = r.answer_color
input_color(r::LineEditREPL) = r.envcolors ? Base.input_color() : r.input_color
input_color(r::StreamREPL) = r.input_color

let matchend = Dict("\"" => r"\"", "\"\"\"" => r"\"\"\"", "'" => r"'",
    "`" => r"`", "```" => r"```", "#" => r"$"m, "#=" => r"=#|#=")
    global _rm_strings_and_comments
    function _rm_strings_and_comments(code::Union{String,SubString{String}})
        buf = IOBuffer(sizehint = sizeof(code))
        pos = 1
        while true
            i = findnext(r"\"(?!\"\")|\"\"\"|'|`(?!``)|```|#(?!=)|#=", code, pos)
            isnothing(i) && break
            match = SubString(code, i)
            j = findnext(matchend[match]::Regex, code, nextind(code, last(i)))
            if match == "#=" # possibly nested
                nested = 1
                while j !== nothing
                    nested += SubString(code, j) == "#=" ? +1 : -1
                    iszero(nested) && break
                    j = findnext(r"=#|#=", code, nextind(code, last(j)))
                end
            elseif match[1] != '#' # quote match: check non-escaped
                while j !== nothing
                    notbackslash = findprev(!=('\\'), code, prevind(code, first(j)))::Int
                    isodd(first(j) - notbackslash) && break # not escaped
                    j = findnext(matchend[match]::Regex, code, nextind(code, first(j)))
                end
            end
            isnothing(j) && break
            if match[1] == '#'
                print(buf, SubString(code, pos, prevind(code, first(i))))
            else
                print(buf, SubString(code, pos, last(i)), ' ', SubString(code, j))
            end
            pos = nextind(code, last(j))
        end
        print(buf, SubString(code, pos, lastindex(code)))
        return String(take!(buf))
    end
end

# heuristic function to decide if the presence of a semicolon
# at the end of the expression was intended for suppressing output
ends_with_semicolon(code::AbstractString) = ends_with_semicolon(String(code))
ends_with_semicolon(code::Union{String,SubString{String}}) =
    contains(_rm_strings_and_comments(code), r";\s*$")

function banner(io::IO = stdout; short = false)
    if Base.GIT_VERSION_INFO.tagged_commit
        commit_string = Base.TAGGED_RELEASE_BANNER
    elseif isempty(Base.GIT_VERSION_INFO.commit)
        commit_string = ""
    else
        days = Int(floor((ccall(:jl_clock_now, Float64, ()) - Base.GIT_VERSION_INFO.fork_master_timestamp) / (60 * 60 * 24)))
        days = max(0, days)
        unit = days == 1 ? "day" : "days"
        distance = Base.GIT_VERSION_INFO.fork_master_distance
        commit = Base.GIT_VERSION_INFO.commit_short

        if distance == 0
            commit_string = "Commit $(commit) ($(days) $(unit) old master)"
        else
            branch = Base.GIT_VERSION_INFO.branch
            commit_string = "$(branch)/$(commit) (fork: $(distance) commits, $(days) $(unit))"
        end
    end

    commit_date = isempty(Base.GIT_VERSION_INFO.date_string) ? "" : " ($(split(Base.GIT_VERSION_INFO.date_string)[1]))"

    if get(io, :color, false)::Bool
        c = Base.text_colors
        tx = c[:normal] # text
        jl = c[:normal] # julia
        d1 = c[:bold] * c[:blue]    # first dot
        d2 = c[:bold] * c[:red]     # second dot
        d3 = c[:bold] * c[:green]   # third dot
        d4 = c[:bold] * c[:magenta] # fourth dot

        if short
            print(io,"""
              $(d3)o$(tx)  | Version $(VERSION)$(commit_date)
             $(d2)o$(tx) $(d4)o$(tx) | $(commit_string)
            """)
        else
            print(io,"""               $(d3)_$(tx)
               $(d1)_$(tx)       $(jl)_$(tx) $(d2)_$(d3)(_)$(d4)_$(tx)     |  Documentation: https://docs.julialang.org
              $(d1)(_)$(jl)     | $(d2)(_)$(tx) $(d4)(_)$(tx)    |
               $(jl)_ _   _| |_  __ _$(tx)   |  Type \"?\" for help, \"]?\" for Pkg help.
              $(jl)| | | | | | |/ _` |$(tx)  |
              $(jl)| | |_| | | | (_| |$(tx)  |  Version $(VERSION)$(commit_date)
             $(jl)_/ |\\__'_|_|_|\\__'_|$(tx)  |  $(commit_string)
            $(jl)|__/$(tx)                   |

            """)
        end
    else
        if short
            print(io,"""
              o  |  Version $(VERSION)$(commit_date)
             o o |  $(commit_string)
            """)
        else
            print(io,"""
                           _
               _       _ _(_)_     |  Documentation: https://docs.julialang.org
              (_)     | (_) (_)    |
               _ _   _| |_  __ _   |  Type \"?\" for help, \"]?\" for Pkg help.
              | | | | | | |/ _` |  |
              | | |_| | | | (_| |  |  Version $(VERSION)$(commit_date)
             _/ |\\__'_|_|_|\\__'_|  |  $(commit_string)
            |__/                   |

            """)
        end
    end
end

function run_frontend(repl::StreamREPL, backend::REPLBackendRef)
    repl.frontend_task = current_task()
    have_color = hascolor(repl)
    banner(repl.stream)
    d = REPLDisplay(repl)
    dopushdisplay = !in(d,Base.Multimedia.displays)
    dopushdisplay && pushdisplay(d)
    while !eof(repl.stream)::Bool
        if have_color
            print(repl.stream,repl.prompt_color)
        end
        print(repl.stream, JULIA_PROMPT)
        if have_color
            print(repl.stream, input_color(repl))
        end
        line = readline(repl.stream, keep=true)
        if !isempty(line)
            ast = Base.parse_input_line(line)
            if have_color
                print(repl.stream, Base.color_normal)
            end
            response = eval_with_backend(ast, backend)
            print_response(repl, response, !ends_with_semicolon(line), have_color)
        end
    end
    # Terminate Backend
    put!(backend.repl_channel, (nothing, -1))
    dopushdisplay && popdisplay(d)
    nothing
end

module Numbered

using ..REPL

__current_ast_transforms() = Base.active_repl_backend !== nothing ? Base.active_repl_backend.ast_transforms : REPL.repl_ast_transforms

function repl_eval_counter(hp)
    return length(hp.history) - hp.start_idx
end

function out_transform(@nospecialize(x), n::Ref{Int})
    return Expr(:toplevel, get_usings!([], x)..., quote
        let __temp_val_a72df459 = $x
            $capture_result($n, __temp_val_a72df459)
            __temp_val_a72df459
        end
    end)
end

function get_usings!(usings, ex)
    ex isa Expr || return usings
    # get all `using` and `import` statements which are at the top level
    for (i, arg) in enumerate(ex.args)
        if Base.isexpr(arg, :toplevel)
            get_usings!(usings, arg)
        elseif Base.isexpr(arg, [:using, :import])
            push!(usings, popat!(ex.args, i))
        end
    end
    return usings
end

function create_global_out!(mod)
    if !isdefinedglobal(mod, :Out)
        out = Dict{Int, Any}()
        @eval mod begin
            const Out = $(out)
            export Out
        end
        return out
    end
    return getglobal(mod, Out)
end

function capture_result(n::Ref{Int}, @nospecialize(x))
    n = n[]
    mod = Base.MainInclude
    # TODO: This invokelatest is only required due to backdated constants
    # and should be removed after
    out = isdefinedglobal(mod, :Out) ? invokelatest(getglobal, mod, :Out) : invokelatest(create_global_out!, mod)
    if x !== out && x !== nothing # remove this?
        out[n] = x
    end
    nothing
end

function set_prompt(repl::LineEditREPL, n::Ref{Int})
    julia_prompt = repl.interface.modes[1]
    julia_prompt.prompt = function()
        n[] = repl_eval_counter(julia_prompt.hist)+1
        string("In [", n[], "]: ")
    end
    nothing
end

function set_output_prefix(repl::LineEditREPL, n::Ref{Int})
    julia_prompt = repl.interface.modes[1]
    if REPL.hascolor(repl)
        julia_prompt.output_prefix_prefix = Base.text_colors[:red]
    end
    julia_prompt.output_prefix = () -> string("Out[", n[], "]: ")
    nothing
end

function __current_ast_transforms(backend)
    if backend === nothing
        Base.active_repl_backend !== nothing ? Base.active_repl_backend.ast_transforms : REPL.repl_ast_transforms
    else
        backend.ast_transforms
    end
end

function numbered_prompt!(repl::LineEditREPL=Base.active_repl::LineEditREPL, backend=nothing)
    n = Ref{Int}(0)
    set_prompt(repl, n)
    set_output_prefix(repl, n)
    push!(__current_ast_transforms(backend), @nospecialize(ast) -> out_transform(ast, n))
    return
end

"""
    Out[n]

A variable referring to all previously computed values, automatically imported to the interactive prompt.
Only defined and exists while using [Numbered prompt](@ref Numbered-prompt).

See also [`ans`](@ref).
"""
Base.MainInclude.Out

end

import .Numbered.numbered_prompt!

# this assignment won't survive precompilation,
# but will stick if REPL is baked into a sysimg.
# Needs to occur after this module is finished.
Base.REPL_MODULE_REF[] = REPL

if Base.generating_output()
    include("precompile.jl")
end

end # module<|MERGE_RESOLUTION|>--- conflicted
+++ resolved
@@ -69,12 +69,7 @@
     return nothing
 end
 
-<<<<<<< HEAD
 function _UndefVarError_warnfor(io::IO, modules, var::Symbol)
-=======
-function _UndefVarError_warnfor(io::IO, m::Module, var::Symbol)
-    (Base.isexported(m, var) || Base.ispublic(m, var)) || return false
->>>>>>> 61de3a44
     active_mod = Base.active_module()
 
     warned = false
@@ -82,7 +77,7 @@
     # the module in which the variable is defined
     to_warn_about = Dict{Module, Vector{Module}}()
     for m in modules
-        # only warn if binding is resolved and exported or public
+        # only include in info if binding has a value and is exported or public
         if !Base.isdefined(m, var) || (!Base.isexported(m, var) && !Base.ispublic(m, var))
             continue
         end
