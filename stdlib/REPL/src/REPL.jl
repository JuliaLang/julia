--- conflicted
+++ resolved
@@ -783,11 +783,7 @@
     full = LineEdit.input_string(s)
     ret, range, should_complete = completions(full, lastindex(partial), mod, c.modifiers.shift, hint)
     c.modifiers = LineEdit.Modifiers()
-<<<<<<< HEAD
-    return unique!(map(named_completion, ret)), partial[range], should_complete
-=======
-    return unique!(String[completion_text(x) for x in ret]), partial[range], should_complete
->>>>>>> 0fd1f04d
+    return unique!(LineEdit.NamedCompletion[named_completion(x) for x in ret]), partial[range], should_complete
 end
 
 function complete_line(c::ShellCompletionProvider, s::PromptState; hint::Bool=false)
@@ -795,22 +791,14 @@
     partial = beforecursor(s.input_buffer)
     full = LineEdit.input_string(s)
     ret, range, should_complete = shell_completions(full, lastindex(partial), hint)
-<<<<<<< HEAD
-    return unique!(map(named_completion, ret)), partial[range], should_complete
-=======
-    return unique!(String[completion_text(x) for x in ret]), partial[range], should_complete
->>>>>>> 0fd1f04d
+    return unique!(LineEdit.NamedCompletion[named_completion(x) for x in ret])), partial[range], should_complete
 end
 
 function complete_line(c::LatexCompletions, s; hint::Bool=false)
     partial = beforecursor(LineEdit.buffer(s))
     full = LineEdit.input_string(s)::String
     ret, range, should_complete = bslash_completions(full, lastindex(partial), hint)[2]
-<<<<<<< HEAD
-    return unique!(map(named_completion, ret)), partial[range], should_complete
-=======
-    return unique!(String[completion_text(x) for x in ret]), partial[range], should_complete
->>>>>>> 0fd1f04d
+    return unique!(LineEdit.NamedCompletion[named_completion(x) for x in ret])), partial[range], should_complete
 end
 
 with_repl_linfo(f, repl) = f(outstream(repl))
