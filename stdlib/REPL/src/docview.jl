--- conflicted
+++ resolved
@@ -315,7 +315,6 @@
     end
 end
 
-<<<<<<< HEAD
 function find_readme(m::Module)::Union{String, Nothing}
     mpath = pathof(m)
     isnothing(mpath) && return nothing
@@ -334,20 +333,11 @@
 end
 function summarize(io::IO, m::Module, binding::Binding; nlines::Int = 200)
     readme_path = find_readme(m)
-    if !isnothing(readme_path)
-        print(io, "No docstring found for module `$m`.")
-        readme_lines = readlines(readme_path)
-        isempty(readme_lines) && return  # don't say we are going to print empty file
-        println(io, " Displaying the contents of `$(readme_path)`:\n\n")
-        for line in first(readme_lines, nlines)
-            println(io, line)
-        end
-        length(readme_lines) > nlines && println(io, "\n[output truncated to first $nlines lines]")
+    if isnothing(readme_path)
+        println(io, "No docstring or readme file found for module `$m`.\n")
     else
-        println(io, "No docstring or readme file found for module `$m`.\n")
-=======
-function summarize(io::IO, m::Module, binding::Binding)
-    println(io, "No docstring found for module `", m, "`.\n")
+        println(io, "No docstring found for module `$m`.")
+    end
     exports = filter!(!=(nameof(m)), names(m))
     if isempty(exports)
         println(io, "Module does not export any names.")
@@ -356,7 +346,15 @@
         print(io, "  `")
         join(io, exports, "`, `")
         println(io, "`")
->>>>>>> 89fff18d
+    end
+    if !isnothing(readme_path)
+        readme_lines = readlines(readme_path)
+        isempty(readme_lines) && return  # don't say we are going to print empty file
+        println(io, " Displaying the contents of `$(readme_path)`:\n\n")
+        for line in first(readme_lines, nlines)
+            println(io, line)
+        end
+        length(readme_lines) > nlines && println(io, "\n[output truncated to first $nlines lines]")
     end
 end
 
