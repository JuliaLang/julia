# This file is a part of Julia. License is MIT: https://julialang.org/license

## Code for searching and viewing documentation

using Markdown

using Base.Docs: catdoc, modules, DocStr, Binding, MultiDoc, keywords, isfield, namify, bindingexpr,
    defined, resolve, getdoc, meta, aliasof, signature

import Base.Docs: doc, formatdoc, parsedoc, apropos

using Base: with_output_color, mapany

import REPL

using InteractiveUtils: subtypes

using Unicode: normalize

## Help mode ##

# This is split into helpmode and _helpmode to easier unittest _helpmode
<<<<<<< HEAD
function helpmode(io::IO, line::AbstractString, mod::Module=Main)
    internal_accesses = Set{Pair{Module,Symbol}}()
    quote
        docs = $REPL.insert_hlines($io, $(REPL._helpmode(io, line, mod, internal_accesses)))
        $REPL.insert_internal_warning(docs, $internal_accesses)
    end
end
=======
helpmode(io::IO, line::AbstractString, mod::Module=Main) = :($REPL.insert_hlines($(REPL._helpmode(io, line, mod))))
>>>>>>> aeae142d
helpmode(line::AbstractString, mod::Module=Main) = helpmode(stdout, line, mod)

# A hack to make the line entered at the REPL available at trimdocs without
# passing the string through the entire mechanism.
const extended_help_on = Ref{Any}(nothing)

function _helpmode(io::IO, line::AbstractString, mod::Module=Main, internal_accesses::Union{Nothing, Set{Pair{Module,Symbol}}}=nothing)
    line = strip(line)
    ternary_operator_help = (line == "?" || line == "?:")
    if startswith(line, '?') && !ternary_operator_help
        line = line[2:end]
        extended_help_on[] = nothing
        brief = false
    else
        extended_help_on[] = line
        brief = true
    end
    # interpret anything starting with # or #= as asking for help on comments
    if startswith(line, "#")
        if startswith(line, "#=")
            line = "#="
        else
            line = "#"
        end
    end
    x = Meta.parse(line, raise = false, depwarn = false)
    assym = Symbol(line)
    expr =
        if haskey(keywords, assym) || Base.isoperator(assym) || isexpr(x, :error) ||
            isexpr(x, :invalid) || isexpr(x, :incomplete)
            # Docs for keywords must be treated separately since trying to parse a single
            # keyword such as `function` would throw a parse error due to the missing `end`.
            assym
        elseif isexpr(x, (:using, :import))
            (x::Expr).head
        else
            # Retrieving docs for macros requires us to make a distinction between the text
            # `@macroname` and `@macroname()`. These both parse the same, but are used by
            # the docsystem to return different results. The first returns all documentation
            # for `@macroname`, while the second returns *only* the docs for the 0-arg
            # definition if it exists.
            (isexpr(x, :macrocall, 1) && !endswith(line, "()")) ? quot(x) : x
        end
    # the following must call repl(io, expr) via the @repl macro
    # so that the resulting expressions are evaluated in the Base.Docs namespace
    :($REPL.@repl $io $expr $brief $mod $internal_accesses)
end
_helpmode(line::AbstractString, mod::Module=Main) = _helpmode(stdout, line, mod)

# Print vertical lines along each docstring if there are multiple docs
function insert_hlines(docs)
    if !isa(docs, Markdown.MD) || !haskey(docs.meta, :results) || isempty(docs.meta[:results])
        return docs
    end
    docs = docs::Markdown.MD
    v = Any[]
    for (n, doc) in enumerate(docs.content)
        push!(v, doc)
        n == length(docs.content) || push!(v, Markdown.HorizontalRule())
    end
    return Markdown.MD(v)
end

function formatdoc(d::DocStr)
    buffer = IOBuffer()
    for part in d.text
        formatdoc(buffer, d, part)
    end
    Markdown.MD(Any[Markdown.parse(seekstart(buffer))])
end
@noinline formatdoc(buffer, d, part) = print(buffer, part)

function parsedoc(d::DocStr)
    if d.object === nothing
        md = formatdoc(d)
        md.meta[:module] = d.data[:module]
        md.meta[:path]   = d.data[:path]
        d.object = md
    end
    d.object
end

## Trimming long help ("# Extended help")

struct Message  # For direct messages to the terminal
    msg    # AbstractString
    fmt    # keywords to `printstyled`
end
Message(msg) = Message(msg, ())

function Markdown.term(io::IO, msg::Message, columns)
    printstyled(io, msg.msg; msg.fmt...)
end

trimdocs(doc, brief::Bool) = doc

function trimdocs(md::Markdown.MD, brief::Bool)
    brief || return md
    md, trimmed = _trimdocs(md, brief)
    if trimmed
        line = extended_help_on[]
        line = isa(line, AbstractString) ? line : ""
        push!(md.content, Message("Extended help is available with `??$line`", (color=Base.info_color(), bold=true)))
    end
    return md
end

function _trimdocs(md::Markdown.MD, brief::Bool)
    content, trimmed = [], false
    for c in md.content
        if isa(c, Markdown.Header{1}) && isa(c.text, AbstractArray) && !isempty(c.text)
            item = c.text[1]
            if isa(item, AbstractString) &&
                lowercase(item) ∈ ("extended help",
                                   "extended documentation",
                                   "extended docs")
                trimmed = true
                break
            end
        end
        c, trm = _trimdocs(c, brief)
        trimmed |= trm
        push!(content, c)
    end
    return Markdown.MD(content, md.meta), trimmed
end

_trimdocs(md, brief::Bool) = md, false


is_tuple(expr) = false
is_tuple(expr::Expr) = expr.head == :tuple

struct Logged{F}
    f::F
    mod::Module
    collection::Set{Pair{Module,Symbol}}
end
function (la::Logged)(m::Module, s::Symbol)
    m !== la.mod && !Base.ispublic(m, s) && push!(la.collection, m => s)
    la.f(m, s)
end
(la::Logged)(args...) = la.f(args...)

function log_nonpublic_access(expr::Expr, mod::Module, internal_access::Set{Pair{Module,Symbol}})
    if expr.head === :. && length(expr.args) == 2 && !is_tuple(expr.args[2])
        Expr(:call, Logged(getproperty, mod, internal_access), log_nonpublic_access.(expr.args, (mod,), (internal_access,))...)
    elseif expr.head === :call && expr.args[1] === Base.Docs.Binding
        Expr(:call, Logged(Base.Docs.Binding, mod, internal_access), log_nonpublic_access.(expr.args[2:end], (mod,), (internal_access,))...)
    else
        Expr(expr.head, log_nonpublic_access.(expr.args, (mod,), (internal_access,))...)
    end
end
log_nonpublic_access(expr, ::Module, _) = expr

function insert_internal_warning(md::Markdown.MD, internal_access::Set{Pair{Module,Symbol}})
    if !isempty(internal_access)
        items = Any[Any[Markdown.Paragraph(Any[Markdown.Code("", s)])] for s in sort("$mod.$sym" for (mod, sym) in internal_access)]
        admonition = Markdown.Admonition("warning", "Warning", Any[
            Markdown.Paragraph(Any["The following bindings may be internal; they may change or be removed in future versions:"]),
            Markdown.List(items, -1, false)])
        pushfirst!(md.content, admonition)
    end
    md
end
function insert_internal_warning(other, internal_access::Set{Pair{Module,Symbol}})
    println("oops.")
    other
end

"""
    Docs.doc(binding, sig)

Return all documentation that matches both `binding` and `sig`.

If `getdoc` returns a non-`nothing` result on the value of the binding, then a
dynamic docstring is returned instead of one based on the binding itself.
"""
function doc(binding::Binding, sig::Type = Union{})
    if defined(binding)
        result = getdoc(resolve(binding), sig)
        result === nothing || return result
    end
    results, groups = DocStr[], MultiDoc[]
    # Lookup `binding` and `sig` for matches in all modules of the docsystem.
    for mod in modules
        dict = meta(mod; autoinit=false)
        isnothing(dict) && continue
        if haskey(dict, binding)
            multidoc = dict[binding]
            push!(groups, multidoc)
            for msig in multidoc.order
                sig <: msig && push!(results, multidoc.docs[msig])
            end
        end
    end
    if isempty(groups)
        # When no `MultiDoc`s are found that match `binding` then we check whether `binding`
        # is an alias of some other `Binding`. When it is we then re-run `doc` with that
        # `Binding`, otherwise if it's not an alias then we generate a summary for the
        # `binding` and display that to the user instead.
        alias = aliasof(binding)
        alias == binding ? summarize(alias, sig) : doc(alias, sig)
    else
        # There was at least one match for `binding` while searching. If there weren't any
        # matches for `sig` then we concatenate *all* the docs from the matching `Binding`s.
        if isempty(results)
            for group in groups, each in group.order
                push!(results, group.docs[each])
            end
        end
        # Get parsed docs and concatenate them.
        md = catdoc(mapany(parsedoc, results)...)
        # Save metadata in the generated markdown.
        if isa(md, Markdown.MD)
            # We don't know how to insert an internal symbol warning into non-markdown
            # content, so we don't.
            md.meta[:results] = results
            md.meta[:binding] = binding
            md.meta[:typesig] = sig
        end
        return md
    end
end

# Some additional convenience `doc` methods that take objects rather than `Binding`s.
doc(obj::UnionAll) = doc(Base.unwrap_unionall(obj))
doc(object, sig::Type = Union{}) = doc(aliasof(object, typeof(object)), sig)
doc(object, sig...)              = doc(object, Tuple{sig...})

function lookup_doc(ex)
    if isa(ex, Expr) && ex.head !== :(.) && Base.isoperator(ex.head)
        # handle syntactic operators, e.g. +=, ::, .=
        ex = ex.head
    end
    if haskey(keywords, ex)
        return parsedoc(keywords[ex])
    elseif Meta.isexpr(ex, :incomplete)
        return :($(Markdown.md"No documentation found."))
    elseif !isa(ex, Expr) && !isa(ex, Symbol)
        return :($(doc)($(typeof)($(esc(ex)))))
    end
    if isa(ex, Symbol) && Base.isoperator(ex)
        str = string(ex)
        isdotted = startswith(str, ".")
        if endswith(str, "=") && Base.operator_precedence(ex) == Base.prec_assignment && ex !== :(:=)
            op = chop(str)
            eq = isdotted ? ".=" : "="
            return Markdown.parse("`x $op= y` is a synonym for `x $eq x $op y`")
        elseif isdotted && ex !== :(..)
            op = str[2:end]
            if op in ("&&", "||")
                return Markdown.parse("`x $ex y` broadcasts the boolean operator `$op` to `x` and `y`. See [`broadcast`](@ref).")
            else
                return Markdown.parse("`x $ex y` is akin to `broadcast($op, x, y)`. See [`broadcast`](@ref).")
            end
        end
    end
    binding = esc(bindingexpr(namify(ex)))
    if isexpr(ex, :call) || isexpr(ex, :macrocall) || isexpr(ex, :where)
        sig = esc(signature(ex))
        :($(doc)($binding, $sig))
    else
        :($(doc)($binding))
    end
end

# Object Summaries.
# =================

function summarize(binding::Binding, sig)
    io = IOBuffer()
    if defined(binding)
        binding_res = resolve(binding)
        if !isa(binding_res, Module)
            if Base.ispublic(binding.mod, binding.var)
                println(io, "No documentation found for public symbol.\n")
            else
                println(io, "No documentation found for private symbol.\n")
            end
        end
        summarize(io, binding_res, binding)
    else
        println(io, "No documentation found.\n")
        quot = any(isspace, sprint(print, binding)) ? "'" : ""
        if Base.isbindingresolved(binding.mod, binding.var)
            println(io, "Binding ", quot, "`", binding, "`", quot, " exists, but has not been assigned a value.")
        else
            println(io, "Binding ", quot, "`", binding, "`", quot, " does not exist.")
        end
    end
    md = Markdown.parse(seekstart(io))
    # Save metadata in the generated markdown.
    md.meta[:results] = DocStr[]
    md.meta[:binding] = binding
    md.meta[:typesig] = sig
    return md
end

function summarize(io::IO, λ::Function, binding::Binding)
    kind = startswith(string(binding.var), '@') ? "macro" : "`Function`"
    println(io, "`", binding, "` is a ", kind, ".")
    println(io, "```\n", methods(λ), "\n```")
end

function summarize(io::IO, TT::Type, binding::Binding)
    println(io, "# Summary")
    T = Base.unwrap_unionall(TT)
    if T isa DataType
        println(io, "```")
        print(io,
            Base.isabstracttype(T) ? "abstract type " :
            Base.ismutabletype(T)  ? "mutable struct " :
            Base.isstructtype(T) ? "struct " :
            "primitive type ")
        supert = supertype(T)
        println(io, T)
        println(io, "```")
        if !Base.isabstracttype(T) && T.name !== Tuple.name && !isempty(fieldnames(T))
            println(io, "# Fields")
            println(io, "```")
            pad = maximum(length(string(f)) for f in fieldnames(T))
            for (f, t) in zip(fieldnames(T), fieldtypes(T))
                println(io, rpad(f, pad), " :: ", t)
            end
            println(io, "```")
        end
        subt = subtypes(TT)
        if !isempty(subt)
            println(io, "# Subtypes")
            println(io, "```")
            for t in subt
                println(io, Base.unwrap_unionall(t))
            end
            println(io, "```")
        end
        if supert != Any
            println(io, "# Supertype Hierarchy")
            println(io, "```")
            Base.show_supertypes(io, T)
            println(io)
            println(io, "```")
        end
    elseif T isa Union
        println(io, "`", binding, "` is of type `", typeof(TT), "`.\n")
        println(io, "# Union Composed of Types")
        for T1 in Base.uniontypes(T)
            println(io, " - `", Base.rewrap_unionall(T1, TT), "`")
        end
    else # unreachable?
        println(io, "`", binding, "` is of type `", typeof(TT), "`.\n")
    end
end

function find_readme(m::Module)::Union{String, Nothing}
    mpath = pathof(m)
    isnothing(mpath) && return nothing
    !isfile(mpath) && return nothing # modules in sysimage, where src files are omitted
    path = dirname(mpath)
    top_path = pkgdir(m)
    while true
        for file in readdir(path; join=true, sort=true)
            isfile(file) && (basename(lowercase(file)) in ["readme.md", "readme"]) || continue
            return file
        end
        path == top_path && break # go no further than pkgdir
        path = dirname(path) # work up through nested modules
    end
    return nothing
end
function summarize(io::IO, m::Module, binding::Binding; nlines::Int = 200)
    readme_path = find_readme(m)
    public = Base.ispublic(binding.mod, binding.var) ? "public" : "internal"
    if isnothing(readme_path)
        println(io, "No docstring or readme file found for $public module `$m`.\n")
    else
        println(io, "No docstring found for $public module `$m`.")
    end
    exports = filter!(!=(nameof(m)), names(m))
    if isempty(exports)
        println(io, "Module does not have any public names.")
    else
        println(io, "# Public names")
        print(io, "  `")
        join(io, exports, "`, `")
        println(io, "`\n")
    end
    if !isnothing(readme_path)
        readme_lines = readlines(readme_path)
        isempty(readme_lines) && return  # don't say we are going to print empty file
        println(io, "# Displaying contents of readme found at `$(readme_path)`")
        for line in first(readme_lines, nlines)
            println(io, line)
        end
        length(readme_lines) > nlines && println(io, "\n[output truncated to first $nlines lines]")
    end
end

function summarize(io::IO, @nospecialize(T), binding::Binding)
    T = typeof(T)
    println(io, "`", binding, "` is of type `", T, "`.\n")
    summarize(io, T, binding)
end

# repl search and completions for help


quote_spaces(x) = any(isspace, x) ? "'" * x * "'" : x

function repl_search(io::IO, s::Union{Symbol,String}, mod::Module)
    pre = "search:"
    print(io, pre)
    printmatches(io, s, map(quote_spaces, doc_completions(s, mod)), cols = _displaysize(io)[2] - length(pre))
    println(io, "\n")
end

# TODO: document where this is used
repl_search(s, mod::Module) = repl_search(stdout, s, mod)

function repl_corrections(io::IO, s, mod::Module)
    print(io, "Couldn't find ")
    quot = any(isspace, s) ? "'" : ""
    print(io, quot)
    printstyled(io, s, color=:cyan)
    print(io, quot, '\n')
    print_correction(io, s, mod)
end
repl_corrections(s) = repl_corrections(stdout, s)

# inverse of latex_symbols Dict, lazily created as needed
const symbols_latex = Dict{String,String}()
function symbol_latex(s::String)
    if isempty(symbols_latex) && isassigned(Base.REPL_MODULE_REF)
        for (k,v) in Iterators.flatten((REPLCompletions.latex_symbols,
                                        REPLCompletions.emoji_symbols))
            symbols_latex[v] = k
        end

        # Overwrite with canonical mapping when a symbol has several completions (#39148)
        merge!(symbols_latex, REPLCompletions.symbols_latex_canonical)
    end

    return get(symbols_latex, s, "")
end
function repl_latex(io::IO, s0::String)
    # This has rampant `Core.Box` problems (#15276). Use the tricks of
    # https://docs.julialang.org/en/v1/manual/performance-tips/#man-performance-captured
    # We're changing some of the values so the `let` trick isn't applicable.
    s::String = s0
    latex::String = symbol_latex(s)
    if isempty(latex)
        # Decompose NFC-normalized identifier to match tab-completion
        # input if the first search came up empty.
        s = normalize(s, :NFD)
        latex = symbol_latex(s)
    end
    if !isempty(latex)
        print(io, "\"")
        printstyled(io, s, color=:cyan)
        print(io, "\" can be typed by ")
        printstyled(io, latex, "<tab>", color=:cyan)
        println(io, '\n')
    elseif any(c -> haskey(symbols_latex, string(c)), s)
        print(io, "\"")
        printstyled(io, s, color=:cyan)
        print(io, "\" can be typed by ")
        state::Char = '\0'
        with_output_color(:cyan, io) do io
            for c in s
                cstr = string(c)
                if haskey(symbols_latex, cstr)
                    latex = symbols_latex[cstr]
                    if length(latex) == 3 && latex[2] in ('^','_')
                        # coalesce runs of sub/superscripts
                        if state != latex[2]
                            '\0' != state && print(io, "<tab>")
                            print(io, latex[1:2])
                            state = latex[2]
                        end
                        print(io, latex[3])
                    else
                        if '\0' != state
                            print(io, "<tab>")
                            state = '\0'
                        end
                        print(io, latex, "<tab>")
                    end
                else
                    if '\0' != state
                        print(io, "<tab>")
                        state = '\0'
                    end
                    print(io, c)
                end
            end
            '\0' != state && print(io, "<tab>")
        end
        println(io, '\n')
    end
end
repl_latex(s::String) = repl_latex(stdout, s)

macro repl(ex, brief::Bool=false, mod::Module=Main) repl(ex; brief, mod) end
macro repl(io, ex, brief, mod, internal_accesses) repl(io, ex; brief, mod, internal_accesses) end

function repl(io::IO, s::Symbol; brief::Bool=true, mod::Module=Main, internal_accesses::Union{Nothing, Set{Pair{Module,Symbol}}}=nothing)
    str = string(s)
    quote
        repl_latex($io, $str)
        repl_search($io, $str, $mod)
        $(if !isdefined(mod, s) && !Base.isbindingresolved(mod, s) && !haskey(keywords, s) && !Base.isoperator(s)
               # n.b. we call isdefined for the side-effect of resolving the binding, if possible
               :(repl_corrections($io, $str, $mod))
          end)
        $(_repl(s, brief, mod, internal_accesses))
    end
end
isregex(x) = isexpr(x, :macrocall, 3) && x.args[1] === Symbol("@r_str") && !isempty(x.args[3])

repl(io::IO, ex::Expr; brief::Bool=true, mod::Module=Main, internal_accesses::Union{Nothing, Set{Pair{Module,Symbol}}}=nothing) = isregex(ex) ? :(apropos($io, $ex)) : _repl(ex, brief, mod, internal_accesses)
repl(io::IO, str::AbstractString; brief::Bool=true, mod::Module=Main, internal_accesses::Union{Nothing, Set{Pair{Module,Symbol}}}=nothing) = :(apropos($io, $str))
repl(io::IO, other; brief::Bool=true, mod::Module=Main, internal_accesses::Union{Nothing, Set{Pair{Module,Symbol}}}=nothing) = esc(:(@doc $other)) # TODO: track internal_accesses
#repl(io::IO, other) = lookup_doc(other) # TODO

repl(x; brief::Bool=true, mod::Module=Main) = repl(stdout, x; brief, mod)

function _repl(x, brief::Bool=true, mod::Module=Main, internal_accesses::Union{Nothing, Set{Pair{Module,Symbol}}}=nothing)
    if isexpr(x, :call)
        x = x::Expr
        # determine the types of the values
        kwargs = nothing
        pargs = Any[]
        for arg in x.args[2:end]
            if isexpr(arg, :parameters)
                kwargs = mapany(arg.args) do kwarg
                    if kwarg isa Symbol
                        kwarg = :($kwarg::Any)
                    elseif isexpr(kwarg, :kw)
                        lhs = kwarg.args[1]
                        rhs = kwarg.args[2]
                        if lhs isa Symbol
                            if rhs isa Symbol
                                kwarg.args[1] = :($lhs::(@isdefined($rhs) ? typeof($rhs) : Any))
                            else
                                kwarg.args[1] = :($lhs::typeof($rhs))
                            end
                        end
                    end
                    kwarg
                end
            elseif isexpr(arg, :kw)
                if kwargs === nothing
                    kwargs = Any[]
                end
                lhs = arg.args[1]
                rhs = arg.args[2]
                if lhs isa Symbol
                    if rhs isa Symbol
                        arg.args[1] = :($lhs::(@isdefined($rhs) ? typeof($rhs) : Any))
                    else
                        arg.args[1] = :($lhs::typeof($rhs))
                    end
                end
                push!(kwargs, arg)
            else
                if arg isa Symbol
                    arg = :($arg::(@isdefined($arg) ? typeof($arg) : Any))
                elseif !isexpr(arg, :(::))
                    arg = :(::typeof($arg))
                end
                push!(pargs, arg)
            end
        end
        if kwargs === nothing
            x.args = Any[x.args[1], pargs...]
        else
            x.args = Any[x.args[1], Expr(:parameters, kwargs...), pargs...]
        end
    end
    #docs = lookup_doc(x) # TODO
    docs = esc(:(@doc $x))
    docs = if isfield(x)
        quote
            if isa($(esc(x.args[1])), DataType)
                fielddoc($(esc(x.args[1])), $(esc(x.args[2])))
            else
                $docs
            end
        end
    else
        docs
    end
    docs = log_nonpublic_access(macroexpand(mod, docs), mod, internal_accesses)
    :(REPL.trimdocs($docs, $brief))
end

"""
    fielddoc(binding, field)

Return documentation for a particular `field` of a type if it exists.
"""
function fielddoc(binding::Binding, field::Symbol)
    for mod in modules
        dict = meta(mod; autoinit=false)
        isnothing(dict) && continue
        if haskey(dict, binding)
            multidoc = dict[binding]
            if haskey(multidoc.docs, Union{})
                fields = multidoc.docs[Union{}].data[:fields]
                if haskey(fields, field)
                    doc = fields[field]
                    return isa(doc, Markdown.MD) ? doc : Markdown.parse(doc)
                end
            end
        end
    end
    fields = join(["`$f`" for f in fieldnames(resolve(binding))], ", ", ", and ")
    fields = isempty(fields) ? "no fields" : "fields $fields"
    Markdown.parse("`$(resolve(binding))` has $fields.")
end

# As with the additional `doc` methods, this converts an object to a `Binding` first.
fielddoc(object, field::Symbol) = fielddoc(aliasof(object, typeof(object)), field)


# Search & Rescue
# Utilities for correcting user mistakes and (eventually)
# doing full documentation searches from the repl.

# Fuzzy Search Algorithm

function matchinds(needle, haystack; acronym::Bool = false)
    chars = collect(needle)
    is = Int[]
    lastc = '\0'
    for (i, char) in enumerate(haystack)
        while !isempty(chars) && isspace(first(chars))
            popfirst!(chars) # skip spaces
        end
        isempty(chars) && break
        if lowercase(char) == lowercase(chars[1]) &&
           (!acronym || !isletter(lastc))
            push!(is, i)
            popfirst!(chars)
        end
        lastc = char
    end
    return is
end

longer(x, y) = length(x) ≥ length(y) ? (x, true) : (y, false)

bestmatch(needle, haystack) =
    longer(matchinds(needle, haystack, acronym = true),
           matchinds(needle, haystack))

# Optimal string distance: Counts the minimum number of insertions, deletions,
# transpositions or substitutions to go from one string to the other.
function string_distance(a::AbstractString, lena::Integer, b::AbstractString, lenb::Integer)
    if lena > lenb
        a, b = b, a
        lena, lenb = lenb, lena
    end
    start = 0
    for (i, j) in zip(a, b)
        if a == b
            start += 1
        else
            break
        end
    end
    start == lena && return lenb - start
    vzero = collect(1:(lenb - start))
    vone = similar(vzero)
    prev_a, prev_b = first(a), first(b)
    current = 0
    for (i, ai) in enumerate(a)
        i > start || (prev_a = ai; continue)
        left = i - start - 1
        current = i - start
        transition_next = 0
        for (j, bj) in enumerate(b)
            j > start || (prev_b = bj; continue)
            # No need to look beyond window of lower right diagonal
            above = current
            this_transition = transition_next
            transition_next = vone[j - start]
            vone[j - start] = current = left
            left = vzero[j - start]
            if ai != bj
                # Minimum between substitution, deletion and insertion
                current = min(current + 1, above + 1, left + 1)
                if i > start + 1 && j > start + 1 && ai == prev_b && prev_a == bj
                    current = min(current, (this_transition += 1))
                end
            end
            vzero[j - start] = current
            prev_b = bj
        end
        prev_a = ai
    end
    current
end

function fuzzyscore(needle::AbstractString, haystack::AbstractString)
    lena, lenb = length(needle), length(haystack)
    1 - (string_distance(needle, lena, haystack, lenb) / max(lena, lenb))
end

function fuzzysort(search::String, candidates::Vector{String})
    scores = map(cand -> fuzzyscore(search, cand), candidates)
    candidates[sortperm(scores)] |> reverse
end

# Levenshtein Distance

function levenshtein(s1, s2)
    a, b = collect(s1), collect(s2)
    m = length(a)
    n = length(b)
    d = Matrix{Int}(undef, m+1, n+1)

    d[1:m+1, 1] = 0:m
    d[1, 1:n+1] = 0:n

    for i = 1:m, j = 1:n
        d[i+1,j+1] = min(d[i  , j+1] + 1,
                         d[i+1, j  ] + 1,
                         d[i  , j  ] + (a[i] != b[j]))
    end

    return d[m+1, n+1]
end

function levsort(search::String, candidates::Vector{String})
    scores = map(cand -> (Float64(levenshtein(search, cand)), -fuzzyscore(search, cand)), candidates)
    candidates = candidates[sortperm(scores)]
    i = 0
    for outer i = 1:length(candidates)
        levenshtein(search, candidates[i]) > 3 && break
    end
    return candidates[1:i]
end

# Result printing

function printmatch(io::IO, word, match)
    is, _ = bestmatch(word, match)
    for (i, char) = enumerate(match)
        if i in is
            printstyled(io, char, bold=true)
        else
            print(io, char)
        end
    end
end

function printmatches(io::IO, word, matches; cols::Int = _displaysize(io)[2])
    total = 0
    for match in matches
        total + length(match) + 1 > cols && break
        fuzzyscore(word, match) < 0.5 && break
        print(io, " ")
        printmatch(io, word, match)
        total += length(match) + 1
    end
end

printmatches(args...; cols::Int = _displaysize(stdout)[2]) = printmatches(stdout, args..., cols = cols)

function print_joined_cols(io::IO, ss::Vector{String}, delim = "", last = delim; cols::Int = _displaysize(io)[2])
    i = 0
    total = 0
    for outer i = 1:length(ss)
        total += length(ss[i])
        total + max(i-2,0)*length(delim) + (i>1 ? 1 : 0)*length(last) > cols && (i-=1; break)
    end
    join(io, ss[1:i], delim, last)
end

print_joined_cols(args...; cols::Int = _displaysize(stdout)[2]) = print_joined_cols(stdout, args...; cols=cols)

function print_correction(io::IO, word::String, mod::Module)
    cors = map(quote_spaces, levsort(word, accessible(mod)))
    pre = "Perhaps you meant "
    print(io, pre)
    print_joined_cols(io, cors, ", ", " or "; cols = _displaysize(io)[2] - length(pre))
    println(io)
    return
end

# TODO: document where this is used
print_correction(word, mod::Module) = print_correction(stdout, word, mod)

# Completion data


moduleusings(mod) = ccall(:jl_module_usings, Any, (Any,), mod)

filtervalid(names) = filter(x->!occursin(r"#", x), map(string, names))

accessible(mod::Module) =
    Symbol[filter!(s -> !Base.isdeprecated(mod, s), names(mod, all=true, imported=true));
           map(names, moduleusings(mod))...;
           collect(keys(Base.Docs.keywords))] |> unique |> filtervalid

function doc_completions(name, mod::Module=Main)
    res = fuzzysort(name, accessible(mod))

    # to insert an entry like `raw""` for `"@raw_str"` in `res`
    ms = match.(r"^@(.*?)_str$", res)
    idxs = findall(!isnothing, ms)

    # avoid messing up the order while inserting
    for i in reverse!(idxs)
        c = only((ms[i]::AbstractMatch).captures)
        insert!(res, i, "$(c)\"\"")
    end
    res
end
doc_completions(name::Symbol) = doc_completions(string(name), mod)


# Searching and apropos

# Docsearch simply returns true or false if an object contains the given needle
docsearch(haystack::AbstractString, needle) = occursin(needle, haystack)
docsearch(haystack::Symbol, needle) = docsearch(string(haystack), needle)
docsearch(::Nothing, needle) = false
function docsearch(haystack::Array, needle)
    for elt in haystack
        docsearch(elt, needle) && return true
    end
    false
end
function docsearch(haystack, needle)
    @warn "Unable to search documentation of type $(typeof(haystack))" maxlog=1
    false
end

## Searching specific documentation objects
function docsearch(haystack::MultiDoc, needle)
    for v in values(haystack.docs)
        docsearch(v, needle) && return true
    end
    false
end

function docsearch(haystack::DocStr, needle)
    docsearch(parsedoc(haystack), needle) && return true
    if haskey(haystack.data, :fields)
        for doc in values(haystack.data[:fields])
            docsearch(doc, needle) && return true
        end
    end
    false
end

## doc search

## Markdown search simply strips all markup and searches plain text version
docsearch(haystack::Markdown.MD, needle) = docsearch(stripmd(haystack.content), needle)

"""
    stripmd(x)

Strip all Markdown markup from x, leaving the result in plain text. Used
internally by apropos to make docstrings containing more than one markdown
element searchable.
"""
stripmd(@nospecialize x) = string(x) # for random objects interpolated into the docstring
stripmd(x::AbstractString) = x  # base case
stripmd(x::Nothing) = " "
stripmd(x::Vector) = string(map(stripmd, x)...)

stripmd(x::Markdown.BlockQuote) = "$(stripmd(x.content))"
stripmd(x::Markdown.Admonition) = "$(stripmd(x.content))"
stripmd(x::Markdown.Bold) = "$(stripmd(x.text))"
stripmd(x::Markdown.Code) = "$(stripmd(x.code))"
stripmd(x::Markdown.Header) = stripmd(x.text)
stripmd(x::Markdown.HorizontalRule) = " "
stripmd(x::Markdown.Image) = "$(stripmd(x.alt)) $(x.url)"
stripmd(x::Markdown.Italic) = "$(stripmd(x.text))"
stripmd(x::Markdown.LaTeX) = "$(x.formula)"
stripmd(x::Markdown.LineBreak) = " "
stripmd(x::Markdown.Link) = "$(stripmd(x.text)) $(x.url)"
stripmd(x::Markdown.List) = join(map(stripmd, x.items), " ")
stripmd(x::Markdown.MD) = join(map(stripmd, x.content), " ")
stripmd(x::Markdown.Paragraph) = stripmd(x.content)
stripmd(x::Markdown.Footnote) = "$(stripmd(x.id)) $(stripmd(x.text))"
stripmd(x::Markdown.Table) =
    join([join(map(stripmd, r), " ") for r in x.rows], " ")

"""
    apropos([io::IO=stdout], pattern::Union{AbstractString,Regex})

Search available docstrings for entries containing `pattern`.

When `pattern` is a string, case is ignored. Results are printed to `io`.

`apropos` can be called from the help mode in the REPL by wrapping the query in double quotes:
```
help?> "pattern"
```
"""
apropos(string) = apropos(stdout, string)
apropos(io::IO, string) = apropos(io, Regex("\\Q$string", "i"))

function apropos(io::IO, needle::Regex)
    for mod in modules
        # Module doc might be in README.md instead of the META dict
        docsearch(doc(mod), needle) && println(io, mod)
        dict = meta(mod; autoinit=false)
        isnothing(dict) && continue
        for (k, v) in dict
            docsearch(v, needle) && println(io, k)
        end
    end
end<|MERGE_RESOLUTION|>--- conflicted
+++ resolved
@@ -20,17 +20,13 @@
 ## Help mode ##
 
 # This is split into helpmode and _helpmode to easier unittest _helpmode
-<<<<<<< HEAD
 function helpmode(io::IO, line::AbstractString, mod::Module=Main)
     internal_accesses = Set{Pair{Module,Symbol}}()
     quote
-        docs = $REPL.insert_hlines($io, $(REPL._helpmode(io, line, mod, internal_accesses)))
+        docs = $REPL.insert_hlines($(REPL._helpmode(io, line, mod, internal_accesses)))
         $REPL.insert_internal_warning(docs, $internal_accesses)
     end
 end
-=======
-helpmode(io::IO, line::AbstractString, mod::Module=Main) = :($REPL.insert_hlines($(REPL._helpmode(io, line, mod))))
->>>>>>> aeae142d
 helpmode(line::AbstractString, mod::Module=Main) = helpmode(stdout, line, mod)
 
 # A hack to make the line entered at the REPL available at trimdocs without
