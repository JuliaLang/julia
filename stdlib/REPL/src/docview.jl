# This file is a part of Julia. License is MIT: https://julialang.org/license

## Code for searching and viewing documentation

using Markdown

using Base.Docs: catdoc, modules, DocStr, Binding, MultiDoc, keywords, isfield, namify, bindingexpr,
    defined, resolve, getdoc, meta, aliasof, signature

import Base.Docs: doc, formatdoc, parsedoc, apropos

using Base: with_output_color, mapany

import REPL

using InteractiveUtils: subtypes

using Unicode: normalize

## Help mode ##
# Big picture as of 2022-06-18:
# help?> → helpmode → _helpmode → @repl → repl → _repl → Core.@doc → Core.atdoc → Docs.docm → lookup_doc → doc (→ summarize)
# In addition to `_repl`, `repl` also calls `repl_search`, `repl_latex` and optionally `repl_corrections`.
# For data fields, `_repl` calls `fielddoc` instead of `Core.@doc`.
# Many of the function recurse to handle special cases.

# This is split into helpmode and _helpmode to easier unittest _helpmode
helpmode(io::IO, line::AbstractString, mod::Module=Main) = :($REPL.insert_hlines($io, $(REPL._helpmode(io, line, mod))))
helpmode(line::AbstractString, mod::Module=Main) = helpmode(stdout, line, mod)

const extended_help_on = Ref{Any}(nothing)

function _helpmode(io::IO, line::AbstractString, mod::Module=Main)
    line = strip(line)
    ternary_operator_help = (line == "?" || line == "?:")
    if startswith(line, '?') && !ternary_operator_help
        line = line[2:end]
        extended_help_on[] = line
        brief = false
    else
        extended_help_on[] = nothing
        brief = true
    end
    # interpret anything starting with # or #= as asking for help on comments
    if startswith(line, "#")
        if startswith(line, "#=")
            line = "#="
        else
            line = "#"
        end
    end
    x = Meta.parse(line, raise = false, depwarn = false)
    assym = Symbol(line)
    expr =
        if haskey(keywords, Symbol(line)) || Base.isoperator(assym) || isexpr(x, :error) ||
            isexpr(x, :invalid) || isexpr(x, :incomplete)
            # Docs for keywords must be treated separately since trying to parse a single
            # keyword such as `function` would throw a parse error due to the missing `end`.
            assym
        elseif isexpr(x, (:using, :import))
            (x::Expr).head
        else
            # Retrieving docs for macros requires us to make a distinction between the text
            # `@macroname` and `@macroname()`. These both parse the same, but are used by
            # the docsystem to return different results. The first returns all documentation
            # for `@macroname`, while the second returns *only* the docs for the 0-arg
            # definition if it exists.
            (isexpr(x, :macrocall, 1) && !endswith(line, "()")) ? quot(x) : x
        end
    # the following must call repl(io, expr) via the @repl macro
    # so that the resulting expressions are evaluated in the Base.Docs namespace
    :($REPL.@repl $io $expr $brief $mod)
end
_helpmode(line::AbstractString, mod::Module=Main) = _helpmode(stdout, line, mod)

# Print vertical lines along each docstring if there are multiple docs
function insert_hlines(io::IO, docs)
    if !isa(docs, Markdown.MD) || !haskey(docs.meta, :results) || isempty(docs.meta[:results])
        return docs
    end
    docs = docs::Markdown.MD
    v = Any[]
    for (n, doc) in enumerate(docs.content)
        push!(v, doc)
        n == length(docs.content) || push!(v, Markdown.HorizontalRule())
    end
    return Markdown.MD(v)
end

function formatdoc(d::DocStr)
    buffer = IOBuffer()
    for part in d.text
        formatdoc(buffer, d, part)
    end
    Markdown.MD(Any[Markdown.parse(seekstart(buffer))])
end
@noinline formatdoc(buffer, d, part) = print(buffer, part)

function parsedoc(d::DocStr)
    if d.object === nothing
        md = formatdoc(d)
        md.meta[:module] = d.data[:module]
        md.meta[:path]   = d.data[:path]
        d.object = md
    end
    d.object
end

## Trimming long help ("# Extended help")

struct Message  # For direct messages to the terminal
    msg    # AbstractString
    fmt    # keywords to `printstyled`
end
Message(msg) = Message(msg, ())

function Markdown.term(io::IO, msg::Message, columns)
    printstyled(io, msg.msg; msg.fmt...)
end

trimdocs(doc, brief::Bool) = doc

function trimdocs(md::Markdown.MD, brief::Bool)
    brief || return md
    md, trimmed = _trimdocs(md, brief)
    if trimmed
        line = extended_help_on[]
        line = isa(line, AbstractString) ? line : ""
        push!(md.content, Message("Extended help is available with `??$line`", (color=Base.info_color(), bold=true)))
    end
    return md
end

function _trimdocs(md::Markdown.MD, brief::Bool)
    content, trimmed = [], false
    for c in md.content
        if isa(c, Markdown.Header{1}) && isa(c.text, AbstractArray) && !isempty(c.text)
            item = c.text[1]
            if isa(item, AbstractString) &&
                lowercase(item) ∈ ("extended help",
                                   "extended documentation",
                                   "extended docs")
                trimmed = true
                break
            end
        end
        c, trm = _trimdocs(c, brief)
        trimmed |= trm
        push!(content, c)
    end
    return Markdown.MD(content, md.meta), trimmed
end

_trimdocs(md, brief::Bool) = md, false

function lookup_doc(ex)
    if isa(ex, Expr) && ex.head !== :(.) && Base.isoperator(ex.head)
        # handle syntactic operators, e.g. +=, ::, .=
        ex = ex.head
    end
    if haskey(keywords, ex)
        return parsedoc(keywords[ex])
    elseif Meta.isexpr(ex, :incomplete)
        return :($(Markdown.md"No documentation found."))
    elseif !isa(ex, Expr) && !isa(ex, Symbol)
        return :($(doc)($(typeof)($(esc(ex)))))
    end
    if isa(ex, Symbol) && Base.isoperator(ex)
        str = string(ex)
        isdotted = startswith(str, ".")
        if endswith(str, "=") && Base.operator_precedence(ex) == Base.prec_assignment && ex !== :(:=)
            op = chop(str)
            eq = isdotted ? ".=" : "="
            return Markdown.parse("`x $op= y` is a synonym for `x $eq x $op y`")
        elseif isdotted && ex !== :(..)
            op = str[2:end]
            return Markdown.parse("`x $ex y` is akin to `broadcast($op, x, y)`. See [`broadcast`](@ref).")
        end
    end
    binding = esc(bindingexpr(namify(ex)))
    if isexpr(ex, :call) || isexpr(ex, :macrocall)
        sig = esc(signature(ex))
        :($(doc)($binding, $sig))
    else
        :($(doc)($binding))
    end
end

"""
    Docs.doc(binding, sig)

Return all documentation that matches both `binding` and `sig`.

If `getdoc` returns a non-`nothing` result on the value of the binding, then a
dynamic docstring is returned instead of one based on the binding itself.
"""
function doc(binding::Binding, sig::Type = Union{})
    if defined(binding)
        result = getdoc(resolve(binding), sig)
        result === nothing || return result
    end
    results, groups = DocStr[], MultiDoc[]
    # Lookup `binding` and `sig` for matches in all modules of the docsystem.
    for mod in modules
        dict = meta(mod)
        if haskey(dict, binding)
            multidoc = dict[binding]
            push!(groups, multidoc)
            for msig in multidoc.order
                sig <: msig && push!(results, multidoc.docs[msig])
            end
        end
    end
    if isempty(groups)
        # When no `MultiDoc`s are found that match `binding` then we check whether `binding`
        # is an alias of some other `Binding`. When it is we then re-run `doc` with that
        # `Binding`, otherwise we generate a summary for it. This only works for types, functions,
        # and modules. In the other cases, we re-run `doc` for the type of the `binding`.
        alias = aliasof(binding)
        if alias != binding
            return doc(alias, sig)
        elseif (summary = summarize(alias, sig)) !== nothing
            return summary
        else
            doc_of_type = doc(typeof(resolve(binding)), sig)
            heading = Markdown.parse("`$(binding)` is of type `$(typeof(resolve(binding)))`")
            result = catdoc(heading, doc_of_type)
            result.meta = doc_of_type.meta
            return result
        end
    else
        # There was at least one match for `binding` while searching. If there weren't any
        # matches for `sig` then we concatenate *all* the docs from the matching `Binding`s.
        if isempty(results)
            for group in groups, each in group.order
                push!(results, group.docs[each])
            end
        end
        # Get parsed docs and concatenate them.
        md = catdoc(mapany(parsedoc, results)...)
        # Save metadata in the generated markdown.
        if isa(md, Markdown.MD)
            md.meta[:results] = results
            md.meta[:binding] = binding
            md.meta[:typesig] = sig
        end
        return md
    end
end

# Some additional convenience `doc` methods that take objects rather than `Binding`s.
doc(obj::UnionAll) = doc(Base.unwrap_unionall(obj))
doc(object, sig::Type = Union{}) = doc(aliasof(object, typeof(object)), sig)
doc(object, sig...)              = doc(object, Tuple{sig...})

<<<<<<< HEAD
function lookup_doc(ex)
    if isa(ex, Expr) && ex.head !== :(.) && Base.isoperator(ex.head)
        # handle syntactic operators, e.g. +=, ::, .=
        ex = ex.head
    end
    if haskey(keywords, ex)
        return parsedoc(keywords[ex])
    elseif Meta.isexpr(ex, :incomplete)
        return :($(Markdown.md"No documentation found."))
    elseif !isa(ex, Expr) && !isa(ex, Symbol)
        return :($(doc)($(typeof)($(esc(ex)))))
    end
    if isa(ex, Symbol) && Base.isoperator(ex)
        str = string(ex)
        isdotted = startswith(str, ".")
        if endswith(str, "=") && Base.operator_precedence(ex) == Base.prec_assignment && ex !== :(:=)
            op = chop(str)
            eq = isdotted ? ".=" : "="
            return Markdown.parse("`x $op= y` is a synonym for `x $eq x $op y`")
        elseif isdotted && ex !== :(..)
            op = str[2:end]
            if op in ("&&", "||")
                return Markdown.parse("`x $ex y` broadcasts the boolean operator `$op` to `x` and `y`. See [`broadcast`](@ref).")
            else
                return Markdown.parse("`x $ex y` is akin to `broadcast($op, x, y)`. See [`broadcast`](@ref).")
            end
        end
    end
    binding = esc(bindingexpr(namify(ex)))
    if isexpr(ex, :call) || isexpr(ex, :macrocall) || isexpr(ex, :where)
        sig = esc(signature(ex))
        :($(doc)($binding, $sig))
    else
        :($(doc)($binding))
    end
end

=======
>>>>>>> f0178092
# Object Summaries.
# =================

# summarize Functions, Types and Modules. For everything else return nothing.
function summarize(binding::Binding, sig)
    io = IOBuffer()
    if defined(binding)
        binding_res = resolve(binding)
        !isa(binding_res, Module) && println(io, "No documentation found.\n")
        io = summarize!(io, binding_res, binding)
        io === nothing && return nothing
    else
        println(io, "No documentation found.\n")
        quot = any(isspace, sprint(print, binding)) ? "'" : ""
        println(io, "Binding ", quot, "`", binding, "`", quot, " does not exist.")
    end
    md = Markdown.parse(seekstart(io))
    # Save metadata in the generated markdown.
    md.meta[:results] = DocStr[]
    md.meta[:binding] = binding
    md.meta[:typesig] = sig
    return md
end

function summarize!(io::IO, λ::Function, binding::Binding)
    kind = startswith(string(binding.var), '@') ? "macro" : "`Function`"
    println(io, "`", binding, "` is a ", kind, ".")
    println(io, "```\n", methods(λ), "\n```")
    io
end

function summarize!(io::IO, TT::Type, binding::Binding)
    println(io, "# Summary")
    T = Base.unwrap_unionall(TT)
    if T isa DataType
        println(io, "```")
        print(io,
            Base.isabstracttype(T) ? "abstract type " :
            Base.ismutabletype(T)  ? "mutable struct " :
            Base.isstructtype(T) ? "struct " :
            "primitive type ")
        supert = supertype(T)
        println(io, T)
        println(io, "```")
        if !Base.isabstracttype(T) && T.name !== Tuple.name && !isempty(fieldnames(T))
            println(io, "# Fields")
            println(io, "```")
            pad = maximum(length(string(f)) for f in fieldnames(T))
            for (f, t) in zip(fieldnames(T), fieldtypes(T))
                println(io, rpad(f, pad), " :: ", t)
            end
            println(io, "```")
        end
        subt = subtypes(TT)
        if !isempty(subt)
            println(io, "# Subtypes")
            println(io, "```")
            for t in subt
                println(io, Base.unwrap_unionall(t))
            end
            println(io, "```")
        end
        if supert != Any
            println(io, "# Supertype Hierarchy")
            println(io, "```")
            Base.show_supertypes(io, T)
            println(io)
            println(io, "```")
        end
    elseif T isa Union
        println(io, "`", binding, "` is of type `", typeof(TT), "`.\n")
        println(io, "# Union Composed of Types")
        for T1 in Base.uniontypes(T)
            println(io, " - `", Base.rewrap_unionall(T1, TT), "`")
        end
    else # unreachable?
        println(io, "`", binding, "` is of type `", typeof(TT), "`.\n")
    end
    io
end

function find_readme(m::Module)::Union{String, Nothing}
    mpath = pathof(m)
    isnothing(mpath) && return nothing
    !isfile(mpath) && return nothing # modules in sysimage, where src files are omitted
    path = dirname(mpath)
    top_path = pkgdir(m)
    while true
        for file in readdir(path; join=true, sort=true)
            isfile(file) && (basename(lowercase(file)) in ["readme.md", "readme"]) || continue
            return file
        end
        path == top_path && break # go no further than pkgdir
        path = dirname(path) # work up through nested modules
    end
    return nothing
end
function summarize!(io::IO, m::Module, binding::Binding; nlines::Int = 200)
    readme_path = find_readme(m)
    if isnothing(readme_path)
        println(io, "No docstring or readme file found for module `$m`.\n")
    else
        println(io, "No docstring found for module `$m`.")
    end
    exports = filter!(!=(nameof(m)), names(m))
    if isempty(exports)
        println(io, "Module does not export any names.")
    else
        println(io, "# Exported names")
        print(io, "  `")
        join(io, exports, "`, `")
        println(io, "`\n")
    end
    if !isnothing(readme_path)
        readme_lines = readlines(readme_path)
        isempty(readme_lines) && return  # don't say we are going to print empty file
        println(io, "# Displaying contents of readme found at `$(readme_path)`")
        for line in first(readme_lines, nlines)
            println(io, line)
        end
        length(readme_lines) > nlines && println(io, "\n[output truncated to first $nlines lines]")
    end
    io
end

summarize!(io::IO, @nospecialize(T), binding::Binding) = nothing

# repl search and completions for help


quote_spaces(x) = any(isspace, x) ? "'" * x * "'" : x

function repl_search(io::IO, s::Union{Symbol,String}, mod::Module)
    pre = "search:"
    print(io, pre)
    printmatches(io, s, map(quote_spaces, doc_completions(s, mod)), cols = _displaysize(io)[2] - length(pre))
    println(io, "\n")
end

# TODO: document where this is used
repl_search(s, mod::Module) = repl_search(stdout, s, mod)

function repl_corrections(io::IO, s, mod::Module)
    print(io, "Couldn't find ")
    quot = any(isspace, s) ? "'" : ""
    print(io, quot)
    printstyled(io, s, color=:cyan)
    print(io, quot, '\n')
    print_correction(io, s, mod)
end
repl_corrections(s) = repl_corrections(stdout, s)

# inverse of latex_symbols Dict, lazily created as needed
const symbols_latex = Dict{String,String}()
function symbol_latex(s::String)
    if isempty(symbols_latex) && isassigned(Base.REPL_MODULE_REF)
        for (k,v) in Iterators.flatten((REPLCompletions.latex_symbols,
                                        REPLCompletions.emoji_symbols))
            symbols_latex[v] = k
        end

        # Overwrite with canonical mapping when a symbol has several completions (#39148)
        merge!(symbols_latex, REPLCompletions.symbols_latex_canonical)
    end

    return get(symbols_latex, s, "")
end
function repl_latex(io::IO, s0::String)
    # This has rampant `Core.Box` problems (#15276). Use the tricks of
    # https://docs.julialang.org/en/v1/manual/performance-tips/#man-performance-captured
    # We're changing some of the values so the `let` trick isn't applicable.
    s::String = s0
    latex::String = symbol_latex(s)
    if isempty(latex)
        # Decompose NFC-normalized identifier to match tab-completion
        # input if the first search came up empty.
        s = normalize(s, :NFD)
        latex = symbol_latex(s)
    end
    if !isempty(latex)
        print(io, "\"")
        printstyled(io, s, color=:cyan)
        print(io, "\" can be typed by ")
        printstyled(io, latex, "<tab>", color=:cyan)
        println(io, '\n')
    elseif any(c -> haskey(symbols_latex, string(c)), s)
        print(io, "\"")
        printstyled(io, s, color=:cyan)
        print(io, "\" can be typed by ")
        state::Char = '\0'
        with_output_color(:cyan, io) do io
            for c in s
                cstr = string(c)
                if haskey(symbols_latex, cstr)
                    latex = symbols_latex[cstr]
                    if length(latex) == 3 && latex[2] in ('^','_')
                        # coalesce runs of sub/superscripts
                        if state != latex[2]
                            '\0' != state && print(io, "<tab>")
                            print(io, latex[1:2])
                            state = latex[2]
                        end
                        print(io, latex[3])
                    else
                        if '\0' != state
                            print(io, "<tab>")
                            state = '\0'
                        end
                        print(io, latex, "<tab>")
                    end
                else
                    if '\0' != state
                        print(io, "<tab>")
                        state = '\0'
                    end
                    print(io, c)
                end
            end
            '\0' != state && print(io, "<tab>")
        end
        println(io, '\n')
    end
end
repl_latex(s::String) = repl_latex(stdout, s)

macro repl(ex, brief::Bool=false, mod::Module=Main) repl(ex; brief, mod) end
macro repl(io, ex, brief, mod) repl(io, ex; brief, mod) end

function repl(io::IO, s::Symbol; brief::Bool=true, mod::Module=Main)
    str = string(s)
    quote
        repl_latex($io, $str)
        repl_search($io, $str, $mod)
        $(if !isdefined(mod, s) && !haskey(keywords, s) && !Base.isoperator(s)
               :(repl_corrections($io, $str, $mod))
          end)
        $(_repl(s, brief))
    end
end
isregex(x) = isexpr(x, :macrocall, 3) && x.args[1] === Symbol("@r_str") && !isempty(x.args[3])

repl(io::IO, ex::Expr; brief::Bool=true, mod::Module=Main) = isregex(ex) ? :(apropos($io, $ex)) : _repl(ex, brief)
repl(io::IO, str::AbstractString; brief::Bool=true, mod::Module=Main) = :(apropos($io, $str))
repl(io::IO, other; brief::Bool=true, mod::Module=Main) = esc(:(@doc $other))
#repl(io::IO, other) = lookup_doc(other) # TODO

repl(x; brief::Bool=true, mod::Module=Main) = repl(stdout, x; brief, mod)

function _repl(x, brief::Bool=true)
    if isexpr(x, :call)
        x = x::Expr
        # determine the types of the values
        kwargs = nothing
        pargs = Any[]
        for arg in x.args[2:end]
            if isexpr(arg, :parameters)
                kwargs = mapany(arg.args) do kwarg
                    if kwarg isa Symbol
                        kwarg = :($kwarg::Any)
                    elseif isexpr(kwarg, :kw)
                        lhs = kwarg.args[1]
                        rhs = kwarg.args[2]
                        if lhs isa Symbol
                            if rhs isa Symbol
                                kwarg.args[1] = :($lhs::(@isdefined($rhs) ? typeof($rhs) : Any))
                            else
                                kwarg.args[1] = :($lhs::typeof($rhs))
                            end
                        end
                    end
                    kwarg
                end
            elseif isexpr(arg, :kw)
                if kwargs === nothing
                    kwargs = Any[]
                end
                lhs = arg.args[1]
                rhs = arg.args[2]
                if lhs isa Symbol
                    if rhs isa Symbol
                        arg.args[1] = :($lhs::(@isdefined($rhs) ? typeof($rhs) : Any))
                    else
                        arg.args[1] = :($lhs::typeof($rhs))
                    end
                end
                push!(kwargs, arg)
            else
                if arg isa Symbol
                    arg = :($arg::(@isdefined($arg) ? typeof($arg) : Any))
                elseif !isexpr(arg, :(::))
                    arg = :(::typeof($arg))
                end
                push!(pargs, arg)
            end
        end
        if kwargs === nothing
            x.args = Any[x.args[1], pargs...]
        else
            x.args = Any[x.args[1], Expr(:parameters, kwargs...), pargs...]
        end
    end
    #docs = lookup_doc(x) # TODO
    docs = esc(:(@doc $x))
    docs = if isfield(x)
        quote
            if isa($(esc(x.args[1])), DataType)
                fielddoc($(esc(x.args[1])), $(esc(x.args[2])))
            else
                $docs
            end
        end
    else
        docs
    end
    :(REPL.trimdocs($docs, $brief))
end

"""
    fielddoc(binding, field)

Return documentation for a particular `field` of a type if it exists.
"""
function fielddoc(binding::Binding, field::Symbol)
    for mod in modules
        dict = meta(mod)
        if haskey(dict, binding)
            multidoc = dict[binding]
            if haskey(multidoc.docs, Union{})
                fields = multidoc.docs[Union{}].data[:fields]
                if haskey(fields, field)
                    doc = fields[field]
                    return isa(doc, Markdown.MD) ? doc : Markdown.parse(doc)
                end
            end
        end
    end
    fields = join(["`$f`" for f in fieldnames(resolve(binding))], ", ", ", and ")
    fields = isempty(fields) ? "no fields" : "fields $fields"
    Markdown.parse("`$(resolve(binding))` has $fields.")
end

# As with the additional `doc` methods, this converts an object to a `Binding` first.
fielddoc(object, field::Symbol) = fielddoc(aliasof(object, typeof(object)), field)


# Search & Rescue
# Utilities for correcting user mistakes and (eventually)
# doing full documentation searches from the repl.

# Fuzzy Search Algorithm

function matchinds(needle, haystack; acronym::Bool = false)
    chars = collect(needle)
    is = Int[]
    lastc = '\0'
    for (i, char) in enumerate(haystack)
        while !isempty(chars) && isspace(first(chars))
            popfirst!(chars) # skip spaces
        end
        isempty(chars) && break
        if lowercase(char) == lowercase(chars[1]) &&
           (!acronym || !isletter(lastc))
            push!(is, i)
            popfirst!(chars)
        end
        lastc = char
    end
    return is
end

longer(x, y) = length(x) ≥ length(y) ? (x, true) : (y, false)

bestmatch(needle, haystack) =
    longer(matchinds(needle, haystack, acronym = true),
           matchinds(needle, haystack))

avgdistance(xs) =
    isempty(xs) ? 0 :
    (xs[end] - xs[1] - length(xs)+1)/length(xs)

function fuzzyscore(needle, haystack)
    score = 0.
    is, acro = bestmatch(needle, haystack)
    score += (acro ? 2 : 1)*length(is) # Matched characters
    score -= 2(length(needle)-length(is)) # Missing characters
    !acro && (score -= avgdistance(is)/10) # Contiguous
    !isempty(is) && (score -= sum(is)/length(is)/100) # Closer to beginning
    return score
end

function fuzzysort(search::String, candidates::Vector{String})
    scores = map(cand -> (fuzzyscore(search, cand), -Float64(levenshtein(search, cand))), candidates)
    candidates[sortperm(scores)] |> reverse
end

# Levenshtein Distance

function levenshtein(s1, s2)
    a, b = collect(s1), collect(s2)
    m = length(a)
    n = length(b)
    d = Matrix{Int}(undef, m+1, n+1)

    d[1:m+1, 1] = 0:m
    d[1, 1:n+1] = 0:n

    for i = 1:m, j = 1:n
        d[i+1,j+1] = min(d[i  , j+1] + 1,
                         d[i+1, j  ] + 1,
                         d[i  , j  ] + (a[i] != b[j]))
    end

    return d[m+1, n+1]
end

function levsort(search::String, candidates::Vector{String})
    scores = map(cand -> (Float64(levenshtein(search, cand)), -fuzzyscore(search, cand)), candidates)
    candidates = candidates[sortperm(scores)]
    i = 0
    for outer i = 1:length(candidates)
        levenshtein(search, candidates[i]) > 3 && break
    end
    return candidates[1:i]
end

# Result printing

function printmatch(io::IO, word, match)
    is, _ = bestmatch(word, match)
    for (i, char) = enumerate(match)
        if i in is
            printstyled(io, char, bold=true)
        else
            print(io, char)
        end
    end
end

function printmatches(io::IO, word, matches; cols::Int = _displaysize(io)[2])
    total = 0
    for match in matches
        total + length(match) + 1 > cols && break
        fuzzyscore(word, match) < 0 && break
        print(io, " ")
        printmatch(io, word, match)
        total += length(match) + 1
    end
end

printmatches(args...; cols::Int = _displaysize(stdout)[2]) = printmatches(stdout, args..., cols = cols)

function print_joined_cols(io::IO, ss::Vector{String}, delim = "", last = delim; cols::Int = _displaysize(io)[2])
    i = 0
    total = 0
    for outer i = 1:length(ss)
        total += length(ss[i])
        total + max(i-2,0)*length(delim) + (i>1 ? 1 : 0)*length(last) > cols && (i-=1; break)
    end
    join(io, ss[1:i], delim, last)
end

print_joined_cols(args...; cols::Int = _displaysize(stdout)[2]) = print_joined_cols(stdout, args...; cols=cols)

function print_correction(io::IO, word::String, mod::Module)
    cors = map(quote_spaces, levsort(word, accessible(mod)))
    pre = "Perhaps you meant "
    print(io, pre)
    print_joined_cols(io, cors, ", ", " or "; cols = _displaysize(io)[2] - length(pre))
    println(io)
    return
end

# TODO: document where this is used
print_correction(word, mod::Module) = print_correction(stdout, word, mod)

# Completion data


moduleusings(mod) = ccall(:jl_module_usings, Any, (Any,), mod)

filtervalid(names) = filter(x->!occursin(r"#", x), map(string, names))

accessible(mod::Module) =
    Symbol[filter!(s -> !Base.isdeprecated(mod, s), names(mod, all=true, imported=true));
           map(names, moduleusings(mod))...;
           collect(keys(Base.Docs.keywords))] |> unique |> filtervalid

function doc_completions(name, mod::Module=Main)
    res = fuzzysort(name, accessible(mod))

    # to insert an entry like `raw""` for `"@raw_str"` in `res`
    ms = match.(r"^@(.*?)_str$", res)
    idxs = findall(!isnothing, ms)

    # avoid messing up the order while inserting
    for i in reverse(idxs)
        c = only((ms[i]::AbstractMatch).captures)
        insert!(res, i, "$(c)\"\"")
    end
    res
end
doc_completions(name::Symbol) = doc_completions(string(name), mod)


# Searching and apropos

# Docsearch simply returns true or false if an object contains the given needle
docsearch(haystack::AbstractString, needle) = occursin(needle, haystack)
docsearch(haystack::Symbol, needle) = docsearch(string(haystack), needle)
docsearch(::Nothing, needle) = false
function docsearch(haystack::Array, needle)
    for elt in haystack
        docsearch(elt, needle) && return true
    end
    false
end
function docsearch(haystack, needle)
    @warn "Unable to search documentation of type $(typeof(haystack))" maxlog=1
    false
end

## Searching specific documentation objects
function docsearch(haystack::MultiDoc, needle)
    for v in values(haystack.docs)
        docsearch(v, needle) && return true
    end
    false
end

function docsearch(haystack::DocStr, needle)
    docsearch(parsedoc(haystack), needle) && return true
    if haskey(haystack.data, :fields)
        for doc in values(haystack.data[:fields])
            docsearch(doc, needle) && return true
        end
    end
    false
end

## doc search

## Markdown search simply strips all markup and searches plain text version
docsearch(haystack::Markdown.MD, needle) = docsearch(stripmd(haystack.content), needle)

"""
    stripmd(x)

Strip all Markdown markup from x, leaving the result in plain text. Used
internally by apropos to make docstrings containing more than one markdown
element searchable.
"""
stripmd(@nospecialize x) = string(x) # for random objects interpolated into the docstring
stripmd(x::AbstractString) = x  # base case
stripmd(x::Nothing) = " "
stripmd(x::Vector) = string(map(stripmd, x)...)

stripmd(x::Markdown.BlockQuote) = "$(stripmd(x.content))"
stripmd(x::Markdown.Admonition) = "$(stripmd(x.content))"
stripmd(x::Markdown.Bold) = "$(stripmd(x.text))"
stripmd(x::Markdown.Code) = "$(stripmd(x.code))"
stripmd(x::Markdown.Header) = stripmd(x.text)
stripmd(x::Markdown.HorizontalRule) = " "
stripmd(x::Markdown.Image) = "$(stripmd(x.alt)) $(x.url)"
stripmd(x::Markdown.Italic) = "$(stripmd(x.text))"
stripmd(x::Markdown.LaTeX) = "$(x.formula)"
stripmd(x::Markdown.LineBreak) = " "
stripmd(x::Markdown.Link) = "$(stripmd(x.text)) $(x.url)"
stripmd(x::Markdown.List) = join(map(stripmd, x.items), " ")
stripmd(x::Markdown.MD) = join(map(stripmd, x.content), " ")
stripmd(x::Markdown.Paragraph) = stripmd(x.content)
stripmd(x::Markdown.Footnote) = "$(stripmd(x.id)) $(stripmd(x.text))"
stripmd(x::Markdown.Table) =
    join([join(map(stripmd, r), " ") for r in x.rows], " ")

"""
    apropos([io::IO=stdout], pattern::Union{AbstractString,Regex})

Search available docstrings for entries containing `pattern`.

When `pattern` is a string, case is ignored. Results are printed to `io`.

`apropos` can be called from the help mode in the REPL by wrapping the query in double quotes:
```
help?> "pattern"
```
"""
apropos(string) = apropos(stdout, string)
apropos(io::IO, string) = apropos(io, Regex("\\Q$string", "i"))

function apropos(io::IO, needle::Regex)
    for mod in modules
        # Module doc might be in README.md instead of the META dict
        docsearch(doc(mod), needle) && println(io, mod)
        for (k, v) in meta(mod)
            docsearch(v, needle) && println(io, k)
        end
    end
end<|MERGE_RESOLUTION|>--- conflicted
+++ resolved
@@ -174,11 +174,15 @@
             return Markdown.parse("`x $op= y` is a synonym for `x $eq x $op y`")
         elseif isdotted && ex !== :(..)
             op = str[2:end]
-            return Markdown.parse("`x $ex y` is akin to `broadcast($op, x, y)`. See [`broadcast`](@ref).")
+            if op in ("&&", "||")
+                return Markdown.parse("`x $ex y` broadcasts the boolean operator `$op` to `x` and `y`. See [`broadcast`](@ref).")
+            else
+                return Markdown.parse("`x $ex y` is akin to `broadcast($op, x, y)`. See [`broadcast`](@ref).")
+            end
         end
     end
     binding = esc(bindingexpr(namify(ex)))
-    if isexpr(ex, :call) || isexpr(ex, :macrocall)
+    if isexpr(ex, :call) || isexpr(ex, :macrocall) || isexpr(ex, :where)
         sig = esc(signature(ex))
         :($(doc)($binding, $sig))
     else
@@ -253,46 +257,6 @@
 doc(object, sig::Type = Union{}) = doc(aliasof(object, typeof(object)), sig)
 doc(object, sig...)              = doc(object, Tuple{sig...})
 
-<<<<<<< HEAD
-function lookup_doc(ex)
-    if isa(ex, Expr) && ex.head !== :(.) && Base.isoperator(ex.head)
-        # handle syntactic operators, e.g. +=, ::, .=
-        ex = ex.head
-    end
-    if haskey(keywords, ex)
-        return parsedoc(keywords[ex])
-    elseif Meta.isexpr(ex, :incomplete)
-        return :($(Markdown.md"No documentation found."))
-    elseif !isa(ex, Expr) && !isa(ex, Symbol)
-        return :($(doc)($(typeof)($(esc(ex)))))
-    end
-    if isa(ex, Symbol) && Base.isoperator(ex)
-        str = string(ex)
-        isdotted = startswith(str, ".")
-        if endswith(str, "=") && Base.operator_precedence(ex) == Base.prec_assignment && ex !== :(:=)
-            op = chop(str)
-            eq = isdotted ? ".=" : "="
-            return Markdown.parse("`x $op= y` is a synonym for `x $eq x $op y`")
-        elseif isdotted && ex !== :(..)
-            op = str[2:end]
-            if op in ("&&", "||")
-                return Markdown.parse("`x $ex y` broadcasts the boolean operator `$op` to `x` and `y`. See [`broadcast`](@ref).")
-            else
-                return Markdown.parse("`x $ex y` is akin to `broadcast($op, x, y)`. See [`broadcast`](@ref).")
-            end
-        end
-    end
-    binding = esc(bindingexpr(namify(ex)))
-    if isexpr(ex, :call) || isexpr(ex, :macrocall) || isexpr(ex, :where)
-        sig = esc(signature(ex))
-        :($(doc)($binding, $sig))
-    else
-        :($(doc)($binding))
-    end
-end
-
-=======
->>>>>>> f0178092
 # Object Summaries.
 # =================
 
