--- conflicted
+++ resolved
@@ -15,15 +15,9 @@
 using Base: Process, Semaphore, JLOptions, AnyDict, buffer_writes, wait_connected,
             VERSION_STRING, sync_begin, sync_add, sync_end, async_run_thunk,
             binding_module, notify_error, atexit, julia_exename, julia_cmd,
-<<<<<<< HEAD
-            AsyncGenerator, display_error, acquire, release, invokelatest, warn_once,
-            shell_escape_posixly, uv_error
-using Base.Unicode: isdigit, isnumeric
-=======
             AsyncGenerator, acquire, release, invokelatest,
             shell_escape_posixly, uv_error, coalesce, notnothing
-using Base.Unicode: isascii, isdigit, isnumeric
->>>>>>> 5d1e1d07
+using Base.Unicode: isdigit, isnumeric
 
 # NOTE: clusterserialize.jl imports additional symbols from Base.Serializer for use
 
