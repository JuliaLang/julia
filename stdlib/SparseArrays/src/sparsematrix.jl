--- conflicted
+++ resolved
@@ -2374,8 +2374,7 @@
     end
     # Column j does not contain entry A[i,j]. If v is nonzero, insert entry A[i,j] = v
     # and return. If to the contrary v is zero, then simply return.
-<<<<<<< HEAD
-    if v != 0
+    if !iszero(v)
         nz = A.colptr[A.n+1]
         # throw exception before state is partially modified
         !isbitstype(Ti) || nz < typemax(Ti) ||
@@ -2384,11 +2383,6 @@
         # if nnz(A) < length(rowval/nzval): no need to grow rowval and preserve values
         _insert!(A.rowval, searchk, i, nz)
         _insert!(A.nzval, searchk, v, nz)
-=======
-    if !iszero(v)
-        insert!(A.rowval, searchk, i)
-        insert!(A.nzval, searchk, v)
->>>>>>> da39287e
         @simd for m in (j + 1):(A.n + 1)
             @inbounds A.colptr[m] += Ti(1)
         end
