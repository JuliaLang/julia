# This file is a part of Julia. License is MIT: https://julialang.org/license

# Compressed sparse columns data structure
# Assumes that no zeros are stored in the data structure
# Assumes that row values in rowval for each column are sorted
#      issorted(rowval[colptr[i]:(colptr[i+1]-1)]) == true

"""
    SparseMatrixCSC{Tv,Ti<:Integer} <: AbstractSparseMatrix{Tv,Ti}

Matrix type for storing sparse matrices in the
[Compressed Sparse Column](@ref man-csc) format.
"""
struct SparseMatrixCSC{Tv,Ti<:Integer} <: AbstractSparseMatrix{Tv,Ti}
    m::Int                  # Number of rows
    n::Int                  # Number of columns
    colptr::Vector{Ti}      # Column i is in colptr[i]:(colptr[i+1]-1)
    rowval::Vector{Ti}      # Row indices of stored values
    nzval::Vector{Tv}       # Stored values, typically nonzeros

    function SparseMatrixCSC{Tv,Ti}(m::Integer, n::Integer, colptr::Vector{Ti}, rowval::Vector{Ti},
                                    nzval::Vector{Tv}) where {Tv,Ti<:Integer}
        @noinline throwsz(str, lbl, k) =
            throw(ArgumentError("number of $str ($lbl) must be ≥ 0, got $k"))
        m < 0 && throwsz("rows", 'm', m)
        n < 0 && throwsz("columns", 'n', n)
        new(Int(m), Int(n), colptr, rowval, nzval)
    end
end
function SparseMatrixCSC(m::Integer, n::Integer, colptr::Vector, rowval::Vector, nzval::Vector)
    Tv = eltype(nzval)
    Ti = promote_type(eltype(colptr), eltype(rowval))
    SparseMatrixCSC{Tv,Ti}(m, n, colptr, rowval, nzval)
end

size(S::SparseMatrixCSC) = (S.m, S.n)

# Define an alias for views of a SparseMatrixCSC which include all rows and a unit range of the columns.
# Also define a union of SparseMatrixCSC and this view since many methods can be defined efficiently for
# this union by extracting the fields via the get function: getcolptr, getrowval, and getnzval. The key
# insight is that getcolptr on a SparseMatrixCSCView returns an offset view of the colptr of the
# underlying SparseMatrixCSC
const SparseMatrixCSCView{Tv,Ti} =
    SubArray{Tv,2,SparseMatrixCSC{Tv,Ti},
        Tuple{Base.Slice{Base.OneTo{Int}},I}} where {I<:AbstractUnitRange}
const SparseMatrixCSCUnion{Tv,Ti} = Union{SparseMatrixCSC{Tv,Ti}, SparseMatrixCSCView{Tv,Ti}}

getcolptr(S::SparseMatrixCSC)     = S.colptr
getcolptr(S::SparseMatrixCSCView) = view(S.parent.colptr, first(axes(S, 2)):(last(axes(S, 2)) + 1))
getrowval(S::SparseMatrixCSC)     = S.rowval
getrowval(S::SparseMatrixCSCView) = S.parent.rowval
getnzval( S::SparseMatrixCSC)     = S.nzval
getnzval( S::SparseMatrixCSCView) = S.parent.nzval
nzvalview(S::SparseMatrixCSC)     = view(S.nzval, 1:nnz(S))

"""
    nnz(A)

Returns the number of stored (filled) elements in a sparse array.

# Examples
```jldoctest
julia> A = sparse(2I, 3, 3)
3×3 SparseMatrixCSC{Int64,Int64} with 3 stored entries:
  [1, 1]  =  2
  [2, 2]  =  2
  [3, 3]  =  2

julia> nnz(A)
3
```
"""
nnz(S::SparseMatrixCSC)         = Int(S.colptr[S.n + 1] - 1)
nnz(S::ReshapedArray{T,1,<:SparseMatrixCSC}) where T = nnz(parent(S))
count(pred, S::SparseMatrixCSC) = count(pred, nzvalview(S)) + pred(zero(eltype(S)))*(prod(size(S)) - nnz(S))

"""
    nonzeros(A)

Return a vector of the structural nonzero values in sparse array `A`. This
includes zeros that are explicitly stored in the sparse array. The returned
vector points directly to the internal nonzero storage of `A`, and any
modifications to the returned vector will mutate `A` as well. See
[`rowvals`](@ref) and [`nzrange`](@ref).

# Examples
```jldoctest
julia> A = sparse(2I, 3, 3)
3×3 SparseMatrixCSC{Int64,Int64} with 3 stored entries:
  [1, 1]  =  2
  [2, 2]  =  2
  [3, 3]  =  2

julia> nonzeros(A)
3-element Array{Int64,1}:
 2
 2
 2
```
"""
nonzeros(S::SparseMatrixCSC) = S.nzval

"""
    rowvals(A::SparseMatrixCSC)

Return a vector of the row indices of `A`. Any modifications to the returned
vector will mutate `A` as well. Providing access to how the row indices are
stored internally can be useful in conjunction with iterating over structural
nonzero values. See also [`nonzeros`](@ref) and [`nzrange`](@ref).

# Examples
```jldoctest
julia> A = sparse(2I, 3, 3)
3×3 SparseMatrixCSC{Int64,Int64} with 3 stored entries:
  [1, 1]  =  2
  [2, 2]  =  2
  [3, 3]  =  2

julia> rowvals(A)
3-element Array{Int64,1}:
 1
 2
 3
```
"""
rowvals(S::SparseMatrixCSC) = S.rowval

"""
    nzrange(A::SparseMatrixCSC, col::Integer)

Return the range of indices to the structural nonzero values of a sparse matrix
column. In conjunction with [`nonzeros`](@ref) and
[`rowvals`](@ref), this allows for convenient iterating over a sparse matrix :

    A = sparse(I,J,V)
    rows = rowvals(A)
    vals = nonzeros(A)
    m, n = size(A)
    for i = 1:n
       for j in nzrange(A, i)
          row = rows[j]
          val = vals[j]
          # perform sparse wizardry...
       end
    end
"""
nzrange(S::SparseMatrixCSC, col::Integer) = S.colptr[col]:(S.colptr[col+1]-1)

function Base.show(io::IO, ::MIME"text/plain", S::SparseMatrixCSC)
    xnnz = nnz(S)
    print(io, S.m, "×", S.n, " ", typeof(S), " with ", xnnz, " stored ",
              xnnz == 1 ? "entry" : "entries")
    if xnnz != 0
        print(io, ":")
        show(io, S)
    end
end

Base.show(io::IO, S::SparseMatrixCSC) = Base.show(convert(IOContext, io), S::SparseMatrixCSC)
function Base.show(io::IOContext, S::SparseMatrixCSC)
    if nnz(S) == 0
        return show(io, MIME("text/plain"), S)
    end
    limit::Bool = get(io, :limit, false)
    rows = displaysize(io)[1] - 4 # -4 from [Prompt, header, newline after elements, new prompt]
    will_fit = !limit || rows >= nnz(S) # Will the whole matrix fit when printed?

    if rows <= 2 && !will_fit
        print(io, "\n  \u22ee")
        return
    end

    iob = IOBuffer()
    ioc = IOContext(iob, :compact => true)

    function _format_line(r, col)
        pad = ndigits(max(S.m, S.n))
        print(ioc, "  [", rpad(S.rowval[r], pad), ", ", lpad(col, pad), "]  =  ")
        if isassigned(S.nzval, Int(r))
            show(ioc, S.nzval[r])
        else
            print(ioc, Base.undef_ref_str)
        end
        return String(take!(iob))
    end

    if will_fit
        print_count = nnz(S)
    else
        print_count = div(rows-1, 2)
    end

    count = 0
    for col = 1:S.n, r = nzrange(S, col)
        count += 1
        print(io, "\n", _format_line(r, col))
        count == print_count && break
    end

    if !will_fit
        print(io, "\n  \u22ee")
        # find the column to start printing in for the last print_count elements
        nextcol = searchsortedfirst(S.colptr, nnz(S) - print_count + 1)
        for r = (nnz(S) - print_count + 1) : (S.colptr[nextcol] - 1)
            print(io, "\n", _format_line(r, nextcol - 1))
        end
        # print all of the remaining columns
        for col = nextcol:S.n, r = nzrange(S, col)
            print(io, "\n", _format_line(r, col))
        end
    end
end

## Reshape

function sparse_compute_reshaped_colptr_and_rowval(colptrS::Vector{Ti}, rowvalS::Vector{Ti},
                                                   mS::Int, nS::Int, colptrA::Vector{Ti},
                                                   rowvalA::Vector{Ti}, mA::Int, nA::Int) where Ti
    lrowvalA = length(rowvalA)
    maxrowvalA = (lrowvalA > 0) ? maximum(rowvalA) : zero(Ti)
    ((length(colptrA) == (nA+1)) && (maximum(colptrA) <= (lrowvalA+1)) && (maxrowvalA <= mA)) || throw(BoundsError())

    colptrS[1] = 1
    colA = 1
    colS = 1
    ptr = 1

    @inbounds while colA <= nA
        offsetA = (colA - 1) * mA
        while ptr <= colptrA[colA+1]-1
            rowA = rowvalA[ptr]
            i = offsetA + rowA - 1
            colSn = div(i, mS) + 1
            rowS = mod(i, mS) + 1
            while colS < colSn
                colptrS[colS+1] = ptr
                colS += 1
            end
            rowvalS[ptr] = rowS
            ptr += 1
        end
        colA += 1
    end
    @inbounds while colS <= nS
        colptrS[colS+1] = ptr
        colS += 1
    end
end

function copy(ra::ReshapedArray{<:Any,2,<:SparseMatrixCSC})
    mS,nS = size(ra)
    a = parent(ra)
    mA,nA = size(a)
    numnz = nnz(a)
    colptr = similar(a.colptr, nS+1)
    rowval = similar(a.rowval)
    nzval = copy(a.nzval)

    sparse_compute_reshaped_colptr_and_rowval(colptr, rowval, mS, nS, a.colptr, a.rowval, mA, nA)

    return SparseMatrixCSC(mS, nS, colptr, rowval, nzval)
end

## Alias detection and prevention
using Base: dataids, unaliascopy
Base.dataids(S::SparseMatrixCSC) = (dataids(S.colptr)..., dataids(S.rowval)..., dataids(S.nzval)...)
Base.unaliascopy(S::SparseMatrixCSC) = typeof(S)(S.m, S.n, unaliascopy(S.colptr), unaliascopy(S.rowval), unaliascopy(S.nzval))

## Constructors

copy(S::SparseMatrixCSC) =
    SparseMatrixCSC(S.m, S.n, copy(S.colptr), copy(S.rowval), copy(S.nzval))

function copyto!(A::SparseMatrixCSC, B::SparseMatrixCSC)
    # If the two matrices have the same length then all the
    # elements in A will be overwritten.
    if length(A) == length(B)
        resize!(A.nzval, length(B.nzval))
        resize!(A.rowval, length(B.rowval))
        if size(A) == size(B)
            # Simple case: we can simply copy the internal fields of B to A.
            copyto!(A.colptr, B.colptr)
            copyto!(A.rowval, B.rowval)
        else
            # This is like a "reshape B into A".
            sparse_compute_reshaped_colptr_and_rowval(A.colptr, A.rowval, A.m, A.n, B.colptr, B.rowval, B.m, B.n)
        end
    else
        length(A) >= length(B) || throw(BoundsError())
        lB = length(B)
        nnzA = nnz(A)
        nnzB = nnz(B)
        # Up to which col, row, and ptr in rowval/nzval will A be overwritten?
        lastmodcolA = div(lB - 1, A.m) + 1
        lastmodrowA = mod(lB - 1, A.m) + 1
        lastmodptrA = A.colptr[lastmodcolA]
        while lastmodptrA < A.colptr[lastmodcolA+1] && A.rowval[lastmodptrA] <= lastmodrowA
            lastmodptrA += 1
        end
        lastmodptrA -= 1
        if lastmodptrA >= nnzB
            # A will have fewer non-zero elements; unmodified elements are kept at the end.
            deleteat!(A.rowval, nnzB+1:lastmodptrA)
            deleteat!(A.nzval, nnzB+1:lastmodptrA)
        else
            # A will have more non-zero elements; unmodified elements are kept at the end.
            resize!(A.rowval, nnzB + nnzA - lastmodptrA)
            resize!(A.nzval, nnzB + nnzA - lastmodptrA)
            copyto!(A.rowval, nnzB+1, A.rowval, lastmodptrA+1, nnzA-lastmodptrA)
            copyto!(A.nzval, nnzB+1, A.nzval, lastmodptrA+1, nnzA-lastmodptrA)
        end
        # Adjust colptr accordingly.
        @inbounds for i in 2:length(A.colptr)
            A.colptr[i] += nnzB - lastmodptrA
        end
        sparse_compute_reshaped_colptr_and_rowval(A.colptr, A.rowval, A.m, lastmodcolA-1, B.colptr, B.rowval, B.m, B.n)
    end
    copyto!(A.nzval, B.nzval)
    return A
end

## similar
#
# parent method for similar that preserves stored-entry structure (for when new and old dims match)
function _sparsesimilar(S::SparseMatrixCSC, ::Type{TvNew}, ::Type{TiNew}) where {TvNew,TiNew}
    newcolptr = copyto!(similar(S.colptr, TiNew), S.colptr)
    newrowval = copyto!(similar(S.rowval, TiNew), S.rowval)
    return SparseMatrixCSC(S.m, S.n, newcolptr, newrowval, similar(S.nzval, TvNew))
end
# parent methods for similar that preserves only storage space (for when new and old dims differ)
_sparsesimilar(S::SparseMatrixCSC, ::Type{TvNew}, ::Type{TiNew}, dims::Dims{2}) where {TvNew,TiNew} =
    SparseMatrixCSC(dims..., fill(one(TiNew), last(dims)+1), similar(S.rowval, TiNew), similar(S.nzval, TvNew))
# parent method for similar that allocates an empty sparse vector (when new dims are single)
_sparsesimilar(S::SparseMatrixCSC, ::Type{TvNew}, ::Type{TiNew}, dims::Dims{1}) where {TvNew,TiNew} =
    SparseVector(dims..., similar(S.rowval, TiNew, 0), similar(S.nzval, TvNew, 0))
#
# The following methods hook into the AbstractArray similar hierarchy. The first method
# covers similar(A[, Tv]) calls, which preserve stored-entry structure, and the latter
# methods cover similar(A[, Tv], shape...) calls, which preserve storage space when the shape
# calls for a two-dimensional result.
similar(S::SparseMatrixCSC{<:Any,Ti}, ::Type{TvNew}) where {Ti,TvNew} = _sparsesimilar(S, TvNew, Ti)
similar(S::SparseMatrixCSC{<:Any,Ti}, ::Type{TvNew}, dims::Union{Dims{1},Dims{2}}) where {Ti,TvNew} =
    _sparsesimilar(S, TvNew, Ti, dims)
# The following methods cover similar(A, Tv, Ti[, shape...]) calls, which specify the
# result's index type in addition to its entry type, and aren't covered by the hooks above.
# The calls without shape again preserve stored-entry structure, whereas those with shape
# preserve storage space when the shape calls for a two-dimensional result.
similar(S::SparseMatrixCSC, ::Type{TvNew}, ::Type{TiNew}) where{TvNew,TiNew} =
    _sparsesimilar(S, TvNew, TiNew)
similar(S::SparseMatrixCSC, ::Type{TvNew}, ::Type{TiNew}, dims::Union{Dims{1},Dims{2}}) where {TvNew,TiNew} =
    _sparsesimilar(S, TvNew, TiNew, dims)
similar(S::SparseMatrixCSC, ::Type{TvNew}, ::Type{TiNew}, m::Integer) where {TvNew,TiNew} =
    _sparsesimilar(S, TvNew, TiNew, (m,))
similar(S::SparseMatrixCSC, ::Type{TvNew}, ::Type{TiNew}, m::Integer, n::Integer) where {TvNew,TiNew} =
    _sparsesimilar(S, TvNew, TiNew, (m, n))


# converting between SparseMatrixCSC types
SparseMatrixCSC(S::SparseMatrixCSC) = copy(S)
AbstractMatrix{Tv}(A::SparseMatrixCSC) where {Tv} = SparseMatrixCSC{Tv}(A)
SparseMatrixCSC{Tv}(S::SparseMatrixCSC{Tv}) where {Tv} = copy(S)
SparseMatrixCSC{Tv}(S::SparseMatrixCSC) where {Tv} = SparseMatrixCSC{Tv,eltype(S.colptr)}(S)
SparseMatrixCSC{Tv,Ti}(S::SparseMatrixCSC{Tv,Ti}) where {Tv,Ti} = copy(S)
function SparseMatrixCSC{Tv,Ti}(S::SparseMatrixCSC) where {Tv,Ti}
    eltypeTicolptr = convert(Vector{Ti}, S.colptr)
    eltypeTirowval = convert(Vector{Ti}, S.rowval)
    eltypeTvnzval = convert(Vector{Tv}, S.nzval)
    return SparseMatrixCSC(S.m, S.n, eltypeTicolptr, eltypeTirowval, eltypeTvnzval)
end
# converting from other matrix types to SparseMatrixCSC (also see sparse())
SparseMatrixCSC(M::Matrix) = sparse(M)
SparseMatrixCSC(M::AbstractMatrix{Tv}) where {Tv} = SparseMatrixCSC{Tv,Int}(M)
SparseMatrixCSC{Tv}(M::AbstractMatrix{Tv}) where {Tv} = SparseMatrixCSC{Tv,Int}(M)
function SparseMatrixCSC{Tv,Ti}(M::AbstractMatrix) where {Tv,Ti}
    @assert !has_offset_axes(M)
    I = findall(x -> x != 0, M)
    eltypeTiI = Ti[i[1] for i in I]
    eltypeTiJ = Ti[i[2] for i in I]
    eltypeTvV = Tv[M[i] for i in I]
    return sparse_IJ_sorted!(eltypeTiI, eltypeTiJ, eltypeTvV, size(M)...)
end
function SparseMatrixCSC{Tv,Ti}(M::StridedMatrix) where {Tv,Ti}
    nz = count(t -> t != 0, M)
    colptr = zeros(Ti, size(M, 2) + 1)
    nzval = Vector{Tv}(undef, nz)
    rowval = Vector{Ti}(undef, nz)
    colptr[1] = 1
    cnt = 1
    @inbounds for j in 1:size(M, 2)
        for i in 1:size(M, 1)
            v = M[i, j]
            if v != 0
                rowval[cnt] = i
                nzval[cnt] = v
                cnt += 1
            end
        end
        colptr[j+1] = cnt
    end
    return SparseMatrixCSC(size(M, 1), size(M, 2), colptr, rowval, nzval)
end
SparseMatrixCSC(M::Adjoint{<:Any,<:SparseMatrixCSC}) = copy(M)
SparseMatrixCSC(M::Transpose{<:Any,<:SparseMatrixCSC}) = copy(M)
SparseMatrixCSC{Tv}(M::Adjoint{Tv,SparseMatrixCSC{Tv}}) where {Tv} = copy(M)
SparseMatrixCSC{Tv}(M::Transpose{Tv,SparseMatrixCSC{Tv}}) where {Tv} = copy(M)
SparseMatrixCSC{Tv,Ti}(M::Adjoint{Tv,SparseMatrixCSC{Tv,Ti}}) where {Tv,Ti} = copy(M)
SparseMatrixCSC{Tv,Ti}(M::Transpose{Tv,SparseMatrixCSC{Tv,Ti}}) where {Tv,Ti} = copy(M)

# converting from adjoint or transpose sparse matrices to sparse matrices with different eltype
SparseMatrixCSC{Tv}(M::Adjoint{<:Any,SparseMatrixCSC}) where {Tv} = SparseMatrixCSC{Tv}(copy(M))
SparseMatrixCSC{Tv}(M::Transpose{<:Any,SparseMatrixCSC}) where {Tv} = SparseMatrixCSC{Tv}(copy(M))
SparseMatrixCSC{Tv,Ti}(M::Adjoint{<:Any,SparseMatrixCSC}) where {Tv,Ti} = SparseMatrixCSC{Tv,Ti}(copy(M))
SparseMatrixCSC{Tv,Ti}(M::Transpose{<:Any,SparseMatrixCSC}) where {Tv,Ti} = SparseMatrixCSC{Tv,Ti}(copy(M))

# converting from SparseMatrixCSC to other matrix types
function Matrix(S::SparseMatrixCSC{Tv}) where Tv
    # Handle cases where zero(Tv) is not defined but the array is dense.
    A = length(S) == nnz(S) ? Matrix{Tv}(undef, S.m, S.n) : zeros(Tv, S.m, S.n)
    for Sj in 1:S.n
        for Sk in nzrange(S, Sj)
            Si = S.rowval[Sk]
            Sv = S.nzval[Sk]
            A[Si, Sj] = Sv
        end
    end
    return A
end
Array(S::SparseMatrixCSC) = Matrix(S)

convert(T::Type{<:SparseMatrixCSC}, m::AbstractMatrix) = m isa T ? m : T(m)

float(S::SparseMatrixCSC) = SparseMatrixCSC(S.m, S.n, copy(S.colptr), copy(S.rowval), float.(S.nzval))
complex(S::SparseMatrixCSC) = SparseMatrixCSC(S.m, S.n, copy(S.colptr), copy(S.rowval), complex(copy(S.nzval)))

"""
    sparse(A)

Convert an AbstractMatrix `A` into a sparse matrix.

# Examples
```jldoctest
julia> A = Matrix(1.0I, 3, 3)
3×3 Array{Float64,2}:
 1.0  0.0  0.0
 0.0  1.0  0.0
 0.0  0.0  1.0

julia> sparse(A)
3×3 SparseMatrixCSC{Float64,Int64} with 3 stored entries:
  [1, 1]  =  1.0
  [2, 2]  =  1.0
  [3, 3]  =  1.0
```
"""
sparse(A::AbstractMatrix{Tv}) where {Tv} = convert(SparseMatrixCSC{Tv,Int}, A)

sparse(S::SparseMatrixCSC) = copy(S)

sparse_IJ_sorted!(I,J,V,m,n) = sparse_IJ_sorted!(I,J,V,m,n,+)

sparse_IJ_sorted!(I,J,V::AbstractVector{Bool},m,n) = sparse_IJ_sorted!(I,J,V,m,n,|)

function sparse_IJ_sorted!(I::AbstractVector{Ti}, J::AbstractVector{Ti},
                           V::AbstractVector,
                           m::Integer, n::Integer, combine::Function) where Ti<:Integer
    @assert !has_offset_axes(I, J, V)
    m = m < 0 ? 0 : m
    n = n < 0 ? 0 : n
    if isempty(V); return spzeros(eltype(V),Ti,m,n); end

    cols = zeros(Ti, n+1)
    cols[1] = 1  # For cumsum purposes
    cols[J[1] + 1] = 1

    lastdup = 1
    ndups = 0
    I_lastdup = I[1]
    J_lastdup = J[1]
    L = length(I)

    @inbounds for k=2:L
        if I[k] == I_lastdup && J[k] == J_lastdup
            V[lastdup] = combine(V[lastdup], V[k])
            ndups += 1
        else
            cols[J[k] + 1] += 1
            lastdup = k-ndups
            I_lastdup = I[k]
            J_lastdup = J[k]
            if ndups != 0
                I[lastdup] = I_lastdup
                V[lastdup] = V[k]
            end
        end
    end

    colptr = cumsum!(similar(cols), cols)

    # Allow up to 20% slack
    if ndups > 0.2*L
        numnz = L-ndups
        deleteat!(I, (numnz+1):L)
        deleteat!(V, (numnz+1):length(V))
    end

    return SparseMatrixCSC(m, n, colptr, I, V)
end

"""
    sparse(I, J, V,[ m, n, combine])

Create a sparse matrix `S` of dimensions `m x n` such that `S[I[k], J[k]] = V[k]`. The
`combine` function is used to combine duplicates. If `m` and `n` are not specified, they
are set to `maximum(I)` and `maximum(J)` respectively. If the `combine` function is not
supplied, `combine` defaults to `+` unless the elements of `V` are Booleans in which case
`combine` defaults to `|`. All elements of `I` must satisfy `1 <= I[k] <= m`, and all
elements of `J` must satisfy `1 <= J[k] <= n`. Numerical zeros in (`I`, `J`, `V`) are
retained as structural nonzeros; to drop numerical zeros, use [`dropzeros!`](@ref).

For additional documentation and an expert driver, see `Base.SparseArrays.sparse!`.

# Examples
```jldoctest
julia> Is = [1; 2; 3];

julia> Js = [1; 2; 3];

julia> Vs = [1; 2; 3];

julia> sparse(Is, Js, Vs)
3×3 SparseMatrixCSC{Int64,Int64} with 3 stored entries:
  [1, 1]  =  1
  [2, 2]  =  2
  [3, 3]  =  3
```
"""
function sparse(I::AbstractVector{Ti}, J::AbstractVector{Ti}, V::AbstractVector{Tv}, m::Integer, n::Integer, combine) where {Tv,Ti<:Integer}
    @assert !has_offset_axes(I, J, V)
    coolen = length(I)
    if length(J) != coolen || length(V) != coolen
        throw(ArgumentError(string("the first three arguments' lengths must match, ",
              "length(I) (=$(length(I))) == length(J) (= $(length(J))) == length(V) (= ",
              "$(length(V)))")))
    end

    if m == 0 || n == 0 || coolen == 0
        if coolen != 0
            if n == 0
                throw(ArgumentError("column indices J[k] must satisfy 1 <= J[k] <= n"))
            elseif m == 0
                throw(ArgumentError("row indices I[k] must satisfy 1 <= I[k] <= m"))
            end
        end
        SparseMatrixCSC(m, n, fill(one(Ti), n+1), Vector{Ti}(), Vector{Tv}())
    else
        # Allocate storage for CSR form
        csrrowptr = Vector{Ti}(undef, m+1)
        csrcolval = Vector{Ti}(undef, coolen)
        csrnzval = Vector{Tv}(undef, coolen)

        # Allocate storage for the CSC form's column pointers and a necessary workspace
        csccolptr = Vector{Ti}(undef, n+1)
        klasttouch = Vector{Ti}(undef, n)

        # Allocate empty arrays for the CSC form's row and nonzero value arrays
        # The parent method called below automagically resizes these arrays
        cscrowval = Vector{Ti}()
        cscnzval = Vector{Tv}()

        sparse!(I, J, V, m, n, combine, klasttouch,
                csrrowptr, csrcolval, csrnzval,
                csccolptr, cscrowval, cscnzval)
    end
end

sparse(I::AbstractVector, J::AbstractVector, V::AbstractVector, m::Integer, n::Integer, combine) =
    sparse(AbstractVector{Int}(I), AbstractVector{Int}(J), V, m, n, combine)

"""
    sparse!(I::AbstractVector{Ti}, J::AbstractVector{Ti}, V::AbstractVector{Tv},
            m::Integer, n::Integer, combine, klasttouch::Vector{Ti},
            csrrowptr::Vector{Ti}, csrcolval::Vector{Ti}, csrnzval::Vector{Tv},
            [csccolptr::Vector{Ti}], [cscrowval::Vector{Ti}, cscnzval::Vector{Tv}] ) where {Tv,Ti<:Integer}

Parent of and expert driver for [`sparse`](@ref);
see [`sparse`](@ref) for basic usage. This method
allows the user to provide preallocated storage for `sparse`'s intermediate objects and
result as described below. This capability enables more efficient successive construction
of [`SparseMatrixCSC`](@ref)s from coordinate representations, and also enables extraction
of an unsorted-column representation of the result's transpose at no additional cost.

This method consists of three major steps: (1) Counting-sort the provided coordinate
representation into an unsorted-row CSR form including repeated entries. (2) Sweep through
the CSR form, simultaneously calculating the desired CSC form's column-pointer array,
detecting repeated entries, and repacking the CSR form with repeated entries combined;
this stage yields an unsorted-row CSR form with no repeated entries. (3) Counting-sort the
preceding CSR form into a fully-sorted CSC form with no repeated entries.

Input arrays `csrrowptr`, `csrcolval`, and `csrnzval` constitute storage for the
intermediate CSR forms and require `length(csrrowptr) >= m + 1`,
`length(csrcolval) >= length(I)`, and `length(csrnzval >= length(I))`. Input
array `klasttouch`, workspace for the second stage, requires `length(klasttouch) >= n`.
Optional input arrays `csccolptr`, `cscrowval`, and `cscnzval` constitute storage for the
returned CSC form `S`. `csccolptr` requires `length(csccolptr) >= n + 1`. If necessary,
`cscrowval` and `cscnzval` are automatically resized to satisfy
`length(cscrowval) >= nnz(S)` and `length(cscnzval) >= nnz(S)`; hence, if `nnz(S)` is
unknown at the outset, passing in empty vectors of the appropriate type (`Vector{Ti}()`
and `Vector{Tv}()` respectively) suffices, or calling the `sparse!` method
neglecting `cscrowval` and `cscnzval`.

On return, `csrrowptr`, `csrcolval`, and `csrnzval` contain an unsorted-column
representation of the result's transpose.

You may reuse the input arrays' storage (`I`, `J`, `V`) for the output arrays
(`csccolptr`, `cscrowval`, `cscnzval`). For example, you may call
`sparse!(I, J, V, csrrowptr, csrcolval, csrnzval, I, J, V)`.

For the sake of efficiency, this method performs no argument checking beyond
`1 <= I[k] <= m` and `1 <= J[k] <= n`. Use with care. Testing with `--check-bounds=yes`
is wise.

This method runs in `O(m, n, length(I))` time. The HALFPERM algorithm described in
F. Gustavson, "Two fast algorithms for sparse matrices: multiplication and permuted
transposition," ACM TOMS 4(3), 250-269 (1978) inspired this method's use of a pair of
counting sorts.
"""
function sparse!(I::AbstractVector{Ti}, J::AbstractVector{Ti},
        V::AbstractVector{Tv}, m::Integer, n::Integer, combine, klasttouch::Vector{Ti},
        csrrowptr::Vector{Ti}, csrcolval::Vector{Ti}, csrnzval::Vector{Tv},
        csccolptr::Vector{Ti}, cscrowval::Vector{Ti}, cscnzval::Vector{Tv}) where {Tv,Ti<:Integer}

    @assert !has_offset_axes(I, J, V)
    # Compute the CSR form's row counts and store them shifted forward by one in csrrowptr
    fill!(csrrowptr, Ti(0))
    coolen = length(I)
    @inbounds for k in 1:coolen
        Ik = I[k]
        if 1 > Ik || m < Ik
            throw(ArgumentError("row indices I[k] must satisfy 1 <= I[k] <= m"))
        end
        csrrowptr[Ik+1] += Ti(1)
    end

    # Compute the CSR form's rowptrs and store them shifted forward by one in csrrowptr
    countsum = Ti(1)
    csrrowptr[1] = Ti(1)
    @inbounds for i in 2:(m+1)
        overwritten = csrrowptr[i]
        csrrowptr[i] = countsum
        countsum += overwritten
    end

    # Counting-sort the column and nonzero values from J and V into csrcolval and csrnzval
    # Tracking write positions in csrrowptr corrects the row pointers
    @inbounds for k in 1:coolen
        Ik, Jk = I[k], J[k]
        if Ti(1) > Jk || Ti(n) < Jk
            throw(ArgumentError("column indices J[k] must satisfy 1 <= J[k] <= n"))
        end
        csrk = csrrowptr[Ik+1]
        csrrowptr[Ik+1] = csrk + Ti(1)
        csrcolval[csrk] = Jk
        csrnzval[csrk] = V[k]
    end
    # This completes the unsorted-row, has-repeats CSR form's construction

    # Sweep through the CSR form, simultaneously (1) calculating the CSC form's column
    # counts and storing them shifted forward by one in csccolptr; (2) detecting repeated
    # entries; and (3) repacking the CSR form with the repeated entries combined.
    #
    # Minimizing extraneous communication and nonlocality of reference, primarily by using
    # only a single auxiliary array in this step, is the key to this method's performance.
    fill!(csccolptr, Ti(0))
    fill!(klasttouch, Ti(0))
    writek = Ti(1)
    newcsrrowptri = Ti(1)
    origcsrrowptri = Ti(1)
    origcsrrowptrip1 = csrrowptr[2]
    @inbounds for i in 1:m
        for readk in origcsrrowptri:(origcsrrowptrip1-Ti(1))
            j = csrcolval[readk]
            if klasttouch[j] < newcsrrowptri
                klasttouch[j] = writek
                if writek != readk
                    csrcolval[writek] = j
                    csrnzval[writek] = csrnzval[readk]
                end
                writek += Ti(1)
                csccolptr[j+1] += Ti(1)
            else
                klt = klasttouch[j]
                csrnzval[klt] = combine(csrnzval[klt], csrnzval[readk])
            end
        end
        newcsrrowptri = writek
        origcsrrowptri = origcsrrowptrip1
        origcsrrowptrip1 != writek && (csrrowptr[i+1] = writek)
        i < m && (origcsrrowptrip1 = csrrowptr[i+2])
    end

    # Compute the CSC form's colptrs and store them shifted forward by one in csccolptr
    countsum = Ti(1)
    csccolptr[1] = Ti(1)
    @inbounds for j in 2:(n+1)
        overwritten = csccolptr[j]
        csccolptr[j] = countsum
        countsum += overwritten
    end

    # Now knowing the CSC form's entry count, resize cscrowval and cscnzval if necessary
    cscnnz = countsum - Ti(1)
    length(cscrowval) < cscnnz && resize!(cscrowval, cscnnz)
    length(cscnzval) < cscnnz && resize!(cscnzval, cscnnz)

    # Finally counting-sort the row and nonzero values from the CSR form into cscrowval and
    # cscnzval. Tracking write positions in csccolptr corrects the column pointers.
    @inbounds for i in 1:m
        for csrk in csrrowptr[i]:(csrrowptr[i+1]-Ti(1))
            j = csrcolval[csrk]
            x = csrnzval[csrk]
            csck = csccolptr[j+1]
            csccolptr[j+1] = csck + Ti(1)
            cscrowval[csck] = i
            cscnzval[csck] = x
        end
    end

    SparseMatrixCSC(m, n, csccolptr, cscrowval, cscnzval)
end
function sparse!(I::AbstractVector{Ti}, J::AbstractVector{Ti},
        V::AbstractVector{Tv}, m::Integer, n::Integer, combine, klasttouch::Vector{Ti},
        csrrowptr::Vector{Ti}, csrcolval::Vector{Ti}, csrnzval::Vector{Tv},
        csccolptr::Vector{Ti}) where {Tv,Ti<:Integer}
    sparse!(I, J, V, m, n, combine, klasttouch,
            csrrowptr, csrcolval, csrnzval,
            csccolptr, Vector{Ti}(), Vector{Tv}())
end
function sparse!(I::AbstractVector{Ti}, J::AbstractVector{Ti},
        V::AbstractVector{Tv}, m::Integer, n::Integer, combine, klasttouch::Vector{Ti},
        csrrowptr::Vector{Ti}, csrcolval::Vector{Ti}, csrnzval::Vector{Tv}) where {Tv,Ti<:Integer}
    sparse!(I, J, V, m, n, combine, klasttouch,
            csrrowptr, csrcolval, csrnzval,
            Vector{Ti}(undef, n+1), Vector{Ti}(), Vector{Tv}())
end

dimlub(I) = isempty(I) ? 0 : Int(maximum(I)) #least upper bound on required sparse matrix dimension

sparse(I,J,v::Number) = sparse(I, J, fill(v,length(I)))

sparse(I,J,V::AbstractVector) = sparse(I, J, V, dimlub(I), dimlub(J))

sparse(I,J,v::Number,m,n) = sparse(I, J, fill(v,length(I)), Int(m), Int(n))

sparse(I,J,V::AbstractVector,m,n) = sparse(I, J, V, Int(m), Int(n), +)

sparse(I,J,V::AbstractVector{Bool},m,n) = sparse(I, J, V, Int(m), Int(n), |)

sparse(I,J,v::Number,m,n,combine::Function) = sparse(I, J, fill(v,length(I)), Int(m), Int(n), combine)

function sparse(T::SymTridiagonal)
    m = length(T.dv)
    return sparse([1:m;2:m;1:m-1],[1:m;1:m-1;2:m],[T.dv;T.ev;T.ev], Int(m), Int(m))
end

function sparse(T::Tridiagonal)
    m = length(T.d)
    return sparse([1:m;2:m;1:m-1],[1:m;1:m-1;2:m],[T.d;T.dl;T.du], Int(m), Int(m))
end

function sparse(B::Bidiagonal)
    m = length(B.dv)
    B.uplo == 'U' || return sparse([1:m;2:m],[1:m;1:m-1],[B.dv;B.ev], Int(m), Int(m)) # lower bidiagonal
    return sparse([1:m;1:m-1],[1:m;2:m],[B.dv;B.ev], Int(m), Int(m)) # upper bidiagonal
end

function sparse(D::Diagonal{T}) where T
    m = length(D.diag)
    return SparseMatrixCSC(m, m, Vector(1:(m+1)), Vector(1:m), Vector{T}(D.diag))
end

## Transposition and permutation methods

"""
    halfperm!(X::SparseMatrixCSC{Tv,Ti}, A::SparseMatrixCSC{Tv,Ti},
              q::AbstractVector{<:Integer}, f::Function = identity) where {Tv,Ti}

Column-permute and transpose `A`, simultaneously applying `f` to each entry of `A`, storing
the result `(f(A)Q)^T` (`map(f, transpose(A[:,q]))`) in `X`.

`X`'s dimensions must match those of `transpose(A)` (`X.m == A.n` and `X.n == A.m`), and `X`
must have enough storage to accommodate all allocated entries in `A` (`length(X.rowval) >= nnz(A)`
and  `length(X.nzval) >= nnz(A)`). Column-permutation `q`'s length must match `A`'s column
count (`length(q) == A.n`).

This method is the parent of several methods performing transposition and permutation
operations on [`SparseMatrixCSC`](@ref)s. As this method performs no argument checking,
prefer the safer child methods (`[c]transpose[!]`, `permute[!]`) to direct use.

This method implements the `HALFPERM` algorithm described in F. Gustavson, "Two fast
algorithms for sparse matrices: multiplication and permuted transposition," ACM TOMS 4(3),
250-269 (1978). The algorithm runs in `O(A.m, A.n, nnz(A))` time and requires no space
beyond that passed in.
"""
function halfperm!(X::SparseMatrixCSC{Tv,Ti}, A::SparseMatrixCSC{Tv,Ti},
        q::AbstractVector{<:Integer}, f::Function = identity) where {Tv,Ti}
    _computecolptrs_halfperm!(X, A)
    _distributevals_halfperm!(X, A, q, f)
    return X
end
"""
Helper method for `halfperm!`. Computes `transpose(A[:,q])`'s column pointers, storing them
shifted one position forward in `X.colptr`; `_distributevals_halfperm!` fixes this shift.
"""
function _computecolptrs_halfperm!(X::SparseMatrixCSC{Tv,Ti}, A::SparseMatrixCSC{Tv,Ti}) where {Tv,Ti}
    # Compute `transpose(A[:,q])`'s column counts. Store shifted forward one position in X.colptr.
    fill!(X.colptr, 0)
    @inbounds for k in 1:nnz(A)
        X.colptr[A.rowval[k] + 1] += 1
    end
    # Compute `transpose(A[:,q])`'s column pointers. Store shifted forward one position in X.colptr.
    X.colptr[1] = 1
    countsum = 1
    @inbounds for k in 2:(A.m + 1)
        overwritten = X.colptr[k]
        X.colptr[k] = countsum
        countsum += overwritten
    end
end
"""
Helper method for `halfperm!`. With `transpose(A[:,q])`'s column pointers shifted one
position forward in `X.colptr`, computes `map(f, transpose(A[:,q]))` by appropriately
distributing `A.rowval` and `f`-transformed `A.nzval` into `X.rowval` and `X.nzval`
respectively. Simultaneously fixes the one-position-forward shift in `X.colptr`.
"""
@noinline function _distributevals_halfperm!(X::SparseMatrixCSC{Tv,Ti},
        A::SparseMatrixCSC{Tv,Ti}, q::AbstractVector{<:Integer}, f::Function) where {Tv,Ti}
    @inbounds for Xi in 1:A.n
        Aj = q[Xi]
        for Ak in nzrange(A, Aj)
            Ai = A.rowval[Ak]
            Xk = X.colptr[Ai + 1]
            X.rowval[Xk] = Xi
            X.nzval[Xk] = f(A.nzval[Ak])
            X.colptr[Ai + 1] += 1
        end
    end
    return # kill potential type instability
end

function ftranspose!(X::SparseMatrixCSC{Tv,Ti}, A::SparseMatrixCSC{Tv,Ti}, f::Function) where {Tv,Ti}
    # Check compatibility of source argument A and destination argument X
    if X.n != A.m
        throw(DimensionMismatch(string("destination argument `X`'s column count, ",
            "`X.n (= $(X.n))`, must match source argument `A`'s row count, `A.m (= $(A.m))`")))
    elseif X.m != A.n
        throw(DimensionMismatch(string("destination argument `X`'s row count,
            `X.m (= $(X.m))`, must match source argument `A`'s column count, `A.n (= $(A.n))`")))
    elseif length(X.rowval) < nnz(A)
        throw(ArgumentError(string("the length of destination argument `X`'s `rowval` ",
            "array, `length(X.rowval) (= $(length(X.rowval)))`, must be greater than or ",
            "equal to source argument `A`'s allocated entry count, `nnz(A) (= $(nnz(A)))`")))
    elseif length(X.nzval) < nnz(A)
        throw(ArgumentError(string("the length of destination argument `X`'s `nzval` ",
            "array, `length(X.nzval) (= $(length(X.nzval)))`, must be greater than or ",
            "equal to source argument `A`'s allocated entry count, `nnz(A) (= $(nnz(A)))`")))
    end
    halfperm!(X, A, 1:A.n, f)
end
transpose!(X::SparseMatrixCSC{Tv,Ti}, A::SparseMatrixCSC{Tv,Ti}) where {Tv,Ti} = ftranspose!(X, A, identity)
adjoint!(X::SparseMatrixCSC{Tv,Ti}, A::SparseMatrixCSC{Tv,Ti}) where {Tv,Ti} = ftranspose!(X, A, conj)

function ftranspose(A::SparseMatrixCSC{Tv,Ti}, f::Function) where {Tv,Ti}
    X = SparseMatrixCSC(A.n, A.m,
                        Vector{Ti}(undef, A.m+1),
                        Vector{Ti}(undef, nnz(A)),
                        Vector{Tv}(undef, nnz(A)))
    halfperm!(X, A, 1:A.n, f)
end
adjoint(A::SparseMatrixCSC) = Adjoint(A)
transpose(A::SparseMatrixCSC) = Transpose(A)
Base.copy(A::Adjoint{<:Any,<:SparseMatrixCSC}) = ftranspose(A.parent, x -> copy(adjoint(x)))
Base.copy(A::Transpose{<:Any,<:SparseMatrixCSC}) = ftranspose(A.parent, x -> copy(transpose(x)))
function Base.permutedims(A::SparseMatrixCSC, (a,b))
    (a, b) == (2, 1) && return ftranspose(A, identity)
    (a, b) == (1, 2) && return copy(A)
    throw(ArgumentError("no valid permutation of dimensions"))
end

"""
    unchecked_noalias_permute!(X::SparseMatrixCSC{Tv,Ti},
        A::SparseMatrixCSC{Tv,Ti}, p::AbstractVector{<:Integer},
        q::AbstractVector{<:Integer}, C::SparseMatrixCSC{Tv,Ti}) where {Tv,Ti}

See [`permute!`](@ref) for basic usage. Parent of `permute[!]`
methods operating on `SparseMatrixCSC`s that assume none of `X`, `A`, and `C` alias each
other. As this method performs no argument checking, prefer the safer child methods
(`permute[!]`) to direct use.

This method consists of two major steps: (1) Column-permute (`Q`,`I[:,q]`) and transpose `A`
to generate intermediate result `(AQ)^T` (`transpose(A[:,q])`) in `C`. (2) Column-permute
(`P^T`, I[:,p]) and transpose intermediate result `(AQ)^T` to generate result
`((AQ)^T P^T)^T = PAQ` (`A[p,q]`) in `X`.

The first step is a call to `halfperm!`, and the second is a variant on `halfperm!` that
avoids an unnecessary length-`nnz(A)` array-sweep and associated recomputation of column
pointers. See [`halfperm!`](:func:Base.SparseArrays.halfperm!) for additional algorithmic
information.

See also: `unchecked_aliasing_permute!`
"""
function unchecked_noalias_permute!(X::SparseMatrixCSC{Tv,Ti},
        A::SparseMatrixCSC{Tv,Ti}, p::AbstractVector{<:Integer},
        q::AbstractVector{<:Integer}, C::SparseMatrixCSC{Tv,Ti}) where {Tv,Ti}
    halfperm!(C, A, q)
    _computecolptrs_permute!(X, A, q, X.colptr)
    _distributevals_halfperm!(X, C, p, identity)
    return X
end
"""
    unchecked_aliasing_permute!(A::SparseMatrixCSC{Tv,Ti},
        p::AbstractVector{<:Integer}, q::AbstractVector{<:Integer},
        C::SparseMatrixCSC{Tv,Ti}, workcolptr::Vector{Ti}) where {Tv,Ti}

See [`permute!`](@ref) for basic usage. Parent of `permute!`
methods operating on [`SparseMatrixCSC`](@ref)s where the source and destination matrices
are the same. See `unchecked_noalias_permute!`
for additional information; these methods are identical but for this method's requirement of
the additional `workcolptr`, `length(workcolptr) >= A.n + 1`, which enables efficient
handling of the source-destination aliasing.
"""
function unchecked_aliasing_permute!(A::SparseMatrixCSC{Tv,Ti},
        p::AbstractVector{<:Integer}, q::AbstractVector{<:Integer},
        C::SparseMatrixCSC{Tv,Ti}, workcolptr::Vector{Ti}) where {Tv,Ti}
    halfperm!(C, A, q)
    _computecolptrs_permute!(A, A, q, workcolptr)
    _distributevals_halfperm!(A, C, p, identity)
    return A
end
"""
Helper method for `unchecked_noalias_permute!` and `unchecked_aliasing_permute!`.
Computes `PAQ`'s column pointers, storing them shifted one position forward in `X.colptr`;
`_distributevals_halfperm!` fixes this shift. Saves some work relative to
`_computecolptrs_halfperm!` as described in `uncheckednoalias_permute!`'s documentation.
"""
function _computecolptrs_permute!(X::SparseMatrixCSC{Tv,Ti},
        A::SparseMatrixCSC{Tv,Ti}, q::AbstractVector{<:Integer}, workcolptr::Vector{Ti}) where {Tv,Ti}
    # Compute `A[p,q]`'s column counts. Store shifted forward one position in workcolptr.
    @inbounds for k in 1:A.n
        workcolptr[k+1] = A.colptr[q[k] + 1] - A.colptr[q[k]]
    end
    # Compute `A[p,q]`'s column pointers. Store shifted forward one position in X.colptr.
    X.colptr[1] = 1
    countsum = 1
    @inbounds for k in 2:(X.n + 1)
        overwritten = workcolptr[k]
        X.colptr[k] = countsum
        countsum += overwritten
    end
end

"""
Helper method for `permute` and `permute!` methods operating on `SparseMatrixCSC`s.
Checks compatibility of source argument `A`, row-permutation argument `p`, and
column-permutation argument `q`.
"""
function _checkargs_sourcecompatperms_permute!(A::SparseMatrixCSC,
        p::AbstractVector{<:Integer}, q::AbstractVector{<:Integer})
    @assert !has_offset_axes(p, q)
    if length(q) != A.n
         throw(DimensionMismatch(string("the length of column-permutation argument `q`, ",
             "`length(q) (= $(length(q)))`, must match source argument `A`'s column ",
             "count, `A.n (= $(A.n))`")))
     elseif length(p) != A.m
         throw(DimensionMismatch(string("the length of row-permutation argument `p`, ",
             "`length(p) (= $(length(p)))`, must match source argument `A`'s row count, ",
             "`A.m (= $(A.m))`")))
     end
end
"""
Helper method for `permute` and `permute!` methods operating on `SparseMatrixCSC`s.
Checks whether row- and column- permutation arguments `p` and `q` are valid permutations.
"""
function _checkargs_permutationsvalid_permute!(
        p::AbstractVector{<:Integer}, pcheckspace::Vector{Ti},
        q::AbstractVector{<:Integer}, qcheckspace::Vector{Ti}) where Ti<:Integer
    if !_ispermutationvalid_permute!(p, pcheckspace)
        throw(ArgumentError("row-permutation argument `p` must be a valid permutation"))
    elseif !_ispermutationvalid_permute!(q, qcheckspace)
        throw(ArgumentError("column-permutation argument `q` must be a valid permutation"))
    end
end
function _ispermutationvalid_permute!(perm::AbstractVector{<:Integer},
        checkspace::Vector{<:Integer})
    @assert !has_offset_axes(perm)
    n = length(perm)
    checkspace[1:n] .= 0
    for k in perm
        (0 < k ≤ n) && ((checkspace[k] ⊻= 1) == 1) || return false
    end
    return true
end
"""
Helper method for `permute` and `permute!` methods operating on `SparseMatrixCSC`s.
Checks compatibility of source argument `A` and destination argument `X`.
"""
function _checkargs_sourcecompatdest_permute!(A::SparseMatrixCSC{Tv,Ti},
        X::SparseMatrixCSC{Tv,Ti}) where {Tv,Ti}
    if X.m != A.m
        throw(DimensionMismatch(string("destination argument `X`'s row count, ",
            "`X.m (= $(X.m))`, must match source argument `A`'s row count, `A.m (= $(A.m))`")))
    elseif X.n != A.n
        throw(DimensionMismatch(string("destination argument `X`'s column count, ",
            "`X.n (= $(X.n))`, must match source argument `A`'s column count, `A.n (= $(A.n))`")))
    elseif length(X.rowval) < nnz(A)
        throw(ArgumentError(string("the length of destination argument `X`'s `rowval` ",
            "array, `length(X.rowval) (= $(length(X.rowval)))`, must be greater than or ",
            "equal to source argument `A`'s allocated entry count, `nnz(A) (= $(nnz(A)))`")))
    elseif length(X.nzval) < nnz(A)
        throw(ArgumentError(string("the length of destination argument `X`'s `nzval` ",
            "array, `length(X.nzval) (= $(length(X.nzval)))`, must be greater than or ",
            "equal to source argument `A`'s allocated entry count, `nnz(A) (= $(nnz(A)))`")))
    end
end
"""
Helper method for `permute` and `permute!` methods operating on `SparseMatrixCSC`s.
Checks compatibility of source argument `A` and intermediate result argument `C`.
"""
function _checkargs_sourcecompatworkmat_permute!(A::SparseMatrixCSC{Tv,Ti},
        C::SparseMatrixCSC{Tv,Ti}) where {Tv,Ti}
    if C.n != A.m
        throw(DimensionMismatch(string("intermediate result argument `C`'s column count, ",
            "`C.n (= $(C.n))`, must match source argument `A`'s row count, `A.m (= $(A.m))`")))
    elseif C.m != A.n
        throw(DimensionMismatch(string("intermediate result argument `C`'s row count, ",
            "`C.m (= $(C.m))`, must match source argument `A`'s column count, `A.n (= $(A.n))`")))
    elseif length(C.rowval) < nnz(A)
        throw(ArgumentError(string("the length of intermediate result argument `C`'s ",
            "`rowval` array, `length(C.rowval) (= $(length(C.rowval)))`, must be greater than ",
            "or equal to source argument `A`'s allocated entry count, `nnz(A) (= $(nnz(A)))`")))
    elseif length(C.nzval) < nnz(A)
        throw(ArgumentError(string("the length of intermediate result argument `C`'s ",
            "`rowval` array, `length(C.nzval) (= $(length(C.nzval)))`, must be greater than ",
            "or equal to source argument `A`'s allocated entry count, `nnz(A)` (= $(nnz(A)))")))
    end
end
"""
Helper method for `permute` and `permute!` methods operating on `SparseMatrixCSC`s.
Checks compatibility of source argument `A` and workspace argument `workcolptr`.
"""
function _checkargs_sourcecompatworkcolptr_permute!(A::SparseMatrixCSC{Tv,Ti},
        workcolptr::Vector{Ti}) where {Tv,Ti}
    if length(workcolptr) <= A.n
        throw(DimensionMismatch(string("argument `workcolptr`'s length, ",
            "`length(workcolptr) (= $(length(workcolptr)))`, must exceed source argument ",
            "`A`'s column count, `A.n (= $(A.n))`")))
    end
end
"""
    permute!(X::SparseMatrixCSC{Tv,Ti}, A::SparseMatrixCSC{Tv,Ti},
             p::AbstractVector{<:Integer}, q::AbstractVector{<:Integer},
             [C::SparseMatrixCSC{Tv,Ti}]) where {Tv,Ti}

Bilaterally permute `A`, storing result `PAQ` (`A[p,q]`) in `X`. Stores intermediate result
`(AQ)^T` (`transpose(A[:,q])`) in optional argument `C` if present. Requires that none of
`X`, `A`, and, if present, `C` alias each other; to store result `PAQ` back into `A`, use
the following method lacking `X`:

    permute!(A::SparseMatrixCSC{Tv,Ti}, p::AbstractVector{<:Integer},
             q::AbstractVector{<:Integer}[, C::SparseMatrixCSC{Tv,Ti},
             [workcolptr::Vector{Ti}]]) where {Tv,Ti}

`X`'s dimensions must match those of `A` (`X.m == A.m` and `X.n == A.n`), and `X` must
have enough storage to accommodate all allocated entries in `A` (`length(X.rowval) >= nnz(A)`
and `length(X.nzval) >= nnz(A)`). Column-permutation `q`'s length must match `A`'s column
count (`length(q) == A.n`). Row-permutation `p`'s length must match `A`'s row count
(`length(p) == A.m`).

`C`'s dimensions must match those of `transpose(A)` (`C.m == A.n` and `C.n == A.m`), and `C`
must have enough storage to accommodate all allocated entries in `A` (`length(C.rowval) >= nnz(A)`
and `length(C.nzval) >= nnz(A)`).

For additional (algorithmic) information, and for versions of these methods that forgo
argument checking, see (unexported) parent methods `unchecked_noalias_permute!`
and `unchecked_aliasing_permute!`.

See also: [`permute`](@ref).
"""
function permute!(X::SparseMatrixCSC{Tv,Ti}, A::SparseMatrixCSC{Tv,Ti},
        p::AbstractVector{<:Integer}, q::AbstractVector{<:Integer}) where {Tv,Ti}
    _checkargs_sourcecompatdest_permute!(A, X)
    _checkargs_sourcecompatperms_permute!(A, p, q)
    C = SparseMatrixCSC(A.n, A.m,
                        Vector{Ti}(undef, A.m + 1),
                        Vector{Ti}(undef, nnz(A)),
                        Vector{Tv}(undef, nnz(A)))
    _checkargs_permutationsvalid_permute!(p, C.colptr, q, X.colptr)
    unchecked_noalias_permute!(X, A, p, q, C)
end
function permute!(X::SparseMatrixCSC{Tv,Ti}, A::SparseMatrixCSC{Tv,Ti},
        p::AbstractVector{<:Integer}, q::AbstractVector{<:Integer},
        C::SparseMatrixCSC{Tv,Ti}) where {Tv,Ti}
    _checkargs_sourcecompatdest_permute!(A, X)
    _checkargs_sourcecompatperms_permute!(A, p, q)
    _checkargs_sourcecompatworkmat_permute!(A, C)
    _checkargs_permutationsvalid_permute!(p, C.colptr, q, X.colptr)
    unchecked_noalias_permute!(X, A, p, q, C)
end
function permute!(A::SparseMatrixCSC{Tv,Ti}, p::AbstractVector{<:Integer},
        q::AbstractVector{<:Integer}) where {Tv,Ti}
    _checkargs_sourcecompatperms_permute!(A, p, q)
    C = SparseMatrixCSC(A.n, A.m,
                        Vector{Ti}(undef, A.m + 1),
                        Vector{Ti}(undef, nnz(A)),
                        Vector{Tv}(undef, nnz(A)))
    workcolptr = Vector{Ti}(undef, A.n + 1)
    _checkargs_permutationsvalid_permute!(p, C.colptr, q, workcolptr)
    unchecked_aliasing_permute!(A, p, q, C, workcolptr)
end
function permute!(A::SparseMatrixCSC{Tv,Ti}, p::AbstractVector{<:Integer},
        q::AbstractVector{<:Integer}, C::SparseMatrixCSC{Tv,Ti}) where {Tv,Ti}
    _checkargs_sourcecompatperms_permute!(A, p, q)
    _checkargs_sourcecompatworkmat_permute!(A, C)
    workcolptr = Vector{Ti}(undef, A.n + 1)
    _checkargs_permutationsvalid_permute!(p, C.colptr, q, workcolptr)
    unchecked_aliasing_permute!(A, p, q, C, workcolptr)
end
function permute!(A::SparseMatrixCSC{Tv,Ti}, p::AbstractVector{<:Integer},
        q::AbstractVector{<:Integer}, C::SparseMatrixCSC{Tv,Ti},
        workcolptr::Vector{Ti}) where {Tv,Ti}
    _checkargs_sourcecompatperms_permute!(A, p, q)
    _checkargs_sourcecompatworkmat_permute!(A, C)
    _checkargs_sourcecompatworkcolptr_permute!(A, workcolptr)
    _checkargs_permutationsvalid_permute!(p, C.colptr, q, workcolptr)
    unchecked_aliasing_permute!(A, p, q, C, workcolptr)
end
"""
    permute(A::SparseMatrixCSC{Tv,Ti}, p::AbstractVector{<:Integer},
            q::AbstractVector{<:Integer}) where {Tv,Ti}

Bilaterally permute `A`, returning `PAQ` (`A[p,q]`). Column-permutation `q`'s length must
match `A`'s column count (`length(q) == A.n`). Row-permutation `p`'s length must match `A`'s
row count (`length(p) == A.m`).

For expert drivers and additional information, see [`permute!`](@ref).

# Examples
```jldoctest
julia> A = spdiagm(0 => [1, 2, 3, 4], 1 => [5, 6, 7])
4×4 SparseMatrixCSC{Int64,Int64} with 7 stored entries:
  [1, 1]  =  1
  [1, 2]  =  5
  [2, 2]  =  2
  [2, 3]  =  6
  [3, 3]  =  3
  [3, 4]  =  7
  [4, 4]  =  4

julia> permute(A, [4, 3, 2, 1], [1, 2, 3, 4])
4×4 SparseMatrixCSC{Int64,Int64} with 7 stored entries:
  [4, 1]  =  1
  [3, 2]  =  2
  [4, 2]  =  5
  [2, 3]  =  3
  [3, 3]  =  6
  [1, 4]  =  4
  [2, 4]  =  7

julia> permute(A, [1, 2, 3, 4], [4, 3, 2, 1])
4×4 SparseMatrixCSC{Int64,Int64} with 7 stored entries:
  [3, 1]  =  7
  [4, 1]  =  4
  [2, 2]  =  6
  [3, 2]  =  3
  [1, 3]  =  5
  [2, 3]  =  2
  [1, 4]  =  1
```
"""
function permute(A::SparseMatrixCSC{Tv,Ti}, p::AbstractVector{<:Integer},
        q::AbstractVector{<:Integer}) where {Tv,Ti}
    _checkargs_sourcecompatperms_permute!(A, p, q)
    X = SparseMatrixCSC(A.m, A.n,
                        Vector{Ti}(undef, A.n + 1),
                        Vector{Ti}(undef, nnz(A)),
                        Vector{Tv}(undef, nnz(A)))
    C = SparseMatrixCSC(A.n, A.m,
                        Vector{Ti}(undef, A.m + 1),
                        Vector{Ti}(undef, nnz(A)),
                        Vector{Tv}(undef, nnz(A)))
    _checkargs_permutationsvalid_permute!(p, C.colptr, q, X.colptr)
    unchecked_noalias_permute!(X, A, p, q, C)
end

## fkeep! and children tril!, triu!, droptol!, dropzeros[!]

"""
    fkeep!(A::AbstractSparseArray, f, trim::Bool = true)

Keep elements of `A` for which test `f` returns `true`. `f`'s signature should be

    f(i::Integer, [j::Integer,] x) -> Bool

where `i` and `j` are an element's row and column indices and `x` is the element's
value. This method makes a single sweep
through `A`, requiring `O(A.n, nnz(A))`-time for matrices and `O(nnz(A))`-time for vectors
and no space beyond that passed in. If `trim` is `true`, this method trims `A.rowval` or `A.nzind` and
`A.nzval` to length `nnz(A)` after dropping elements.

# Examples
```jldoctest
julia> A = sparse(Diagonal([1, 2, 3, 4]))
4×4 SparseMatrixCSC{Int64,Int64} with 4 stored entries:
  [1, 1]  =  1
  [2, 2]  =  2
  [3, 3]  =  3
  [4, 4]  =  4

julia> Base.SparseArrays.fkeep!(A, (i, j, v) -> isodd(v))
4×4 SparseMatrixCSC{Int64,Int64} with 2 stored entries:
  [1, 1]  =  1
  [3, 3]  =  3
```
"""
function fkeep!(A::SparseMatrixCSC, f, trim::Bool = true)
    An = A.n
    Acolptr = A.colptr
    Arowval = A.rowval
    Anzval = A.nzval

    # Sweep through columns, rewriting kept elements in their new positions
    # and updating the column pointers accordingly as we go.
    Awritepos = 1
    oldAcolptrAj = 1
    @inbounds for Aj in 1:An
        for Ak in oldAcolptrAj:(Acolptr[Aj+1]-1)
            Ai = Arowval[Ak]
            Ax = Anzval[Ak]
            # If this element should be kept, rewrite in new position
            if f(Ai, Aj, Ax)
                if Awritepos != Ak
                    Arowval[Awritepos] = Ai
                    Anzval[Awritepos] = Ax
                end
                Awritepos += 1
            end
        end
        oldAcolptrAj = Acolptr[Aj+1]
        Acolptr[Aj+1] = Awritepos
    end

    # Trim A's storage if necessary and desired
    if trim
        Annz = Acolptr[end] - 1
        if length(Arowval) != Annz
            resize!(Arowval, Annz)
        end
        if length(Anzval) != Annz
            resize!(Anzval, Annz)
        end
    end

    A
end

tril!(A::SparseMatrixCSC, k::Integer = 0, trim::Bool = true) =
    fkeep!(A, (i, j, x) -> i + k >= j, trim)
triu!(A::SparseMatrixCSC, k::Integer = 0, trim::Bool = true) =
    fkeep!(A, (i, j, x) -> j >= i + k, trim)

droptol!(A::SparseMatrixCSC, tol; trim::Bool = true) =
    fkeep!(A, (i, j, x) -> abs(x) > tol, trim)

"""
    dropzeros!(A::SparseMatrixCSC; trim::Bool = true)

Removes stored numerical zeros from `A`, optionally trimming resulting excess space from
`A.rowval` and `A.nzval` when `trim` is `true`.

For an out-of-place version, see [`dropzeros`](@ref). For
algorithmic information, see `fkeep!`.
"""
dropzeros!(A::SparseMatrixCSC; trim::Bool = true) = fkeep!(A, (i, j, x) -> x != 0, trim)
"""
    dropzeros(A::SparseMatrixCSC; trim::Bool = true)

Generates a copy of `A` and removes stored numerical zeros from that copy, optionally
trimming excess space from the result's `rowval` and `nzval` arrays when `trim` is `true`.

For an in-place version and algorithmic information, see [`dropzeros!`](@ref).

# Examples
```jldoctest
julia> A = sparse([1, 2, 3], [1, 2, 3], [1.0, 0.0, 1.0])
3×3 SparseMatrixCSC{Float64,Int64} with 3 stored entries:
  [1, 1]  =  1.0
  [2, 2]  =  0.0
  [3, 3]  =  1.0

julia> dropzeros(A)
3×3 SparseMatrixCSC{Float64,Int64} with 2 stored entries:
  [1, 1]  =  1.0
  [3, 3]  =  1.0
```
"""
dropzeros(A::SparseMatrixCSC; trim::Bool = true) = dropzeros!(copy(A), trim = trim)

## Find methods

function findall(S::SparseMatrixCSC)
    return findall(identity, S)
end

function findall(p::Function, S::SparseMatrixCSC)
    if p(zero(eltype(S)))
        return invoke(findall, Tuple{Function, Any}, p, S)
    end

    numnz = nnz(S)
    inds = Vector{CartesianIndex{2}}(undef, numnz)

    count = 0
    @inbounds for col = 1 : S.n, k = S.colptr[col] : (S.colptr[col+1]-1)
        if p(S.nzval[k])
            count += 1
            inds[count] = CartesianIndex(S.rowval[k], col)
        end
    end

    resize!(inds, count)

    return inds
end
findall(p::Base.Fix2{typeof(in)}, x::SparseMatrixCSC) =
    invoke(findall, Tuple{Base.Fix2{typeof(in)}, AbstractArray}, p, x)

function findnz(S::SparseMatrixCSC{Tv,Ti}) where {Tv,Ti}
    numnz = nnz(S)
    I = Vector{Ti}(undef, numnz)
    J = Vector{Ti}(undef, numnz)
    V = Vector{Tv}(undef, numnz)

    count = 1
    @inbounds for col = 1 : S.n, k = S.colptr[col] : (S.colptr[col+1]-1)
        I[count] = S.rowval[k]
        J[count] = col
        V[count] = S.nzval[k]
        count += 1
    end

    return (I, J, V)
end

function _sparse_findnextnz(m::SparseMatrixCSC, i::Integer)
    if i > length(m)
        return nothing
    end
    row, col = Tuple(CartesianIndices(m)[i])
    lo, hi = m.colptr[col], m.colptr[col+1]
    n = searchsortedfirst(m.rowval, row, lo, hi-1, Base.Order.Forward)
    if lo <= n <= hi-1
        return LinearIndices(m)[m.rowval[n], col]
    end
    nextcol = findnext(c->(c>hi), m.colptr, col+1)
    nextcol === nothing && return nothing
    nextlo = m.colptr[nextcol-1]
    return LinearIndices(m)[m.rowval[nextlo], nextcol-1]
end

function _sparse_findprevnz(m::SparseMatrixCSC, i::Integer)
    if iszero(i)
        return nothing
    end
    row, col = Tuple(CartesianIndices(m)[i])
    lo, hi = m.colptr[col], m.colptr[col+1]
    n = searchsortedlast(m.rowval, row, lo, hi-1, Base.Order.Forward)
    if lo <= n <= hi-1
        return LinearIndices(m)[m.rowval[n], col]
    end
    prevcol = findprev(c->(c<lo), m.colptr, col-1)
    prevcol === nothing && return nothing
    prevhi = m.colptr[prevcol+1]
    return LinearIndices(m)[m.rowval[prevhi-1], prevcol]
end

function sprand_IJ(r::AbstractRNG, m::Integer, n::Integer, density::AbstractFloat)
    ((m < 0) || (n < 0)) && throw(ArgumentError("invalid Array dimensions"))
    0 <= density <= 1 || throw(ArgumentError("$density not in [0,1]"))
    N = n*m

    I, J = Vector{Int}(), Vector{Int}() # indices of nonzero elements
    sizehint!(I, round(Int,N*density))
    sizehint!(J, round(Int,N*density))

    # density of nonzero columns:
    L = log1p(-density)
    coldensity = -expm1(m*L) # = 1 - (1-density)^m
    colsparsity = exp(m*L) # = 1 - coldensity
    iL = 1/L

    rows = Vector{Int}()
    for j in randsubseq(r, 1:n, coldensity)
        # To get the right statistics, we *must* have a nonempty column j
        # even if p*m << 1.   To do this, we use an approach similar to
        # the one in randsubseq to compute the expected first nonzero row k,
        # except given that at least one is nonzero (via Bayes' rule);
        # carefully rearranged to avoid excessive roundoff errors.
        k = ceil(log(colsparsity + rand(r)*coldensity) * iL)
        ik = k < 1 ? 1 : k > m ? m : Int(k) # roundoff-error/underflow paranoia
        randsubseq!(r, rows, 1:m-ik, density)
        push!(rows, m-ik+1)
        append!(I, rows)
        nrows = length(rows)
        Jlen = length(J)
        resize!(J, Jlen+nrows)
        @inbounds for i = Jlen+1:length(J)
            J[i] = j
        end
    end
    I, J
end

"""
    sprand([rng],[type],m,[n],p::AbstractFloat,[rfn])

Create a random length `m` sparse vector or `m` by `n` sparse matrix, in
which the probability of any element being nonzero is independently given by
`p` (and hence the mean density of nonzeros is also exactly `p`). Nonzero
values are sampled from the distribution specified by `rfn` and have the type `type`. The uniform
distribution is used in case `rfn` is not specified. The optional `rng`
argument specifies a random number generator, see [Random Numbers](@ref).

# Examples
```jldoctest; setup = :(using Random; Random.seed!(1234))
julia> sprand(Bool, 2, 2, 0.5)
2×2 SparseMatrixCSC{Bool,Int64} with 2 stored entries:
  [1, 1]  =  true
  [2, 1]  =  true

julia> sprand(Float64, 3, 0.75)
3-element SparseVector{Float64,Int64} with 1 stored entry:
  [3]  =  0.298614
```
"""
function sprand(r::AbstractRNG, m::Integer, n::Integer, density::AbstractFloat,
                rfn::Function, ::Type{T}=eltype(rfn(r,1))) where T
    N = m*n
    N == 0 && return spzeros(T,m,n)
    N == 1 && return rand(r) <= density ? sparse([1], [1], rfn(r,1)) : spzeros(T,1,1)

    I,J = sprand_IJ(r, m, n, density)
    sparse_IJ_sorted!(I, J, rfn(r,length(I)), m, n, +)  # it will never need to combine
end

function sprand(m::Integer, n::Integer, density::AbstractFloat,
                rfn::Function, ::Type{T}=eltype(rfn(1))) where T
    N = m*n
    N == 0 && return spzeros(T,m,n)
    N == 1 && return rand() <= density ? sparse([1], [1], rfn(1)) : spzeros(T,1,1)

    I,J = sprand_IJ(GLOBAL_RNG, m, n, density)
    sparse_IJ_sorted!(I, J, rfn(length(I)), m, n, +)  # it will never need to combine
end

truebools(r::AbstractRNG, n::Integer) = fill(true, n)

sprand(m::Integer, n::Integer, density::AbstractFloat) = sprand(GLOBAL_RNG,m,n,density)

sprand(r::AbstractRNG, m::Integer, n::Integer, density::AbstractFloat) = sprand(r,m,n,density,rand,Float64)
sprand(r::AbstractRNG, ::Type{T}, m::Integer, n::Integer, density::AbstractFloat) where {T} = sprand(r,m,n,density,(r, i) -> rand(r, T, i), T)
sprand(r::AbstractRNG, ::Type{Bool}, m::Integer, n::Integer, density::AbstractFloat) = sprand(r,m,n,density, truebools, Bool)
sprand(::Type{T}, m::Integer, n::Integer, density::AbstractFloat) where {T} = sprand(GLOBAL_RNG, T, m, n, density)

"""
<<<<<<< HEAD
    sprandn([rng],[,Type],m[,n],p::AbstractFloat)
=======
    sprandn([rng][,Type],m[,n],p::AbstractFloat)
>>>>>>> bc34b992

Create a random sparse vector of length `m` or sparse matrix of size `m` by `n`
with the specified (independent) probability `p` of any entry being nonzero,
where nonzero values are sampled from the normal distribution. The optional `rng`
argument specifies a random number generator, see [Random Numbers](@ref).

# Examples
```jldoctest; setup = :(using Random; Random.seed!(0))
julia> sprandn(2, 2, 0.75)
2×2 SparseMatrixCSC{Float64,Int64} with 2 stored entries:
  [1, 1]  =  0.586617
  [1, 2]  =  0.297336
```
"""
sprandn(r::AbstractRNG, m::Integer, n::Integer, density::AbstractFloat) = sprand(r,m,n,density,randn,Float64)
sprandn(m::Integer, n::Integer, density::AbstractFloat) = sprandn(GLOBAL_RNG,m,n,density)
sprandn(r::AbstractRNG, ::Type{T}, m::Integer, n::Integer, density::AbstractFloat) where T = sprand(r,m,n,density,(r,i) -> randn(r,T,i), T)
sprandn(::Type{T}, m::Integer, n::Integer, density::AbstractFloat) where T = sprandn(GLOBAL_RNG,T,m,n,density)

LinearAlgebra.fillstored!(S::SparseMatrixCSC, x) = (fill!(nzvalview(S), x); S)

"""
    spzeros([type,]m[,n])

Create a sparse vector of length `m` or sparse matrix of size `m x n`. This
sparse array will not contain any nonzero values. No storage will be allocated
for nonzero values during construction. The type defaults to [`Float64`](@ref) if not
specified.

# Examples
```jldoctest
julia> spzeros(3, 3)
3×3 SparseMatrixCSC{Float64,Int64} with 0 stored entries

julia> spzeros(Float32, 4)
4-element SparseVector{Float32,Int64} with 0 stored entries
```
"""
spzeros(m::Integer, n::Integer) = spzeros(Float64, m, n)
spzeros(::Type{Tv}, m::Integer, n::Integer) where {Tv} = spzeros(Tv, Int, m, n)
function spzeros(::Type{Tv}, ::Type{Ti}, m::Integer, n::Integer) where {Tv, Ti}
    ((m < 0) || (n < 0)) && throw(ArgumentError("invalid Array dimensions"))
    SparseMatrixCSC(m, n, fill(one(Ti), n+1), Vector{Ti}(), Vector{Tv}())
end
# de-splatting variant
function spzeros(::Type{Tv}, ::Type{Ti}, sz::Tuple{Integer,Integer}) where {Tv, Ti}
    spzeros(Tv, Ti, sz[1], sz[2])
end

function one(S::SparseMatrixCSC{T}) where T
    S.m == S.n || throw(DimensionMismatch("multiplicative identity only defined for square matrices"))
    return SparseMatrixCSC{T}(I, S.m, S.n)
end

## SparseMatrixCSC construction from UniformScaling
SparseMatrixCSC{Tv,Ti}(s::UniformScaling, m::Integer, n::Integer) where {Tv,Ti} = SparseMatrixCSC{Tv,Ti}(s, Dims((m, n)))
SparseMatrixCSC{Tv}(s::UniformScaling, m::Integer, n::Integer) where {Tv} = SparseMatrixCSC{Tv}(s, Dims((m, n)))
SparseMatrixCSC(s::UniformScaling, m::Integer, n::Integer) = SparseMatrixCSC(s, Dims((m, n)))
SparseMatrixCSC{Tv}(s::UniformScaling, dims::Dims{2}) where {Tv} = SparseMatrixCSC{Tv,Int}(s, dims)
SparseMatrixCSC(s::UniformScaling, dims::Dims{2}) = SparseMatrixCSC{eltype(s)}(s, dims)
function SparseMatrixCSC{Tv,Ti}(s::UniformScaling, dims::Dims{2}) where {Tv,Ti}
    @boundscheck first(dims) < 0 && throw(ArgumentError("first dimension invalid ($(first(dims)) < 0)"))
    @boundscheck last(dims) < 0 && throw(ArgumentError("second dimension invalid ($(last(dims)) < 0)"))
    iszero(s.λ) && return spzeros(Tv, Ti, dims...)
    m, n, k = dims..., min(dims...)
    nzval = fill!(Vector{Tv}(undef, k), Tv(s.λ))
    rowval = copyto!(Vector{Ti}(undef, k), 1:k)
    colptr = copyto!(Vector{Ti}(undef, n + 1), 1:(k + 1))
    for i in (k + 2):(n + 1) colptr[i] = (k + 1) end
    SparseMatrixCSC{Tv,Ti}(dims..., colptr, rowval, nzval)
end

Base.iszero(A::SparseMatrixCSC) = iszero(nzvalview(A))

function Base.isone(A::SparseMatrixCSC)
    m, n = size(A)
    m == n && A.colptr[n+1] >= n+1 || return false
    for j in 1:n, k in A.colptr[j]:(A.colptr[j+1] - 1)
        i, x = A.rowval[k], A.nzval[k]
        ifelse(i == j, isone(x), iszero(x)) || return false
    end
    return true
end

sparse(s::UniformScaling, dims::Dims{2}) = SparseMatrixCSC(s, dims)
sparse(s::UniformScaling, m::Integer, n::Integer) = sparse(s, Dims((m, n)))

# TODO: More appropriate location?
conj!(A::SparseMatrixCSC) = (@inbounds broadcast!(conj, A.nzval, A.nzval); A)
(-)(A::SparseMatrixCSC) = SparseMatrixCSC(A.m, A.n, copy(A.colptr), copy(A.rowval), map(-, A.nzval))

# the rest of real, conj, imag are handled correctly via AbstractArray methods
conj(A::SparseMatrixCSC{<:Complex}) =
    SparseMatrixCSC(A.m, A.n, copy(A.colptr), copy(A.rowval), conj(A.nzval))
imag(A::SparseMatrixCSC{Tv,Ti}) where {Tv<:Real,Ti} = spzeros(Tv, Ti, A.m, A.n)

## Binary arithmetic and boolean operators
(+)(A::SparseMatrixCSC, B::SparseMatrixCSC) = map(+, A, B)
(-)(A::SparseMatrixCSC, B::SparseMatrixCSC) = map(-, A, B)

(+)(A::SparseMatrixCSC, B::Array) = Array(A) + B
(+)(A::Array, B::SparseMatrixCSC) = A + Array(B)
(-)(A::SparseMatrixCSC, B::Array) = Array(A) - B
(-)(A::Array, B::SparseMatrixCSC) = A - Array(B)

## full equality
function ==(A1::SparseMatrixCSC, A2::SparseMatrixCSC)
    size(A1) != size(A2) && return false
    vals1, vals2 = nonzeros(A1), nonzeros(A2)
    rows1, rows2 = rowvals(A1), rowvals(A2)
    m, n = size(A1)
    @inbounds for i = 1:n
        nz1,nz2 = nzrange(A1,i), nzrange(A2,i)
        j1,j2 = first(nz1), first(nz2)
        # step through the rows of both matrices at once:
        while j1 <= last(nz1) && j2 <= last(nz2)
            r1,r2 = rows1[j1], rows2[j2]
            if r1==r2
                vals1[j1]!=vals2[j2] && return false
                j1+=1
                j2+=1
            else
                if r1<r2
                    vals1[j1]!=0 && return false
                    j1+=1
                else
                    vals2[j2]!=0 && return false
                    j2+=1
                end
            end
        end
        # finish off any left-overs:
        for j = j1:last(nz1)
            vals1[j]!=0 && return false
        end
        for j = j2:last(nz2)
            vals2[j]!=0 && return false
        end
    end
    return true
end

## Reductions

# In general, output of sparse matrix reductions will not be sparse,
# and computing reductions along columns into SparseMatrixCSC is
# non-trivial, so use Arrays for output. Array element type is given by `R`.
function Base.reducedim_initarray(A::SparseMatrixCSC, region, v0, ::Type{R}) where {R}
    fill!(Array{R}(undef, Base.to_shape(Base.reduced_indices(A, region))), v0)
end

# General mapreduce
function _mapreducezeros(f, op, ::Type{T}, nzeros::Int, v0) where T
    nzeros == 0 && return v0

    # Reduce over first zero
    zeroval = f(zero(T))
    v = op(v0, zeroval)
    isequal(v, v0) && return v

    # Reduce over remaining zeros
    for i = 2:nzeros
        lastv = v
        v = op(v, zeroval)
        # Bail out early if we reach a fixed point
        isequal(v, lastv) && break
    end

    v
end

function Base._mapreduce(f, op, ::Base.IndexCartesian, A::SparseMatrixCSC{T}) where T
    z = nnz(A)
    n = length(A)
    if z == 0
        if n == 0
            Base.mapreduce_empty(f, op, T)
        else
            _mapreducezeros(f, op, T, n-z-1, f(zero(T)))
        end
    else
        _mapreducezeros(f, op, T, n-z, Base._mapreduce(f, op, nzvalview(A)))
    end
end

# Specialized mapreduce for +/*
_mapreducezeros(f, ::typeof(+), ::Type{T}, nzeros::Int, v0) where {T} =
    nzeros == 0 ? v0 : f(zero(T))*nzeros + v0
_mapreducezeros(f, ::typeof(*), ::Type{T}, nzeros::Int, v0) where {T} =
    nzeros == 0 ? v0 : f(zero(T))^nzeros * v0

function Base._mapreduce(f, op::typeof(*), A::SparseMatrixCSC{T}) where T
    nzeros = length(A)-nnz(A)
    if nzeros == 0
        # No zeros, so don't compute f(0) since it might throw
        Base._mapreduce(f, op, nzvalview(A))
    else
        v = f(zero(T))^(nzeros)
        # Bail out early if initial reduction value is zero
        v == zero(T) ? v : v*Base._mapreduce(f, op, nzvalview(A))
    end
end

# General mapreducedim
function _mapreducerows!(f, op, R::AbstractArray, A::SparseMatrixCSC{T}) where T
    @assert !has_offset_axes(A, R)
    colptr = A.colptr
    rowval = A.rowval
    nzval = A.nzval
    m, n = size(A)
    @inbounds for col = 1:n
        r = R[1, col]
        @simd for j = colptr[col]:colptr[col+1]-1
            r = op(r, f(nzval[j]))
        end
        R[1, col] = _mapreducezeros(f, op, T, m-(colptr[col+1]-colptr[col]), r)
    end
    R
end

function _mapreducecols!(f, op, R::AbstractArray, A::SparseMatrixCSC{Tv,Ti}) where {Tv,Ti}
    @assert !has_offset_axes(A, R)
    colptr = A.colptr
    rowval = A.rowval
    nzval = A.nzval
    m, n = size(A)
    rownz = fill(convert(Ti, n), m)
    @inbounds for col = 1:n
        @simd for j = colptr[col]:colptr[col+1]-1
            row = rowval[j]
            R[row, 1] = op(R[row, 1], f(nzval[j]))
            rownz[row] -= 1
        end
    end
    @inbounds for i = 1:m
        R[i, 1] = _mapreducezeros(f, op, Tv, Int(rownz[i]), R[i, 1])
    end
    R
end

function Base._mapreducedim!(f, op, R::AbstractArray, A::SparseMatrixCSC{T}) where T
    @assert !has_offset_axes(A, R)
    lsiz = Base.check_reducedims(R,A)
    isempty(A) && return R

    if size(R, 1) == size(R, 2) == 1
        # Reduction along both columns and rows
        R[1, 1] = mapreduce(f, op, A)
    elseif size(R, 1) == 1
        # Reduction along rows
        _mapreducerows!(f, op, R, A)
    elseif size(R, 2) == 1
        # Reduction along columns
        _mapreducecols!(f, op, R, A)
    else
        # Reduction along a dimension > 2
        # Compute op(R, f(A))
        m, n = size(A)
        nzval = A.nzval
        if length(nzval) == m*n
            # No zeros, so don't compute f(0) since it might throw
            for col = 1:n
                @simd for row = 1:size(A, 1)
                    @inbounds R[row, col] = op(R[row, col], f(nzval[(col-1)*m+row]))
                end
            end
        else
            colptr = A.colptr
            rowval = A.rowval
            zeroval = f(zero(T))
            @inbounds for col = 1:n
                lastrow = 0
                for j = colptr[col]:colptr[col+1]-1
                    row = rowval[j]
                    @simd for i = lastrow+1:row-1 # Zeros before this nonzero
                        R[i, col] = op(R[i, col], zeroval)
                    end
                    R[row, col] = op(R[row, col], f(nzval[j]))
                    lastrow = row
                end
                @simd for i = lastrow+1:m         # Zeros at end
                    R[i, col] = op(R[i, col], zeroval)
                end
            end
        end
    end
    R
end

# Specialized mapreducedim for + cols to avoid allocating a
# temporary array when f(0) == 0
function _mapreducecols!(f, op::typeof(+), R::AbstractArray, A::SparseMatrixCSC{Tv,Ti}) where {Tv,Ti}
    @assert !has_offset_axes(A, R)
    nzval = A.nzval
    m, n = size(A)
    if length(nzval) == m*n
        # No zeros, so don't compute f(0) since it might throw
        for col = 1:n
            @simd for row = 1:size(A, 1)
                @inbounds R[row, 1] = op(R[row, 1], f(nzval[(col-1)*m+row]))
            end
        end
    else
        colptr = A.colptr
        rowval = A.rowval
        zeroval = f(zero(Tv))
        if isequal(zeroval, zero(Tv))
            # Case where f(0) == 0
            @inbounds for col = 1:size(A, 2)
                @simd for j = colptr[col]:colptr[col+1]-1
                    R[rowval[j], 1] += f(nzval[j])
                end
            end
        else
            # Case where f(0) != 0
            rownz = fill(convert(Ti, n), m)
            @inbounds for col = 1:size(A, 2)
                @simd for j = colptr[col]:colptr[col+1]-1
                    row = rowval[j]
                    R[row, 1] += f(nzval[j])
                    rownz[row] -= 1
                end
            end
            for i = 1:m
                R[i, 1] += rownz[i]*zeroval
            end
        end
    end
    R
end

# findmax/min and argmax/min methods
# find first zero value in sparse matrix - return linear index in full matrix
# non-structural zeros are identified by x == 0 in line with the sparse constructors.
function _findz(A::SparseMatrixCSC{Tv,Ti}, rows=1:A.m, cols=1:A.n) where {Tv,Ti}
    colptr = A.colptr; rowval = A.rowval; nzval = A.nzval
    zval = 0
    row = 0
    rowmin = rows[1]; rowmax = rows[end]
    allrows = (rows == 1:A.m)
    @inbounds for col in cols
        r1::Int = colptr[col]
        r2::Int = colptr[col+1] - 1
        if !allrows && (r1 <= r2)
            r1 = searchsortedfirst(rowval, rowmin, r1, r2, Forward)
            (r1 <= r2 ) && (r2 = searchsortedlast(rowval, rowmax, r1, r2, Forward))
        end
        row = rowmin
        while (r1 <= r2) && (row == rowval[r1]) && (nzval[r1] != zval)
            r1 += 1
            row += 1
        end
        (row <= rowmax) && (return CartesianIndex(row, col))
    end
    return CartesianIndex(0, 0)
end

function _findr(op, A, region, Tv)
    @assert !has_offset_axes(A)
    Ti = eltype(keys(A))
    i1 = first(keys(A))
    N = nnz(A)
    L = length(A)
    if L == 0
        if prod(map(length, Base.reduced_indices(A, region))) != 0
            throw(ArgumentError("array slices must be non-empty"))
        else
            ri = Base.reduced_indices0(A, region)
            return (similar(A, ri), zeros(Ti, ri))
        end
    end

    colptr = A.colptr; rowval = A.rowval; nzval = A.nzval; m = A.m; n = A.n
    zval = zero(Tv)
    szA = size(A)

    if region == 1 || region == (1,)
        (N == 0) && (return (fill(zval,1,n), fill(i1,1,n)))
        S = Vector{Tv}(undef, n); I = Vector{Ti}(undef, n)
        @inbounds for i = 1 : n
            Sc = zval; Ic = _findz(A, 1:m, i:i)
            if Ic == CartesianIndex(0, 0)
                j = colptr[i]
                Ic = CartesianIndex(rowval[j], i)
                Sc = nzval[j]
            end
            for j = colptr[i] : colptr[i+1]-1
                if op(nzval[j], Sc)
                    Sc = nzval[j]
                    Ic = CartesianIndex(rowval[j], i)
                end
            end
            S[i] = Sc; I[i] = Ic
        end
        return(reshape(S,1,n), reshape(I,1,n))
    elseif region == 2 || region == (2,)
        (N == 0) && (return (fill(zval,m,1), fill(i1,m,1)))
        S = Vector{Tv}(undef, m)
        I = Vector{Ti}(undef, m)
        @inbounds for row in 1:m
            S[row] = zval; I[row] = _findz(A, row:row, 1:n)
            if I[row] == CartesianIndex(0, 0)
                I[row] = CartesianIndex(row, 1)
                S[row] = A[row,1]
            end
        end
        @inbounds for i = 1 : n, j = colptr[i] : colptr[i+1]-1
            row = rowval[j]
            if op(nzval[j], S[row])
                S[row] = nzval[j]
                I[row] = CartesianIndex(row, i)
            end
        end
        return (reshape(S,m,1), reshape(I,m,1))
    elseif region == (1,2)
        (N == 0) && (return (fill(zval,1,1), fill(i1,1,1)))
        hasz = nnz(A) != length(A)
        Sv = hasz ? zval : nzval[1]
        Iv::(Ti) = hasz ? _findz(A) : i1
        @inbounds for i = 1 : A.n, j = colptr[i] : (colptr[i+1]-1)
            if op(nzval[j], Sv)
                Sv = nzval[j]
                Iv = CartesianIndex(rowval[j], i)
            end
        end
        return (fill(Sv,1,1), fill(Iv,1,1))
    else
        throw(ArgumentError("invalid value for region; must be 1, 2, or (1,2)"))
    end
end

_isless_fm(a, b)    =  b == b && ( a != a || isless(a, b) )
_isgreater_fm(a, b) =  b == b && ( a != a || isless(b, a) )

findmin(A::SparseMatrixCSC{Tv,Ti}, region) where {Tv,Ti} = _findr(_isless_fm, A, region, Tv)
findmax(A::SparseMatrixCSC{Tv,Ti}, region) where {Tv,Ti} = _findr(_isgreater_fm, A, region, Tv)
findmin(A::SparseMatrixCSC) = (r=findmin(A,(1,2)); (r[1][1], r[2][1]))
findmax(A::SparseMatrixCSC) = (r=findmax(A,(1,2)); (r[1][1], r[2][1]))

argmin(A::SparseMatrixCSC) = findmin(A)[2]
argmax(A::SparseMatrixCSC) = findmax(A)[2]

## getindex
function rangesearch(haystack::AbstractRange, needle)
    (i,rem) = divrem(needle - first(haystack), step(haystack))
    (rem==0 && 1<=i+1<=length(haystack)) ? i+1 : 0
end

getindex(A::SparseMatrixCSC, I::Tuple{Integer,Integer}) = getindex(A, I[1], I[2])

function getindex(A::SparseMatrixCSC{T}, i0::Integer, i1::Integer) where T
    if !(1 <= i0 <= A.m && 1 <= i1 <= A.n); throw(BoundsError()); end
    r1 = Int(A.colptr[i1])
    r2 = Int(A.colptr[i1+1]-1)
    (r1 > r2) && return zero(T)
    r1 = searchsortedfirst(A.rowval, i0, r1, r2, Forward)
    ((r1 > r2) || (A.rowval[r1] != i0)) ? zero(T) : A.nzval[r1]
end

# Colon translation
getindex(A::SparseMatrixCSC, ::Colon, ::Colon) = copy(A)
getindex(A::SparseMatrixCSC, i, ::Colon)       = getindex(A, i, 1:size(A, 2))
getindex(A::SparseMatrixCSC, ::Colon, i)       = getindex(A, 1:size(A, 1), i)

function getindex_cols(A::SparseMatrixCSC{Tv,Ti}, J::AbstractVector) where {Tv,Ti}
    @assert !has_offset_axes(A, J)
    # for indexing whole columns
    (m, n) = size(A)
    nJ = length(J)

    colptrA = A.colptr; rowvalA = A.rowval; nzvalA = A.nzval

    colptrS = Vector{Ti}(undef, nJ+1)
    colptrS[1] = 1
    nnzS = 0

    @inbounds for j = 1:nJ
        col = J[j]
        1 <= col <= n || throw(BoundsError())
        nnzS += colptrA[col+1] - colptrA[col]
        colptrS[j+1] = nnzS + 1
    end

    rowvalS = Vector{Ti}(undef, nnzS)
    nzvalS  = Vector{Tv}(undef, nnzS)
    ptrS = 0

    @inbounds for j = 1:nJ
        col = J[j]
        for k = colptrA[col]:colptrA[col+1]-1
            ptrS += 1
            rowvalS[ptrS] = rowvalA[k]
            nzvalS[ptrS] = nzvalA[k]
        end
    end
    return SparseMatrixCSC(m, nJ, colptrS, rowvalS, nzvalS)
end

getindex_traverse_col(::AbstractUnitRange, lo::Int, hi::Int) = lo:hi
getindex_traverse_col(I::StepRange, lo::Int, hi::Int) = step(I) > 0 ? (lo:1:hi) : (hi:-1:lo)

function getindex(A::SparseMatrixCSC{Tv,Ti}, I::AbstractRange, J::AbstractVector) where {Tv,Ti<:Integer}
    @assert !has_offset_axes(A, I, J)
    # Ranges for indexing rows
    (m, n) = size(A)
    # whole columns:
    if I == 1:m
        return getindex_cols(A, J)
    end

    nI = length(I)
    nI == 0 || (minimum(I) >= 1 && maximum(I) <= m) || throw(BoundsError())
    nJ = length(J)
    colptrA = A.colptr; rowvalA = A.rowval; nzvalA = A.nzval
    colptrS = Vector{Ti}(undef, nJ+1)
    colptrS[1] = 1
    nnzS = 0

    # Form the structure of the result and compute space
    @inbounds for j = 1:nJ
        col = J[j]
        1 <= col <= n || throw(BoundsError())
        @simd for k in colptrA[col]:colptrA[col+1]-1
            nnzS += rowvalA[k] in I # `in` is fast for ranges
        end
        colptrS[j+1] = nnzS+1
    end

    # Populate the values in the result
    rowvalS = Vector{Ti}(undef, nnzS)
    nzvalS  = Vector{Tv}(undef, nnzS)
    ptrS    = 1

    @inbounds for j = 1:nJ
        col = J[j]
        for k = getindex_traverse_col(I, colptrA[col], colptrA[col+1]-1)
            rowA = rowvalA[k]
            i = rangesearch(I, rowA)
            if i > 0
                rowvalS[ptrS] = i
                nzvalS[ptrS] = nzvalA[k]
                ptrS += 1
            end
        end
    end

    return SparseMatrixCSC(nI, nJ, colptrS, rowvalS, nzvalS)
end

function getindex_I_sorted(A::SparseMatrixCSC{Tv,Ti}, I::AbstractVector, J::AbstractVector) where {Tv,Ti}
    @assert !has_offset_axes(A, I, J)
    # Sorted vectors for indexing rows.
    # Similar to getindex_general but without the transpose trick.
    (m, n) = size(A)

    nI   = length(I)
    nzA  = nnz(A)
    avgM = div(nzA,n)
    # Heuristics based on experiments discussed in:
    # https://github.com/JuliaLang/julia/issues/12860
    # https://github.com/JuliaLang/julia/pull/12934
    alg = ((m > nzA) && (m > nI)) ? 0 :
          ((nI - avgM) > 2^8) ? 1 :
          ((avgM - nI) > 2^10) ? 0 : 2

    (alg == 0) ? getindex_I_sorted_bsearch_A(A, I, J) :
    (alg == 1) ? getindex_I_sorted_bsearch_I(A, I, J) :
    getindex_I_sorted_linear(A, I, J)
end

function getindex_I_sorted_bsearch_A(A::SparseMatrixCSC{Tv,Ti}, I::AbstractVector, J::AbstractVector) where {Tv,Ti}
    @assert !has_offset_axes(A, I, J)
    nI = length(I)
    nJ = length(J)

    colptrA = A.colptr; rowvalA = A.rowval; nzvalA = A.nzval
    colptrS = Vector{Ti}(undef, nJ+1)
    colptrS[1] = 1

    ptrS = 1
    # determine result size
    @inbounds for j = 1:nJ
        col = J[j]
        ptrI::Int = 1 # runs through I
        ptrA::Int = colptrA[col]
        stopA::Int = colptrA[col+1]-1
        if ptrA <= stopA
            while ptrI <= nI
                rowI = I[ptrI]
                ptrI += 1
                (rowvalA[ptrA] > rowI) && continue
                ptrA = searchsortedfirst(rowvalA, rowI, ptrA, stopA, Base.Order.Forward)
                (ptrA <= stopA) || break
                if rowvalA[ptrA] == rowI
                    ptrS += 1
                end
            end
        end
        colptrS[j+1] = ptrS
    end

    rowvalS = Vector{Ti}(undef, ptrS-1)
    nzvalS  = Vector{Tv}(undef, ptrS-1)

    # fill the values
    ptrS = 1
    @inbounds for j = 1:nJ
        col = J[j]
        ptrI::Int = 1 # runs through I
        ptrA::Int = colptrA[col]
        stopA::Int = colptrA[col+1]-1
        if ptrA <= stopA
            while ptrI <= nI
                rowI = I[ptrI]
                if rowvalA[ptrA] <= rowI
                    ptrA = searchsortedfirst(rowvalA, rowI, ptrA, stopA, Base.Order.Forward)
                    (ptrA <= stopA) || break
                    if rowvalA[ptrA] == rowI
                        rowvalS[ptrS] = ptrI
                        nzvalS[ptrS] = nzvalA[ptrA]
                        ptrS += 1
                    end
                end
                ptrI += 1
            end
        end
    end
    return SparseMatrixCSC(nI, nJ, colptrS, rowvalS, nzvalS)
end

function getindex_I_sorted_linear(A::SparseMatrixCSC{Tv,Ti}, I::AbstractVector, J::AbstractVector) where {Tv,Ti}
    @assert !has_offset_axes(A, I, J)
    nI = length(I)
    nJ = length(J)

    colptrA = A.colptr; rowvalA = A.rowval; nzvalA = A.nzval
    colptrS = Vector{Ti}(undef, nJ+1)
    colptrS[1] = 1
    cacheI = zeros(Int, A.m)

    ptrS   = 1
    # build the cache and determine result size
    @inbounds for j = 1:nJ
        col = J[j]
        ptrI::Int = 1 # runs through I
        ptrA::Int = colptrA[col]
        stopA::Int = colptrA[col+1]
        while ptrI <= nI && ptrA < stopA
            rowA = rowvalA[ptrA]
            rowI = I[ptrI]

            if rowI > rowA
                ptrA += 1
            elseif rowI < rowA
                ptrI += 1
            else
                (cacheI[rowA] == 0) && (cacheI[rowA] = ptrI)
                ptrS += 1
                ptrI += 1
            end
        end
        colptrS[j+1] = ptrS
    end

    rowvalS = Vector{Ti}(undef, ptrS-1)
    nzvalS  = Vector{Tv}(undef, ptrS-1)

    # fill the values
    ptrS = 1
    @inbounds for j = 1:nJ
        col = J[j]
        ptrA::Int = colptrA[col]
        stopA::Int = colptrA[col+1]
        while ptrA < stopA
            rowA = rowvalA[ptrA]
            ptrI = cacheI[rowA]
            if ptrI > 0
                while ptrI <= nI && I[ptrI] == rowA
                    rowvalS[ptrS] = ptrI
                    nzvalS[ptrS] = nzvalA[ptrA]
                    ptrS += 1
                    ptrI += 1
                end
            end
            ptrA += 1
        end
    end
    return SparseMatrixCSC(nI, nJ, colptrS, rowvalS, nzvalS)
end

function getindex_I_sorted_bsearch_I(A::SparseMatrixCSC{Tv,Ti}, I::AbstractVector, J::AbstractVector) where {Tv,Ti}
    @assert !has_offset_axes(A, I, J)
    nI = length(I)
    nJ = length(J)

    colptrA = A.colptr; rowvalA = A.rowval; nzvalA = A.nzval
    colptrS = Vector{Ti}(undef, nJ+1)
    colptrS[1] = 1

    m = A.m

    # cacheI is used first to store num occurrences of each row in columns of interest
    # and later to store position of first occurrence of each row in I
    cacheI = zeros(Int, m)

    # count rows
    @inbounds for j = 1:nJ
        col = J[j]
        for ptrA in colptrA[col]:(colptrA[col+1]-1)
            cacheI[rowvalA[ptrA]] += 1
        end
    end

    # fill cache and count nnz
    ptrS::Int = 0
    ptrI::Int = 1
    @inbounds for j = 1:m
        cval = cacheI[j]
        (cval == 0) && continue
        ptrI = searchsortedfirst(I, j, ptrI, nI, Base.Order.Forward)
        cacheI[j] = ptrI
        while ptrI <= nI && I[ptrI] == j
            ptrS += cval
            ptrI += 1
        end
        if ptrI > nI
            @simd for i=(j+1):m; @inbounds cacheI[i]=ptrI; end
            break
        end
    end
    rowvalS = Vector{Ti}(undef, ptrS)
    nzvalS  = Vector{Tv}(undef, ptrS)
    colptrS[nJ+1] = ptrS+1

    # fill the values
    ptrS = 1
    @inbounds for j = 1:nJ
        col = J[j]
        ptrA::Int = colptrA[col]
        stopA::Int = colptrA[col+1]
        while ptrA < stopA
            rowA = rowvalA[ptrA]
            ptrI = cacheI[rowA]
            (ptrI > nI) && break
            if ptrI > 0
                while I[ptrI] == rowA
                    rowvalS[ptrS] = ptrI
                    nzvalS[ptrS] = nzvalA[ptrA]
                    ptrS += 1
                    ptrI += 1
                    (ptrI > nI) && break
                end
            end
            ptrA += 1
        end
        colptrS[j+1] = ptrS
    end
    return SparseMatrixCSC(nI, nJ, colptrS, rowvalS, nzvalS)
end

function permute_rows!(S::SparseMatrixCSC{Tv,Ti}, pI::Vector{Int}) where {Tv,Ti}
    (m, n) = size(S)
    colptrS = S.colptr; rowvalS = S.rowval; nzvalS = S.nzval
    # preallocate temporary sort space
    nr = min(nnz(S), m)

    rowperm = Vector{Int}(undef, nr)
    rowval_temp = Vector{Ti}(undef, nr)
    rnzval_temp = Vector{Tv}(undef, nr)
    perm = Base.Perm(Base.ord(isless, identity, false, Base.Order.Forward), rowval_temp)

    @inbounds for j in 1:n
        rowrange = nzrange(S, j)
        nr = length(rowrange)
        resize!(rowperm, nr)
        resize!(rowval_temp, nr)
        (nr > 0) || continue
        k = 1
        for i in rowrange
            rowA = rowvalS[i]
            rowval_temp[k] = pI[rowA]
            rnzval_temp[k] = nzvalS[i]
            k += 1
        end

        if nr <= 16
            alg = Base.Sort.InsertionSort
        else
            alg = Base.Sort.QuickSort
        end

        # Reset permutation
        rowperm .= 1:nr
        sort!(rowperm, alg, perm)

        k = 1
        for i in rowrange
            kperm = rowperm[k]
            rowvalS[i] = rowval_temp[kperm]
            nzvalS[i] = rnzval_temp[kperm]
            k += 1
        end
    end
    S
end

function getindex_general(A::SparseMatrixCSC, I::AbstractVector, J::AbstractVector)
    @assert !has_offset_axes(A, I, J)
    pI = sortperm(I)
    @inbounds Is = I[pI]
    permute_rows!(getindex_I_sorted(A, Is, J), pI)
end

# the general case:
function getindex(A::SparseMatrixCSC{Tv,Ti}, I::AbstractVector, J::AbstractVector) where {Tv,Ti}
    @assert !has_offset_axes(A, I, J)
    (m, n) = size(A)

    if !isempty(J)
        minj, maxj = extrema(J)
        ((minj < 1) || (maxj > n)) && throw(BoundsError())
    end

    if !isempty(I)
        mini, maxi = extrema(I)
        ((mini < 1) || (maxi > m)) && throw(BoundsError())
    end

    if isempty(I) || isempty(J) || (0 == nnz(A))
        return spzeros(Tv, Ti, length(I), length(J))
    end

    if issorted(I)
        return getindex_I_sorted(A, I, J)
    else
        return getindex_general(A, I, J)
    end
end

function getindex(A::SparseMatrixCSC{Tv,Ti}, I::AbstractArray) where {Tv,Ti}
    @assert !has_offset_axes(A, I)
    szA = size(A)
    nA = szA[1]*szA[2]
    colptrA = A.colptr
    rowvalA = A.rowval
    nzvalA = A.nzval

    n = length(I)
    outm = size(I,1)
    outn = size(I,2)
    szB = (outm, outn)
    colptrB = zeros(Ti, outn+1)
    rowvalB = Vector{Ti}(undef, n)
    nzvalB = Vector{Tv}(undef, n)

    colB = 1
    rowB = 1
    colptrB[colB] = 1
    idxB = 1

    for i in 1:n
        ((I[i] < 1) | (I[i] > nA)) && throw(BoundsError())
        row,col = Base._ind2sub(szA, I[i])
        for r in colptrA[col]:(colptrA[col+1]-1)
            @inbounds if rowvalA[r] == row
                rowB,colB = Base._ind2sub(szB, i)
                colptrB[colB+1] += 1
                rowvalB[idxB] = rowB
                nzvalB[idxB] = nzvalA[r]
                idxB += 1
                break
            end
        end
    end
    cumsum!(colptrB,colptrB)
    if n > (idxB-1)
        deleteat!(nzvalB, idxB:n)
        deleteat!(rowvalB, idxB:n)
    end
    SparseMatrixCSC(outm, outn, colptrB, rowvalB, nzvalB)
end

# logical getindex
getindex(A::SparseMatrixCSC{<:Any,<:Integer}, I::AbstractRange{Bool}, J::AbstractVector{Bool}) = error("Cannot index with AbstractRange{Bool}")
getindex(A::SparseMatrixCSC{<:Any,<:Integer}, I::AbstractRange{Bool}, J::AbstractVector{<:Integer}) = error("Cannot index with AbstractRange{Bool}")

getindex(A::SparseMatrixCSC, I::AbstractRange{<:Integer}, J::AbstractVector{Bool}) = A[I,findall(J)]
getindex(A::SparseMatrixCSC, I::Integer, J::AbstractVector{Bool}) = A[I,findall(J)]
getindex(A::SparseMatrixCSC, I::AbstractVector{Bool}, J::Integer) = A[findall(I),J]
getindex(A::SparseMatrixCSC, I::AbstractVector{Bool}, J::AbstractVector{Bool}) = A[findall(I),findall(J)]
getindex(A::SparseMatrixCSC, I::AbstractVector{<:Integer}, J::AbstractVector{Bool}) = A[I,findall(J)]
getindex(A::SparseMatrixCSC, I::AbstractVector{Bool}, J::AbstractVector{<:Integer}) = A[findall(I),J]

## setindex!
function setindex!(A::SparseMatrixCSC{Tv,Ti}, _v, _i::Integer, _j::Integer) where {Tv,Ti<:Integer}
    v = convert(Tv, _v)
    i = convert(Ti, _i)
    j = convert(Ti, _j)
    if !((1 <= i <= A.m) & (1 <= j <= A.n))
        throw(BoundsError(A, (i,j)))
    end
    coljfirstk = Int(A.colptr[j])
    coljlastk = Int(A.colptr[j+1] - 1)
    searchk = searchsortedfirst(A.rowval, i, coljfirstk, coljlastk, Base.Order.Forward)
    if searchk <= coljlastk && A.rowval[searchk] == i
        # Column j contains entry A[i,j]. Update and return
        A.nzval[searchk] = v
        return A
    end
    # Column j does not contain entry A[i,j]. If v is nonzero, insert entry A[i,j] = v
    # and return. If to the contrary v is zero, then simply return.
    if v != 0
        insert!(A.rowval, searchk, i)
        insert!(A.nzval, searchk, v)
        @simd for m in (j + 1):(A.n + 1)
            @inbounds A.colptr[m] += 1
        end
    end
    return A
end

function Base.fill!(V::SubArray{Tv, <:Any, <:SparseMatrixCSC, Tuple{Vararg{Union{Integer, AbstractVector{<:Integer}},2}}}, x) where Tv
    A = V.parent
    I, J = V.indices
    if isempty(I) || isempty(J); return A; end
    # lt=≤ to check for strict sorting
    if !issorted(I, lt=≤); I = sort!(unique(I)); end
    if !issorted(J, lt=≤); J = sort!(unique(J)); end
    if (I[1] < 1 || I[end] > A.m) || (J[1] < 1 || J[end] > A.n)
        throw(BoundsError(A, (I, J)))
    end
    if x == 0
        _spsetz_setindex!(A, I, J)
    else
        _spsetnz_setindex!(A, convert(Tv, x), I, J)
    end
end
"""
Helper method for immediately preceding setindex! method. For all (i,j) such that i in I and
j in J, assigns zero to A[i,j] if A[i,j] is a presently-stored entry, and otherwise does nothing.
"""
function _spsetz_setindex!(A::SparseMatrixCSC,
        I::Union{Integer, AbstractVector{<:Integer}}, J::Union{Integer, AbstractVector{<:Integer}})
    @assert !has_offset_axes(A, I, J)
    lengthI = length(I)
    for j in J
        coljAfirstk = A.colptr[j]
        coljAlastk = A.colptr[j+1] - 1
        coljAfirstk > coljAlastk && continue
        kA = coljAfirstk
        kI = 1
        entrykArow = A.rowval[kA]
        entrykIrow = I[kI]
        while true
            if entrykArow < entrykIrow
                kA += 1
                kA > coljAlastk && break
                entrykArow = A.rowval[kA]
            elseif entrykArow > entrykIrow
                kI += 1
                kI > lengthI && break
                entrykIrow = I[kI]
            else # entrykArow == entrykIrow
                A.nzval[kA] = 0
                kA += 1
                kI += 1
                (kA > coljAlastk || kI > lengthI) && break
                entrykArow = A.rowval[kA]
                entrykIrow = I[kI]
            end
        end
    end
end
"""
Helper method for immediately preceding setindex! method. For all (i,j) such that i in I
and j in J, assigns x to A[i,j] if A[i,j] is a presently-stored entry, and allocates and
assigns x to A[i,j] if A[i,j] is not presently stored.
"""
function _spsetnz_setindex!(A::SparseMatrixCSC{Tv}, x::Tv,
        I::Union{Integer, AbstractVector{<:Integer}}, J::Union{Integer, AbstractVector{<:Integer}}) where Tv
    @assert !has_offset_axes(A, I, J)
    m, n = size(A)
    lenI = length(I)

    nnzA = nnz(A) + lenI * length(J)

    rowvalA = rowval = A.rowval
    nzvalA = nzval = A.nzval

    rowidx = 1
    nadd = 0
    @inbounds for col in 1:n
        rrange = nzrange(A, col)
        if nadd > 0
            A.colptr[col] = A.colptr[col] + nadd
        end

        if col in J
            if isempty(rrange) # set new vals only
                nincl = lenI
                if nadd == 0
                    rowval = copy(rowvalA)
                    nzval = copy(nzvalA)
                    resize!(rowvalA, nnzA)
                    resize!(nzvalA, nnzA)
                end
                r = rowidx:(rowidx+nincl-1)
                rowvalA[r] = I
                nzvalA[r] = x
                rowidx += nincl
                nadd += nincl
            else # set old + new vals
                old_ptr = rrange[1]
                old_stop = rrange[end]
                new_ptr = 1
                new_stop = lenI

                while true
                    old_row = rowval[old_ptr]
                    new_row = I[new_ptr]
                    if old_row < new_row
                        rowvalA[rowidx] = old_row
                        nzvalA[rowidx] = nzval[old_ptr]
                        rowidx += 1
                        old_ptr += 1
                    else
                        if old_row == new_row
                            old_ptr += 1
                        else
                            if nadd == 0
                                rowval = copy(rowvalA)
                                nzval = copy(nzvalA)
                                resize!(rowvalA, nnzA)
                                resize!(nzvalA, nnzA)
                            end
                            nadd += 1
                        end
                        rowvalA[rowidx] = new_row
                        nzvalA[rowidx] = x
                        rowidx += 1
                        new_ptr += 1
                    end

                    if old_ptr > old_stop
                        if new_ptr <= new_stop
                            if nadd == 0
                                rowval = copy(rowvalA)
                                nzval = copy(nzvalA)
                                resize!(rowvalA, nnzA)
                                resize!(nzvalA, nnzA)
                            end
                            r = rowidx:(rowidx+(new_stop-new_ptr))
                            rowvalA[r] = I[new_ptr:new_stop]
                            nzvalA[r] = x
                            rowidx += length(r)
                            nadd += length(r)
                        end
                        break
                    end

                    if new_ptr > new_stop
                        nincl = old_stop-old_ptr+1
                        copyto!(rowvalA, rowidx, rowval, old_ptr, nincl)
                        copyto!(nzvalA, rowidx, nzval, old_ptr, nincl)
                        rowidx += nincl
                        break
                    end
                end
            end
        elseif !isempty(rrange) # set old vals only
            nincl = length(rrange)
            copyto!(rowvalA, rowidx, rowval, rrange[1], nincl)
            copyto!(nzvalA, rowidx, nzval, rrange[1], nincl)
            rowidx += nincl
        end
    end

    if nadd > 0
        A.colptr[n+1] = rowidx
        deleteat!(rowvalA, rowidx:nnzA)
        deleteat!(nzvalA, rowidx:nnzA)
    end
    return A
end

# Nonscalar A[I,J] = B: Convert B to a SparseMatrixCSC of the appropriate shape first
_to_same_csc(::SparseMatrixCSC{Tv, Ti}, V::AbstractMatrix, I...) where {Tv,Ti} = convert(SparseMatrixCSC{Tv,Ti}, V)
_to_same_csc(::SparseMatrixCSC{Tv, Ti}, V::AbstractVector, I...) where {Tv,Ti} = convert(SparseMatrixCSC{Tv,Ti}, reshape(V, map(length, I)))

setindex!(A::SparseMatrixCSC{Tv}, B::AbstractVecOrMat, I::Integer, J::Integer) where {Tv} = setindex!(A, convert(Tv, B), I, J)
function setindex!(A::SparseMatrixCSC{Tv,Ti}, V::AbstractVecOrMat, Ix::Union{Integer, AbstractVector{<:Integer}, Colon}, Jx::Union{Integer, AbstractVector{<:Integer}, Colon}) where {Tv,Ti<:Integer}
    @assert !has_offset_axes(A, V, Ix, Jx)
    (I, J) = Base.ensure_indexable(to_indices(A, (Ix, Jx)))
    checkbounds(A, I, J)
    B = _to_same_csc(A, V, I, J)

    issortedI = issorted(I)
    issortedJ = issorted(J)

    if !issortedI && !issortedJ
        pI = sortperm(I); @inbounds I = I[pI]
        pJ = sortperm(J); @inbounds J = J[pJ]
        B = B[pI, pJ]
    elseif !issortedI
        pI = sortperm(I); @inbounds I = I[pI]
        B = B[pI,:]
    elseif !issortedJ
        pJ = sortperm(J); @inbounds J = J[pJ]
        B = B[:, pJ]
    end

    m, n = size(A)
    mB, nB = size(B)

    if (!isempty(I) && (I[1] < 1 || I[end] > m)) || (!isempty(J) && (J[1] < 1 || J[end] > n))
        throw(BoundsError(A, (I, J)))
    end

    if isempty(I) || isempty(J)
        return A
    end

    nI = length(I)
    nJ = length(J)

    colptrA = A.colptr; rowvalA = A.rowval; nzvalA = A.nzval
    colptrB = B.colptr; rowvalB = B.rowval; nzvalB = B.nzval

    nnzS = nnz(A) + nnz(B)

    colptrS = copy(A.colptr)
    rowvalS = copy(A.rowval)
    nzvalS = copy(A.nzval)

    resize!(rowvalA, nnzS)
    resize!(nzvalA, nnzS)

    colB = 1
    asgn_col = J[colB]

    I_asgn = falses(m)
    fill!(view(I_asgn, I), true)

    ptrS = 1

    @inbounds for col = 1:n

        # Copy column of A if it is not being assigned into
        if colB > nJ || col != J[colB]
            colptrA[col+1] = colptrA[col] + (colptrS[col+1]-colptrS[col])

            for k = colptrS[col]:colptrS[col+1]-1
                rowvalA[ptrS] = rowvalS[k]
                nzvalA[ptrS] = nzvalS[k]
                ptrS += 1
            end
            continue
        end

        ptrA::Int  = colptrS[col]
        stopA::Int = colptrS[col+1]
        ptrB::Int  = colptrB[colB]
        stopB::Int = colptrB[colB+1]

        while ptrA < stopA && ptrB < stopB
            rowA = rowvalS[ptrA]
            rowB = I[rowvalB[ptrB]]
            if rowA < rowB
                rowvalA[ptrS] = rowA
                nzvalA[ptrS] = I_asgn[rowA] ? zero(Tv) : nzvalS[ptrA]
                ptrS += 1
                ptrA += 1
            elseif rowB < rowA
                if nzvalB[ptrB] != zero(Tv)
                    rowvalA[ptrS] = rowB
                    nzvalA[ptrS] = nzvalB[ptrB]
                    ptrS += 1
                end
                ptrB += 1
            else
                rowvalA[ptrS] = rowB
                nzvalA[ptrS] = nzvalB[ptrB]
                ptrS += 1
                ptrB += 1
                ptrA += 1
            end
        end

        while ptrA < stopA
            rowA = rowvalS[ptrA]
            rowvalA[ptrS] = rowA
            nzvalA[ptrS] = I_asgn[rowA] ? zero(Tv) : nzvalS[ptrA]
            ptrS += 1
            ptrA += 1
        end

        while ptrB < stopB
            rowB = I[rowvalB[ptrB]]
            if nzvalB[ptrB] != zero(Tv)
                rowvalA[ptrS] = rowB
                nzvalA[ptrS] = nzvalB[ptrB]
                ptrS += 1
            end
            ptrB += 1
        end

        colptrA[col+1] = ptrS
        colB += 1
    end

    deleteat!(rowvalA, colptrA[end]:length(rowvalA))
    deleteat!(nzvalA, colptrA[end]:length(nzvalA))

    return A
end

# Logical setindex!

setindex!(A::Matrix, x::SparseMatrixCSC, I::Integer, J::AbstractVector{Bool}) = setindex!(A, Array(x), I, findall(J))
setindex!(A::Matrix, x::SparseMatrixCSC, I::AbstractVector{Bool}, J::Integer) = setindex!(A, Array(x), findall(I), J)
setindex!(A::Matrix, x::SparseMatrixCSC, I::AbstractVector{Bool}, J::AbstractVector{Bool}) = setindex!(A, Array(x), findall(I), findall(J))
setindex!(A::Matrix, x::SparseMatrixCSC, I::AbstractVector{<:Integer}, J::AbstractVector{Bool}) = setindex!(A, Array(x), I, findall(J))
setindex!(A::Matrix, x::SparseMatrixCSC, I::AbstractVector{Bool}, J::AbstractVector{<:Integer}) = setindex!(A, Array(x), findall(I), J)

function setindex!(A::SparseMatrixCSC, x::AbstractArray, I::AbstractMatrix{Bool})
    @assert !has_offset_axes(A, x, I)
    checkbounds(A, I)
    n = sum(I)
    (n == 0) && (return A)

    colptrA = A.colptr; rowvalA = A.rowval; nzvalA = A.nzval
    colptrB = colptrA; rowvalB = rowvalA; nzvalB = nzvalA
    nadd = 0
    bidx = xidx = 1
    r1 = r2 = 0

    @inbounds for col in 1:A.n
        r1 = Int(colptrA[col])
        r2 = Int(colptrA[col+1]-1)

        for row in 1:A.m
            if I[row, col]
                v = x[xidx]
                xidx += 1

                if r1 <= r2
                    copylen = searchsortedfirst(rowvalA, row, r1, r2, Forward) - r1
                    if (copylen > 0)
                        if (nadd > 0)
                            copyto!(rowvalB, bidx, rowvalA, r1, copylen)
                            copyto!(nzvalB, bidx, nzvalA, r1, copylen)
                        end
                        bidx += copylen
                        r1 += copylen
                    end
                end

                # 0: no change, 1: update, 2: add new
                mode = ((r1 <= r2) && (rowvalA[r1] == row)) ? 1 : ((v == 0) ? 0 : 2)

                if (mode > 1) && (nadd == 0)
                    # copy storage to take changes
                    colptrA = copy(colptrB)
                    memreq = (x == 0) ? 0 : n
                    # this x == 0 check and approach doesn't jive with use of v above
                    # and may not make sense generally, as scalar x == 0 probably
                    # means this section should never be called. also may not be generic.
                    # TODO: clean this up, maybe separate scalar and array X cases
                    rowvalA = copy(rowvalB)
                    nzvalA = copy(nzvalB)
                    resize!(rowvalB, length(rowvalA)+memreq)
                    resize!(nzvalB, length(rowvalA)+memreq)
                end
                if mode == 1
                    rowvalB[bidx] = row
                    nzvalB[bidx] = v
                    bidx += 1
                    r1 += 1
                elseif mode == 2
                    rowvalB[bidx] = row
                    nzvalB[bidx] = v
                    bidx += 1
                    nadd += 1
                end
                (xidx > n) && break
            end # if I[row, col]
        end # for row in 1:A.m

        if (nadd != 0)
            l = r2-r1+1
            if l > 0
                copyto!(rowvalB, bidx, rowvalA, r1, l)
                copyto!(nzvalB, bidx, nzvalA, r1, l)
                bidx += l
            end
            colptrB[col+1] = bidx

            if (xidx > n) && (length(colptrB) > (col+1))
                diff = nadd
                colptrB[(col+2):end] = colptrA[(col+2):end] .+ diff
                r1 = colptrA[col+1]
                r2 = colptrA[end]-1
                l = r2-r1+1
                if l > 0
                    copyto!(rowvalB, bidx, rowvalA, r1, l)
                    copyto!(nzvalB, bidx, nzvalA, r1, l)
                    bidx += l
                end
            end
        else
            bidx = colptrA[col+1]
        end
        (xidx > n) && break
    end # for col in 1:A.n

    if (nadd != 0)
        n = length(nzvalB)
        if n > (bidx-1)
            deleteat!(nzvalB, bidx:n)
            deleteat!(rowvalB, bidx:n)
        end
    end
    A
end

function setindex!(A::SparseMatrixCSC, x::AbstractArray, Ix::AbstractVector{<:Integer})
    @assert !has_offset_axes(A, x, Ix)
    (I,) = Base.ensure_indexable(to_indices(A, (Ix,)))
    # We check bounds after sorting I
    n = length(I)
    (n == 0) && (return A)

    colptrA = A.colptr; rowvalA = A.rowval; nzvalA = A.nzval; szA = size(A)
    colptrB = colptrA; rowvalB = rowvalA; nzvalB = nzvalA
    nadd = 0
    bidx = aidx = 1

    S = issorted(I) ? (1:n) : sortperm(I)
    sxidx = r1 = r2 = 0

    if (!isempty(I) && (I[S[1]] < 1 || I[S[end]] > length(A)))
        throw(BoundsError(A, I))
    end

    isa(x, AbstractArray) && setindex_shape_check(x, length(I))

    lastcol = 0
    (nrowA, ncolA) = szA
    @inbounds for xidx in 1:n
        sxidx = S[xidx]
        (sxidx < n) && (I[sxidx] == I[sxidx+1]) && continue

        row,col = Base._ind2sub(szA, I[sxidx])
        v = x[sxidx]

        if col > lastcol
            r1 = Int(colptrA[col])
            r2 = Int(colptrA[col+1] - 1)

            # copy from last position till current column
            if (nadd > 0)
                colptrB[(lastcol+1):col] = colptrA[(lastcol+1):col] .+ nadd
                copylen = r1 - aidx
                if copylen > 0
                    copyto!(rowvalB, bidx, rowvalA, aidx, copylen)
                    copyto!(nzvalB, bidx, nzvalA, aidx, copylen)
                    aidx += copylen
                    bidx += copylen
                end
            else
                aidx = bidx = r1
            end
            lastcol = col
        end

        if r1 <= r2
            copylen = searchsortedfirst(rowvalA, row, r1, r2, Forward) - r1
            if (copylen > 0)
                if (nadd > 0)
                    copyto!(rowvalB, bidx, rowvalA, r1, copylen)
                    copyto!(nzvalB, bidx, nzvalA, r1, copylen)
                end
                bidx += copylen
                r1 += copylen
                aidx += copylen
            end
        end

        # 0: no change, 1: update, 2: add new
        mode = ((r1 <= r2) && (rowvalA[r1] == row)) ? 1 : ((v == 0) ? 0 : 2)

        if (mode > 1) && (nadd == 0)
            # copy storage to take changes
            colptrA = copy(colptrB)
            memreq = (x == 0) ? 0 : n
            # see comment/TODO for same statement in preceding logical setindex! method
            rowvalA = copy(rowvalB)
            nzvalA = copy(nzvalB)
            resize!(rowvalB, length(rowvalA)+memreq)
            resize!(nzvalB, length(rowvalA)+memreq)
        end
        if mode == 1
            rowvalB[bidx] = row
            nzvalB[bidx] = v
            bidx += 1
            aidx += 1
            r1 += 1
        elseif mode == 2
            rowvalB[bidx] = row
            nzvalB[bidx] = v
            bidx += 1
            nadd += 1
        end
    end

    # copy the rest
    @inbounds if (nadd > 0)
        colptrB[(lastcol+1):end] = colptrA[(lastcol+1):end] .+ nadd
        r1 = colptrA[end]-1
        copylen = r1 - aidx + 1
        if copylen > 0
            copyto!(rowvalB, bidx, rowvalA, aidx, copylen)
            copyto!(nzvalB, bidx, nzvalA, aidx, copylen)
            aidx += copylen
            bidx += copylen
        end

        n = length(nzvalB)
        if n > (bidx-1)
            deleteat!(nzvalB, bidx:n)
            deleteat!(rowvalB, bidx:n)
        end
    end
    A
end

## dropstored! methods
"""
    dropstored!(A::SparseMatrixCSC, i::Integer, j::Integer)

Drop entry `A[i,j]` from `A` if `A[i,j]` is stored, and otherwise do nothing.

```jldoctest
julia> A = sparse([1 2; 0 0])
2×2 SparseMatrixCSC{Int64,Int64} with 2 stored entries:
  [1, 1]  =  1
  [1, 2]  =  2

julia> Base.SparseArrays.dropstored!(A, 1, 2); A
2×2 SparseMatrixCSC{Int64,Int64} with 1 stored entry:
  [1, 1]  =  1
```
"""
function dropstored!(A::SparseMatrixCSC, i::Integer, j::Integer)
    if !((1 <= i <= A.m) & (1 <= j <= A.n))
        throw(BoundsError(A, (i,j)))
    end
    coljfirstk = Int(A.colptr[j])
    coljlastk = Int(A.colptr[j+1] - 1)
    searchk = searchsortedfirst(A.rowval, i, coljfirstk, coljlastk, Base.Order.Forward)
    if searchk <= coljlastk && A.rowval[searchk] == i
        # Entry A[i,j] is stored. Drop and return.
        deleteat!(A.rowval, searchk)
        deleteat!(A.nzval, searchk)
        @simd for m in (j+1):(A.n + 1)
            @inbounds A.colptr[m] -= 1
        end
    end
    return A
end
"""
    dropstored!(A::SparseMatrixCSC, I::AbstractVector{<:Integer}, J::AbstractVector{<:Integer})

For each `(i,j)` where `i in I` and `j in J`, drop entry `A[i,j]` from `A` if `A[i,j]` is
stored and otherwise do nothing. Derivative forms:

    dropstored!(A::SparseMatrixCSC, i::Integer, J::AbstractVector{<:Integer})
    dropstored!(A::SparseMatrixCSC, I::AbstractVector{<:Integer}, j::Integer)

# Examples
```jldoctest
julia> A = sparse(Diagonal([1, 2, 3, 4]))
4×4 SparseMatrixCSC{Int64,Int64} with 4 stored entries:
  [1, 1]  =  1
  [2, 2]  =  2
  [3, 3]  =  3
  [4, 4]  =  4

julia> Base.SparseArrays.dropstored!(A, [1, 2], [1, 1])
4×4 SparseMatrixCSC{Int64,Int64} with 3 stored entries:
  [2, 2]  =  2
  [3, 3]  =  3
  [4, 4]  =  4
```
"""
function dropstored!(A::SparseMatrixCSC,
        I::AbstractVector{<:Integer}, J::AbstractVector{<:Integer})
    @assert !has_offset_axes(A, I, J)
    m, n = size(A)
    nnzA = nnz(A)
    (nnzA == 0) && (return A)

    !issorted(I) && (I = sort(I))
    !issorted(J) && (J = sort(J))

    if (!isempty(I) && (I[1] < 1 || I[end] > m)) || (!isempty(J) && (J[1] < 1 || J[end] > n))
        throw(BoundsError(A, (I, J)))
    end

    if isempty(I) || isempty(J)
        return A
    end

    rowval = rowvalA = A.rowval
    nzval = nzvalA = A.nzval
    rowidx = 1
    ndel = 0
    @inbounds for col in 1:n
        rrange = nzrange(A, col)
        if ndel > 0
            A.colptr[col] = A.colptr[col] - ndel
        end

        if isempty(rrange) || !(col in J)
            nincl = length(rrange)
            if(ndel > 0) && !isempty(rrange)
                copyto!(rowvalA, rowidx, rowval, rrange[1], nincl)
                copyto!(nzvalA, rowidx, nzval, rrange[1], nincl)
            end
            rowidx += nincl
        else
            for ridx in rrange
                if rowval[ridx] in I
                    if ndel == 0
                        rowval = copy(rowvalA)
                        nzval = copy(nzvalA)
                    end
                    ndel += 1
                else
                    if ndel > 0
                        rowvalA[rowidx] = rowval[ridx]
                        nzvalA[rowidx] = nzval[ridx]
                    end
                    rowidx += 1
                end
            end
        end
    end

    if ndel > 0
        A.colptr[n+1] = rowidx
        deleteat!(rowvalA, rowidx:nnzA)
        deleteat!(nzvalA, rowidx:nnzA)
    end
    return A
end
dropstored!(A::SparseMatrixCSC, i::Integer, J::AbstractVector{<:Integer}) = dropstored!(A, [i], J)
dropstored!(A::SparseMatrixCSC, I::AbstractVector{<:Integer}, j::Integer) = dropstored!(A, I, [j])
dropstored!(A::SparseMatrixCSC, ::Colon, j::Union{Integer,AbstractVector}) = dropstored!(A, 1:size(A,1), j)
dropstored!(A::SparseMatrixCSC, i::Union{Integer,AbstractVector}, ::Colon) = dropstored!(A, i, 1:size(A,2))
dropstored!(A::SparseMatrixCSC, ::Colon, ::Colon) = dropstored!(A, 1:size(A,1), 1:size(A,2))
dropstored!(A::SparseMatrixCSC, ::Colon) = dropstored!(A, :, :)
# TODO: Several of the preceding methods are optimization candidates.
# TODO: Implement linear indexing methods for dropstored! ?
# TODO: Implement logical indexing methods for dropstored! ?

# Sparse concatenation

function vcat(X::SparseMatrixCSC...)
    num = length(X)
    mX = Int[ size(x, 1) for x in X ]
    nX = Int[ size(x, 2) for x in X ]
    m = sum(mX)
    n = nX[1]

    for i = 2 : num
        if nX[i] != n
            throw(DimensionMismatch("All inputs to vcat should have the same number of columns"))
        end
    end

    Tv = promote_eltype(X...)
    Ti = promote_eltype(map(x->x.rowval, X)...)

    nnzX = Int[ nnz(x) for x in X ]
    nnz_res = sum(nnzX)
    colptr = Vector{Ti}(undef, n+1)
    rowval = Vector{Ti}(undef, nnz_res)
    nzval  = Vector{Tv}(undef, nnz_res)

    colptr[1] = 1
    for c = 1:n
        mX_sofar = 0
        ptr_res = colptr[c]
        for i = 1 : num
            colptrXi = X[i].colptr
            col_length = (colptrXi[c + 1] - 1) - colptrXi[c]
            ptr_Xi = colptrXi[c]

            stuffcol!(X[i], colptr, rowval, nzval,
                      ptr_res, ptr_Xi, col_length, mX_sofar)

            ptr_res += col_length + 1
            mX_sofar += mX[i]
        end
        colptr[c + 1] = ptr_res
    end
    SparseMatrixCSC(m, n, colptr, rowval, nzval)
end

@inline function stuffcol!(Xi::SparseMatrixCSC, colptr, rowval, nzval,
                           ptr_res, ptr_Xi, col_length, mX_sofar)
    colptrXi = Xi.colptr
    rowvalXi = Xi.rowval
    nzvalXi  = Xi.nzval

    for k=ptr_res:(ptr_res + col_length)
        @inbounds rowval[k] = rowvalXi[ptr_Xi] + mX_sofar
        @inbounds nzval[k]  = nzvalXi[ptr_Xi]
        ptr_Xi += 1
    end
end

function hcat(X::SparseMatrixCSC...)
    num = length(X)
    mX = Int[ size(x, 1) for x in X ]
    nX = Int[ size(x, 2) for x in X ]
    m = mX[1]
    for i = 2 : num
        if mX[i] != m; throw(DimensionMismatch("")); end
    end
    n = sum(nX)

    Tv = promote_eltype(X...)
    Ti = promote_eltype(map(x->x.rowval, X)...)

    colptr = Vector{Ti}(undef, n+1)
    nnzX = Int[ nnz(x) for x in X ]
    nnz_res = sum(nnzX)
    rowval = Vector{Ti}(undef, nnz_res)
    nzval = Vector{Tv}(undef, nnz_res)

    nnz_sofar = 0
    nX_sofar = 0
    @inbounds for i = 1 : num
        XI = X[i]
        colptr[(1 : nX[i] + 1) .+ nX_sofar] = XI.colptr .+ nnz_sofar
        if nnzX[i] == length(XI.rowval)
            rowval[(1 : nnzX[i]) .+ nnz_sofar] = XI.rowval
            nzval[(1 : nnzX[i]) .+ nnz_sofar] = XI.nzval
        else
            rowval[(1 : nnzX[i]) .+ nnz_sofar] = XI.rowval[1:nnzX[i]]
            nzval[(1 : nnzX[i]) .+ nnz_sofar] = XI.nzval[1:nnzX[i]]
        end
        nnz_sofar += nnzX[i]
        nX_sofar += nX[i]
    end

    SparseMatrixCSC(m, n, colptr, rowval, nzval)
end

"""
    blockdiag(A...)

Concatenate matrices block-diagonally. Currently only implemented for sparse matrices.

# Examples
```jldoctest
julia> blockdiag(sparse(2I, 3, 3), sparse(4I, 2, 2))
5×5 SparseMatrixCSC{Int64,Int64} with 5 stored entries:
  [1, 1]  =  2
  [2, 2]  =  2
  [3, 3]  =  2
  [4, 4]  =  4
  [5, 5]  =  4
```
"""
function blockdiag(X::SparseMatrixCSC...)
    num = length(X)
    mX = Int[ size(x, 1) for x in X ]
    nX = Int[ size(x, 2) for x in X ]
    m = sum(mX)
    n = sum(nX)

    Tv = promote_type(map(x->eltype(x.nzval), X)...)
    Ti = isempty(X) ? Int : promote_type(map(x->eltype(x.rowval), X)...)

    colptr = Vector{Ti}(undef, n+1)
    nnzX = Int[ nnz(x) for x in X ]
    nnz_res = sum(nnzX)
    rowval = Vector{Ti}(undef, nnz_res)
    nzval = Vector{Tv}(undef, nnz_res)

    nnz_sofar = 0
    nX_sofar = 0
    mX_sofar = 0
    for i = 1 : num
        colptr[(1 : nX[i] + 1) .+ nX_sofar] = X[i].colptr .+ nnz_sofar
        rowval[(1 : nnzX[i]) .+ nnz_sofar] = X[i].rowval .+ mX_sofar
        nzval[(1 : nnzX[i]) .+ nnz_sofar] = X[i].nzval
        nnz_sofar += nnzX[i]
        nX_sofar += nX[i]
        mX_sofar += mX[i]
    end
    colptr[n+1] = nnz_sofar + 1

    SparseMatrixCSC(m, n, colptr, rowval, nzval)
end

## Structure query functions
issymmetric(A::SparseMatrixCSC) = is_hermsym(A, identity)

ishermitian(A::SparseMatrixCSC) = is_hermsym(A, conj)

function is_hermsym(A::SparseMatrixCSC, check::Function)
    m, n = size(A)
    if m != n; return false; end

    colptr = A.colptr
    rowval = A.rowval
    nzval = A.nzval
    tracker = copy(A.colptr)
    for col = 1:A.n
        # `tracker` is updated such that, for symmetric matrices,
        # the loop below starts from an element at or below the
        # diagonal element of column `col`"
        for p = tracker[col]:colptr[col+1]-1
            val = nzval[p]
            row = rowval[p]

            # Ignore stored zeros
            if val == 0
                continue
            end

            # If the matrix was symmetric we should have updated
            # the tracker to start at the diagonal or below. Here
            # we are above the diagonal so the matrix can't be symmetric.
            if row < col
                return false
            end

            # Diagonal element
            if row == col
                if val != check(val)
                    return false
                end
            else
                offset = tracker[row]

                # If the matrix is unsymmetric, there might not exist
                # a rowval[offset]
                if offset > length(rowval)
                    return false
                end

                row2 = rowval[offset]

                # row2 can be less than col if the tracker didn't
                # get updated due to stored zeros in previous elements.
                # We therefore "catch up" here while making sure that
                # the elements are actually zero.
                while row2 < col
                    if nzval[offset] != 0
                        return false
                    end
                    offset += 1
                    row2 = rowval[offset]
                    tracker[row] += 1
                end

                # Non zero A[i,j] exists but A[j,i] does not exist
                if row2 > col
                    return false
                end

                # A[i,j] and A[j,i] exists
                if row2 == col
                    if val != check(nzval[offset])
                        return false
                    end
                    tracker[row] += 1
                end
            end
        end
    end
    return true
end

function istriu(A::SparseMatrixCSC)
    m, n = size(A)
    colptr = A.colptr
    rowval = A.rowval
    nzval  = A.nzval

    for col = 1:min(n, m-1)
        l1 = colptr[col+1]-1
        for i = 0 : (l1 - colptr[col])
            if rowval[l1-i] <= col
                break
            end
            if nzval[l1-i] != 0
                return false
            end
        end
    end
    return true
end

function istril(A::SparseMatrixCSC)
    m, n = size(A)
    colptr = A.colptr
    rowval = A.rowval
    nzval  = A.nzval

    for col = 2:n
        for i = colptr[col] : (colptr[col+1]-1)
            if rowval[i] >= col
                break
            end
            if nzval[i] != 0
                return false
            end
        end
    end
    return true
end


function spdiagm_internal(kv::Pair{<:Integer,<:AbstractVector}...)
    ncoeffs = 0
    for p in kv
        ncoeffs += length(p.second)
    end
    I = Vector{Int}(undef, ncoeffs)
    J = Vector{Int}(undef, ncoeffs)
    V = Vector{promote_type(map(x -> eltype(x.second), kv)...)}(undef, ncoeffs)
    i = 0
    for p in kv
        dia = p.first
        vect = p.second
        numel = length(vect)
        if dia < 0
            row = -dia
            col = 0
        elseif dia > 0
            row = 0
            col = dia
        else
            row = 0
            col = 0
        end
        r = 1+i:numel+i
        I[r] = row+1:row+numel
        J[r] = col+1:col+numel
        copyto!(view(V, r), vect)
        i += numel
    end
    return I, J, V
end

"""
    spdiagm(kv::Pair{<:Integer,<:AbstractVector}...)

Construct a square sparse diagonal matrix from `Pair`s of vectors and diagonals.
Vector `kv.second` will be placed on the `kv.first` diagonal.

# Examples
```jldoctest
julia> spdiagm(-1 => [1,2,3,4], 1 => [4,3,2,1])
5×5 SparseMatrixCSC{Int64,Int64} with 8 stored entries:
  [2, 1]  =  1
  [1, 2]  =  4
  [3, 2]  =  2
  [2, 3]  =  3
  [4, 3]  =  3
  [3, 4]  =  2
  [5, 4]  =  4
  [4, 5]  =  1
```
"""
function spdiagm(kv::Pair{<:Integer,<:AbstractVector}...)
    I, J, V = spdiagm_internal(kv...)
    n = max(dimlub(I), dimlub(J))
    return sparse(I, J, V, n, n)
end

## expand a colptr or rowptr into a dense index vector
function expandptr(V::Vector{<:Integer})
    if V[1] != 1 throw(ArgumentError("first index must be one")) end
    res = similar(V, (Int64(V[end]-1),))
    for i in 1:(length(V)-1), j in V[i]:(V[i+1] - 1); res[j] = i end
    res
end


function diag(A::SparseMatrixCSC{Tv,Ti}, d::Integer=0) where {Tv,Ti}
    m, n = size(A)
    k = Int(d)
    l = k < 0 ? min(m+k,n) : min(n-k,m)
    r, c = k <= 0 ? (-k, 0) : (0, k) # start row/col -1
    ind = Vector{Ti}()
    val = Vector{Tv}()
    for i in 1:l
        r += 1; c += 1
        r1 = Int(A.colptr[c])
        r2 = Int(A.colptr[c+1]-1)
        r1 > r2 && continue
        r1 = searchsortedfirst(A.rowval, r, r1, r2, Forward)
        ((r1 > r2) || (A.rowval[r1] != r)) && continue
        push!(ind, i)
        push!(val, A.nzval[r1])
    end
    return SparseVector{Tv,Ti}(l, ind, val)
end

function tr(A::SparseMatrixCSC{Tv}) where Tv
    n = checksquare(A)
    s = zero(Tv)
    for i in 1:n
        s += A[i,i]
    end
    return s
end


# Sort all the indices in each column of a CSC sparse matrix
# sortSparseMatrixCSC!(A, sortindices = :sortcols)        # Sort each column with sort()
# sortSparseMatrixCSC!(A, sortindices = :doubletranspose) # Sort with a double transpose
function sortSparseMatrixCSC!(A::SparseMatrixCSC{Tv,Ti}; sortindices::Symbol = :sortcols) where {Tv,Ti}
    if sortindices == :doubletranspose
        nB, mB = size(A)
        B = SparseMatrixCSC(mB, nB, Vector{Ti}(undef, nB+1), similar(A.rowval), similar(A.nzval))
        transpose!(B, A)
        transpose!(A, B)
        return A
    end

    m, n = size(A)
    colptr = A.colptr; rowval = A.rowval; nzval = A.nzval

    index = zeros(Ti, m)
    row = zeros(Ti, m)
    val = zeros(Tv, m)

    perm = Base.Perm(Base.ord(isless, identity, false, Base.Order.Forward), row)

    @inbounds for i = 1:n
        nzr = nzrange(A, i)
        numrows = length(nzr)
        if numrows <= 1
            continue
        elseif numrows == 2
            f = first(nzr)
            s = f+1
            if rowval[f] > rowval[s]
                rowval[f], rowval[s] = rowval[s], rowval[f]
                nzval[f],  nzval[s]  = nzval[s],  nzval[f]
            end
            continue
        end
        resize!(row, numrows)
        resize!(index, numrows)

        jj = 1
        @simd for j = nzr
            row[jj] = rowval[j]
            val[jj] = nzval[j]
            jj += 1
        end

        if numrows <= 16
            alg = Base.Sort.InsertionSort
        else
            alg = Base.Sort.QuickSort
        end

        # Reset permutation
        index .= 1:numrows

        sort!(index, alg, perm)

        jj = 1
        @simd for j = nzr
            rowval[j] = row[index[jj]]
            nzval[j] = val[index[jj]]
            jj += 1
        end
    end

    return A
end

## rotations

function rot180(A::SparseMatrixCSC)
    I,J,V = findnz(A)
    m,n = size(A)
    for i=1:length(I)
        I[i] = m - I[i] + 1
        J[i] = n - J[i] + 1
    end
    return sparse(I,J,V,m,n)
end

function rotr90(A::SparseMatrixCSC)
    I,J,V = findnz(A)
    m,n = size(A)
    #old col inds are new row inds
    for i=1:length(I)
        I[i] = m - I[i] + 1
    end
    return sparse(J, I, V, n, m)
end

function rotl90(A::SparseMatrixCSC)
    I,J,V = findnz(A)
    m,n = size(A)
    #old row inds are new col inds
    for i=1:length(J)
        J[i] = n - J[i] + 1
    end
    return sparse(J, I, V, n, m)
end

## Uniform matrix arithmetic

(+)(A::SparseMatrixCSC, J::UniformScaling) = A + sparse(J, size(A)...)
(-)(A::SparseMatrixCSC, J::UniformScaling) = A - sparse(J, size(A)...)
(-)(J::UniformScaling, A::SparseMatrixCSC) = sparse(J, size(A)...) - A<|MERGE_RESOLUTION|>--- conflicted
+++ resolved
@@ -1471,11 +1471,7 @@
 sprand(::Type{T}, m::Integer, n::Integer, density::AbstractFloat) where {T} = sprand(GLOBAL_RNG, T, m, n, density)
 
 """
-<<<<<<< HEAD
-    sprandn([rng],[,Type],m[,n],p::AbstractFloat)
-=======
     sprandn([rng][,Type],m[,n],p::AbstractFloat)
->>>>>>> bc34b992
 
 Create a random sparse vector of length `m` or sparse matrix of size `m` by `n`
 with the specified (independent) probability `p` of any entry being nonzero,
