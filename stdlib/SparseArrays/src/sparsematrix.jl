# This file is a part of Julia. License is MIT: https://julialang.org/license

# Compressed sparse columns data structure
# No assumptions about stored zeros in the data structure
# Assumes that row values in rowval for each column are sorted
#      issorted(rowval[colptr[i]:(colptr[i+1]-1)]) == true
# Assumes that 1 <= colptr[i] <= colptr[i+1] for i in 1..n
# Assumes that nnz <= length(rowval) < typemax(Ti)
# Assumes that 0   <= length(nzval) < typemax(Ti)

"""
    SparseMatrixCSC{Tv,Ti<:Integer} <: AbstractSparseMatrixCSC{Tv,Ti}

Matrix type for storing sparse matrices in the
[Compressed Sparse Column](@ref man-csc) format. The standard way
of constructing SparseMatrixCSC is through the [`sparse`](@ref) function.
See also [`spzeros`](@ref), [`spdiagm`](@ref) and [`sprand`](@ref).
"""
struct SparseMatrixCSC{Tv,Ti<:Integer} <: AbstractSparseMatrixCSC{Tv,Ti}
    m::Int                  # Number of rows
    n::Int                  # Number of columns
    colptr::Vector{Ti}      # Column i is in colptr[i]:(colptr[i+1]-1)
    rowval::Vector{Ti}      # Row indices of stored values
    nzval::Vector{Tv}       # Stored values, typically nonzeros

    function SparseMatrixCSC{Tv,Ti}(m::Integer, n::Integer, colptr::Vector{Ti},
                            rowval::Vector{Ti}, nzval::Vector{Tv}) where {Tv,Ti<:Integer}
        sparse_check_Ti(m, n, Ti)
        _goodbuffers(Int(m), Int(n), colptr, rowval, nzval) ||
            throw(ArgumentError("Illegal buffers for SparseMatrixCSC construction $n $colptr $rowval $nzval"))
        new(Int(m), Int(n), colptr, rowval, nzval)
    end
end
function SparseMatrixCSC(m::Integer, n::Integer, colptr::Vector, rowval::Vector, nzval::Vector)
    Tv = eltype(nzval)
    Ti = promote_type(eltype(colptr), eltype(rowval))
    sparse_check_Ti(m, n, Ti)
    sparse_check(n, colptr, rowval, nzval)
    # silently shorten rowval and nzval to usable index positions.
    maxlen = abs(widemul(m, n))
    isbitstype(Ti) && (maxlen = min(maxlen, typemax(Ti) - 1))
    length(rowval) > maxlen && resize!(rowval, maxlen)
    length(nzval) > maxlen && resize!(nzval, maxlen)
    SparseMatrixCSC{Tv,Ti}(m, n, colptr, rowval, nzval)
end

function sparse_check_Ti(m::Integer, n::Integer, Ti::Type)
        @noinline throwTi(str, lbl, k) =
            throw(ArgumentError("$str ($lbl = $k) does not fit in Ti = $(Ti)"))
        0 ≤ m && (!isbitstype(Ti) || m ≤ typemax(Ti)) || throwTi("number of rows", "m", m)
        0 ≤ n && (!isbitstype(Ti) || n ≤ typemax(Ti)) || throwTi("number of columns", "n", n)
end

function sparse_check(n::Integer, colptr::Vector{Ti}, rowval, nzval) where Ti
    # String interpolation is a performance bottleneck when it's part of the same function,
    # ensure we only do it once committed to the error.
    throwstart(ckp) = throw(ArgumentError("$ckp == colptr[1] != 1"))
    throwmonotonic(ckp, ck, k) = throw(ArgumentError("$ckp == colptr[$(k-1)] > colptr[$k] == $ck"))

    sparse_check_length("colptr", colptr, n+1, String) # don't check upper bound
    ckp = Ti(1)
    ckp == colptr[1] || throwstart(ckp)
    @inbounds for k = 2:n+1
        ck = colptr[k]
        ckp <= ck || throwmonotonic(ckp, ck, k)
        ckp = ck
    end
    sparse_check_length("rowval", rowval, ckp-1, Ti)
    sparse_check_length("nzval", nzval, 0, Ti) # we allow empty nzval !!!
end
function sparse_check_length(rowstr, rowval, minlen, Ti)
    throwmin(len, minlen, rowstr) = throw(ArgumentError("$len == length($rowstr) < $minlen"))
    throwmax(len, max, rowstr) = throw(ArgumentError("$len == length($rowstr) >= $max"))

    len = length(rowval)
    len >= minlen || throwmin(len, minlen, rowstr)
    !isbitstype(Ti) || len < typemax(Ti) || throwmax(len, typemax(Ti), rowstr)
end

size(S::SparseMatrixCSC) = (getfield(S, :m), getfield(S, :n))

_goodbuffers(S::SparseMatrixCSC) = _goodbuffers(size(S)..., getcolptr(S), getrowval(S), nonzeros(S))
_checkbuffers(S::SparseMatrixCSC) = (@assert _goodbuffers(S); S)

function _goodbuffers(m, n, colptr, rowval, nzval)
    (length(colptr) == n + 1 && colptr[end] - 1 == length(rowval) == length(nzval))
    # stronger check for debugging purposes
    # && all(issorted(@view rowval[colptr[i]:colptr[i+1]-1]) for i=1:n)
end

# Define an alias for views of a SparseMatrixCSC which include all rows and a unit range of the columns.
# Also define a union of SparseMatrixCSC and this view since many methods can be defined efficiently for
# this union by extracting the fields via the get function: getcolptr, getrowval, and getnzval. The key
# insight is that getcolptr on a SparseMatrixCSCView returns an offset view of the colptr of the
# underlying SparseMatrixCSC
const SparseMatrixCSCView{Tv,Ti} =
    SubArray{Tv,2,<:AbstractSparseMatrixCSC{Tv,Ti},
        Tuple{Base.Slice{Base.OneTo{Int}},I}} where {I<:AbstractUnitRange}
const SparseMatrixCSCUnion{Tv,Ti} = Union{AbstractSparseMatrixCSC{Tv,Ti}, SparseMatrixCSCView{Tv,Ti}}

getcolptr(S::SparseMatrixCSC)     = getfield(S, :colptr)
getcolptr(S::SparseMatrixCSCView) = view(getcolptr(parent(S)), first(axes(S, 2)):(last(axes(S, 2)) + 1))
getrowval(S::AbstractSparseMatrixCSC) = rowvals(S)
getrowval(S::SparseMatrixCSCView) = rowvals(parent(S))
getnzval( S::AbstractSparseMatrixCSC) = nonzeros(S)
getnzval( S::SparseMatrixCSCView) = nonzeros(parent(S))
nzvalview(S::AbstractSparseMatrixCSC) = view(nonzeros(S), 1:nnz(S))

"""
    nnz(A)

Returns the number of stored (filled) elements in a sparse array.

# Examples
```jldoctest
julia> A = sparse(2I, 3, 3)
3×3 SparseMatrixCSC{Int64, Int64} with 3 stored entries:
 2  ⋅  ⋅
 ⋅  2  ⋅
 ⋅  ⋅  2

julia> nnz(A)
3
```
"""
nnz(S::AbstractSparseMatrixCSC) = Int(getcolptr(S)[size(S, 2) + 1]) - 1
nnz(S::ReshapedArray{<:Any,1,<:AbstractSparseMatrixCSC}) = nnz(parent(S))
nnz(S::Adjoint{<:Any,<:AbstractSparseMatrixCSC}) = nnz(parent(S))
nnz(S::Transpose{<:Any,<:AbstractSparseMatrixCSC}) = nnz(parent(S))
nnz(S::UpperTriangular{<:Any,<:AbstractSparseMatrixCSC}) = nnz1(S)
nnz(S::LowerTriangular{<:Any,<:AbstractSparseMatrixCSC}) = nnz1(S)
nnz(S::SparseMatrixCSCView) = nnz1(S)
nnz1(S) = sum(length.(nzrange.(Ref(S), axes(S, 2))))

function count(pred, S::AbstractSparseMatrixCSC)
    count(pred, nzvalview(S)) + pred(zero(eltype(S)))*(prod(size(S)) - nnz(S))
end

"""
    nonzeros(A)

Return a vector of the structural nonzero values in sparse array `A`. This
includes zeros that are explicitly stored in the sparse array. The returned
vector points directly to the internal nonzero storage of `A`, and any
modifications to the returned vector will mutate `A` as well. See
[`rowvals`](@ref) and [`nzrange`](@ref).

# Examples
```jldoctest
julia> A = sparse(2I, 3, 3)
3×3 SparseMatrixCSC{Int64, Int64} with 3 stored entries:
 2  ⋅  ⋅
 ⋅  2  ⋅
 ⋅  ⋅  2

julia> nonzeros(A)
3-element Vector{Int64}:
 2
 2
 2
```
"""
nonzeros(S::SparseMatrixCSC) = getfield(S, :nzval)
nonzeros(S::SparseMatrixCSCView)  = nonzeros(S.parent)
nonzeros(S::UpperTriangular{<:Any,<:SparseMatrixCSCUnion}) = nonzeros(S.data)
nonzeros(S::LowerTriangular{<:Any,<:SparseMatrixCSCUnion}) = nonzeros(S.data)

"""
    rowvals(A::AbstractSparseMatrixCSC)

Return a vector of the row indices of `A`. Any modifications to the returned
vector will mutate `A` as well. Providing access to how the row indices are
stored internally can be useful in conjunction with iterating over structural
nonzero values. See also [`nonzeros`](@ref) and [`nzrange`](@ref).

# Examples
```jldoctest
julia> A = sparse(2I, 3, 3)
3×3 SparseMatrixCSC{Int64, Int64} with 3 stored entries:
 2  ⋅  ⋅
 ⋅  2  ⋅
 ⋅  ⋅  2

julia> rowvals(A)
3-element Vector{Int64}:
 1
 2
 3
```
"""
rowvals(S::SparseMatrixCSC) = getfield(S, :rowval)
rowvals(S::SparseMatrixCSCView) = rowvals(S.parent)
rowvals(S::UpperTriangular{<:Any,<:SparseMatrixCSCUnion}) = rowvals(S.data)
rowvals(S::LowerTriangular{<:Any,<:SparseMatrixCSCUnion}) = rowvals(S.data)

"""
    nzrange(A::AbstractSparseMatrixCSC, col::Integer)

Return the range of indices to the structural nonzero values of a sparse matrix
column. In conjunction with [`nonzeros`](@ref) and
[`rowvals`](@ref), this allows for convenient iterating over a sparse matrix :

    A = sparse(I,J,V)
    rows = rowvals(A)
    vals = nonzeros(A)
    m, n = size(A)
    for j = 1:n
       for i in nzrange(A, j)
          row = rows[i]
          val = vals[i]
          # perform sparse wizardry...
       end
    end
"""
nzrange(S::AbstractSparseMatrixCSC, col::Integer) = getcolptr(S)[col]:(getcolptr(S)[col+1]-1)
nzrange(S::SparseMatrixCSCView, col::Integer) = nzrange(S.parent, S.indices[2][col])
nzrange(S::UpperTriangular{<:Any,<:SparseMatrixCSCUnion}, i::Integer) = nzrangeup(S.data, i)
nzrange(S::LowerTriangular{<:Any,<:SparseMatrixCSCUnion}, i::Integer) = nzrangelo(S.data, i)

const AbstractSparseMatrixCSCInclAdjointAndTranspose = Union{AbstractSparseMatrixCSC,Adjoint{<:Any,<:AbstractSparseMatrixCSC},Transpose{<:Any,<:AbstractSparseMatrixCSC}}
function Base.isstored(A::AbstractSparseMatrixCSC, i::Integer, j::Integer)
    @boundscheck checkbounds(A, i, j)
    rows = rowvals(A)
    for istored in nzrange(A, j) # could do binary search if the row indices are sorted?
        i == rows[istored] && return true
    end
    return false
end

function Base.isstored(A::Union{Adjoint{<:Any,<:AbstractSparseMatrixCSC},Transpose{<:Any,<:AbstractSparseMatrixCSC}}, i::Integer, j::Integer)
    @boundscheck checkbounds(A, i, j)
    cols = rowvals(parent(A))
    for istored in nzrange(parent(A), i)
        j == cols[istored] && return true
    end
    return false
end

Base.replace_in_print_matrix(A::AbstractSparseMatrixCSCInclAdjointAndTranspose, i::Integer, j::Integer, s::AbstractString) =
    Base.isstored(A, i, j) ? s : Base.replace_with_centered_mark(s)

<<<<<<< HEAD
function Base.show(io::IO, ::MIME"text/plain", S::AbstractSparseMatrixCSCInclAdjointAndTranspose)
=======
function Base.show(io::IO, ::MIME"text/plain", S::AbstractSparseMatrixCSC)
    _checkbuffers(S)
>>>>>>> 907264be
    xnnz = nnz(S)
    m, n = size(S)
    print(io, m, "×", n, " ", typeof(S), " with ", xnnz, " stored ",
              xnnz == 1 ? "entry" : "entries")
    if !(m == 0 || n == 0)
        print(io, ":")
        show(IOContext(io, :typeinfo => eltype(S)), S)
    end
end

Base.show(io::IO, S::AbstractSparseMatrixCSC) = Base.show(convert(IOContext, io), S::AbstractSparseMatrixCSC)

const brailleBlocks = UInt16['⠁', '⠂', '⠄', '⡀', '⠈', '⠐', '⠠', '⢀']
function _show_with_braille_patterns(io::IOContext, S::AbstractSparseMatrixCSCInclAdjointAndTranspose)
    m, n = size(S)
    (m == 0 || n == 0) && return show(io, MIME("text/plain"), S)

    # The maximal number of characters we allow to display the matrix
    local maxHeight::Int, maxWidth::Int
    maxHeight = displaysize(io)[1] - 4 # -4 from [Prompt, header, newline after elements, new prompt]
    maxWidth = displaysize(io)[2] ÷ 2

    # In the process of generating the braille pattern to display the nonzero
    # structure of `S`, we need to be able to scale the matrix `S` to a
    # smaller matrix with the same aspect ratio as `S`, but fits on the
    # available screen space. The size of that smaller matrix is stored
    # in the variables `scaleHeight` and `scaleWidth`. If no scaling is needed,
    # we can use the size `m × n` of `S` directly.
    # We determine if scaling is needed and set the scaling factors
    # `scaleHeight` and `scaleWidth` accordingly. Note that each available
    # character can contain up to 4 braille dots in its height (⡇) and up to
    # 2 braille dots in its width (⠉).
    if get(io, :limit, true) && (m > 4maxHeight || n > 2maxWidth)
        s = min(2maxWidth / n, 4maxHeight / m)
        scaleHeight = floor(Int, s * m)
        scaleWidth = floor(Int, s * n)
    else
        scaleHeight = m
        scaleWidth = n
    end

    # `brailleGrid` is used to store the needed braille characters for
    # the matrix `S`. Each row of the braille pattern to print is stored
    # in a column of `brailleGrid`.
    brailleGrid = fill(UInt16(10240), (scaleWidth - 1) ÷ 2 + 2, (scaleHeight - 1) ÷ 4 + 1)
    brailleGrid[end, :] .= '\n'

    rvals = rowvals(parent(S))
    rowscale = max(1, scaleHeight - 1) / max(1, m - 1)
    colscale = max(1, scaleWidth - 1) / max(1, n - 1)
    if isa(S, AbstractSparseMatrixCSC)
        @inbounds for j = 1:n
            # Scale the column index `j` to the best matching column index
            # of a matrix of size `scaleHeight × scaleWidth`
            sj = round(Int, (j - 1) * colscale + 1)
            for x in nzrange(S, j)
                # Scale the row index `i` to the best matching row index
                # of a matrix of size `scaleHeight × scaleWidth`
                si = round(Int, (rvals[x] - 1) * rowscale + 1)

                # Given the index pair `(si, sj)` of the scaled matrix,
                # calculate the corresponding triple `(k, l, p)` such that the
                # element at `(si, sj)` can be found at position `(k, l)` in the
                # braille grid `brailleGrid` and corresponds to the 1-dot braille
                # character `brailleBlocks[p]`
                k = (sj - 1) ÷ 2 + 1
                l = (si - 1) ÷ 4 + 1
                p = ((sj - 1) % 2) * 4 + ((si - 1) % 4 + 1)

                brailleGrid[k, l] |= brailleBlocks[p]
            end
        end
    else
        # If `S` is a adjoint or transpose of a sparse matrix we invert the
        # roles of the indices `i` and `j`
        @inbounds for i = 1:m
            si = round(Int, (i - 1) * rowscale + 1)
            for x in nzrange(parent(S), i)
                sj = round(Int, (rvals[x] - 1) * colscale + 1)
                k = (sj - 1) ÷ 2 + 1
                l = (si - 1) ÷ 4 + 1
                p = ((sj - 1) % 2) * 4 + ((si - 1) % 4 + 1)
                brailleGrid[k, l] |= brailleBlocks[p]
            end
        end
    end
    foreach(c -> print(io, Char(c)), @view brailleGrid[1:end-1])
end

function Base.show(io::IOContext, S::AbstractSparseMatrixCSC)
    _checkbuffers(S)
    if max(size(S)...) < 16 && !(get(io, :compact, false)::Bool)
        ioc = IOContext(io, :compact => true)
        println(ioc)
        Base.print_matrix(ioc, S)
        return
    end
    println(io)
    _show_with_braille_patterns(io, S)
end

function Base.show(io::IOContext, S::Union{Adjoint{<:Any,<:AbstractSparseMatrixCSC},Transpose{<:Any,<:AbstractSparseMatrixCSC}})
    if max(size(S)...) < 16 && !(get(io, :compact, false)::Bool)
        ioc = IOContext(io, :compact => true)
        println(ioc)
        Base.print_matrix(ioc, S)
        return
    end
    println(io)
    _show_with_braille_patterns(io, S)
end

## Reshape

function sparse_compute_reshaped_colptr_and_rowval!(colptrS::Vector{Ti}, rowvalS::Vector{Ti},
                                                   mS::Int, nS::Int, colptrA::Vector{Ti},
                                                   rowvalA::Vector{Ti}, mA::Int, nA::Int) where Ti
    lrowvalA = length(rowvalA)
    maxrowvalA = (lrowvalA > 0) ? maximum(rowvalA) : zero(Ti)
    ((length(colptrA) == (nA+1)) && (maximum(colptrA) <= (lrowvalA+1)) && (maxrowvalA <= mA)) || throw(BoundsError())

    colptrS[1] = 1
    colA = 1
    colS = 1
    ptr = 1

    @inbounds while colA <= nA
        offsetA = (colA - 1) * mA
        while ptr <= colptrA[colA+1]-1
            rowA = rowvalA[ptr]
            i = offsetA + rowA - 1
            colSn = div(i, mS) + 1
            rowS = mod(i, mS) + 1
            while colS < colSn
                colptrS[colS+1] = ptr
                colS += 1
            end
            rowvalS[ptr] = rowS
            ptr += 1
        end
        colA += 1
    end
    @inbounds while colS <= nS
        colptrS[colS+1] = ptr
        colS += 1
    end
end

function copy(ra::ReshapedArray{<:Any,2,<:AbstractSparseMatrixCSC})
    mS,nS = size(ra)
    a = parent(ra)
    mA,nA = size(a)
    numnz = nnz(a)
    colptr = similar(getcolptr(a), nS+1)
    rowval = similar(rowvals(a))
    nzval = copy(nonzeros(a))

    sparse_compute_reshaped_colptr_and_rowval!(colptr, rowval, mS, nS, getcolptr(a), rowvals(a), mA, nA)

    return SparseMatrixCSC(mS, nS, colptr, rowval, nzval)
end

## Alias detection and prevention
using Base: dataids, unaliascopy
Base.dataids(S::AbstractSparseMatrixCSC) = (dataids(getcolptr(S))..., dataids(rowvals(S))..., dataids(nonzeros(S))...)
Base.unaliascopy(S::AbstractSparseMatrixCSC) = typeof(S)(size(S, 1), size(S, 2), unaliascopy(getcolptr(S)), unaliascopy(rowvals(S)), unaliascopy(nonzeros(S)))

## Constructors

copy(S::AbstractSparseMatrixCSC) =
    SparseMatrixCSC(size(S, 1), size(S, 2), copy(getcolptr(S)), copy(rowvals(S)), copy(nonzeros(S)))

function copyto!(A::AbstractSparseMatrixCSC, B::AbstractSparseMatrixCSC)
    # If the two matrices have the same length then all the
    # elements in A will be overwritten.
    if widelength(A) == widelength(B)
        resize!(nonzeros(A), length(nonzeros(B)))
        resize!(rowvals(A), length(rowvals(B)))
        if size(A) == size(B)
            # Simple case: we can simply copy the internal fields of B to A.
            copyto!(getcolptr(A), getcolptr(B))
            copyto!(rowvals(A), rowvals(B))
        else
            # This is like a "reshape B into A".
            sparse_compute_reshaped_colptr_and_rowval!(getcolptr(A), rowvals(A), size(A, 1), size(A, 2), getcolptr(B), rowvals(B), size(B, 1), size(B, 2))
        end
    else
        widelength(A) >= widelength(B) || throw(BoundsError())
        lB = widelength(B)
        nnzA = nnz(A)
        nnzB = nnz(B)
        # Up to which col, row, and ptr in rowval/nzval will A be overwritten?
        lastmodcolA = Int(div(lB - 1, size(A, 1))) + 1
        lastmodrowA = Int(mod(lB - 1, size(A, 1))) + 1
        lastmodptrA = getcolptr(A)[lastmodcolA]
        while lastmodptrA < getcolptr(A)[lastmodcolA+1] && rowvals(A)[lastmodptrA] <= lastmodrowA
            lastmodptrA += 1
        end
        lastmodptrA -= 1
        if lastmodptrA >= nnzB
            # A will have fewer non-zero elements; unmodified elements are kept at the end.
            deleteat!(rowvals(A), nnzB+1:lastmodptrA)
            deleteat!(nonzeros(A), nnzB+1:lastmodptrA)
        else
            # A will have more non-zero elements; unmodified elements are kept at the end.
            resize!(rowvals(A), nnzB + nnzA - lastmodptrA)
            resize!(nonzeros(A), nnzB + nnzA - lastmodptrA)
            copyto!(rowvals(A), nnzB+1, rowvals(A), lastmodptrA+1, nnzA-lastmodptrA)
            copyto!(nonzeros(A), nnzB+1, nonzeros(A), lastmodptrA+1, nnzA-lastmodptrA)
        end
        # Adjust colptr accordingly.
        @inbounds for i in 2:length(getcolptr(A))
            getcolptr(A)[i] += nnzB - lastmodptrA
        end
        sparse_compute_reshaped_colptr_and_rowval!(getcolptr(A), rowvals(A), size(A, 1), lastmodcolA-1, getcolptr(B), rowvals(B), size(B, 1), size(B, 2))
    end
    copyto!(nonzeros(A), nonzeros(B))
    return _checkbuffers(A)
end

copyto!(A::AbstractMatrix, B::AbstractSparseMatrixCSC) = _sparse_copyto!(A, B)
# Ambiguity resolution
copyto!(A::PermutedDimsArray, B::AbstractSparseMatrixCSC) = _sparse_copyto!(A, B)

function _sparse_copyto!(dest::AbstractMatrix, src::AbstractSparseMatrixCSC)
    (dest === src || isempty(src)) && return dest
    z = convert(eltype(dest), zero(eltype(src))) # should throw if not possible
    isrc = LinearIndices(src)
    checkbounds(dest, isrc)
    # If src is not dense, zero out the portion of dest spanned by isrc
    if widelength(src) > nnz(src)
        for i in isrc
            @inbounds dest[i] = z
        end
    end
    @inbounds for col in axes(src, 2), ptr in nzrange(src, col)
        row = rowvals(src)[ptr]
        val = nonzeros(src)[ptr]
        dest[isrc[row, col]] = val
    end
    return dest
end

function copyto!(dest::AbstractMatrix, Rdest::CartesianIndices{2},
                 src::AbstractSparseMatrixCSC{T}, Rsrc::CartesianIndices{2}) where {T}
    isempty(Rdest) && return dest
    if size(Rdest) != size(Rsrc)
        throw(ArgumentError("source and destination must have same size (got $(size(Rsrc)) and $(size(Rdest)))"))
    end
    checkbounds(dest, Rdest)
    checkbounds(src, Rsrc)
    src′ = Base.unalias(dest, src)
    for I in Rdest
        @inbounds dest[I] = zero(T) # implicitly convert to eltype(dest), throw if not possible
    end
    rows, cols = Rsrc.indices
    lin = LinearIndices(Base.IdentityUnitRange.(Rsrc.indices))
    @inbounds for col in cols, ptr in nzrange(src′, col)
        row = rowvals(src′)[ptr]
        if row in rows
            val = nonzeros(src′)[ptr]
            I = Rdest[lin[row, col]]
            dest[I] = val
        end
    end
    return dest
end

## similar
#
# parent method for similar that preserves stored-entry structure (for when new and old dims match)
function _sparsesimilar(S::AbstractSparseMatrixCSC, ::Type{TvNew}, ::Type{TiNew}) where {TvNew,TiNew}
    newcolptr = copyto!(similar(getcolptr(S), TiNew), getcolptr(S))
    newrowval = copyto!(similar(rowvals(S), TiNew), rowvals(S))
    return SparseMatrixCSC(size(S, 1), size(S, 2), newcolptr, newrowval, similar(nonzeros(S), TvNew))
end
# parent methods for similar that preserves only storage space (for when new dims are 2-d)
_sparsesimilar(S::AbstractSparseMatrixCSC, ::Type{TvNew}, ::Type{TiNew}, dims::Dims{2}) where {TvNew,TiNew} =
    sizehint!(spzeros(TvNew, TiNew, dims...), length(nonzeros(S)))
# parent method for similar that allocates an empty sparse vector (for when new dims are 1-d)
_sparsesimilar(S::AbstractSparseMatrixCSC, ::Type{TvNew}, ::Type{TiNew}, dims::Dims{1}) where {TvNew,TiNew} =
    SparseVector(dims..., similar(rowvals(S), TiNew, 0), similar(nonzeros(S), TvNew, 0))

# The following methods hook into the AbstractArray similar hierarchy. The first method
# covers similar(A[, Tv]) calls, which preserve stored-entry structure, and the latter
# methods cover similar(A[, Tv], shape...) calls, which partially preserve
# storage space when the shape calls for a two-dimensional result.
similar(S::AbstractSparseMatrixCSC{<:Any,Ti}, ::Type{TvNew}) where {Ti,TvNew} = _sparsesimilar(S, TvNew, Ti)
similar(S::AbstractSparseMatrixCSC{<:Any,Ti}, ::Type{TvNew}, dims::Union{Dims{1},Dims{2}}) where {Ti,TvNew} =
    _sparsesimilar(S, TvNew, Ti, dims)
# The following methods cover similar(A, Tv, Ti[, shape...]) calls, which specify the
# result's index type in addition to its entry type, and aren't covered by the hooks above.
# The calls without shape again preserve stored-entry structure, whereas those with shape
# preserve storage space when the shape calls for a two-dimensional result.
similar(S::AbstractSparseMatrixCSC, ::Type{TvNew}, ::Type{TiNew}) where{TvNew,TiNew} =
    _sparsesimilar(S, TvNew, TiNew)
similar(S::AbstractSparseMatrixCSC, ::Type{TvNew}, ::Type{TiNew}, dims::Union{Dims{1},Dims{2}}) where {TvNew,TiNew} =
    _sparsesimilar(S, TvNew, TiNew, dims)
similar(S::AbstractSparseMatrixCSC, ::Type{TvNew}, ::Type{TiNew}, m::Integer) where {TvNew,TiNew} =
    _sparsesimilar(S, TvNew, TiNew, (m,))
similar(S::AbstractSparseMatrixCSC, ::Type{TvNew}, ::Type{TiNew}, m::Integer, n::Integer) where {TvNew,TiNew} =
    _sparsesimilar(S, TvNew, TiNew, (m, n))

function Base.sizehint!(S::SparseMatrixCSC, n::Integer)
    nhint = min(n, widelength(S))
    sizehint!(getrowval(S), nhint)
    sizehint!(nonzeros(S),  nhint)
    return S
end

# converting between SparseMatrixCSC types
SparseMatrixCSC(S::AbstractSparseMatrixCSC) = copy(S)
AbstractMatrix{Tv}(A::AbstractSparseMatrixCSC) where {Tv} = SparseMatrixCSC{Tv}(A)
SparseMatrixCSC{Tv}(S::AbstractSparseMatrixCSC{Tv}) where {Tv} = copy(S)
SparseMatrixCSC{Tv}(S::AbstractSparseMatrixCSC) where {Tv} = SparseMatrixCSC{Tv,eltype(getcolptr(S))}(S)
SparseMatrixCSC{Tv,Ti}(S::AbstractSparseMatrixCSC{Tv,Ti}) where {Tv,Ti} = copy(S)
function SparseMatrixCSC{Tv,Ti}(S::AbstractSparseMatrixCSC) where {Tv,Ti}
    eltypeTicolptr = Vector{Ti}(getcolptr(S))
    eltypeTirowval = Vector{Ti}(rowvals(S))
    eltypeTvnzval = Vector{Tv}(nonzeros(S))
    return SparseMatrixCSC(size(S, 1), size(S, 2), eltypeTicolptr, eltypeTirowval, eltypeTvnzval)
end

# converting from other matrix types to SparseMatrixCSC (also see sparse())
SparseMatrixCSC(M::Matrix) = sparse(M)
SparseMatrixCSC(T::Tridiagonal{Tv}) where Tv = SparseMatrixCSC{Tv,Int}(T)
function SparseMatrixCSC{Tv,Ti}(T::Tridiagonal) where {Tv,Ti}
    m = length(T.d)

    colptr = Vector{Ti}(undef, m+1)
    colptr[1] = 1
    @inbounds for i=1:m-1
        colptr[i+1] = 3i
    end
    colptr[end] = 3m-1

    rowval = Vector{Ti}(undef, 3m-2)
    rowval[1] = 1
    rowval[2] = 2
    @inbounds for i=2:m-1, j=-1:1
        rowval[3i+j-2] = i+j
    end
    rowval[end-1] = m - 1
    rowval[end] = m

    nzval = Vector{Tv}(undef, 3m-2)
    @inbounds for i=1:(m-1)
        nzval[3i-2] = T.d[i]
        nzval[3i-1] = T.dl[i]
        nzval[3i]   = T.du[i]
    end
    nzval[end] = T.d[end]

    return SparseMatrixCSC(m, m, colptr, rowval, nzval)
end
SparseMatrixCSC(T::SymTridiagonal{Tv}) where Tv = SparseMatrixCSC{Tv,Int}(T)
function SparseMatrixCSC{Tv,Ti}(T::SymTridiagonal) where {Tv,Ti}
    m = length(T.dv)

    colptr = Vector{Ti}(undef, m+1)
    colptr[1] = 1
    @inbounds for i=1:m-1
        colptr[i+1] = 3i
    end
    colptr[end] = 3m-1

    rowval = Vector{Ti}(undef, 3m-2)
    rowval[1] = 1
    rowval[2] = 2
    @inbounds for i=2:m-1, j=-1:1
        rowval[3i+j-2] = i+j
    end
    rowval[end-1] = m - 1
    rowval[end] = m

    nzval = Vector{Tv}(undef, 3m-2)
    @inbounds for i=1:(m-1)
        nzval[3i-2] = T.dv[i]
        nzval[3i-1] = T.ev[i]
        nzval[3i]   = T.ev[i]
    end
    nzval[end] = T.dv[end]

    return SparseMatrixCSC(m, m, colptr, rowval, nzval)
end
SparseMatrixCSC(B::Bidiagonal{Tv}) where Tv = SparseMatrixCSC{Tv,Int}(B)
function SparseMatrixCSC{Tv,Ti}(B::Bidiagonal) where {Tv,Ti}
    m = length(B.dv)
    m == 0 && return SparseMatrixCSC{Tv,Ti}(zeros(Tv, 0, 0))

    colptr = Vector{Ti}(undef, m+1)
    colptr[1] = 1
    @inbounds for i=1:m-1
        colptr[i+1] = B.uplo == 'U' ? 2i : 2i+1
    end
    colptr[end] = 2m

    rowval = Vector{Ti}(undef, 2m-1)
    @inbounds for i=1:m-1
        rowval[2i-1] = i
        rowval[2i]   = B.uplo == 'U' ? i : i+1
    end
    rowval[end] = m

    nzval = Vector{Tv}(undef, 2m-1)
    nzval[1] = B.dv[1]
    @inbounds for i=1:m-1
        nzval[2i-1] = B.dv[i]
        nzval[2i]   = B.ev[i]
    end
    nzval[end] = B.dv[end]

    return SparseMatrixCSC(m, m, colptr, rowval, nzval)
end
SparseMatrixCSC(D::Diagonal{Tv}) where Tv = SparseMatrixCSC{Tv,Int}(D)
function SparseMatrixCSC{Tv,Ti}(D::Diagonal) where {Tv,Ti}
    m = length(D.diag)
    return SparseMatrixCSC(m, m, Vector(1:(m+1)), Vector(1:m), Vector{Tv}(D.diag))
end
SparseMatrixCSC(M::AbstractMatrix{Tv}) where {Tv} = SparseMatrixCSC{Tv,Int}(M)
SparseMatrixCSC{Tv}(M::AbstractMatrix{Tv}) where {Tv} = SparseMatrixCSC{Tv,Int}(M)
function SparseMatrixCSC{Tv,Ti}(M::AbstractMatrix) where {Tv,Ti}
    require_one_based_indexing(M)
    I = Ti[]
    V = Tv[]
    i = 0
    for v in M
        i += 1
        if !iszero(v)
            push!(I, i)
            push!(V, v)
        end
    end
    return sparse_sortedlinearindices!(I, V, size(M)...)
end

function SparseMatrixCSC{Tv,Ti}(M::StridedMatrix) where {Tv,Ti}
    nz = count(!iszero, M)
    colptr = zeros(Ti, size(M, 2) + 1)
    nzval = Vector{Tv}(undef, nz)
    rowval = Vector{Ti}(undef, nz)
    colptr[1] = 1
    cnt = 1
    @inbounds for j in 1:size(M, 2)
        for i in 1:size(M, 1)
            v = M[i, j]
            if !iszero(v)
                rowval[cnt] = i
                nzval[cnt] = v
                cnt += 1
            end
        end
        colptr[j+1] = cnt
    end
    return SparseMatrixCSC(size(M, 1), size(M, 2), colptr, rowval, nzval)
end
SparseMatrixCSC(M::Adjoint{<:Any,<:AbstractSparseMatrixCSC}) = copy(M)
SparseMatrixCSC(M::Transpose{<:Any,<:AbstractSparseMatrixCSC}) = copy(M)
SparseMatrixCSC{Tv}(M::Adjoint{Tv,<:AbstractSparseMatrixCSC{Tv}}) where {Tv} = copy(M)
SparseMatrixCSC{Tv}(M::Transpose{Tv,<:AbstractSparseMatrixCSC{Tv}}) where {Tv} = copy(M)
SparseMatrixCSC{Tv,Ti}(M::Adjoint{Tv,<:AbstractSparseMatrixCSC{Tv,Ti}}) where {Tv,Ti} = copy(M)
SparseMatrixCSC{Tv,Ti}(M::Transpose{Tv,<:AbstractSparseMatrixCSC{Tv,Ti}}) where {Tv,Ti} = copy(M)

# converting from adjoint or transpose sparse matrices to sparse matrices with different eltype
SparseMatrixCSC{Tv}(M::Adjoint{<:Any,<:AbstractSparseMatrixCSC}) where {Tv} = SparseMatrixCSC{Tv}(copy(M))
SparseMatrixCSC{Tv}(M::Transpose{<:Any,<:AbstractSparseMatrixCSC}) where {Tv} = SparseMatrixCSC{Tv}(copy(M))
SparseMatrixCSC{Tv,Ti}(M::Adjoint{<:Any,<:AbstractSparseMatrixCSC}) where {Tv,Ti} = SparseMatrixCSC{Tv,Ti}(copy(M))
SparseMatrixCSC{Tv,Ti}(M::Transpose{<:Any,<:AbstractSparseMatrixCSC}) where {Tv,Ti} = SparseMatrixCSC{Tv,Ti}(copy(M))

# converting from SparseMatrixCSC to other matrix types
function Matrix(S::AbstractSparseMatrixCSC{Tv}) where Tv
    _checkbuffers(S)
    A = Matrix{Tv}(undef, size(S, 1), size(S, 2))
    copyto!(A, S)
    return A
end
Array(S::AbstractSparseMatrixCSC) = Matrix(S)

convert(T::Type{<:AbstractSparseMatrixCSC}, m::AbstractMatrix) = m isa T ? m : T(m)

float(S::SparseMatrixCSC) = SparseMatrixCSC(size(S, 1), size(S, 2), copy(getcolptr(S)), copy(rowvals(S)), float.(nonzeros(S)))
complex(S::SparseMatrixCSC) = SparseMatrixCSC(size(S, 1), size(S, 2), copy(getcolptr(S)), copy(rowvals(S)), complex(copy(nonzeros(S))))

"""
    sparse(A)

Convert an AbstractMatrix `A` into a sparse matrix.

# Examples
```jldoctest
julia> A = Matrix(1.0I, 3, 3)
3×3 Matrix{Float64}:
 1.0  0.0  0.0
 0.0  1.0  0.0
 0.0  0.0  1.0

julia> sparse(A)
3×3 SparseMatrixCSC{Float64, Int64} with 3 stored entries:
 1.0   ⋅    ⋅
  ⋅   1.0   ⋅
  ⋅    ⋅   1.0
```
"""
sparse(A::AbstractMatrix{Tv}) where {Tv} = convert(SparseMatrixCSC{Tv,Int}, A)

sparse(S::AbstractSparseMatrixCSC) = copy(S)

sparse(T::SymTridiagonal) = SparseMatrixCSC(T)

sparse(T::Tridiagonal) = SparseMatrixCSC(T)

sparse(B::Bidiagonal) = SparseMatrixCSC(B)

sparse(D::Diagonal) = SparseMatrixCSC(D)

"""
    sparse(I, J, V,[ m, n, combine])

Create a sparse matrix `S` of dimensions `m x n` such that `S[I[k], J[k]] = V[k]`. The
`combine` function is used to combine duplicates. If `m` and `n` are not specified, they
are set to `maximum(I)` and `maximum(J)` respectively. If the `combine` function is not
supplied, `combine` defaults to `+` unless the elements of `V` are Booleans in which case
`combine` defaults to `|`. All elements of `I` must satisfy `1 <= I[k] <= m`, and all
elements of `J` must satisfy `1 <= J[k] <= n`. Numerical zeros in (`I`, `J`, `V`) are
retained as structural nonzeros; to drop numerical zeros, use [`dropzeros!`](@ref).

For additional documentation and an expert driver, see `SparseArrays.sparse!`.

# Examples
```jldoctest
julia> Is = [1; 2; 3];

julia> Js = [1; 2; 3];

julia> Vs = [1; 2; 3];

julia> sparse(Is, Js, Vs)
3×3 SparseMatrixCSC{Int64, Int64} with 3 stored entries:
 1  ⋅  ⋅
 ⋅  2  ⋅
 ⋅  ⋅  3
```
"""
function sparse(I::AbstractVector{Ti}, J::AbstractVector{Ti}, V::AbstractVector{Tv}, m::Integer, n::Integer, combine) where {Tv,Ti<:Integer}
    require_one_based_indexing(I, J, V)
    coolen = length(I)
    if length(J) != coolen || length(V) != coolen
        throw(ArgumentError(string("the first three arguments' lengths must match, ",
              "length(I) (=$(length(I))) == length(J) (= $(length(J))) == length(V) (= ",
              "$(length(V)))")))
    end
    if Base.hastypemax(Ti) && coolen >= typemax(Ti)
        throw(ArgumentError("the index type $Ti cannot hold $coolen elements; use a larger index type"))
    end
    if m == 0 || n == 0 || coolen == 0
        if coolen != 0
            if n == 0
                throw(ArgumentError("column indices J[k] must satisfy 1 <= J[k] <= n"))
            elseif m == 0
                throw(ArgumentError("row indices I[k] must satisfy 1 <= I[k] <= m"))
            end
        end
        SparseMatrixCSC(m, n, fill(one(Ti), n+1), Vector{Ti}(), Vector{Tv}())
    else
        # Allocate storage for CSR form
        csrrowptr = Vector{Ti}(undef, m+1)
        csrcolval = Vector{Ti}(undef, coolen)
        csrnzval = Vector{Tv}(undef, coolen)

        # Allocate storage for the CSC form's column pointers and a necessary workspace
        csccolptr = Vector{Ti}(undef, n+1)
        klasttouch = Vector{Ti}(undef, n)

        # Allocate empty arrays for the CSC form's row and nonzero value arrays
        # The parent method called below automagically resizes these arrays
        cscrowval = Vector{Ti}()
        cscnzval = Vector{Tv}()

        sparse!(I, J, V, m, n, combine, klasttouch,
                csrrowptr, csrcolval, csrnzval,
                csccolptr, cscrowval, cscnzval)
    end
end

sparse(I::AbstractVector, J::AbstractVector, V::AbstractVector, m::Integer, n::Integer, combine) =
    sparse(AbstractVector{Int}(I), AbstractVector{Int}(J), V, m, n, combine)

"""
    sparse!(I::AbstractVector{Ti}, J::AbstractVector{Ti}, V::AbstractVector{Tv},
            m::Integer, n::Integer, combine, klasttouch::Vector{Ti},
            csrrowptr::Vector{Ti}, csrcolval::Vector{Ti}, csrnzval::Vector{Tv},
            [csccolptr::Vector{Ti}], [cscrowval::Vector{Ti}, cscnzval::Vector{Tv}] ) where {Tv,Ti<:Integer}

Parent of and expert driver for [`sparse`](@ref);
see [`sparse`](@ref) for basic usage. This method
allows the user to provide preallocated storage for `sparse`'s intermediate objects and
result as described below. This capability enables more efficient successive construction
of [`SparseMatrixCSC`](@ref)s from coordinate representations, and also enables extraction
of an unsorted-column representation of the result's transpose at no additional cost.

This method consists of three major steps: (1) Counting-sort the provided coordinate
representation into an unsorted-row CSR form including repeated entries. (2) Sweep through
the CSR form, simultaneously calculating the desired CSC form's column-pointer array,
detecting repeated entries, and repacking the CSR form with repeated entries combined;
this stage yields an unsorted-row CSR form with no repeated entries. (3) Counting-sort the
preceding CSR form into a fully-sorted CSC form with no repeated entries.

Input arrays `csrrowptr`, `csrcolval`, and `csrnzval` constitute storage for the
intermediate CSR forms and require `length(csrrowptr) >= m + 1`,
`length(csrcolval) >= length(I)`, and `length(csrnzval >= length(I))`. Input
array `klasttouch`, workspace for the second stage, requires `length(klasttouch) >= n`.
Optional input arrays `csccolptr`, `cscrowval`, and `cscnzval` constitute storage for the
returned CSC form `S`. `csccolptr` requires `length(csccolptr) >= n + 1`. If necessary,
`cscrowval` and `cscnzval` are automatically resized to satisfy
`length(cscrowval) >= nnz(S)` and `length(cscnzval) >= nnz(S)`; hence, if `nnz(S)` is
unknown at the outset, passing in empty vectors of the appropriate type (`Vector{Ti}()`
and `Vector{Tv}()` respectively) suffices, or calling the `sparse!` method
neglecting `cscrowval` and `cscnzval`.

On return, `csrrowptr`, `csrcolval`, and `csrnzval` contain an unsorted-column
representation of the result's transpose.

You may reuse the input arrays' storage (`I`, `J`, `V`) for the output arrays
(`csccolptr`, `cscrowval`, `cscnzval`). For example, you may call
`sparse!(I, J, V, csrrowptr, csrcolval, csrnzval, I, J, V)`.

For the sake of efficiency, this method performs no argument checking beyond
`1 <= I[k] <= m` and `1 <= J[k] <= n`. Use with care. Testing with `--check-bounds=yes`
is wise.

This method runs in `O(m, n, length(I))` time. The HALFPERM algorithm described in
F. Gustavson, "Two fast algorithms for sparse matrices: multiplication and permuted
transposition," ACM TOMS 4(3), 250-269 (1978) inspired this method's use of a pair of
counting sorts.
"""
function sparse!(I::AbstractVector{Ti}, J::AbstractVector{Ti},
        V::AbstractVector{Tv}, m::Integer, n::Integer, combine, klasttouch::Vector{Tj},
        csrrowptr::Vector{Tj}, csrcolval::Vector{Ti}, csrnzval::Vector{Tv},
        csccolptr::Vector{Ti}, cscrowval::Vector{Ti}, cscnzval::Vector{Tv}) where {Tv,Ti<:Integer,Tj<:Integer}

    require_one_based_indexing(I, J, V)
    sparse_check_Ti(m, n, Ti)
    sparse_check_length("I", I, 0, Tj)
    # Compute the CSR form's row counts and store them shifted forward by one in csrrowptr
    fill!(csrrowptr, Tj(0))
    coolen = length(I)
    min(length(J), length(V)) >= coolen || throw(ArgumentError("J and V need length >= length(I) = $coolen"))
    @inbounds for k in 1:coolen
        Ik = I[k]
        if 1 > Ik || m < Ik
            throw(ArgumentError("row indices I[k] must satisfy 1 <= I[k] <= m"))
        end
        csrrowptr[Ik+1] += Tj(1)
    end

    # Compute the CSR form's rowptrs and store them shifted forward by one in csrrowptr
    countsum = Tj(1)
    csrrowptr[1] = Tj(1)
    @inbounds for i in 2:(m+1)
        overwritten = csrrowptr[i]
        csrrowptr[i] = countsum
        countsum += overwritten
    end

    # Counting-sort the column and nonzero values from J and V into csrcolval and csrnzval
    # Tracking write positions in csrrowptr corrects the row pointers
    @inbounds for k in 1:coolen
        Ik, Jk = I[k], J[k]
        if Ti(1) > Jk || Ti(n) < Jk
            throw(ArgumentError("column indices J[k] must satisfy 1 <= J[k] <= n"))
        end
        csrk = csrrowptr[Ik+1]
        @assert csrk >= Tj(1) "index into csrcolval exceeds typemax(Ti)"
        csrrowptr[Ik+1] = csrk + Tj(1)
        csrcolval[csrk] = Jk
        csrnzval[csrk] = V[k]
    end
    # This completes the unsorted-row, has-repeats CSR form's construction

    # Sweep through the CSR form, simultaneously (1) calculating the CSC form's column
    # counts and storing them shifted forward by one in csccolptr; (2) detecting repeated
    # entries; and (3) repacking the CSR form with the repeated entries combined.
    #
    # Minimizing extraneous communication and nonlocality of reference, primarily by using
    # only a single auxiliary array in this step, is the key to this method's performance.
    fill!(csccolptr, Ti(0))
    fill!(klasttouch, Tj(0))
    writek = Tj(1)
    newcsrrowptri = Ti(1)
    origcsrrowptri = Tj(1)
    origcsrrowptrip1 = csrrowptr[2]
    @inbounds for i in 1:m
        for readk in origcsrrowptri:(origcsrrowptrip1-Tj(1))
            j = csrcolval[readk]
            if klasttouch[j] < newcsrrowptri
                klasttouch[j] = writek
                if writek != readk
                    csrcolval[writek] = j
                    csrnzval[writek] = csrnzval[readk]
                end
                writek += Tj(1)
                csccolptr[j+1] += Ti(1)
            else
                klt = klasttouch[j]
                csrnzval[klt] = combine(csrnzval[klt], csrnzval[readk])
            end
        end
        newcsrrowptri = writek
        origcsrrowptri = origcsrrowptrip1
        origcsrrowptrip1 != writek && (csrrowptr[i+1] = writek)
        i < m && (origcsrrowptrip1 = csrrowptr[i+2])
    end

    # Compute the CSC form's colptrs and store them shifted forward by one in csccolptr
    countsum = Tj(1)
    csccolptr[1] = Ti(1)
    @inbounds for j in 2:(n+1)
        overwritten = csccolptr[j]
        csccolptr[j] = countsum
        countsum += overwritten
        Base.hastypemax(Ti) && (countsum <= typemax(Ti) || throw(ArgumentError("more than typemax(Ti)-1 == $(typemax(Ti)-1) entries")))
    end

    # Now knowing the CSC form's entry count, resize cscrowval and cscnzval if necessary
    cscnnz = countsum - Tj(1)
    length(cscrowval) < cscnnz && resize!(cscrowval, cscnnz)
    length(cscnzval) < cscnnz && resize!(cscnzval, cscnnz)

    # Finally counting-sort the row and nonzero values from the CSR form into cscrowval and
    # cscnzval. Tracking write positions in csccolptr corrects the column pointers.
    @inbounds for i in 1:m
        for csrk in csrrowptr[i]:(csrrowptr[i+1]-Tj(1))
            j = csrcolval[csrk]
            x = csrnzval[csrk]
            csck = csccolptr[j+1]
            csccolptr[j+1] = csck + Ti(1)
            cscrowval[csck] = i
            cscnzval[csck] = x
        end
    end

    SparseMatrixCSC(m, n, csccolptr, cscrowval, cscnzval)
end
function sparse!(I::AbstractVector{Ti}, J::AbstractVector{Ti},
        V::AbstractVector{Tv}, m::Integer, n::Integer, combine, klasttouch::Vector{Tj},
        csrrowptr::Vector{Tj}, csrcolval::Vector{Ti}, csrnzval::Vector{Tv},
        csccolptr::Vector{Ti}) where {Tv,Ti<:Integer,Tj<:Integer}
    sparse!(I, J, V, m, n, combine, klasttouch,
            csrrowptr, csrcolval, csrnzval,
            csccolptr, Vector{Ti}(), Vector{Tv}())
end
function sparse!(I::AbstractVector{Ti}, J::AbstractVector{Ti},
        V::AbstractVector{Tv}, m::Integer, n::Integer, combine, klasttouch::Vector{Tj},
        csrrowptr::Vector{Tj}, csrcolval::Vector{Ti}, csrnzval::Vector{Tv}) where {Tv,Ti<:Integer,Tj<:Integer}
    sparse!(I, J, V, m, n, combine, klasttouch,
            csrrowptr, csrcolval, csrnzval,
            Vector{Ti}(undef, n+1), Vector{Ti}(), Vector{Tv}())
end

dimlub(I) = isempty(I) ? 0 : Int(maximum(I)) #least upper bound on required sparse matrix dimension

sparse(I,J,v::Number) = sparse(I, J, fill(v,length(I)))

sparse(I,J,V::AbstractVector) = sparse(I, J, V, dimlub(I), dimlub(J))

sparse(I,J,v::Number,m,n) = sparse(I, J, fill(v,length(I)), Int(m), Int(n))

sparse(I,J,V::AbstractVector,m,n) = sparse(I, J, V, Int(m), Int(n), +)

sparse(I,J,V::AbstractVector{Bool},m,n) = sparse(I, J, V, Int(m), Int(n), |)

sparse(I,J,v::Number,m,n,combine::Function) = sparse(I, J, fill(v,length(I)), Int(m), Int(n), combine)

## Transposition and permutation methods

"""
    halfperm!(X::AbstractSparseMatrixCSC{Tv,Ti}, A::AbstractSparseMatrixCSC{TvA,Ti},
              q::AbstractVector{<:Integer}, f::Function = identity) where {Tv,TvA,Ti}

Column-permute and transpose `A`, simultaneously applying `f` to each entry of `A`, storing
the result `(f(A)Q)^T` (`map(f, transpose(A[:,q]))`) in `X`.

Element type `Tv` of `X` must match `f(::TvA)`, where `TvA` is the element type of `A`.
`X`'s dimensions must match those of `transpose(A)` (`size(X, 1) == size(A, 2)` and
`size(X, 2) == size(A, 1)`), and `X` must have enough storage to accommodate all allocated
entries in `A` (`length(rowvals(X)) >= nnz(A)` and `length(nonzeros(X)) >= nnz(A)`).
Column-permutation `q`'s length must match `A`'s column count (`length(q) == size(A, 2)`).

This method is the parent of several methods performing transposition and permutation
operations on [`SparseMatrixCSC`](@ref)s. As this method performs no argument checking,
prefer the safer child methods (`[c]transpose[!]`, `permute[!]`) to direct use.

This method implements the `HALFPERM` algorithm described in F. Gustavson, "Two fast
algorithms for sparse matrices: multiplication and permuted transposition," ACM TOMS 4(3),
250-269 (1978). The algorithm runs in `O(size(A, 1), size(A, 2), nnz(A))` time and requires no space
beyond that passed in.
"""
function halfperm!(X::AbstractSparseMatrixCSC{Tv,Ti}, A::AbstractSparseMatrixCSC{TvA,Ti},
        q::AbstractVector{<:Integer}, f::Function = identity) where {Tv,TvA,Ti}
    _computecolptrs_halfperm!(X, A)
    _distributevals_halfperm!(X, A, q, f)
    return X
end
"""
Helper method for `halfperm!`. Computes `transpose(A[:,q])`'s column pointers, storing them
shifted one position forward in `getcolptr(X)`; `_distributevals_halfperm!` fixes this shift.
"""
function _computecolptrs_halfperm!(X::AbstractSparseMatrixCSC{Tv,Ti}, A::AbstractSparseMatrixCSC{TvA,Ti}) where {Tv,TvA,Ti}
    # Compute `transpose(A[:,q])`'s column counts. Store shifted forward one position in getcolptr(X).
    fill!(getcolptr(X), 0)
    @inbounds for k in 1:nnz(A)
        getcolptr(X)[rowvals(A)[k] + 1] += 1
    end
    # Compute `transpose(A[:,q])`'s column pointers. Store shifted forward one position in getcolptr(X).
    getcolptr(X)[1] = 1
    countsum = 1
    @inbounds for k in 2:(size(A, 1) + 1)
        overwritten = getcolptr(X)[k]
        getcolptr(X)[k] = countsum
        countsum += overwritten
    end
end
"""
Helper method for `halfperm!`. With `transpose(A[:,q])`'s column pointers shifted one
position forward in `getcolptr(X)`, computes `map(f, transpose(A[:,q]))` by appropriately
distributing `rowvals(A)` and `f`-transformed `nonzeros(A)` into `rowvals(X)` and `nonzeros(X)`
respectively. Simultaneously fixes the one-position-forward shift in `getcolptr(X)`.
"""
@noinline function _distributevals_halfperm!(X::AbstractSparseMatrixCSC{Tv,Ti},
        A::AbstractSparseMatrixCSC{TvA,Ti}, q::AbstractVector{<:Integer}, f::Function) where {Tv,TvA,Ti}
    resize!(nonzeros(X), nnz(A))
    resize!(rowvals(X), nnz(A))
    @inbounds for Xi in 1:size(A, 2)
        Aj = q[Xi]
        for Ak in nzrange(A, Aj)
            Ai = rowvals(A)[Ak]
            Xk = getcolptr(X)[Ai + 1]
            rowvals(X)[Xk] = Xi
            nonzeros(X)[Xk] = f(nonzeros(A)[Ak])
            getcolptr(X)[Ai + 1] += 1
        end
    end
    return # kill potential type instability
end

function ftranspose!(X::AbstractSparseMatrixCSC{Tv,Ti}, A::AbstractSparseMatrixCSC{Tv,Ti}, f::Function) where {Tv,Ti}
    # Check compatibility of source argument A and destination argument X
    if size(X, 2) != size(A, 1)
        throw(DimensionMismatch(string("destination argument `X`'s column count, ",
            "`size(X, 2) (= $(size(X, 2)))`, must match source argument `A`'s row count, `size(A, 1) (= $(size(A, 1)))`")))
    elseif size(X, 1) != size(A, 2)
        throw(DimensionMismatch(string("destination argument `X`'s row count, ",
            "`size(X, 1) (= $(size(X, 1)))`, must match source argument `A`'s column count, `size(A, 2) (= $(size(A, 2)))`")))
    end
    halfperm!(X, A, 1:size(A, 2), f)
end
transpose!(X::AbstractSparseMatrixCSC{Tv,Ti}, A::AbstractSparseMatrixCSC{Tv,Ti}) where {Tv,Ti} = ftranspose!(X, A, identity)
adjoint!(X::AbstractSparseMatrixCSC{Tv,Ti}, A::AbstractSparseMatrixCSC{Tv,Ti}) where {Tv,Ti} = ftranspose!(X, A, conj)

# manually specifying eltype allows to avoid calling return_type of f on TvA
function ftranspose(A::AbstractSparseMatrixCSC{TvA,Ti}, f::Function, eltype::Type{Tv} = TvA) where {Tv,TvA,Ti}
    X = SparseMatrixCSC(size(A, 2), size(A, 1),
                        ones(Ti, size(A, 1)+1),
                        Vector{Ti}(undef, 0),
                        Vector{Tv}(undef, 0))
    sizehint!(X, nnz(A))
    halfperm!(X, A, 1:size(A, 2), f)
end
adjoint(A::AbstractSparseMatrixCSC) = Adjoint(A)
transpose(A::AbstractSparseMatrixCSC) = Transpose(A)
Base.copy(A::Adjoint{<:Any,<:AbstractSparseMatrixCSC}) =
    ftranspose(A.parent, x -> adjoint(copy(x)), eltype(A))
Base.copy(A::Transpose{<:Any,<:AbstractSparseMatrixCSC}) =
    ftranspose(A.parent, x -> transpose(copy(x)), eltype(A))
function Base.permutedims(A::AbstractSparseMatrixCSC, (a,b))
    (a, b) == (2, 1) && return ftranspose(A, identity)
    (a, b) == (1, 2) && return copy(A)
    throw(ArgumentError("no valid permutation of dimensions"))
end

"""
    unchecked_noalias_permute!(X::AbstractSparseMatrixCSC{Tv,Ti},
        A::AbstractSparseMatrixCSC{Tv,Ti}, p::AbstractVector{<:Integer},
        q::AbstractVector{<:Integer}, C::AbstractSparseMatrixCSC{Tv,Ti}) where {Tv,Ti}

See [`permute!`](@ref) for basic usage. Parent of `permute[!]`
methods operating on `SparseMatrixCSC`s that assume none of `X`, `A`, and `C` alias each
other. As this method performs no argument checking, prefer the safer child methods
(`permute[!]`) to direct use.

This method consists of two major steps: (1) Column-permute (`Q`,`I[:,q]`) and transpose `A`
to generate intermediate result `(AQ)^T` (`transpose(A[:,q])`) in `C`. (2) Column-permute
(`P^T`, I[:,p]) and transpose intermediate result `(AQ)^T` to generate result
`((AQ)^T P^T)^T = PAQ` (`A[p,q]`) in `X`.

The first step is a call to `halfperm!`, and the second is a variant on `halfperm!` that
avoids an unnecessary length-`nnz(A)` array-sweep and associated recomputation of column
pointers. See [`halfperm!`](:func:SparseArrays.halfperm!) for additional algorithmic
information.

See also: `unchecked_aliasing_permute!`
"""
function unchecked_noalias_permute!(X::AbstractSparseMatrixCSC{Tv,Ti},
        A::AbstractSparseMatrixCSC{Tv,Ti}, p::AbstractVector{<:Integer},
        q::AbstractVector{<:Integer}, C::AbstractSparseMatrixCSC{Tv,Ti}) where {Tv,Ti}
    halfperm!(C, A, q)
    _computecolptrs_permute!(X, A, q, getcolptr(X))
    _distributevals_halfperm!(X, C, p, identity)
    return X
end
"""
    unchecked_aliasing_permute!(A::AbstractSparseMatrixCSC{Tv,Ti},
        p::AbstractVector{<:Integer}, q::AbstractVector{<:Integer},
        C::AbstractSparseMatrixCSC{Tv,Ti}, workcolptr::Vector{Ti}) where {Tv,Ti}

See [`permute!`](@ref) for basic usage. Parent of `permute!`
methods operating on [`SparseMatrixCSC`](@ref)s where the source and destination matrices
are the same. See `unchecked_noalias_permute!`
for additional information; these methods are identical but for this method's requirement of
the additional `workcolptr`, `length(workcolptr) >= size(A, 2) + 1`, which enables efficient
handling of the source-destination aliasing.
"""
function unchecked_aliasing_permute!(A::AbstractSparseMatrixCSC{Tv,Ti},
        p::AbstractVector{<:Integer}, q::AbstractVector{<:Integer},
        C::AbstractSparseMatrixCSC{Tv,Ti}, workcolptr::Vector{Ti}) where {Tv,Ti}
    halfperm!(C, A, q)
    _computecolptrs_permute!(A, A, q, workcolptr)
    _distributevals_halfperm!(A, C, p, identity)
    return A
end
"""
Helper method for `unchecked_noalias_permute!` and `unchecked_aliasing_permute!`.
Computes `PAQ`'s column pointers, storing them shifted one position forward in `getcolptr(X)`;
`_distributevals_halfperm!` fixes this shift. Saves some work relative to
`_computecolptrs_halfperm!` as described in `uncheckednoalias_permute!`'s documentation.
"""
function _computecolptrs_permute!(X::AbstractSparseMatrixCSC{Tv,Ti},
        A::AbstractSparseMatrixCSC{Tv,Ti}, q::AbstractVector{<:Integer}, workcolptr::Vector{Ti}) where {Tv,Ti}
    # Compute `A[p,q]`'s column counts. Store shifted forward one position in workcolptr.
    @inbounds for k in 1:size(A, 2)
        workcolptr[k+1] = getcolptr(A)[q[k] + 1] - getcolptr(A)[q[k]]
    end
    # Compute `A[p,q]`'s column pointers. Store shifted forward one position in getcolptr(X).
    getcolptr(X)[1] = 1
    countsum = 1
    @inbounds for k in 2:(size(X, 2) + 1)
        overwritten = workcolptr[k]
        getcolptr(X)[k] = countsum
        countsum += overwritten
    end
end

"""
Helper method for `permute` and `permute!` methods operating on `SparseMatrixCSC`s.
Checks compatibility of source argument `A`, row-permutation argument `p`, and
column-permutation argument `q`.
"""
function _checkargs_sourcecompatperms_permute!(A::AbstractSparseMatrixCSC,
        p::AbstractVector{<:Integer}, q::AbstractVector{<:Integer})
    require_one_based_indexing(p, q)
    if length(q) != size(A, 2)
         throw(DimensionMismatch(string("the length of column-permutation argument `q`, ",
             "`length(q) (= $(length(q)))`, must match source argument `A`'s column ",
             "count, `size(A, 2) (= $(size(A, 2)))`")))
     elseif length(p) != size(A, 1)
         throw(DimensionMismatch(string("the length of row-permutation argument `p`, ",
             "`length(p) (= $(length(p)))`, must match source argument `A`'s row count, ",
             "`size(A, 1) (= $(size(A, 1)))`")))
     end
end
"""
Helper method for `permute` and `permute!` methods operating on `SparseMatrixCSC`s.
Checks whether row- and column- permutation arguments `p` and `q` are valid permutations.
"""
function _checkargs_permutationsvalid_permute!(
        p::AbstractVector{<:Integer}, pcheckspace::Vector{Ti},
        q::AbstractVector{<:Integer}, qcheckspace::Vector{Ti}) where Ti<:Integer
    if !_ispermutationvalid_permute!(p, pcheckspace)
        throw(ArgumentError("row-permutation argument `p` must be a valid permutation"))
    elseif !_ispermutationvalid_permute!(q, qcheckspace)
        throw(ArgumentError("column-permutation argument `q` must be a valid permutation"))
    end
end
function _ispermutationvalid_permute!(perm::AbstractVector{<:Integer},
        checkspace::Vector{<:Integer})
    require_one_based_indexing(perm)
    n = length(perm)
    checkspace[1:n] .= 0
    for k in perm
        (0 < k ≤ n) && ((checkspace[k] ⊻= 1) == 1) || return false
    end
    return true
end
"""
Helper method for `permute` and `permute!` methods operating on `SparseMatrixCSC`s.
Checks compatibility of source argument `A` and destination argument `X`.
"""
function _checkargs_sourcecompatdest_permute!(A::AbstractSparseMatrixCSC{Tv,Ti},
        X::AbstractSparseMatrixCSC{Tv,Ti}) where {Tv,Ti}
    if size(X, 1) != size(A, 1)
        throw(DimensionMismatch(string("destination argument `X`'s row count, ",
            "`size(X, 1) (= $(size(X, 1)))`, must match source argument `A`'s row count, `size(A, 1) (= $(size(A, 1)))`")))
    elseif size(X, 2) != size(A, 2)
        throw(DimensionMismatch(string("destination argument `X`'s column count, ",
            "`size(X, 2) (= $(size(X, 2)))`, must match source argument `A`'s column count, `size(A, 2) (= $(size(A, 2)))`")))
    elseif length(rowvals(X)) < nnz(A)
        throw(ArgumentError(string("the length of destination argument `X`'s `rowval` ",
            "array, `length(rowvals(X)) (= $(length(rowvals(X))))`, must be greater than or ",
            "equal to source argument `A`'s allocated entry count, `nnz(A) (= $(nnz(A)))`")))
    elseif length(nonzeros(X)) < nnz(A)
        throw(ArgumentError(string("the length of destination argument `X`'s `nzval` ",
            "array, `length(nonzeros(X)) (= $(length(nonzeros(X))))`, must be greater than or ",
            "equal to source argument `A`'s allocated entry count, `nnz(A) (= $(nnz(A)))`")))
    end
end
"""
Helper method for `permute` and `permute!` methods operating on `SparseMatrixCSC`s.
Checks compatibility of source argument `A` and intermediate result argument `C`.
"""
function _checkargs_sourcecompatworkmat_permute!(A::AbstractSparseMatrixCSC{Tv,Ti},
        C::AbstractSparseMatrixCSC{Tv,Ti}) where {Tv,Ti}
    if size(C, 2) != size(A, 1)
        throw(DimensionMismatch(string("intermediate result argument `C`'s column count, ",
            "`size(C, 2) (= $(size(C, 2)))`, must match source argument `A`'s row count, `size(A, 1) (= $(size(A, 1)))`")))
    elseif size(C, 1) != size(A, 2)
        throw(DimensionMismatch(string("intermediate result argument `C`'s row count, ",
            "`size(C, 1) (= $(size(C, 1)))`, must match source argument `A`'s column count, `size(A, 2) (= $(size(A, 2)))`")))
    elseif length(rowvals(C)) < nnz(A)
        throw(ArgumentError(string("the length of intermediate result argument `C`'s ",
            "`rowval` array, `length(rowvals(C)) (= $(length(rowvals(C))))`, must be greater than ",
            "or equal to source argument `A`'s allocated entry count, `nnz(A) (= $(nnz(A)))`")))
    elseif length(nonzeros(C)) < nnz(A)
        throw(ArgumentError(string("the length of intermediate result argument `C`'s ",
            "`rowval` array, `length(nonzeros(C)) (= $(length(nonzeros(C))))`, must be greater than ",
            "or equal to source argument `A`'s allocated entry count, `nnz(A)` (= $(nnz(A)))")))
    end
end
"""
Helper method for `permute` and `permute!` methods operating on `SparseMatrixCSC`s.
Checks compatibility of source argument `A` and workspace argument `workcolptr`.
"""
function _checkargs_sourcecompatworkcolptr_permute!(A::AbstractSparseMatrixCSC{Tv,Ti},
        workcolptr::Vector{Ti}) where {Tv,Ti}
    if length(workcolptr) <= size(A, 2)
        throw(DimensionMismatch(string("argument `workcolptr`'s length, ",
            "`length(workcolptr) (= $(length(workcolptr)))`, must exceed source argument ",
            "`A`'s column count, `size(A, 2) (= $(size(A, 2)))`")))
    end
end
"""
    permute!(X::AbstractSparseMatrixCSC{Tv,Ti}, A::AbstractSparseMatrixCSC{Tv,Ti},
             p::AbstractVector{<:Integer}, q::AbstractVector{<:Integer},
             [C::AbstractSparseMatrixCSC{Tv,Ti}]) where {Tv,Ti}

Bilaterally permute `A`, storing result `PAQ` (`A[p,q]`) in `X`. Stores intermediate result
`(AQ)^T` (`transpose(A[:,q])`) in optional argument `C` if present. Requires that none of
`X`, `A`, and, if present, `C` alias each other; to store result `PAQ` back into `A`, use
the following method lacking `X`:

    permute!(A::AbstractSparseMatrixCSC{Tv,Ti}, p::AbstractVector{<:Integer},
             q::AbstractVector{<:Integer}[, C::AbstractSparseMatrixCSC{Tv,Ti},
             [workcolptr::Vector{Ti}]]) where {Tv,Ti}

`X`'s dimensions must match those of `A` (`size(X, 1) == size(A, 1)` and `size(X, 2) == size(A, 2)`), and `X` must
have enough storage to accommodate all allocated entries in `A` (`length(rowvals(X)) >= nnz(A)`
and `length(nonzeros(X)) >= nnz(A)`). Column-permutation `q`'s length must match `A`'s column
count (`length(q) == size(A, 2)`). Row-permutation `p`'s length must match `A`'s row count
(`length(p) == size(A, 1)`).

`C`'s dimensions must match those of `transpose(A)` (`size(C, 1) == size(A, 2)` and `size(C, 2) == size(A, 1)`), and `C`
must have enough storage to accommodate all allocated entries in `A` (`length(rowvals(C)) >= nnz(A)`
and `length(nonzeros(C)) >= nnz(A)`).

For additional (algorithmic) information, and for versions of these methods that forgo
argument checking, see (unexported) parent methods `unchecked_noalias_permute!`
and `unchecked_aliasing_permute!`.

See also: [`permute`](@ref).
"""
function permute!(X::AbstractSparseMatrixCSC{Tv,Ti}, A::AbstractSparseMatrixCSC{Tv,Ti},
        p::AbstractVector{<:Integer}, q::AbstractVector{<:Integer}) where {Tv,Ti}
    _checkargs_sourcecompatdest_permute!(A, X)
    _checkargs_sourcecompatperms_permute!(A, p, q)
    # bypass strict buffer checking
    C = spzeros(Tv, Ti, size(A,2), size(A,1))
    resize!(getrowval(C), nnz(A))
    resize!(getnzval(C), nnz(A))

    _checkargs_permutationsvalid_permute!(p, getcolptr(C), q, getcolptr(X))
    unchecked_noalias_permute!(X, A, p, q, C)
end
function permute!(X::AbstractSparseMatrixCSC{Tv,Ti}, A::AbstractSparseMatrixCSC{Tv,Ti},
        p::AbstractVector{<:Integer}, q::AbstractVector{<:Integer},
        C::AbstractSparseMatrixCSC{Tv,Ti}) where {Tv,Ti}
    _checkargs_sourcecompatdest_permute!(A, X)
    _checkargs_sourcecompatperms_permute!(A, p, q)
    _checkargs_sourcecompatworkmat_permute!(A, C)
    _checkargs_permutationsvalid_permute!(p, getcolptr(C), q, getcolptr(X))
    unchecked_noalias_permute!(X, A, p, q, C)
end
function permute!(A::AbstractSparseMatrixCSC{Tv,Ti}, p::AbstractVector{<:Integer},
        q::AbstractVector{<:Integer}) where {Tv,Ti}
    _checkargs_sourcecompatperms_permute!(A, p, q)
    C = spzeros(Tv, Ti, size(A,2), size(A,1))
    resize!(getrowval(C), nnz(A))
    resize!(getnzval(C), nnz(A))
    workcolptr = Vector{Ti}(undef, size(A, 2) + 1)
    _checkargs_permutationsvalid_permute!(p, getcolptr(C), q, workcolptr)
    unchecked_aliasing_permute!(A, p, q, C, workcolptr)
end
function permute!(A::AbstractSparseMatrixCSC{Tv,Ti}, p::AbstractVector{<:Integer},
        q::AbstractVector{<:Integer}, C::AbstractSparseMatrixCSC{Tv,Ti}) where {Tv,Ti}
    _checkargs_sourcecompatperms_permute!(A, p, q)
    _checkargs_sourcecompatworkmat_permute!(A, C)
    workcolptr = Vector{Ti}(undef, size(A, 2) + 1)
    _checkargs_permutationsvalid_permute!(p, getcolptr(C), q, workcolptr)
    unchecked_aliasing_permute!(A, p, q, C, workcolptr)
end
function permute!(A::AbstractSparseMatrixCSC{Tv,Ti}, p::AbstractVector{<:Integer},
        q::AbstractVector{<:Integer}, C::AbstractSparseMatrixCSC{Tv,Ti},
        workcolptr::Vector{Ti}) where {Tv,Ti}
    _checkargs_sourcecompatperms_permute!(A, p, q)
    _checkargs_sourcecompatworkmat_permute!(A, C)
    _checkargs_sourcecompatworkcolptr_permute!(A, workcolptr)
    _checkargs_permutationsvalid_permute!(p, getcolptr(C), q, workcolptr)
    unchecked_aliasing_permute!(A, p, q, C, workcolptr)
end
"""
    permute(A::AbstractSparseMatrixCSC{Tv,Ti}, p::AbstractVector{<:Integer},
            q::AbstractVector{<:Integer}) where {Tv,Ti}

Bilaterally permute `A`, returning `PAQ` (`A[p,q]`). Column-permutation `q`'s length must
match `A`'s column count (`length(q) == size(A, 2)`). Row-permutation `p`'s length must match `A`'s
row count (`length(p) == size(A, 1)`).

For expert drivers and additional information, see [`permute!`](@ref).

# Examples
```jldoctest
julia> A = spdiagm(0 => [1, 2, 3, 4], 1 => [5, 6, 7])
4×4 SparseMatrixCSC{Int64, Int64} with 7 stored entries:
 1  5  ⋅  ⋅
 ⋅  2  6  ⋅
 ⋅  ⋅  3  7
 ⋅  ⋅  ⋅  4

julia> permute(A, [4, 3, 2, 1], [1, 2, 3, 4])
4×4 SparseMatrixCSC{Int64, Int64} with 7 stored entries:
 ⋅  ⋅  ⋅  4
 ⋅  ⋅  3  7
 ⋅  2  6  ⋅
 1  5  ⋅  ⋅

julia> permute(A, [1, 2, 3, 4], [4, 3, 2, 1])
4×4 SparseMatrixCSC{Int64, Int64} with 7 stored entries:
 ⋅  ⋅  5  1
 ⋅  6  2  ⋅
 7  3  ⋅  ⋅
 4  ⋅  ⋅  ⋅
```
"""
function permute(A::AbstractSparseMatrixCSC{Tv,Ti}, p::AbstractVector{<:Integer},
        q::AbstractVector{<:Integer}) where {Tv,Ti}
    _checkargs_sourcecompatperms_permute!(A, p, q)
    # bypass strict buffer checking
    X = spzeros(Tv, Ti, size(A,1), size(A,2))
    resize!(getrowval(X), nnz(A))
    resize!(getnzval(X), nnz(A))
    # bypass strict buffer checking
    C = spzeros(Tv, Ti, size(A,2), size(A,1))
    resize!(getrowval(C), nnz(A))
    resize!(getnzval(C), nnz(A))
    _checkargs_permutationsvalid_permute!(p, getcolptr(C), q, getcolptr(X))
    unchecked_noalias_permute!(X, A, p, q, C)
end

## fkeep! and children tril!, triu!, droptol!, dropzeros[!]

"""
    fkeep!(A::AbstractSparseArray, f)

Keep elements of `A` for which test `f` returns `true`. `f`'s signature should be

    f(i::Integer, [j::Integer,] x) -> Bool

where `i` and `j` are an element's row and column indices and `x` is the element's
value. This method makes a single sweep
through `A`, requiring `O(size(A, 2), nnz(A))`-time for matrices and `O(nnz(A))`-time for vectors
and no space beyond that passed in.

# Examples
```jldoctest
julia> A = sparse(Diagonal([1, 2, 3, 4]))
4×4 SparseMatrixCSC{Int64, Int64} with 4 stored entries:
 1  ⋅  ⋅  ⋅
 ⋅  2  ⋅  ⋅
 ⋅  ⋅  3  ⋅
 ⋅  ⋅  ⋅  4

julia> SparseArrays.fkeep!(A, (i, j, v) -> isodd(v))
4×4 SparseMatrixCSC{Int64, Int64} with 2 stored entries:
 1  ⋅  ⋅  ⋅
 ⋅  ⋅  ⋅  ⋅
 ⋅  ⋅  3  ⋅
 ⋅  ⋅  ⋅  ⋅
```
"""
function fkeep!(A::AbstractSparseMatrixCSC, f, trim::Bool = true)
    An = size(A, 2)
    Acolptr = getcolptr(A)
    Arowval = rowvals(A)
    Anzval = nonzeros(A)

    # Sweep through columns, rewriting kept elements in their new positions
    # and updating the column pointers accordingly as we go.
    Awritepos = 1
    oldAcolptrAj = 1
    @inbounds for Aj in 1:An
        for Ak in oldAcolptrAj:(Acolptr[Aj+1]-1)
            Ai = Arowval[Ak]
            Ax = Anzval[Ak]
            # If this element should be kept, rewrite in new position
            if f(Ai, Aj, Ax)
                if Awritepos != Ak
                    Arowval[Awritepos] = Ai
                    Anzval[Awritepos] = Ax
                end
                Awritepos += 1
            end
        end
        oldAcolptrAj = Acolptr[Aj+1]
        Acolptr[Aj+1] = Awritepos
    end

    # Trim A's storage if necessary
    Annz = Acolptr[end] - 1
    resize!(Arowval, Annz)
    resize!(Anzval, Annz)

    return A
end

tril!(A::AbstractSparseMatrixCSC, k::Integer = 0) =
    fkeep!(A, (i, j, x) -> i + k >= j)
triu!(A::AbstractSparseMatrixCSC, k::Integer = 0) =
    fkeep!(A, (i, j, x) -> j >= i + k)

"""
    droptol!(A::AbstractSparseMatrixCSC, tol)

Removes stored values from `A` whose absolute value is less than or equal to `tol`.
"""
droptol!(A::AbstractSparseMatrixCSC, tol) =
    fkeep!(A, (i, j, x) -> abs(x) > tol)

"""
    dropzeros!(A::AbstractSparseMatrixCSC;)

Removes stored numerical zeros from `A`.

For an out-of-place version, see [`dropzeros`](@ref). For
algorithmic information, see `fkeep!`.
"""
dropzeros!(A::AbstractSparseMatrixCSC) = fkeep!(A, (i, j, x) -> !iszero(x))

"""
    dropzeros(A::AbstractSparseMatrixCSC;)

Generates a copy of `A` and removes stored numerical zeros from that copy.

For an in-place version and algorithmic information, see [`dropzeros!`](@ref).

# Examples
```jldoctest
julia> A = sparse([1, 2, 3], [1, 2, 3], [1.0, 0.0, 1.0])
3×3 SparseMatrixCSC{Float64, Int64} with 3 stored entries:
 1.0   ⋅    ⋅
  ⋅   0.0   ⋅
  ⋅    ⋅   1.0

julia> dropzeros(A)
3×3 SparseMatrixCSC{Float64, Int64} with 2 stored entries:
 1.0   ⋅    ⋅
  ⋅    ⋅    ⋅
  ⋅    ⋅   1.0
```
"""
dropzeros(A::AbstractSparseMatrixCSC) = dropzeros!(copy(A))

## Find methods

function findall(S::AbstractSparseMatrixCSC)
    return findall(identity, S)
end

function findall(p::Function, S::AbstractSparseMatrixCSC)
    if p(zero(eltype(S)))
        return invoke(findall, Tuple{Function, Any}, p, S)
    end

    numnz = nnz(S)
    inds = Vector{CartesianIndex{2}}(undef, numnz)

    count = 0
    @inbounds for col = 1 : size(S, 2), k = getcolptr(S)[col] : (getcolptr(S)[col+1]-1)
        if p(nonzeros(S)[k])
            count += 1
            inds[count] = CartesianIndex(rowvals(S)[k], col)
        end
    end

    resize!(inds, count)

    return inds
end
findall(p::Base.Fix2{typeof(in)}, x::AbstractSparseMatrixCSC) =
    invoke(findall, Tuple{Base.Fix2{typeof(in)}, AbstractArray}, p, x)

function findnz(S::AbstractSparseMatrixCSC{Tv,Ti}) where {Tv,Ti}
    numnz = nnz(S)
    I = Vector{Ti}(undef, numnz)
    J = Vector{Ti}(undef, numnz)
    V = Vector{Tv}(undef, numnz)

    count = 1
    @inbounds for col = 1 : size(S, 2), k = getcolptr(S)[col] : (getcolptr(S)[col+1]-1)
        I[count] = rowvals(S)[k]
        J[count] = col
        V[count] = nonzeros(S)[k]
        count += 1
    end

    return (I, J, V)
end

function _sparse_findnextnz(m::AbstractSparseMatrixCSC, ij::CartesianIndex{2})
    row, col = Tuple(ij)
    col > size(m, 2) && return nothing

    lo, hi = getcolptr(m)[col], getcolptr(m)[col+1]
    n = searchsortedfirst(rowvals(m), row, lo, hi-1, Base.Order.Forward)
    if lo <= n <= hi-1
        return CartesianIndex(rowvals(m)[n], col)
    end
    nextcol = searchsortedfirst(getcolptr(m), hi + 1, col + 1, length(getcolptr(m)), Base.Order.Forward)
    nextcol > length(getcolptr(m)) && return nothing
    nextlo = getcolptr(m)[nextcol-1]
    return CartesianIndex(rowvals(m)[nextlo], nextcol - 1)
end

function _sparse_findprevnz(m::AbstractSparseMatrixCSC, ij::CartesianIndex{2})
    row, col = Tuple(ij)
    iszero(col) && return nothing

    lo, hi = getcolptr(m)[col], getcolptr(m)[col+1]
    n = searchsortedlast(rowvals(m), row, lo, hi-1, Base.Order.Forward)
    if lo <= n <= hi-1
        return CartesianIndex(rowvals(m)[n], col)
    end
    prevcol = searchsortedlast(getcolptr(m), lo - 1, 1, col - 1, Base.Order.Forward)
    prevcol < 1 && return nothing
    prevhi = getcolptr(m)[prevcol+1]
    return CartesianIndex(rowvals(m)[prevhi-1], prevcol)
end


function sparse_sortedlinearindices!(I::Vector{Ti}, V::Vector, m::Int, n::Int) where Ti
    length(I) == length(V) || throw(ArgumentError("I and V should have the same length"))
    nnz = length(V)
    colptr = Vector{Ti}(undef, n + 1)
    j, colm = 1, 0
    @inbounds for col = 1:n+1
        colptr[col] = j
        while j <= nnz && (I[j] -= colm) <= m
            j += 1
        end
        j <= nnz && (I[j] += colm)
        colm += m
    end
    return SparseMatrixCSC(m, n, colptr, I, V)
end

"""
    sprand([rng],[type],m,[n],p::AbstractFloat,[rfn])

Create a random length `m` sparse vector or `m` by `n` sparse matrix, in
which the probability of any element being nonzero is independently given by
`p` (and hence the mean density of nonzeros is also exactly `p`). Nonzero
values are sampled from the distribution specified by `rfn` and have the type `type`. The uniform
distribution is used in case `rfn` is not specified. The optional `rng`
argument specifies a random number generator, see [Random Numbers](@ref).

# Examples
```jldoctest; setup = :(using Random; Random.seed!(1234))
julia> sprand(Bool, 2, 2, 0.5)
2×2 SparseMatrixCSC{Bool, Int64} with 1 stored entry:
 ⋅  ⋅
 ⋅  1

julia> sprand(Float64, 3, 0.75)
3-element SparseVector{Float64, Int64} with 1 stored entry:
  [3]  =  0.298614
```
"""
function sprand(r::AbstractRNG, m::Integer, n::Integer, density::AbstractFloat, rfn::Function, ::Type{T}=eltype(rfn(r, 1))) where T
    m, n = Int(m), Int(n)
    (m < 0 || n < 0) && throw(ArgumentError("invalid Array dimensions"))
    0 <= density <= 1 || throw(ArgumentError("$density not in [0,1]"))
    I = randsubseq(r, 1:(m*n), density)
    return sparse_sortedlinearindices!(I, convert(Vector{T}, rfn(r,length(I))), m, n)
end

sprand(m::Integer, n::Integer, density::AbstractFloat, rfn::Function, ::Type{T} = eltype(rfn(1))) where {T} =
    sprand(default_rng(), m, n, density, (r, i) -> rfn(i))

truebools(r::AbstractRNG, n::Integer) = fill(true, n)

sprand(m::Integer, n::Integer, density::AbstractFloat) = sprand(default_rng(), m, n, density)

sprand(r::AbstractRNG, m::Integer, n::Integer, density::AbstractFloat) =
    sprand(r, m, n, density, rand, Float64)
sprand(r::AbstractRNG, ::Type{T}, m::Integer, n::Integer, density::AbstractFloat) where {T} =
    sprand(r, m, n, density, (r, i) -> rand(r, T, i), T)
sprand(r::AbstractRNG, ::Type{Bool}, m::Integer, n::Integer, density::AbstractFloat) =
    sprand(r, m, n, density, truebools, Bool)
sprand(::Type{T}, m::Integer, n::Integer, density::AbstractFloat) where {T} =
    sprand(default_rng(), T, m, n, density)

"""
    sprandn([rng][,Type],m[,n],p::AbstractFloat)

Create a random sparse vector of length `m` or sparse matrix of size `m` by `n`
with the specified (independent) probability `p` of any entry being nonzero,
where nonzero values are sampled from the normal distribution. The optional `rng`
argument specifies a random number generator, see [Random Numbers](@ref).

!!! compat "Julia 1.1"
    Specifying the output element type `Type` requires at least Julia 1.1.

# Examples
```jldoctest; setup = :(using Random; Random.seed!(0))
julia> sprandn(2, 2, 0.75)
2×2 SparseMatrixCSC{Float64, Int64} with 2 stored entries:
  ⋅   0.586617
  ⋅   0.297336
```
"""
sprandn(r::AbstractRNG, m::Integer, n::Integer, density::AbstractFloat) =
    sprand(r, m, n, density, randn, Float64)
sprandn(m::Integer, n::Integer, density::AbstractFloat) =
    sprandn(default_rng(), m, n, density)
sprandn(r::AbstractRNG, ::Type{T}, m::Integer, n::Integer, density::AbstractFloat) where {T} =
    sprand(r, m, n, density, (r, i) -> randn(r, T, i), T)
sprandn(::Type{T}, m::Integer, n::Integer, density::AbstractFloat) where {T} =
    sprandn(default_rng(), T, m, n, density)

LinearAlgebra.fillstored!(S::AbstractSparseMatrixCSC, x) = (fill!(nzvalview(S), x); S)

"""
    spzeros([type,]m[,n])

Create a sparse vector of length `m` or sparse matrix of size `m x n`. This
sparse array will not contain any nonzero values. No storage will be allocated
for nonzero values during construction. The type defaults to [`Float64`](@ref) if not
specified.

# Examples
```jldoctest
julia> spzeros(3, 3)
3×3 SparseMatrixCSC{Float64, Int64} with 0 stored entries:
  ⋅    ⋅    ⋅
  ⋅    ⋅    ⋅
  ⋅    ⋅    ⋅

julia> spzeros(Float32, 4)
4-element SparseVector{Float32, Int64} with 0 stored entries
```
"""
spzeros(m::Integer, n::Integer) = spzeros(Float64, m, n)
spzeros(::Type{Tv}, m::Integer, n::Integer) where {Tv} = spzeros(Tv, Int, m, n)
function spzeros(::Type{Tv}, ::Type{Ti}, m::Integer, n::Integer) where {Tv, Ti}
    ((m < 0) || (n < 0)) && throw(ArgumentError("invalid Array dimensions"))
    SparseMatrixCSC(m, n, fill(one(Ti), n+1), Vector{Ti}(), Vector{Tv}())
end
# de-splatting variants
function spzeros(::Type{Tv}, ::Type{Ti}, sz::Tuple{Integer,Integer}) where {Tv, Ti}
    spzeros(Tv, Ti, sz[1], sz[2])
end
spzeros(::Type{Tv}, sz::Tuple{Integer,Integer}) where {Tv} = spzeros(Tv, Int, sz[1], sz[2])
spzeros(sz::Tuple{Integer,Integer}) = spzeros(Float64, Int, sz[1], sz[2])

import Base._one
function Base._one(unit::T, S::AbstractSparseMatrixCSC) where T
    size(S, 1) == size(S, 2) || throw(DimensionMismatch("multiplicative identity only defined for square matrices"))
    return SparseMatrixCSC{T}(I, size(S, 1), size(S, 2))
end

## SparseMatrixCSC construction from UniformScaling
SparseMatrixCSC{Tv,Ti}(s::UniformScaling, m::Integer, n::Integer) where {Tv,Ti} = SparseMatrixCSC{Tv,Ti}(s, Dims((m, n)))
SparseMatrixCSC{Tv}(s::UniformScaling, m::Integer, n::Integer) where {Tv} = SparseMatrixCSC{Tv}(s, Dims((m, n)))
SparseMatrixCSC(s::UniformScaling, m::Integer, n::Integer) = SparseMatrixCSC(s, Dims((m, n)))
SparseMatrixCSC{Tv}(s::UniformScaling, dims::Dims{2}) where {Tv} = SparseMatrixCSC{Tv,Int}(s, dims)
SparseMatrixCSC(s::UniformScaling, dims::Dims{2}) = SparseMatrixCSC{eltype(s)}(s, dims)
function SparseMatrixCSC{Tv,Ti}(s::UniformScaling, dims::Dims{2}) where {Tv,Ti}
    @boundscheck first(dims) < 0 && throw(ArgumentError("first dimension invalid ($(first(dims)) < 0)"))
    @boundscheck last(dims) < 0 && throw(ArgumentError("second dimension invalid ($(last(dims)) < 0)"))
    iszero(s.λ) && return spzeros(Tv, Ti, dims...)
    m, n, k = dims..., min(dims...)
    nzval = fill!(Vector{Tv}(undef, k), Tv(s.λ))
    rowval = copyto!(Vector{Ti}(undef, k), 1:k)
    colptr = copyto!(Vector{Ti}(undef, n + 1), 1:(k + 1))
    for i in (k + 2):(n + 1) colptr[i] = (k + 1) end
    SparseMatrixCSC{Tv,Ti}(dims..., colptr, rowval, nzval)
end

Base.iszero(A::AbstractSparseMatrixCSC) = iszero(nzvalview(A))

function Base.isone(A::AbstractSparseMatrixCSC)
    m, n = size(A)
    m == n && getcolptr(A)[n+1] >= n+1 || return false
    for j in 1:n, k in getcolptr(A)[j]:(getcolptr(A)[j+1] - 1)
        i, x = rowvals(A)[k], nonzeros(A)[k]
        ifelse(i == j, isone(x), iszero(x)) || return false
    end
    return true
end

sparse(s::UniformScaling, dims::Dims{2}) = SparseMatrixCSC(s, dims)
sparse(s::UniformScaling, m::Integer, n::Integer) = sparse(s, Dims((m, n)))

# TODO: More appropriate location?
function conj!(A::AbstractSparseMatrixCSC)
    map!(conj, nzvalview(A), nzvalview(A))
    return A
end
function (-)(A::AbstractSparseMatrixCSC)
    nzval = similar(nonzeros(A), typeof(-zero(eltype(A))))
    map!(-, view(nzval, 1:nnz(A)), nzvalview(A))
    return SparseMatrixCSC(size(A, 1), size(A, 2), copy(getcolptr(A)), copy(rowvals(A)), nzval)
end

# the rest of real, conj, imag are handled correctly via AbstractArray methods
function conj(A::AbstractSparseMatrixCSC{<:Complex})
    nzval = similar(nonzeros(A))
    map!(conj, view(nzval, 1:nnz(A)), nzvalview(A))
    return SparseMatrixCSC(size(A, 1), size(A, 2), copy(getcolptr(A)), copy(rowvals(A)), nzval)
end
imag(A::AbstractSparseMatrixCSC{Tv,Ti}) where {Tv<:Real,Ti} = spzeros(Tv, Ti, size(A, 1), size(A, 2))

## Binary arithmetic and boolean operators
(+)(A::AbstractSparseMatrixCSC, B::AbstractSparseMatrixCSC) = map(+, A, B)
(-)(A::AbstractSparseMatrixCSC, B::AbstractSparseMatrixCSC) = map(-, A, B)

(+)(A::AbstractSparseMatrixCSC, B::Array) = Array(A) + B
(+)(A::Array, B::AbstractSparseMatrixCSC) = A + Array(B)
(-)(A::AbstractSparseMatrixCSC, B::Array) = Array(A) - B
(-)(A::Array, B::AbstractSparseMatrixCSC) = A - Array(B)

## full equality
function ==(A1::AbstractSparseMatrixCSC, A2::AbstractSparseMatrixCSC)
    size(A1) != size(A2) && return false
    vals1, vals2 = nonzeros(A1), nonzeros(A2)
    rows1, rows2 = rowvals(A1), rowvals(A2)
    m, n = size(A1)
    @inbounds for i = 1:n
        nz1,nz2 = nzrange(A1,i), nzrange(A2,i)
        j1,j2 = first(nz1), first(nz2)
        # step through the rows of both matrices at once:
        while j1 <= last(nz1) && j2 <= last(nz2)
            r1,r2 = rows1[j1], rows2[j2]
            if r1==r2
                vals1[j1]!=vals2[j2] && return false
                j1+=1
                j2+=1
            else
                if r1<r2
                    vals1[j1]!=0 && return false
                    j1+=1
                else
                    vals2[j2]!=0 && return false
                    j2+=1
                end
            end
        end
        # finish off any left-overs:
        for j = j1:last(nz1)
            vals1[j]!=0 && return false
        end
        for j = j2:last(nz2)
            vals2[j]!=0 && return false
        end
    end
    return true
end

## Reductions

# In general, output of sparse matrix reductions will not be sparse,
# and computing reductions along columns into SparseMatrixCSC is
# non-trivial, so use Arrays for output. Array element type is given by `R`.
function Base.reducedim_initarray(A::AbstractSparseMatrixCSC, region, v0, ::Type{R}) where {R}
    fill!(Array{R}(undef, Base.to_shape(Base.reduced_indices(A, region))), v0)
end

# General mapreduce
function _mapreducezeros(f, op, ::Type{T}, nzeros::Integer, v0) where T
    nzeros == 0 && return v0

    # Reduce over first zero
    zeroval = f(zero(T))
    v = op(v0, zeroval)
    isequal(v, v0) && return v

    # Reduce over remaining zeros
    for i = 2:nzeros
        lastv = v
        v = op(v, zeroval)
        # Bail out early if we reach a fixed point
        isequal(v, lastv) && break
    end

    v
end

function Base._mapreduce(f, op, ::Base.IndexCartesian, A::AbstractSparseMatrixCSC{T}) where T
    z = nnz(A)
    n = widelength(A)
    if z == 0
        if n == 0
            Base.mapreduce_empty(f, op, T)
        else
            _mapreducezeros(f, op, T, n-z-1, f(zero(T)))
        end
    else
        _mapreducezeros(f, op, T, n-z, Base._mapreduce(f, op, nzvalview(A)))
    end
end

# Specialized mapreduce for +/*
_mapreducezeros(f, ::typeof(+), ::Type{T}, nzeros::Integer, v0) where {T} =
    nzeros == 0 ? v0 : f(zero(T))*nzeros + v0
_mapreducezeros(f, ::typeof(*), ::Type{T}, nzeros::Integer, v0) where {T} =
    nzeros == 0 ? v0 : f(zero(T))^nzeros * v0

function Base._mapreduce(f, op::typeof(*), A::AbstractSparseMatrixCSC{T}) where T
    nzeros = widelength(A)-nnz(A)
    if nzeros == 0
        # No zeros, so don't compute f(0) since it might throw
        Base._mapreduce(f, op, nzvalview(A))
    else
        v = f(zero(T))^(nzeros)
        # Bail out early if initial reduction value is zero
        v == zero(T) ? v : v*Base._mapreduce(f, op, nzvalview(A))
    end
end

# General mapreducedim
function _mapreducerows!(f, op, R::AbstractArray, A::AbstractSparseMatrixCSC{T}) where T
    require_one_based_indexing(A, R)
    colptr = getcolptr(A)
    rowval = rowvals(A)
    nzval = nonzeros(A)
    m, n = size(A)
    @inbounds for col = 1:n
        r = R[1, col]
        @simd for j = colptr[col]:colptr[col+1]-1
            r = op(r, f(nzval[j]))
        end
        R[1, col] = _mapreducezeros(f, op, T, m-(colptr[col+1]-colptr[col]), r)
    end
    R
end

function _mapreducecols!(f, op, R::AbstractArray, A::AbstractSparseMatrixCSC{Tv,Ti}) where {Tv,Ti}
    require_one_based_indexing(A, R)
    colptr = getcolptr(A)
    rowval = rowvals(A)
    nzval = nonzeros(A)
    m, n = size(A)
    rownz = fill(convert(Ti, n), m)
    @inbounds for col = 1:n
        @simd for j = colptr[col]:colptr[col+1]-1
            row = rowval[j]
            R[row, 1] = op(R[row, 1], f(nzval[j]))
            rownz[row] -= 1
        end
    end
    @inbounds for i = 1:m
        R[i, 1] = _mapreducezeros(f, op, Tv, Int(rownz[i]), R[i, 1])
    end
    R
end

function Base._mapreducedim!(f, op, R::AbstractArray, A::AbstractSparseMatrixCSC{T}) where T
    require_one_based_indexing(A, R)
    lsiz = Base.check_reducedims(R,A)
    isempty(A) && return R

    if size(R, 1) == size(R, 2) == 1
        # Reduction along both columns and rows
        R[1, 1] = mapreduce(f, op, A)
    elseif size(R, 1) == 1
        # Reduction along rows
        _mapreducerows!(f, op, R, A)
    elseif size(R, 2) == 1
        # Reduction along columns
        _mapreducecols!(f, op, R, A)
    else
        # Reduction along a dimension > 2
        # Compute op(R, f(A))
        m, n = size(A)
        nzval = nonzeros(A)
        if length(nzval) == m*n
            # No zeros, so don't compute f(0) since it might throw
            for col = 1:n
                @simd for row = 1:size(A, 1)
                    @inbounds R[row, col] = op(R[row, col], f(nzval[(col-1)*m+row]))
                end
            end
        else
            colptr = getcolptr(A)
            rowval = rowvals(A)
            zeroval = f(zero(T))
            @inbounds for col = 1:n
                lastrow = 0
                for j = colptr[col]:colptr[col+1]-1
                    row = rowval[j]
                    @simd for i = lastrow+1:row-1 # Zeros before this nonzero
                        R[i, col] = op(R[i, col], zeroval)
                    end
                    R[row, col] = op(R[row, col], f(nzval[j]))
                    lastrow = row
                end
                @simd for i = lastrow+1:m         # Zeros at end
                    R[i, col] = op(R[i, col], zeroval)
                end
            end
        end
    end
    R
end

# Specialized mapreducedim for + cols to avoid allocating a
# temporary array when f(0) == 0
function _mapreducecols!(f, op::typeof(+), R::AbstractArray, A::AbstractSparseMatrixCSC{Tv,Ti}) where {Tv,Ti}
    require_one_based_indexing(A, R)
    nzval = nonzeros(A)
    m, n = size(A)
    if length(nzval) == m*n
        # No zeros, so don't compute f(0) since it might throw
        for col = 1:n
            @simd for row = 1:size(A, 1)
                @inbounds R[row, 1] = op(R[row, 1], f(nzval[(col-1)*m+row]))
            end
        end
    else
        colptr = getcolptr(A)
        rowval = rowvals(A)
        zeroval = f(zero(Tv))
        if isequal(zeroval, zero(Tv))
            # Case where f(0) == 0
            @inbounds for col = 1:size(A, 2)
                @simd for j = colptr[col]:colptr[col+1]-1
                    R[rowval[j], 1] += f(nzval[j])
                end
            end
        else
            # Case where f(0) != 0
            rownz = fill(convert(Ti, n), m)
            @inbounds for col = 1:size(A, 2)
                @simd for j = colptr[col]:colptr[col+1]-1
                    row = rowval[j]
                    R[row, 1] += f(nzval[j])
                    rownz[row] -= 1
                end
            end
            for i = 1:m
                R[i, 1] += rownz[i]*zeroval
            end
        end
    end
    R
end

# any(pred, A, dims = 1) => mapreduce(pred, |, A, dims = 1)
# final argument `post` is to allow post-mapping each columnar mapreduce
function _mapreducerows!(pred::P, ::typeof(|), R::AbstractMatrix{Bool}, A::AbstractSparseMatrixCSC{Tv},
                         post::F = identity) where {P, F, Tv}
    nzval = nonzeros(A)
    colptr = getcolptr(A)
    m, n = size(A)
    @inbounds for ii in 1:n
        bi, ei = colptr[ii], colptr[ii+1]
        len = ei - bi
        # An empty column is trivial
        if len == 0
            R[1, ii] = post(pred(zero(Tv)))
            continue
        end
        # If predicate on zero is true, then sparse column can be short-circuited
        if pred(zero(Tv)) && len < m
            R[1, ii] = post(true)
            continue
        end
        # Otherwise reduce over the stored values
        r = false
        for jj in bi:(ei - 1)
            r = pred(nzval[jj])
            r && break
        end
        R[1, ii] = post(r)
    end
    return R
end
# all(pred, A, dims = 1) => mapreduce(pred, &, A, dims = 1) == .!mapreduce(!pred, |, A, dims = 1)
_mapreducerows!(pred::P, ::typeof(&), R::AbstractMatrix{Bool},
                A::AbstractSparseMatrixCSC) where {P} = _mapreducerows!(!pred, |, R, A, !)

# findmax/min and argmax/min methods
# find first zero value in sparse matrix - return linear index in full matrix
# non-structural zeros are identified by x == 0 in line with the sparse constructors.
function _findz(A::AbstractSparseMatrixCSC{Tv,Ti}, rows=1:size(A, 1), cols=1:size(A, 2)) where {Tv,Ti}
    colptr = getcolptr(A); rowval = rowvals(A); nzval = nonzeros(A)
    zval = 0
    row = 0
    rowmin = rows[1]; rowmax = rows[end]
    allrows = (rows == 1:size(A, 1))
    @inbounds for col in cols
        r1::Int = colptr[col]
        r2::Int = colptr[col+1] - 1
        if !allrows && (r1 <= r2)
            r1 = searchsortedfirst(rowval, rowmin, r1, r2, Forward)
            (r1 <= r2 ) && (r2 = searchsortedlast(rowval, rowmax, r1, r2, Forward))
        end
        row = rowmin
        while (r1 <= r2) && (row == rowval[r1]) && (nzval[r1] != zval)
            r1 += 1
            row += 1
        end
        (row <= rowmax) && (return CartesianIndex(row, col))
    end
    return CartesianIndex(0, 0)
end

function _findr(op, A, region, Tv)
    require_one_based_indexing(A)
    Ti = eltype(keys(A))
    i1 = first(keys(A))
    N = nnz(A)
    L = widelength(A)
    if L == 0
        if prod(map(length, Base.reduced_indices(A, region))) != 0
            throw(ArgumentError("array slices must be non-empty"))
        else
            ri = Base.reduced_indices0(A, region)
            return (similar(A, ri), zeros(Ti, ri))
        end
    end

    colptr = getcolptr(A); rowval = rowvals(A); nzval = nonzeros(A); m = size(A, 1); n = size(A, 2)
    zval = zero(Tv)
    szA = size(A)

    if region == 1 || region == (1,)
        (N == 0) && (return (fill(zval,1,n), fill(i1,1,n)))
        S = Vector{Tv}(undef, n); I = Vector{Ti}(undef, n)
        @inbounds for i = 1 : n
            Sc = zval; Ic = _findz(A, 1:m, i:i)
            if Ic == CartesianIndex(0, 0)
                j = colptr[i]
                Ic = CartesianIndex(rowval[j], i)
                Sc = nzval[j]
            end
            for j = colptr[i] : colptr[i+1]-1
                if op(nzval[j], Sc)
                    Sc = nzval[j]
                    Ic = CartesianIndex(rowval[j], i)
                end
            end
            S[i] = Sc; I[i] = Ic
        end
        return(reshape(S,1,n), reshape(I,1,n))
    elseif region == 2 || region == (2,)
        (N == 0) && (return (fill(zval,m,1), fill(i1,m,1)))
        S = Vector{Tv}(undef, m)
        I = Vector{Ti}(undef, m)
        @inbounds for row in 1:m
            S[row] = zval; I[row] = _findz(A, row:row, 1:n)
            if I[row] == CartesianIndex(0, 0)
                I[row] = CartesianIndex(row, 1)
                S[row] = A[row,1]
            end
        end
        @inbounds for i = 1 : n, j = colptr[i] : colptr[i+1]-1
            row = rowval[j]
            if op(nzval[j], S[row])
                S[row] = nzval[j]
                I[row] = CartesianIndex(row, i)
            end
        end
        return (reshape(S,m,1), reshape(I,m,1))
    elseif region == (1,2)
        (N == 0) && (return (fill(zval,1,1), fill(i1,1,1)))
        hasz = nnz(A) != widelength(A)
        Sv = hasz ? zval : nzval[1]
        Iv::(Ti) = hasz ? _findz(A) : i1
        @inbounds for i = 1 : size(A, 2), j = colptr[i] : (colptr[i+1]-1)
            if op(nzval[j], Sv)
                Sv = nzval[j]
                Iv = CartesianIndex(rowval[j], i)
            end
        end
        return (fill(Sv,1,1), fill(Iv,1,1))
    else
        throw(ArgumentError("invalid value for region; must be 1, 2, or (1,2)"))
    end
end

_isless_fm(a, b)    =  b == b && ( a != a || isless(a, b) )
_isgreater_fm(a, b) =  b == b && ( a != a || isless(b, a) )

findmin(A::AbstractSparseMatrixCSC{Tv,Ti}, region) where {Tv,Ti} = _findr(_isless_fm, A, region, Tv)
findmax(A::AbstractSparseMatrixCSC{Tv,Ti}, region) where {Tv,Ti} = _findr(_isgreater_fm, A, region, Tv)
findmin(A::AbstractSparseMatrixCSC) = (r=findmin(A,(1,2)); (r[1][1], r[2][1]))
findmax(A::AbstractSparseMatrixCSC) = (r=findmax(A,(1,2)); (r[1][1], r[2][1]))

argmin(A::AbstractSparseMatrixCSC) = findmin(A)[2]
argmax(A::AbstractSparseMatrixCSC) = findmax(A)[2]

## getindex
function rangesearch(haystack::AbstractRange, needle)
    (i,rem) = divrem(needle - first(haystack), step(haystack))
    (rem==0 && 1<=i+1<=length(haystack)) ? i+1 : 0
end

getindex(A::AbstractSparseMatrixCSC, I::Tuple{Integer,Integer}) = getindex(A, I[1], I[2])

function getindex(A::AbstractSparseMatrixCSC{T}, i0::Integer, i1::Integer) where T
    if !(1 <= i0 <= size(A, 1) && 1 <= i1 <= size(A, 2)); throw(BoundsError()); end
    r1 = Int(getcolptr(A)[i1])
    r2 = Int(getcolptr(A)[i1+1]-1)
    (r1 > r2) && return zero(T)
    r1 = searchsortedfirst(rowvals(A), i0, r1, r2, Forward)
    ((r1 > r2) || (rowvals(A)[r1] != i0)) ? zero(T) : nonzeros(A)[r1]
end

# Colon translation
getindex(A::AbstractSparseMatrixCSC, ::Colon, ::Colon) = copy(A)
getindex(A::AbstractSparseMatrixCSC, i, ::Colon)       = getindex(A, i, 1:size(A, 2))
getindex(A::AbstractSparseMatrixCSC, ::Colon, i)       = getindex(A, 1:size(A, 1), i)

function getindex_cols(A::AbstractSparseMatrixCSC{Tv,Ti}, J::AbstractVector) where {Tv,Ti}
    require_one_based_indexing(A, J)
    # for indexing whole columns
    (m, n) = size(A)
    nJ = length(J)

    colptrA = getcolptr(A); rowvalA = rowvals(A); nzvalA = nonzeros(A)

    colptrS = Vector{Ti}(undef, nJ+1)
    colptrS[1] = 1
    nnzS = 0

    @inbounds for j = 1:nJ
        col = J[j]
        1 <= col <= n || throw(BoundsError())
        nnzS += colptrA[col+1] - colptrA[col]
        colptrS[j+1] = nnzS + 1
    end

    rowvalS = Vector{Ti}(undef, nnzS)
    nzvalS  = Vector{Tv}(undef, nnzS)
    ptrS = 0

    @inbounds for j = 1:nJ
        col = J[j]
        for k = colptrA[col]:colptrA[col+1]-1
            ptrS += 1
            rowvalS[ptrS] = rowvalA[k]
            nzvalS[ptrS] = nzvalA[k]
        end
    end
    return SparseMatrixCSC(m, nJ, colptrS, rowvalS, nzvalS)
end

getindex_traverse_col(::AbstractUnitRange, lo::Integer, hi::Integer) = lo:hi
getindex_traverse_col(I::StepRange, lo::Integer, hi::Integer) = step(I) > 0 ? (lo:1:hi) : (hi:-1:lo)

function getindex(A::AbstractSparseMatrixCSC{Tv,Ti}, I::AbstractRange, J::AbstractVector) where {Tv,Ti<:Integer}
    require_one_based_indexing(A, I, J)
    # Ranges for indexing rows
    (m, n) = size(A)
    # whole columns:
    if I == 1:m
        return getindex_cols(A, J)
    end

    nI = length(I)
    nI == 0 || (minimum(I) >= 1 && maximum(I) <= m) || throw(BoundsError())
    nJ = length(J)
    colptrA = getcolptr(A); rowvalA = rowvals(A); nzvalA = nonzeros(A)
    colptrS = Vector{Ti}(undef, nJ+1)
    colptrS[1] = 1
    nnzS = 0

    # Form the structure of the result and compute space
    @inbounds for j = 1:nJ
        col = J[j]
        1 <= col <= n || throw(BoundsError())
        @simd for k in colptrA[col]:colptrA[col+1]-1
            nnzS += rowvalA[k] in I # `in` is fast for ranges
        end
        colptrS[j+1] = nnzS+1
    end

    # Populate the values in the result
    rowvalS = Vector{Ti}(undef, nnzS)
    nzvalS  = Vector{Tv}(undef, nnzS)
    ptrS    = 1

    @inbounds for j = 1:nJ
        col = J[j]
        for k = getindex_traverse_col(I, colptrA[col], colptrA[col+1]-1)
            rowA = rowvalA[k]
            i = rangesearch(I, rowA)
            if i > 0
                rowvalS[ptrS] = i
                nzvalS[ptrS] = nzvalA[k]
                ptrS += 1
            end
        end
    end

    return SparseMatrixCSC(nI, nJ, colptrS, rowvalS, nzvalS)
end

function getindex_I_sorted(A::AbstractSparseMatrixCSC{Tv,Ti}, I::AbstractVector, J::AbstractVector) where {Tv,Ti}
    require_one_based_indexing(A, I, J)
    # Sorted vectors for indexing rows.
    # Similar to getindex_general but without the transpose trick.
    (m, n) = size(A)

    nI   = length(I)
    nzA  = nnz(A)
    avgM = div(nzA,n)
    # Heuristics based on experiments discussed in:
    # https://github.com/JuliaLang/julia/issues/12860
    # https://github.com/JuliaLang/julia/pull/12934
    alg = ((m > nzA) && (m > nI)) ? 0 :
          ((nI - avgM) > 2^8) ? 1 :
          ((avgM - nI) > 2^10) ? 0 : 2

    (alg == 0) ? getindex_I_sorted_bsearch_A(A, I, J) :
    (alg == 1) ? getindex_I_sorted_bsearch_I(A, I, J) :
    getindex_I_sorted_linear(A, I, J)
end

function getindex_I_sorted_bsearch_A(A::AbstractSparseMatrixCSC{Tv,Ti}, I::AbstractVector, J::AbstractVector) where {Tv,Ti}
    require_one_based_indexing(A, I, J)
    nI = length(I)
    nJ = length(J)

    colptrA = getcolptr(A); rowvalA = rowvals(A); nzvalA = nonzeros(A)
    colptrS = Vector{Ti}(undef, nJ+1)
    colptrS[1] = 1

    ptrS = 1
    # determine result size
    @inbounds for j = 1:nJ
        col = J[j]
        ptrI::Int = 1 # runs through I
        ptrA::Int = colptrA[col]
        stopA::Int = colptrA[col+1]-1
        if ptrA <= stopA
            while ptrI <= nI
                rowI = I[ptrI]
                ptrI += 1
                (rowvalA[ptrA] > rowI) && continue
                ptrA = searchsortedfirst(rowvalA, rowI, ptrA, stopA, Base.Order.Forward)
                (ptrA <= stopA) || break
                if rowvalA[ptrA] == rowI
                    ptrS += 1
                end
            end
        end
        colptrS[j+1] = ptrS
    end

    rowvalS = Vector{Ti}(undef, ptrS-1)
    nzvalS  = Vector{Tv}(undef, ptrS-1)

    # fill the values
    ptrS = 1
    @inbounds for j = 1:nJ
        col = J[j]
        ptrI::Int = 1 # runs through I
        ptrA::Int = colptrA[col]
        stopA::Int = colptrA[col+1]-1
        if ptrA <= stopA
            while ptrI <= nI
                rowI = I[ptrI]
                if rowvalA[ptrA] <= rowI
                    ptrA = searchsortedfirst(rowvalA, rowI, ptrA, stopA, Base.Order.Forward)
                    (ptrA <= stopA) || break
                    if rowvalA[ptrA] == rowI
                        rowvalS[ptrS] = ptrI
                        nzvalS[ptrS] = nzvalA[ptrA]
                        ptrS += 1
                    end
                end
                ptrI += 1
            end
        end
    end
    return SparseMatrixCSC(nI, nJ, colptrS, rowvalS, nzvalS)
end

function getindex_I_sorted_linear(A::AbstractSparseMatrixCSC{Tv,Ti}, I::AbstractVector, J::AbstractVector) where {Tv,Ti}
    require_one_based_indexing(A, I, J)
    nI = length(I)
    nJ = length(J)

    colptrA = getcolptr(A); rowvalA = rowvals(A); nzvalA = nonzeros(A)
    colptrS = Vector{Ti}(undef, nJ+1)
    colptrS[1] = 1
    cacheI = zeros(Int, size(A, 1))

    ptrS   = 1
    # build the cache and determine result size
    @inbounds for j = 1:nJ
        col = J[j]
        ptrI::Int = 1 # runs through I
        ptrA::Int = colptrA[col]
        stopA::Int = colptrA[col+1]
        while ptrI <= nI && ptrA < stopA
            rowA = rowvalA[ptrA]
            rowI = I[ptrI]

            if rowI > rowA
                ptrA += 1
            elseif rowI < rowA
                ptrI += 1
            else
                (cacheI[rowA] == 0) && (cacheI[rowA] = ptrI)
                ptrS += 1
                ptrI += 1
            end
        end
        colptrS[j+1] = ptrS
    end

    rowvalS = Vector{Ti}(undef, ptrS-1)
    nzvalS  = Vector{Tv}(undef, ptrS-1)

    # fill the values
    ptrS = 1
    @inbounds for j = 1:nJ
        col = J[j]
        ptrA::Int = colptrA[col]
        stopA::Int = colptrA[col+1]
        while ptrA < stopA
            rowA = rowvalA[ptrA]
            ptrI = cacheI[rowA]
            if ptrI > 0
                while ptrI <= nI && I[ptrI] == rowA
                    rowvalS[ptrS] = ptrI
                    nzvalS[ptrS] = nzvalA[ptrA]
                    ptrS += 1
                    ptrI += 1
                end
            end
            ptrA += 1
        end
    end
    return SparseMatrixCSC(nI, nJ, colptrS, rowvalS, nzvalS)
end

function getindex_I_sorted_bsearch_I(A::AbstractSparseMatrixCSC{Tv,Ti}, I::AbstractVector, J::AbstractVector) where {Tv,Ti}
    require_one_based_indexing(A, I, J)
    nI = length(I)
    nJ = length(J)

    colptrA = getcolptr(A); rowvalA = rowvals(A); nzvalA = nonzeros(A)
    colptrS = Vector{Ti}(undef, nJ+1)
    colptrS[1] = 1

    m = size(A, 1)

    # cacheI is used first to store num occurrences of each row in columns of interest
    # and later to store position of first occurrence of each row in I
    cacheI = zeros(Int, m)

    # count rows
    @inbounds for j = 1:nJ
        col = J[j]
        for ptrA in colptrA[col]:(colptrA[col+1]-1)
            cacheI[rowvalA[ptrA]] += 1
        end
    end

    # fill cache and count nnz
    ptrS::Int = 0
    ptrI::Int = 1
    @inbounds for j = 1:m
        cval = cacheI[j]
        (cval == 0) && continue
        ptrI = searchsortedfirst(I, j, ptrI, nI, Base.Order.Forward)
        cacheI[j] = ptrI
        while ptrI <= nI && I[ptrI] == j
            ptrS += cval
            ptrI += 1
        end
        if ptrI > nI
            @simd for i=(j+1):m; @inbounds cacheI[i]=ptrI; end
            break
        end
    end
    rowvalS = Vector{Ti}(undef, ptrS)
    nzvalS  = Vector{Tv}(undef, ptrS)
    colptrS[nJ+1] = ptrS+1

    # fill the values
    ptrS = 1
    @inbounds for j = 1:nJ
        col = J[j]
        ptrA::Int = colptrA[col]
        stopA::Int = colptrA[col+1]
        while ptrA < stopA
            rowA = rowvalA[ptrA]
            ptrI = cacheI[rowA]
            (ptrI > nI) && break
            if ptrI > 0
                while I[ptrI] == rowA
                    rowvalS[ptrS] = ptrI
                    nzvalS[ptrS] = nzvalA[ptrA]
                    ptrS += 1
                    ptrI += 1
                    (ptrI > nI) && break
                end
            end
            ptrA += 1
        end
        colptrS[j+1] = ptrS
    end
    return SparseMatrixCSC(nI, nJ, colptrS, rowvalS, nzvalS)
end

function permute_rows!(S::AbstractSparseMatrixCSC{Tv,Ti}, pI::Vector{Int}) where {Tv,Ti}
    (m, n) = size(S)
    colptrS = getcolptr(S); rowvalS = rowvals(S); nzvalS = nonzeros(S)
    # preallocate temporary sort space
    nr = min(nnz(S), m)

    rowperm = Vector{Int}(undef, nr)
    rowval_temp = Vector{Ti}(undef, nr)
    rnzval_temp = Vector{Tv}(undef, nr)
    perm = Base.Perm(Base.ord(isless, identity, false, Base.Order.Forward), rowval_temp)

    @inbounds for j in 1:n
        rowrange = nzrange(S, j)
        nr = length(rowrange)
        resize!(rowperm, nr)
        resize!(rowval_temp, nr)
        (nr > 0) || continue
        k = 1
        for i in rowrange
            rowA = rowvalS[i]
            rowval_temp[k] = pI[rowA]
            rnzval_temp[k] = nzvalS[i]
            k += 1
        end

        if nr <= 16
            alg = Base.Sort.InsertionSort
        else
            alg = Base.Sort.QuickSort
        end

        # Reset permutation
        rowperm .= 1:nr
        sort!(rowperm, alg, perm)

        k = 1
        for i in rowrange
            kperm = rowperm[k]
            rowvalS[i] = rowval_temp[kperm]
            nzvalS[i] = rnzval_temp[kperm]
            k += 1
        end
    end
    return _checkbuffers(S)
end

function getindex_general(A::AbstractSparseMatrixCSC, I::AbstractVector, J::AbstractVector)
    require_one_based_indexing(A, I, J)
    pI = sortperm(I)
    @inbounds Is = I[pI]
    permute_rows!(getindex_I_sorted(A, Is, J), pI)
end

# the general case:
function getindex(A::AbstractSparseMatrixCSC{Tv,Ti}, I::AbstractVector, J::AbstractVector) where {Tv,Ti}
    require_one_based_indexing(A, I, J)
    (m, n) = size(A)

    if !isempty(J)
        minj, maxj = extrema(J)
        ((minj < 1) || (maxj > n)) && throw(BoundsError())
    end

    if !isempty(I)
        mini, maxi = extrema(I)
        ((mini < 1) || (maxi > m)) && throw(BoundsError())
    end

    if isempty(I) || isempty(J) || (0 == nnz(A))
        return spzeros(Tv, Ti, length(I), length(J))
    end

    if issorted(I)
        return getindex_I_sorted(A, I, J)
    else
        return getindex_general(A, I, J)
    end
end

function getindex(A::AbstractSparseMatrixCSC{Tv,Ti}, I::AbstractArray) where {Tv,Ti}
    require_one_based_indexing(A, I)
    szA = size(A)
    nA = szA[1]*szA[2]
    colptrA = getcolptr(A)
    rowvalA = rowvals(A)
    nzvalA = nonzeros(A)

    n = length(I)
    outm = size(I,1)
    outn = size(I,2)
    szB = (outm, outn)
    colptrB = zeros(Ti, outn+1)
    rowvalB = Vector{Ti}(undef, n)
    nzvalB = Vector{Tv}(undef, n)

    colB = 1
    rowB = 1
    colptrB[colB] = 1
    idxB = 1

    for i in 1:n
        ((I[i] < 1) | (I[i] > nA)) && throw(BoundsError())
        row,col = Base._ind2sub(szA, I[i])
        for r in colptrA[col]:(colptrA[col+1]-1)
            @inbounds if rowvalA[r] == row
                rowB,colB = Base._ind2sub(szB, i)
                colptrB[colB+1] += 1
                rowvalB[idxB] = rowB
                nzvalB[idxB] = nzvalA[r]
                idxB += 1
                break
            end
        end
    end
    cumsum!(colptrB,colptrB)
    if n > (idxB-1)
        deleteat!(nzvalB, idxB:n)
        deleteat!(rowvalB, idxB:n)
    end
    SparseMatrixCSC(outm, outn, colptrB, rowvalB, nzvalB)
end

# logical getindex
getindex(A::AbstractSparseMatrixCSC{<:Any,<:Integer}, I::AbstractRange{Bool}, J::AbstractVector{Bool}) = error("Cannot index with AbstractRange{Bool}")
getindex(A::AbstractSparseMatrixCSC{<:Any,<:Integer}, I::AbstractRange{Bool}, J::AbstractVector{<:Integer}) = error("Cannot index with AbstractRange{Bool}")

getindex(A::AbstractSparseMatrixCSC, I::AbstractRange{<:Integer}, J::AbstractVector{Bool}) = A[I,findall(J)]
getindex(A::AbstractSparseMatrixCSC, I::Integer, J::AbstractVector{Bool}) = A[I,findall(J)]
getindex(A::AbstractSparseMatrixCSC, I::AbstractVector{Bool}, J::Integer) = A[findall(I),J]
getindex(A::AbstractSparseMatrixCSC, I::AbstractVector{Bool}, J::AbstractVector{Bool}) = A[findall(I),findall(J)]
getindex(A::AbstractSparseMatrixCSC, I::AbstractVector{<:Integer}, J::AbstractVector{Bool}) = A[I,findall(J)]
getindex(A::AbstractSparseMatrixCSC, I::AbstractVector{Bool}, J::AbstractVector{<:Integer}) = A[findall(I),J]

## setindex!

# dispatch helper for #29034
setindex!(A::AbstractSparseMatrixCSC, _v, _i::Integer, _j::Integer) = _setindex_scalar!(A, _v, _i, _j)

function _setindex_scalar!(A::AbstractSparseMatrixCSC{Tv,Ti}, _v, _i::Integer, _j::Integer) where {Tv,Ti<:Integer}
    v = convert(Tv, _v)
    i = convert(Ti, _i)
    j = convert(Ti, _j)
    if !((1 <= i <= size(A, 1)) & (1 <= j <= size(A, 2)))
        throw(BoundsError(A, (i,j)))
    end
    coljfirstk = Int(getcolptr(A)[j])
    coljlastk = Int(getcolptr(A)[j+1] - 1)
    searchk = searchsortedfirst(rowvals(A), i, coljfirstk, coljlastk, Base.Order.Forward)
    if searchk <= coljlastk && rowvals(A)[searchk] == i
        # Column j contains entry A[i,j]. Update and return
        nonzeros(A)[searchk] = v
        return A
    end
    # Column j does not contain entry A[i,j]. If v is nonzero, insert entry A[i,j] = v
    # and return. If to the contrary v is zero, then simply return.
    if !iszero(v)
        nz = getcolptr(A)[size(A, 2)+1]
        # throw exception before state is partially modified
        !isbitstype(Ti) || nz < typemax(Ti) ||
            throw(ArgumentError("nnz(A) going to exceed typemax(Ti) = $(typemax(Ti))"))

        # if nnz(A) < length(rowval/nzval): no need to grow rowval and preserve values
        _insert!(rowvals(A), searchk, i, nz)
        _insert!(nonzeros(A), searchk, v, nz)
        @simd for m in (j + 1):(size(A, 2) + 1)
            @inbounds getcolptr(A)[m] += Ti(1)
        end
    end
    return A
end

# insert item at position pos, shifting only from pos+1 to nz
function _insert!(v::Vector, pos::Integer, item, nz::Integer)
    if nz > length(v)
        insert!(v, pos, item)
    else # nz < length(v)
        Base.unsafe_copyto!(v, pos+1, v, pos, nz - pos)
        v[pos] = item
        v
    end
end

function Base.fill!(V::SubArray{Tv, <:Any, <:AbstractSparseMatrixCSC{Tv}, <:Tuple{Vararg{Union{Integer, AbstractVector{<:Integer}},2}}}, x) where Tv
    A = V.parent
    I, J = V.indices
    if isempty(I) || isempty(J); return A; end
    # lt=≤ to check for strict sorting
    if !issorted(I, lt=≤); I = sort!(unique(I)); end
    if !issorted(J, lt=≤); J = sort!(unique(J)); end
    if (I[1] < 1 || I[end] > size(A, 1)) || (J[1] < 1 || J[end] > size(A, 2))
        throw(BoundsError(A, (I, J)))
    end
    if x == 0
        _spsetz_setindex!(A, I, J)
    else
        _spsetnz_setindex!(A, convert(Tv, x), I, J)
    end
    return _checkbuffers(A)
end
"""
Helper method for immediately preceding fill! method. For all (i,j) such that i in I and
j in J, assigns zero to A[i,j] if A[i,j] is a presently-stored entry, and otherwise does nothing.
"""
function _spsetz_setindex!(A::AbstractSparseMatrixCSC,
        I::Union{Integer, AbstractVector{<:Integer}}, J::Union{Integer, AbstractVector{<:Integer}})
    require_one_based_indexing(A, I, J)
    lengthI = length(I)
    for j in J
        coljAfirstk = getcolptr(A)[j]
        coljAlastk = getcolptr(A)[j+1] - 1
        coljAfirstk > coljAlastk && continue
        kA = coljAfirstk
        kI = 1
        entrykArow = rowvals(A)[kA]
        entrykIrow = I[kI]
        while true
            if entrykArow < entrykIrow
                kA += 1
                kA > coljAlastk && break
                entrykArow = rowvals(A)[kA]
            elseif entrykArow > entrykIrow
                kI += 1
                kI > lengthI && break
                entrykIrow = I[kI]
            else # entrykArow == entrykIrow
                nonzeros(A)[kA] = 0
                kA += 1
                kI += 1
                (kA > coljAlastk || kI > lengthI) && break
                entrykArow = rowvals(A)[kA]
                entrykIrow = I[kI]
            end
        end
    end
end
"""
Helper method for immediately preceding fill! method. For all (i,j) such that i in I
and j in J, assigns x to A[i,j] if A[i,j] is a presently-stored entry, and allocates and
assigns x to A[i,j] if A[i,j] is not presently stored.
"""
function _spsetnz_setindex!(A::AbstractSparseMatrixCSC{Tv}, x::Tv,
        I::Union{Integer, AbstractVector{<:Integer}}, J::Union{Integer, AbstractVector{<:Integer}}) where Tv
    require_one_based_indexing(A, I, J)
    m, n = size(A)
    lenI = length(I)

    nnzA = nnz(A) + lenI * length(J)

    rowvalA = rowval = rowvals(A)
    nzvalA = nzval = nonzeros(A)

    rowidx = 1
    nadd = 0
    @inbounds for col in 1:n
        rrange = nzrange(A, col)
        if nadd > 0
            getcolptr(A)[col] = getcolptr(A)[col] + nadd
        end

        if col in J
            if isempty(rrange) # set new vals only
                nincl = lenI
                if nadd == 0
                    rowval = copy(rowvalA)
                    nzval = copy(nzvalA)
                    resize!(rowvalA, nnzA)
                    resize!(nzvalA, nnzA)
                end
                r = rowidx:(rowidx+nincl-1)
                rowvalA[r] .= I
                for rr in r
                    nzvalA[rr] = x
                end
                rowidx += nincl
                nadd += nincl
            else # set old + new vals
                old_ptr = rrange[1]
                old_stop = rrange[end]
                new_ptr = 1
                new_stop = lenI

                while true
                    old_row = rowval[old_ptr]
                    new_row = I[new_ptr]
                    if old_row < new_row
                        rowvalA[rowidx] = old_row
                        nzvalA[rowidx] = nzval[old_ptr]
                        rowidx += 1
                        old_ptr += 1
                    else
                        if old_row == new_row
                            old_ptr += 1
                        else
                            if nadd == 0
                                rowval = copy(rowvalA)
                                nzval = copy(nzvalA)
                                resize!(rowvalA, nnzA)
                                resize!(nzvalA, nnzA)
                            end
                            nadd += 1
                        end
                        rowvalA[rowidx] = new_row
                        nzvalA[rowidx] = x
                        rowidx += 1
                        new_ptr += 1
                    end

                    if old_ptr > old_stop
                        if new_ptr <= new_stop
                            if nadd == 0
                                rowval = copy(rowvalA)
                                nzval = copy(nzvalA)
                                resize!(rowvalA, nnzA)
                                resize!(nzvalA, nnzA)
                            end
                            r = rowidx:(rowidx+(new_stop-new_ptr))
                            rowvalA[r] .= I isa Number ? I : I[new_ptr:new_stop]
                            for rr in r
                                nzvalA[rr] = x
                            end
                            rowidx += length(r)
                            nadd += length(r)
                        end
                        break
                    end

                    if new_ptr > new_stop
                        nincl = old_stop-old_ptr+1
                        copyto!(rowvalA, rowidx, rowval, old_ptr, nincl)
                        copyto!(nzvalA, rowidx, nzval, old_ptr, nincl)
                        rowidx += nincl
                        break
                    end
                end
            end
        elseif !isempty(rrange) # set old vals only
            nincl = length(rrange)
            copyto!(rowvalA, rowidx, rowval, rrange[1], nincl)
            copyto!(nzvalA, rowidx, nzval, rrange[1], nincl)
            rowidx += nincl
        end
    end

    if nadd > 0
        getcolptr(A)[n+1] = rowidx
        deleteat!(rowvalA, rowidx:nnzA)
        deleteat!(nzvalA, rowidx:nnzA)
    end
    return A
end

# Nonscalar A[I,J] = B: Convert B to a SparseMatrixCSC of the appropriate shape first
_to_same_csc(::AbstractSparseMatrixCSC{Tv, Ti}, V::AbstractMatrix, I...) where {Tv,Ti} = convert(SparseMatrixCSC{Tv,Ti}, V)
_to_same_csc(::AbstractSparseMatrixCSC{Tv, Ti}, V::AbstractVector, I...) where {Tv,Ti} = convert(SparseMatrixCSC{Tv,Ti}, reshape(V, map(length, I)))

setindex!(A::AbstractSparseMatrixCSC{Tv}, B::AbstractVecOrMat, I::Integer, J::Integer) where {Tv} = _setindex_scalar!(A, B, I, J)

function setindex!(A::AbstractSparseMatrixCSC{Tv,Ti}, V::AbstractVecOrMat, Ix::Union{Integer, AbstractVector{<:Integer}, Colon}, Jx::Union{Integer, AbstractVector{<:Integer}, Colon}) where {Tv,Ti<:Integer}
    require_one_based_indexing(A, V, Ix, Jx)
    (I, J) = Base.ensure_indexable(to_indices(A, (Ix, Jx)))
    checkbounds(A, I, J)
    Base.setindex_shape_check(V, length(I), length(J))
    B = _to_same_csc(A, V, I, J)

    issortedI = issorted(I)
    issortedJ = issorted(J)

    if !issortedI && !issortedJ
        pI = sortperm(I); @inbounds I = I[pI]
        pJ = sortperm(J); @inbounds J = J[pJ]
        B = B[pI, pJ]
    elseif !issortedI
        pI = sortperm(I); @inbounds I = I[pI]
        B = B[pI,:]
    elseif !issortedJ
        pJ = sortperm(J); @inbounds J = J[pJ]
        B = B[:, pJ]
    end

    m, n = size(A)
    mB, nB = size(B)

    if (!isempty(I) && (I[1] < 1 || I[end] > m)) || (!isempty(J) && (J[1] < 1 || J[end] > n))
        throw(BoundsError(A, (I, J)))
    end

    if isempty(I) || isempty(J)
        return A
    end

    nI = length(I)
    nJ = length(J)

    colptrA = getcolptr(A); rowvalA = rowvals(A); nzvalA = nonzeros(A)
    colptrB = getcolptr(B); rowvalB = rowvals(B); nzvalB = nonzeros(B)

    nnzS = nnz(A) + nnz(B)

    colptrS = copy(getcolptr(A))
    rowvalS = copy(rowvals(A))
    nzvalS = copy(nonzeros(A))

    resize!(rowvalA, nnzS)
    resize!(nzvalA, nnzS)

    colB = 1
    asgn_col = J[colB]

    I_asgn = falses(m)
    fill!(view(I_asgn, I), true)

    ptrS = 1

    @inbounds for col = 1:n

        # Copy column of A if it is not being assigned into
        if colB > nJ || col != J[colB]
            colptrA[col+1] = colptrA[col] + (colptrS[col+1]-colptrS[col])

            for k = colptrS[col]:colptrS[col+1]-1
                rowvalA[ptrS] = rowvalS[k]
                nzvalA[ptrS] = nzvalS[k]
                ptrS += 1
            end
            continue
        end

        ptrA::Int  = colptrS[col]
        stopA::Int = colptrS[col+1]
        ptrB::Int  = colptrB[colB]
        stopB::Int = colptrB[colB+1]

        while ptrA < stopA && ptrB < stopB
            rowA = rowvalS[ptrA]
            rowB = I[rowvalB[ptrB]]
            if rowA < rowB
                rowvalA[ptrS] = rowA
                nzvalA[ptrS] = I_asgn[rowA] ? zero(Tv) : nzvalS[ptrA]
                ptrS += 1
                ptrA += 1
            elseif rowB < rowA
                if nzvalB[ptrB] != zero(Tv)
                    rowvalA[ptrS] = rowB
                    nzvalA[ptrS] = nzvalB[ptrB]
                    ptrS += 1
                end
                ptrB += 1
            else
                rowvalA[ptrS] = rowB
                nzvalA[ptrS] = nzvalB[ptrB]
                ptrS += 1
                ptrB += 1
                ptrA += 1
            end
        end

        while ptrA < stopA
            rowA = rowvalS[ptrA]
            rowvalA[ptrS] = rowA
            nzvalA[ptrS] = I_asgn[rowA] ? zero(Tv) : nzvalS[ptrA]
            ptrS += 1
            ptrA += 1
        end

        while ptrB < stopB
            rowB = I[rowvalB[ptrB]]
            if nzvalB[ptrB] != zero(Tv)
                rowvalA[ptrS] = rowB
                nzvalA[ptrS] = nzvalB[ptrB]
                ptrS += 1
            end
            ptrB += 1
        end

        colptrA[col+1] = ptrS
        colB += 1
    end

    deleteat!(rowvalA, colptrA[end]:length(rowvalA))
    deleteat!(nzvalA, colptrA[end]:length(nzvalA))

    return _checkbuffers(A)
end

# Logical setindex!

setindex!(A::Matrix, x::AbstractSparseMatrixCSC, I::Integer, J::AbstractVector{Bool}) = setindex!(A, Array(x), I, findall(J))
setindex!(A::Matrix, x::AbstractSparseMatrixCSC, I::AbstractVector{Bool}, J::Integer) = setindex!(A, Array(x), findall(I), J)
setindex!(A::Matrix, x::AbstractSparseMatrixCSC, I::AbstractVector{Bool}, J::AbstractVector{Bool}) = setindex!(A, Array(x), findall(I), findall(J))
setindex!(A::Matrix, x::AbstractSparseMatrixCSC, I::AbstractVector{<:Integer}, J::AbstractVector{Bool}) = setindex!(A, Array(x), I, findall(J))
setindex!(A::Matrix, x::AbstractSparseMatrixCSC, I::AbstractVector{Bool}, J::AbstractVector{<:Integer}) = setindex!(A, Array(x), findall(I), J)

function setindex!(A::AbstractSparseMatrixCSC, x::AbstractArray, I::AbstractMatrix{Bool})
    require_one_based_indexing(A, x, I)
    checkbounds(A, I)
    n = sum(I)
    (n == 0) && (return A)

    colptrA = getcolptr(A); rowvalA = rowvals(A); nzvalA = nonzeros(A)
    colptrB = colptrA; rowvalB = rowvalA; nzvalB = nzvalA
    nadd = 0
    bidx = xidx = 1
    r1 = r2 = 0

    @inbounds for col in 1:size(A, 2)
        r1 = Int(colptrA[col])
        r2 = Int(colptrA[col+1]-1)

        for row in 1:size(A, 1)
            if I[row, col]
                v = x[xidx]
                xidx += 1

                if r1 <= r2
                    copylen = searchsortedfirst(rowvalA, row, r1, r2, Forward) - r1
                    if (copylen > 0)
                        if (nadd > 0)
                            copyto!(rowvalB, bidx, rowvalA, r1, copylen)
                            copyto!(nzvalB, bidx, nzvalA, r1, copylen)
                        end
                        bidx += copylen
                        r1 += copylen
                    end
                end

                # 0: no change, 1: update, 2: add new
                mode = ((r1 <= r2) && (rowvalA[r1] == row)) ? 1 : ((v == 0) ? 0 : 2)

                if (mode > 1) && (nadd == 0)
                    # copy storage to take changes
                    colptrA = copy(colptrB)
                    memreq = (x == 0) ? 0 : n
                    # this x == 0 check and approach doesn't jive with use of v above
                    # and may not make sense generally, as scalar x == 0 probably
                    # means this section should never be called. also may not be generic.
                    # TODO: clean this up, maybe separate scalar and array X cases
                    rowvalA = copy(rowvalB)
                    nzvalA = copy(nzvalB)
                    resize!(rowvalB, length(rowvalA)+memreq)
                    resize!(nzvalB, length(rowvalA)+memreq)
                end
                if mode == 1
                    rowvalB[bidx] = row
                    nzvalB[bidx] = v
                    bidx += 1
                    r1 += 1
                elseif mode == 2
                    rowvalB[bidx] = row
                    nzvalB[bidx] = v
                    bidx += 1
                    nadd += 1
                end
                (xidx > n) && break
            end # if I[row, col]
        end # for row in 1:size(A, 1)

        if (nadd != 0)
            l = r2-r1+1
            if l > 0
                copyto!(rowvalB, bidx, rowvalA, r1, l)
                copyto!(nzvalB, bidx, nzvalA, r1, l)
                bidx += l
            end
            colptrB[col+1] = bidx

            if (xidx > n) && (length(colptrB) > (col+1))
                diff = nadd
                colptrB[(col+2):end] = colptrA[(col+2):end] .+ diff
                r1 = colptrA[col+1]
                r2 = colptrA[end]-1
                l = r2-r1+1
                if l > 0
                    copyto!(rowvalB, bidx, rowvalA, r1, l)
                    copyto!(nzvalB, bidx, nzvalA, r1, l)
                    bidx += l
                end
            end
        else
            bidx = colptrA[col+1]
        end
        (xidx > n) && break
    end # for col in 1:size(A, 2)

    if (nadd != 0)
        n = length(nzvalB)
        if n > (bidx-1)
            deleteat!(nzvalB, bidx:n)
            deleteat!(rowvalB, bidx:n)
        end
    end
    return _checkbuffers(A)
end

function setindex!(A::AbstractSparseMatrixCSC, x::AbstractArray, Ix::AbstractVector{<:Integer})
    require_one_based_indexing(A, x, Ix)
    (I,) = Base.ensure_indexable(to_indices(A, (Ix,)))
    # We check bounds after sorting I
    n = length(I)
    (n == 0) && (return A)

    colptrA = getcolptr(A); rowvalA = rowvals(A); nzvalA = nonzeros(A); szA = size(A)
    colptrB = colptrA; rowvalB = rowvalA; nzvalB = nzvalA
    nadd = 0
    bidx = aidx = 1

    S = issorted(I) ? (1:n) : sortperm(I)
    sxidx = r1 = r2 = 0

    if (!isempty(I) && (I[S[1]] < 1 || I[S[end]] > widelength(A)))
        throw(BoundsError(A, I))
    end

    isa(x, AbstractArray) && setindex_shape_check(x, length(I))

    lastcol = 0
    (nrowA, ncolA) = szA
    @inbounds for xidx in 1:n
        sxidx = S[xidx]
        (sxidx < n) && (I[sxidx] == I[sxidx+1]) && continue

        row,col = Base._ind2sub(szA, I[sxidx])
        v = x[sxidx]

        if col > lastcol
            r1 = Int(colptrA[col])
            r2 = Int(colptrA[col+1] - 1)

            # copy from last position till current column
            if (nadd > 0)
                colptrB[(lastcol+1):col] = colptrA[(lastcol+1):col] .+ nadd
                copylen = r1 - aidx
                if copylen > 0
                    copyto!(rowvalB, bidx, rowvalA, aidx, copylen)
                    copyto!(nzvalB, bidx, nzvalA, aidx, copylen)
                    aidx += copylen
                    bidx += copylen
                end
            else
                aidx = bidx = r1
            end
            lastcol = col
        end

        if r1 <= r2
            copylen = searchsortedfirst(rowvalA, row, r1, r2, Forward) - r1
            if (copylen > 0)
                if (nadd > 0)
                    copyto!(rowvalB, bidx, rowvalA, r1, copylen)
                    copyto!(nzvalB, bidx, nzvalA, r1, copylen)
                end
                bidx += copylen
                r1 += copylen
                aidx += copylen
            end
        end

        # 0: no change, 1: update, 2: add new
        mode = ((r1 <= r2) && (rowvalA[r1] == row)) ? 1 : ((v == 0) ? 0 : 2)

        if (mode > 1) && (nadd == 0)
            # copy storage to take changes
            colptrA = copy(colptrB)
            memreq = (x == 0) ? 0 : n
            # see comment/TODO for same statement in preceding logical setindex! method
            rowvalA = copy(rowvalB)
            nzvalA = copy(nzvalB)
            resize!(rowvalB, length(rowvalA)+memreq)
            resize!(nzvalB, length(rowvalA)+memreq)
        end
        if mode == 1
            rowvalB[bidx] = row
            nzvalB[bidx] = v
            bidx += 1
            aidx += 1
            r1 += 1
        elseif mode == 2
            rowvalB[bidx] = row
            nzvalB[bidx] = v
            bidx += 1
            nadd += 1
        end
    end

    # copy the rest
    @inbounds if (nadd > 0)
        colptrB[(lastcol+1):end] = colptrA[(lastcol+1):end] .+ nadd
        r1 = colptrA[end]-1
        copylen = r1 - aidx + 1
        if copylen > 0
            copyto!(rowvalB, bidx, rowvalA, aidx, copylen)
            copyto!(nzvalB, bidx, nzvalA, aidx, copylen)
            aidx += copylen
            bidx += copylen
        end

        n = length(nzvalB)
        if n > (bidx-1)
            deleteat!(nzvalB, bidx:n)
            deleteat!(rowvalB, bidx:n)
        end
    end
    return _checkbuffers(A)
end

## dropstored! methods
"""
    dropstored!(A::AbstractSparseMatrixCSC, i::Integer, j::Integer)

Drop entry `A[i,j]` from `A` if `A[i,j]` is stored, and otherwise do nothing.

```jldoctest
julia> A = sparse([1 2; 0 0])
2×2 SparseMatrixCSC{Int64, Int64} with 2 stored entries:
 1  2
 ⋅  ⋅

julia> SparseArrays.dropstored!(A, 1, 2); A
2×2 SparseMatrixCSC{Int64, Int64} with 1 stored entry:
 1  ⋅
 ⋅  ⋅
```
"""
function dropstored!(A::AbstractSparseMatrixCSC, i::Integer, j::Integer)
    if !((1 <= i <= size(A, 1)) & (1 <= j <= size(A, 2)))
        throw(BoundsError(A, (i,j)))
    end
    coljfirstk = Int(getcolptr(A)[j])
    coljlastk = Int(getcolptr(A)[j+1] - 1)
    searchk = searchsortedfirst(rowvals(A), i, coljfirstk, coljlastk, Base.Order.Forward)
    if searchk <= coljlastk && rowvals(A)[searchk] == i
        # Entry A[i,j] is stored. Drop and return.
        deleteat!(rowvals(A), searchk)
        deleteat!(nonzeros(A), searchk)
        @simd for m in (j+1):(size(A, 2) + 1)
            @inbounds getcolptr(A)[m] -= 1
        end
    end
    return _checkbuffers(A)
end
"""
    dropstored!(A::AbstractSparseMatrixCSC, I::AbstractVector{<:Integer}, J::AbstractVector{<:Integer})

For each `(i,j)` where `i in I` and `j in J`, drop entry `A[i,j]` from `A` if `A[i,j]` is
stored and otherwise do nothing. Derivative forms:

    dropstored!(A::AbstractSparseMatrixCSC, i::Integer, J::AbstractVector{<:Integer})
    dropstored!(A::AbstractSparseMatrixCSC, I::AbstractVector{<:Integer}, j::Integer)

# Examples
```jldoctest
julia> A = sparse(Diagonal([1, 2, 3, 4]))
4×4 SparseMatrixCSC{Int64, Int64} with 4 stored entries:
 1  ⋅  ⋅  ⋅
 ⋅  2  ⋅  ⋅
 ⋅  ⋅  3  ⋅
 ⋅  ⋅  ⋅  4

julia> SparseArrays.dropstored!(A, [1, 2], [1, 1])
4×4 SparseMatrixCSC{Int64, Int64} with 3 stored entries:
 ⋅  ⋅  ⋅  ⋅
 ⋅  2  ⋅  ⋅
 ⋅  ⋅  3  ⋅
 ⋅  ⋅  ⋅  4
```
"""
function dropstored!(A::AbstractSparseMatrixCSC,
        I::AbstractVector{<:Integer}, J::AbstractVector{<:Integer})
    require_one_based_indexing(A, I, J)
    m, n = size(A)
    nnzA = nnz(A)
    (nnzA == 0) && (return A)

    !issorted(I) && (I = sort(I))
    !issorted(J) && (J = sort(J))

    if (!isempty(I) && (I[1] < 1 || I[end] > m)) || (!isempty(J) && (J[1] < 1 || J[end] > n))
        throw(BoundsError(A, (I, J)))
    end

    if isempty(I) || isempty(J)
        return A
    end

    rowval = rowvalA = rowvals(A)
    nzval = nzvalA = nonzeros(A)
    rowidx = 1
    ndel = 0
    @inbounds for col in 1:n
        rrange = nzrange(A, col)
        if ndel > 0
            getcolptr(A)[col] = getcolptr(A)[col] - ndel
        end

        if isempty(rrange) || !(col in J)
            nincl = length(rrange)
            if(ndel > 0) && !isempty(rrange)
                copyto!(rowvalA, rowidx, rowval, rrange[1], nincl)
                copyto!(nzvalA, rowidx, nzval, rrange[1], nincl)
            end
            rowidx += nincl
        else
            for ridx in rrange
                if rowval[ridx] in I
                    if ndel == 0
                        rowval = copy(rowvalA)
                        nzval = copy(nzvalA)
                    end
                    ndel += 1
                else
                    if ndel > 0
                        rowvalA[rowidx] = rowval[ridx]
                        nzvalA[rowidx] = nzval[ridx]
                    end
                    rowidx += 1
                end
            end
        end
    end

    if ndel > 0
        getcolptr(A)[n+1] = rowidx
        deleteat!(rowvalA, rowidx:nnzA)
        deleteat!(nzvalA, rowidx:nnzA)
    end
    return _checkbuffers(A)
end
dropstored!(A::AbstractSparseMatrixCSC, i::Integer, J::AbstractVector{<:Integer}) = dropstored!(A, [i], J)
dropstored!(A::AbstractSparseMatrixCSC, I::AbstractVector{<:Integer}, j::Integer) = dropstored!(A, I, [j])
dropstored!(A::AbstractSparseMatrixCSC, ::Colon, j::Union{Integer,AbstractVector}) = dropstored!(A, 1:size(A,1), j)
dropstored!(A::AbstractSparseMatrixCSC, i::Union{Integer,AbstractVector}, ::Colon) = dropstored!(A, i, 1:size(A,2))
dropstored!(A::AbstractSparseMatrixCSC, ::Colon, ::Colon) = dropstored!(A, 1:size(A,1), 1:size(A,2))
dropstored!(A::AbstractSparseMatrixCSC, ::Colon) = dropstored!(A, :, :)
# TODO: Several of the preceding methods are optimization candidates.
# TODO: Implement linear indexing methods for dropstored! ?
# TODO: Implement logical indexing methods for dropstored! ?

# Sparse concatenation

function vcat(X::AbstractSparseMatrixCSC...)
    num = length(X)
    mX = Int[ size(x, 1) for x in X ]
    nX = Int[ size(x, 2) for x in X ]
    m = sum(mX)
    n = nX[1]

    for i = 2 : num
        if nX[i] != n
            throw(DimensionMismatch("All inputs to vcat should have the same number of columns"))
        end
    end

    Tv = promote_eltype(X...)
    Ti = promote_eltype(map(x->rowvals(x), X)...)

    nnzX = Int[ nnz(x) for x in X ]
    nnz_res = sum(nnzX)
    colptr = Vector{Ti}(undef, n+1)
    rowval = Vector{Ti}(undef, nnz_res)
    nzval  = Vector{Tv}(undef, nnz_res)

    colptr[1] = 1
    for c = 1:n
        mX_sofar = 0
        ptr_res = colptr[c]
        for i = 1 : num
            colptrXi = getcolptr(X[i])
            col_length = (colptrXi[c + 1] - 1) - colptrXi[c]
            ptr_Xi = colptrXi[c]

            stuffcol!(X[i], colptr, rowval, nzval,
                      ptr_res, ptr_Xi, col_length, mX_sofar)

            ptr_res += col_length + 1
            mX_sofar += mX[i]
        end
        colptr[c + 1] = ptr_res
    end
    SparseMatrixCSC(m, n, colptr, rowval, nzval)
end

@inline function stuffcol!(Xi::AbstractSparseMatrixCSC, colptr, rowval, nzval,
                           ptr_res, ptr_Xi, col_length, mX_sofar)
    colptrXi = getcolptr(Xi)
    rowvalXi = rowvals(Xi)
    nzvalXi  = nonzeros(Xi)

    for k=ptr_res:(ptr_res + col_length)
        @inbounds rowval[k] = rowvalXi[ptr_Xi] + mX_sofar
        @inbounds nzval[k]  = nzvalXi[ptr_Xi]
        ptr_Xi += 1
    end
end

function hcat(X::AbstractSparseMatrixCSC...)
    num = length(X)
    mX = Int[ size(x, 1) for x in X ]
    nX = Int[ size(x, 2) for x in X ]
    m = mX[1]
    for i = 2 : num
        if mX[i] != m; throw(DimensionMismatch("")); end
    end
    n = sum(nX)

    Tv = promote_eltype(X...)
    Ti = promote_eltype(map(x->rowvals(x), X)...)

    colptr = Vector{Ti}(undef, n+1)
    nnzX = Int[ nnz(x) for x in X ]
    nnz_res = sum(nnzX)
    rowval = Vector{Ti}(undef, nnz_res)
    nzval = Vector{Tv}(undef, nnz_res)

    nnz_sofar = 0
    nX_sofar = 0
    @inbounds for i = 1 : num
        XI = X[i]
        colptr[(1 : nX[i] + 1) .+ nX_sofar] = getcolptr(XI) .+ nnz_sofar
        if nnzX[i] == length(rowvals(XI))
            rowval[(1 : nnzX[i]) .+ nnz_sofar] = rowvals(XI)
            nzval[(1 : nnzX[i]) .+ nnz_sofar] = nonzeros(XI)
        else
            rowval[(1 : nnzX[i]) .+ nnz_sofar] = rowvals(XI)[1:nnzX[i]]
            nzval[(1 : nnzX[i]) .+ nnz_sofar] = nonzeros(XI)[1:nnzX[i]]
        end
        nnz_sofar += nnzX[i]
        nX_sofar += nX[i]
    end

    SparseMatrixCSC(m, n, colptr, rowval, nzval)
end

"""
    blockdiag(A...)

Concatenate matrices block-diagonally. Currently only implemented for sparse matrices.

# Examples
```jldoctest
julia> blockdiag(sparse(2I, 3, 3), sparse(4I, 2, 2))
5×5 SparseMatrixCSC{Int64, Int64} with 5 stored entries:
 2  ⋅  ⋅  ⋅  ⋅
 ⋅  2  ⋅  ⋅  ⋅
 ⋅  ⋅  2  ⋅  ⋅
 ⋅  ⋅  ⋅  4  ⋅
 ⋅  ⋅  ⋅  ⋅  4
```
"""
blockdiag() = spzeros(promote_type(), Int, 0, 0)

function blockdiag(X::AbstractSparseMatrixCSC{Tv, Ti}...) where {Tv, Ti <: Integer}
    _blockdiag(Tv, Ti, X...)
end

function blockdiag(X::AbstractSparseMatrixCSC...)
    Tv = promote_type(map(x->eltype(nonzeros(x)), X)...)
    Ti = promote_type(map(x->eltype(rowvals(x)), X)...)
    _blockdiag(Tv, Ti, X...)
end

function _blockdiag(::Type{Tv}, ::Type{Ti}, X::AbstractSparseMatrixCSC...) where {Tv, Ti <: Integer}
    num = length(X)
    mX = Int[ size(x, 1) for x in X ]
    nX = Int[ size(x, 2) for x in X ]
    m = sum(mX)
    n = sum(nX)

    colptr = Vector{Ti}(undef, n+1)
    nnzX = Int[ nnz(x) for x in X ]
    nnz_res = sum(nnzX)
    rowval = Vector{Ti}(undef, nnz_res)
    nzval = Vector{Tv}(undef, nnz_res)

    nnz_sofar = 0
    nX_sofar = 0
    mX_sofar = 0
    for i = 1 : num
        colptr[(1 : nX[i] + 1) .+ nX_sofar] = getcolptr(X[i]) .+ nnz_sofar
        rowval[(1 : nnzX[i]) .+ nnz_sofar] = rowvals(X[i]) .+ mX_sofar
        nzval[(1 : nnzX[i]) .+ nnz_sofar] = nonzeros(X[i])
        nnz_sofar += nnzX[i]
        nX_sofar += nX[i]
        mX_sofar += mX[i]
    end
    colptr[n+1] = nnz_sofar + 1

    SparseMatrixCSC(m, n, colptr, rowval, nzval)
end

## Structure query functions
issymmetric(A::AbstractSparseMatrixCSC) = is_hermsym(A, identity)

ishermitian(A::AbstractSparseMatrixCSC) = is_hermsym(A, conj)

function is_hermsym(A::AbstractSparseMatrixCSC, check::Function)
    m, n = size(A)
    if m != n; return false; end

    colptr = getcolptr(A)
    rowval = rowvals(A)
    nzval = nonzeros(A)
    tracker = copy(getcolptr(A))
    for col = 1:size(A, 2)
        # `tracker` is updated such that, for symmetric matrices,
        # the loop below starts from an element at or below the
        # diagonal element of column `col`"
        for p = tracker[col]:colptr[col+1]-1
            val = nzval[p]
            row = rowval[p]

            # Ignore stored zeros
            if val == 0
                continue
            end

            # If the matrix was symmetric we should have updated
            # the tracker to start at the diagonal or below. Here
            # we are above the diagonal so the matrix can't be symmetric.
            if row < col
                return false
            end

            # Diagonal element
            if row == col
                if val != check(val)
                    return false
                end
            else
                offset = tracker[row]

                # If the matrix is unsymmetric, there might not exist
                # a rowval[offset]
                if offset > length(rowval)
                    return false
                end

                row2 = rowval[offset]

                # row2 can be less than col if the tracker didn't
                # get updated due to stored zeros in previous elements.
                # We therefore "catch up" here while making sure that
                # the elements are actually zero.
                while row2 < col
                    if !iszero(nzval[offset])
                        return false
                    end
                    offset += 1
                    row2 = rowval[offset]
                    tracker[row] += 1
                end

                # Non zero A[i,j] exists but A[j,i] does not exist
                if row2 > col
                    return false
                end

                # A[i,j] and A[j,i] exists
                if row2 == col
                    if val != check(nzval[offset])
                        return false
                    end
                    tracker[row] += 1
                end
            end
        end
    end
    return true
end

function istriu(A::AbstractSparseMatrixCSC)
    m, n = size(A)
    colptr = getcolptr(A)
    rowval = rowvals(A)
    nzval  = nonzeros(A)

    for col = 1:min(n, m-1)
        l1 = colptr[col+1]-1
        for i = 0 : (l1 - colptr[col])
            if rowval[l1-i] <= col
                break
            end
            if !iszero(nzval[l1-i])
                return false
            end
        end
    end
    return true
end

function istril(A::AbstractSparseMatrixCSC)
    m, n = size(A)
    colptr = getcolptr(A)
    rowval = rowvals(A)
    nzval  = nonzeros(A)

    for col = 2:n
        for i = colptr[col] : (colptr[col+1]-1)
            if rowval[i] >= col
                break
            end
            if !iszero(nzval[i])
                return false
            end
        end
    end
    return true
end

_nnz(v::AbstractSparseVector) = nnz(v)
_nnz(v::AbstractVector) = length(v)

function _indices(v::AbstractSparseVector, row, col)
    ix = nonzeroinds(v)
    return (row .+ ix, col .+ ix)
end
function _indices(v::AbstractVector, row, col)
    veclen = length(v)
    return (row+1:row+veclen, col+1:col+veclen)
end

_nzvals(v::AbstractSparseVector) = nonzeros(v)
_nzvals(v::AbstractVector) = v

function spdiagm_internal(kv::Pair{<:Integer,<:AbstractVector}...)
    ncoeffs = 0
    for p in kv
        ncoeffs += _nnz(p.second)
    end
    I = Vector{Int}(undef, ncoeffs)
    J = Vector{Int}(undef, ncoeffs)
    V = Vector{promote_type(map(x -> eltype(x.second), kv)...)}(undef, ncoeffs)
    i = 0
    m = 0
    n = 0
    for p in kv
        k = p.first
        v = p.second
        if k < 0
            row = -k
            col = 0
        elseif k > 0
            row = 0
            col = k
        else
            row = 0
            col = 0
        end
        numel = _nnz(v)
        r = 1+i:numel+i
        I[r], J[r] = _indices(v, row, col)
        copyto!(view(V, r), _nzvals(v))
        veclen = length(v)
        m = max(m, row + veclen)
        n = max(n, col + veclen)
        i += numel
    end
    return I, J, V, m, n
end

"""
    spdiagm(kv::Pair{<:Integer,<:AbstractVector}...)
    spdiagm(m::Integer, n::Integer, kv::Pair{<:Integer,<:AbstractVector}...)

Construct a sparse diagonal matrix from `Pair`s of vectors and diagonals.
Each vector `kv.second` will be placed on the `kv.first` diagonal.  By
default, the matrix is square and its size is inferred
from `kv`, but a non-square size `m`×`n` (padded with zeros as needed)
can be specified by passing `m,n` as the first arguments.

# Examples
```jldoctest
julia> spdiagm(-1 => [1,2,3,4], 1 => [4,3,2,1])
5×5 SparseMatrixCSC{Int64, Int64} with 8 stored entries:
 ⋅  4  ⋅  ⋅  ⋅
 1  ⋅  3  ⋅  ⋅
 ⋅  2  ⋅  2  ⋅
 ⋅  ⋅  3  ⋅  1
 ⋅  ⋅  ⋅  4  ⋅
```
"""
spdiagm(kv::Pair{<:Integer,<:AbstractVector}...) = _spdiagm(nothing, kv...)
spdiagm(m::Integer, n::Integer, kv::Pair{<:Integer,<:AbstractVector}...) = _spdiagm((Int(m),Int(n)), kv...)

"""
    spdiagm(v::AbstractVector)
    spdiagm(m::Integer, n::Integer, v::AbstractVector)

Construct a sparse matrix with elements of the vector as diagonal elements.
By default (no given `m` and `n`), the matrix is square and its size is given
by `length(v)`, but a non-square size `m`×`n` can be specified by passing `m`
and `n` as the first arguments.

!!! compat "Julia 1.6"
    These functions require at least Julia 1.6.

# Examples
```jldoctest
julia> spdiagm([1,2,3])
3×3 SparseMatrixCSC{Int64, Int64} with 3 stored entries:
 1  ⋅  ⋅
 ⋅  2  ⋅
 ⋅  ⋅  3

julia> spdiagm(sparse([1,0,3]))
3×3 SparseMatrixCSC{Int64, Int64} with 2 stored entries:
 1  ⋅  ⋅
 ⋅  ⋅  ⋅
 ⋅  ⋅  3
```
"""
spdiagm(v::AbstractVector) = _spdiagm(nothing, 0 => v)
spdiagm(m::Integer, n::Integer, v::AbstractVector) = _spdiagm((Int(m), Int(n)), 0 => v)

function _spdiagm(size, kv::Pair{<:Integer,<:AbstractVector}...)
    I, J, V, mmax, nmax = spdiagm_internal(kv...)
    mnmax = max(mmax, nmax)
    m, n = something(size, (mnmax,mnmax))
    (m ≥ mmax && n ≥ nmax) || throw(DimensionMismatch("invalid size=$size"))
    return sparse(I, J, V, m, n)
end

## expand a colptr or rowptr into a dense index vector
function expandptr(V::Vector{<:Integer})
    if V[1] != 1 throw(ArgumentError("first index must be one")) end
    res = similar(V, (Int64(V[end]-1),))
    for i in 1:(length(V)-1), j in V[i]:(V[i+1] - 1); res[j] = i end
    res
end


function diag(A::AbstractSparseMatrixCSC{Tv,Ti}, d::Integer=0) where {Tv,Ti}
    m, n = size(A)
    k = Int(d)
    l = k < 0 ? min(m+k,n) : min(n-k,m)
    r, c = k <= 0 ? (-k, 0) : (0, k) # start row/col -1
    ind = Vector{Ti}()
    val = Vector{Tv}()
    for i in 1:l
        r += 1; c += 1
        r1 = Int(getcolptr(A)[c])
        r2 = Int(getcolptr(A)[c+1]-1)
        r1 > r2 && continue
        r1 = searchsortedfirst(rowvals(A), r, r1, r2, Forward)
        ((r1 > r2) || (rowvals(A)[r1] != r)) && continue
        push!(ind, i)
        push!(val, nonzeros(A)[r1])
    end
    return SparseVector{Tv,Ti}(l, ind, val)
end

function tr(A::AbstractSparseMatrixCSC{Tv}) where Tv
    n = checksquare(A)
    s = zero(Tv)
    for i in 1:n
        s += A[i,i]
    end
    return s
end

## rotations

function rot180(A::AbstractSparseMatrixCSC)
    I,J,V = findnz(A)
    m,n = size(A)
    for i=1:length(I)
        I[i] = m - I[i] + 1
        J[i] = n - J[i] + 1
    end
    return sparse(I,J,V,m,n)
end

function rotr90(A::AbstractSparseMatrixCSC)
    I,J,V = findnz(A)
    m,n = size(A)
    #old col inds are new row inds
    for i=1:length(I)
        I[i] = m - I[i] + 1
    end
    return sparse(J, I, V, n, m)
end

function rotl90(A::AbstractSparseMatrixCSC)
    I,J,V = findnz(A)
    m,n = size(A)
    #old row inds are new col inds
    for i=1:length(J)
        J[i] = n - J[i] + 1
    end
    return sparse(J, I, V, n, m)
end

## Uniform matrix arithmetic

(+)(A::AbstractSparseMatrixCSC, J::UniformScaling) = A + sparse(J, size(A)...)
(-)(A::AbstractSparseMatrixCSC, J::UniformScaling) = A - sparse(J, size(A)...)
(-)(J::UniformScaling, A::AbstractSparseMatrixCSC) = sparse(J, size(A)...) - A

## circular shift

function circshift!(O::AbstractSparseMatrixCSC, X::AbstractSparseMatrixCSC, (r,c)::Base.DimsInteger{2})
    nnz = length(nonzeros(X))

    iszero(nnz) && return copy!(O, X)

    ##### column shift
    c = mod(c, size(X, 2))
    if iszero(c)
        copy!(O, X)
    else
        ##### readjust output
        resize!(getcolptr(O), size(X, 2) + 1)
        resize!(rowvals(O), nnz)
        resize!(nonzeros(O), nnz)
        getcolptr(O)[size(X, 2) + 1] = nnz + 1

        # exchange left and right blocks
        nleft = getcolptr(X)[size(X, 2) - c + 1] - 1
        nright = nnz - nleft
        @inbounds for i=c+1:size(X, 2)
            getcolptr(O)[i] = getcolptr(X)[i-c] + nright
        end
        @inbounds for i=1:c
            getcolptr(O)[i] = getcolptr(X)[size(X, 2) - c + i] - nleft
        end
        # rotate rowval and nzval by the right number of elements
        circshift!(rowvals(O), rowvals(X), (nright,))
        circshift!(nonzeros(O), nonzeros(X), (nright,))
    end
    ##### row shift
    r = mod(r, size(X, 1))
    iszero(r) && return O
    @inbounds for i=1:size(O, 2)
        subvector_shifter!(rowvals(O), nonzeros(O), getcolptr(O)[i], getcolptr(O)[i+1]-1, size(O, 1), r)
    end
    return _checkbuffers(O)
end

circshift!(O::AbstractSparseMatrixCSC, X::AbstractSparseMatrixCSC, (r,)::Base.DimsInteger{1}) = circshift!(O, X, (r,0))
circshift!(O::AbstractSparseMatrixCSC, X::AbstractSparseMatrixCSC, r::Real) = circshift!(O, X, (Integer(r),0))<|MERGE_RESOLUTION|>--- conflicted
+++ resolved
@@ -239,12 +239,9 @@
 Base.replace_in_print_matrix(A::AbstractSparseMatrixCSCInclAdjointAndTranspose, i::Integer, j::Integer, s::AbstractString) =
     Base.isstored(A, i, j) ? s : Base.replace_with_centered_mark(s)
 
-<<<<<<< HEAD
 function Base.show(io::IO, ::MIME"text/plain", S::AbstractSparseMatrixCSCInclAdjointAndTranspose)
-=======
-function Base.show(io::IO, ::MIME"text/plain", S::AbstractSparseMatrixCSC)
     _checkbuffers(S)
->>>>>>> 907264be
+
     xnnz = nnz(S)
     m, n = size(S)
     print(io, m, "×", n, " ", typeof(S), " with ", xnnz, " stored ",
