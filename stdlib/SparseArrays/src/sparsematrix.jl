# This file is a part of Julia. License is MIT: https://julialang.org/license

# Compressed sparse columns data structure
# Assumes that no zeros are stored in the data structure
# Assumes that row values in rowval for each column are sorted
#      issorted(rowval[colptr[i]:(colptr[i+1]-1)]) == true

"""
    SparseMatrixCSC{Tv,Ti<:Integer} <: AbstractSparseMatrix{Tv,Ti}

Matrix type for storing sparse matrices in the
[Compressed Sparse Column](@ref man-csc) format. The standard way
of constructing SparseMatrixCSC is through the [`sparse`](@ref) function.
See also [`spzeros`](@ref), [`spdiagm`](@ref) and [`sprand`](@ref).
"""
struct SparseMatrixCSC{Tv,Ti<:Integer} <: AbstractSparseMatrix{Tv,Ti}
    m::Int                  # Number of rows
    n::Int                  # Number of columns
    colptr::Vector{Ti}      # Column i is in colptr[i]:(colptr[i+1]-1)
    rowval::Vector{Ti}      # Row indices of stored values
    nzval::Vector{Tv}       # Stored values, typically nonzeros

    function SparseMatrixCSC{Tv,Ti}(m::Integer, n::Integer, colptr::Vector{Ti}, rowval::Vector{Ti},
                                    nzval::Vector{Tv}) where {Tv,Ti<:Integer}
        @noinline throwsz(str, lbl, k) =
            throw(ArgumentError("number of $str ($lbl) must be ≥ 0, got $k"))
        m < 0 && throwsz("rows", 'm', m)
        n < 0 && throwsz("columns", 'n', n)
        new(Int(m), Int(n), colptr, rowval, nzval)
    end
end
function SparseMatrixCSC(m::Integer, n::Integer, colptr::Vector, rowval::Vector, nzval::Vector)
    Tv = eltype(nzval)
    Ti = promote_type(eltype(colptr), eltype(rowval))
    SparseMatrixCSC{Tv,Ti}(m, n, colptr, rowval, nzval)
end

size(S::SparseMatrixCSC) = (S.m, S.n)

# Define an alias for views of a SparseMatrixCSC which include all rows and a unit range of the columns.
# Also define a union of SparseMatrixCSC and this view since many methods can be defined efficiently for
# this union by extracting the fields via the get function: getcolptr, getrowval, and getnzval. The key
# insight is that getcolptr on a SparseMatrixCSCView returns an offset view of the colptr of the
# underlying SparseMatrixCSC
const SparseMatrixCSCView{Tv,Ti} =
    SubArray{Tv,2,SparseMatrixCSC{Tv,Ti},
        Tuple{Base.Slice{Base.OneTo{Int}},I}} where {I<:AbstractUnitRange}
const SparseMatrixCSCUnion{Tv,Ti} = Union{SparseMatrixCSC{Tv,Ti}, SparseMatrixCSCView{Tv,Ti}}

getcolptr(S::SparseMatrixCSC)     = S.colptr
getcolptr(S::SparseMatrixCSCView) = view(S.parent.colptr, first(axes(S, 2)):(last(axes(S, 2)) + 1))
getrowval(S::SparseMatrixCSC)     = S.rowval
getrowval(S::SparseMatrixCSCView) = S.parent.rowval
getnzval( S::SparseMatrixCSC)     = S.nzval
getnzval( S::SparseMatrixCSCView) = S.parent.nzval
nzvalview(S::SparseMatrixCSC)     = view(S.nzval, 1:nnz(S))

"""
    nnz(A)

Returns the number of stored (filled) elements in a sparse array.

# Examples
```jldoctest
julia> A = sparse(2I, 3, 3)
3×3 SparseMatrixCSC{Int64,Int64} with 3 stored entries:
  [1, 1]  =  2
  [2, 2]  =  2
  [3, 3]  =  2

julia> nnz(A)
3
```
"""
nnz(S::SparseMatrixCSC)         = Int(S.colptr[S.n + 1] - 1)
nnz(S::ReshapedArray{T,1,<:SparseMatrixCSC}) where T = nnz(parent(S))
count(pred, S::SparseMatrixCSC) = count(pred, nzvalview(S)) + pred(zero(eltype(S)))*(prod(size(S)) - nnz(S))

"""
    nonzeros(A)

Return a vector of the structural nonzero values in sparse array `A`. This
includes zeros that are explicitly stored in the sparse array. The returned
vector points directly to the internal nonzero storage of `A`, and any
modifications to the returned vector will mutate `A` as well. See
[`rowvals`](@ref) and [`nzrange`](@ref).

# Examples
```jldoctest
julia> A = sparse(2I, 3, 3)
3×3 SparseMatrixCSC{Int64,Int64} with 3 stored entries:
  [1, 1]  =  2
  [2, 2]  =  2
  [3, 3]  =  2

julia> nonzeros(A)
3-element Array{Int64,1}:
 2
 2
 2
```
"""
nonzeros(S::SparseMatrixCSC) = S.nzval
nonzeros(S::SparseMatrixCSCView)  = nonzeros(S.parent)

"""
    rowvals(A::SparseMatrixCSC)

Return a vector of the row indices of `A`. Any modifications to the returned
vector will mutate `A` as well. Providing access to how the row indices are
stored internally can be useful in conjunction with iterating over structural
nonzero values. See also [`nonzeros`](@ref) and [`nzrange`](@ref).

# Examples
```jldoctest
julia> A = sparse(2I, 3, 3)
3×3 SparseMatrixCSC{Int64,Int64} with 3 stored entries:
  [1, 1]  =  2
  [2, 2]  =  2
  [3, 3]  =  2

julia> rowvals(A)
3-element Array{Int64,1}:
 1
 2
 3
```
"""
rowvals(S::SparseMatrixCSC) = S.rowval
rowvals(S::SparseMatrixCSCView) = rowvals(S.parent)

"""
    nzrange(A::SparseMatrixCSC, col::Integer)

Return the range of indices to the structural nonzero values of a sparse matrix
column. In conjunction with [`nonzeros`](@ref) and
[`rowvals`](@ref), this allows for convenient iterating over a sparse matrix :

    A = sparse(I,J,V)
    rows = rowvals(A)
    vals = nonzeros(A)
    m, n = size(A)
    for i = 1:n
       for j in nzrange(A, i)
          row = rows[j]
          val = vals[j]
          # perform sparse wizardry...
       end
    end
"""
nzrange(S::SparseMatrixCSC, col::Integer) = S.colptr[col]:(S.colptr[col+1]-1)
nzrange(S::SparseMatrixCSCView, col::Integer) = nzrange(S.parent, S.indices[2][col])

function Base.show(io::IO, ::MIME"text/plain", S::SparseMatrixCSC)
    xnnz = nnz(S)
    print(io, S.m, "×", S.n, " ", typeof(S), " with ", xnnz, " stored ",
              xnnz == 1 ? "entry" : "entries")
    if xnnz != 0
        print(io, ":")
        show(IOContext(io, :typeinfo => eltype(S)), S)
    end
end

Base.show(io::IO, S::SparseMatrixCSC) = Base.show(convert(IOContext, io), S::SparseMatrixCSC)
function Base.show(io::IOContext, S::SparseMatrixCSC)
    nnz(S) == 0 && return show(io, MIME("text/plain"), S)

    ioc = IOContext(io, :compact => true)
    function _format_line(r, col, padr, padc)
        print(ioc, "\n  [", rpad(S.rowval[r], padr), ", ", lpad(col, padc), "]  =  ")
        if isassigned(S.nzval, Int(r))
            show(ioc, S.nzval[r])
        else
            print(ioc, Base.undef_ref_str)
        end
    end

    function _get_cols(from, to)
        idx = eltype(S.colptr)[]
        c = searchsortedlast(S.colptr, from)
        for i = from:to
            while i == S.colptr[c+1]
                c +=1
            end
            push!(idx, c)
        end
        idx
    end

    rows = displaysize(io)[1] - 4 # -4 from [Prompt, header, newline after elements, new prompt]
    if !get(io, :limit, false) || rows >= nnz(S) # Will the whole matrix fit when printed?
        cols = _get_cols(1, nnz(S))
        padr, padc = ndigits.((maximum(S.rowval[1:nnz(S)]), cols[end]))
        _format_line.(1:nnz(S), cols, padr, padc)
    else
        if rows <= 2
            print(io, "\n  \u22ee")
            return
        end
        s1, e1 = 1, div(rows - 1, 2) # -1 accounts for \vdots
        s2, e2 = nnz(S) - (rows - 1 - e1) + 1, nnz(S)
        cols1, cols2 = _get_cols(s1, e1), _get_cols(s2, e2)
        padr = ndigits(max(maximum(S.rowval[s1:e1]), maximum(S.rowval[s2:e2])))
        padc = ndigits(cols2[end])
        _format_line.(s1:e1, cols1, padr, padc)
        print(io, "\n  \u22ee")
        _format_line.(s2:e2, cols2, padr, padc)
    end
    return
end

## Reshape

function sparse_compute_reshaped_colptr_and_rowval(colptrS::Vector{Ti}, rowvalS::Vector{Ti},
                                                   mS::Int, nS::Int, colptrA::Vector{Ti},
                                                   rowvalA::Vector{Ti}, mA::Int, nA::Int) where Ti
    lrowvalA = length(rowvalA)
    maxrowvalA = (lrowvalA > 0) ? maximum(rowvalA) : zero(Ti)
    ((length(colptrA) == (nA+1)) && (maximum(colptrA) <= (lrowvalA+1)) && (maxrowvalA <= mA)) || throw(BoundsError())

    colptrS[1] = 1
    colA = 1
    colS = 1
    ptr = 1

    @inbounds while colA <= nA
        offsetA = (colA - 1) * mA
        while ptr <= colptrA[colA+1]-1
            rowA = rowvalA[ptr]
            i = offsetA + rowA - 1
            colSn = div(i, mS) + 1
            rowS = mod(i, mS) + 1
            while colS < colSn
                colptrS[colS+1] = ptr
                colS += 1
            end
            rowvalS[ptr] = rowS
            ptr += 1
        end
        colA += 1
    end
    @inbounds while colS <= nS
        colptrS[colS+1] = ptr
        colS += 1
    end
end

function copy(ra::ReshapedArray{<:Any,2,<:SparseMatrixCSC})
    mS,nS = size(ra)
    a = parent(ra)
    mA,nA = size(a)
    numnz = nnz(a)
    colptr = similar(a.colptr, nS+1)
    rowval = similar(a.rowval)
    nzval = copy(a.nzval)

    sparse_compute_reshaped_colptr_and_rowval(colptr, rowval, mS, nS, a.colptr, a.rowval, mA, nA)

    return SparseMatrixCSC(mS, nS, colptr, rowval, nzval)
end

## Alias detection and prevention
using Base: dataids, unaliascopy
Base.dataids(S::SparseMatrixCSC) = (dataids(S.colptr)..., dataids(S.rowval)..., dataids(S.nzval)...)
Base.unaliascopy(S::SparseMatrixCSC) = typeof(S)(S.m, S.n, unaliascopy(S.colptr), unaliascopy(S.rowval), unaliascopy(S.nzval))

## Constructors

copy(S::SparseMatrixCSC) =
    SparseMatrixCSC(S.m, S.n, copy(S.colptr), copy(S.rowval), copy(S.nzval))

function copyto!(A::SparseMatrixCSC, B::SparseMatrixCSC)
    # If the two matrices have the same length then all the
    # elements in A will be overwritten.
    if length(A) == length(B)
        resize!(A.nzval, length(B.nzval))
        resize!(A.rowval, length(B.rowval))
        if size(A) == size(B)
            # Simple case: we can simply copy the internal fields of B to A.
            copyto!(A.colptr, B.colptr)
            copyto!(A.rowval, B.rowval)
        else
            # This is like a "reshape B into A".
            sparse_compute_reshaped_colptr_and_rowval(A.colptr, A.rowval, A.m, A.n, B.colptr, B.rowval, B.m, B.n)
        end
    else
        length(A) >= length(B) || throw(BoundsError())
        lB = length(B)
        nnzA = nnz(A)
        nnzB = nnz(B)
        # Up to which col, row, and ptr in rowval/nzval will A be overwritten?
        lastmodcolA = div(lB - 1, A.m) + 1
        lastmodrowA = mod(lB - 1, A.m) + 1
        lastmodptrA = A.colptr[lastmodcolA]
        while lastmodptrA < A.colptr[lastmodcolA+1] && A.rowval[lastmodptrA] <= lastmodrowA
            lastmodptrA += 1
        end
        lastmodptrA -= 1
        if lastmodptrA >= nnzB
            # A will have fewer non-zero elements; unmodified elements are kept at the end.
            deleteat!(A.rowval, nnzB+1:lastmodptrA)
            deleteat!(A.nzval, nnzB+1:lastmodptrA)
        else
            # A will have more non-zero elements; unmodified elements are kept at the end.
            resize!(A.rowval, nnzB + nnzA - lastmodptrA)
            resize!(A.nzval, nnzB + nnzA - lastmodptrA)
            copyto!(A.rowval, nnzB+1, A.rowval, lastmodptrA+1, nnzA-lastmodptrA)
            copyto!(A.nzval, nnzB+1, A.nzval, lastmodptrA+1, nnzA-lastmodptrA)
        end
        # Adjust colptr accordingly.
        @inbounds for i in 2:length(A.colptr)
            A.colptr[i] += nnzB - lastmodptrA
        end
        sparse_compute_reshaped_colptr_and_rowval(A.colptr, A.rowval, A.m, lastmodcolA-1, B.colptr, B.rowval, B.m, B.n)
    end
    copyto!(A.nzval, B.nzval)
    return A
end

## similar
#
# parent method for similar that preserves stored-entry structure (for when new and old dims match)
function _sparsesimilar(S::SparseMatrixCSC, ::Type{TvNew}, ::Type{TiNew}) where {TvNew,TiNew}
    newcolptr = copyto!(similar(S.colptr, TiNew), S.colptr)
    newrowval = copyto!(similar(S.rowval, TiNew), S.rowval)
    return SparseMatrixCSC(S.m, S.n, newcolptr, newrowval, similar(S.nzval, TvNew))
end
# parent methods for similar that preserves only storage space (for when new and old dims differ)
_sparsesimilar(S::SparseMatrixCSC, ::Type{TvNew}, ::Type{TiNew}, dims::Dims{2}) where {TvNew,TiNew} =
    SparseMatrixCSC(dims..., fill(one(TiNew), last(dims)+1), similar(S.rowval, TiNew), similar(S.nzval, TvNew))
# parent method for similar that allocates an empty sparse vector (when new dims are single)
_sparsesimilar(S::SparseMatrixCSC, ::Type{TvNew}, ::Type{TiNew}, dims::Dims{1}) where {TvNew,TiNew} =
    SparseVector(dims..., similar(S.rowval, TiNew, 0), similar(S.nzval, TvNew, 0))
#
# The following methods hook into the AbstractArray similar hierarchy. The first method
# covers similar(A[, Tv]) calls, which preserve stored-entry structure, and the latter
# methods cover similar(A[, Tv], shape...) calls, which preserve storage space when the shape
# calls for a two-dimensional result.
similar(S::SparseMatrixCSC{<:Any,Ti}, ::Type{TvNew}) where {Ti,TvNew} = _sparsesimilar(S, TvNew, Ti)
similar(S::SparseMatrixCSC{<:Any,Ti}, ::Type{TvNew}, dims::Union{Dims{1},Dims{2}}) where {Ti,TvNew} =
    _sparsesimilar(S, TvNew, Ti, dims)
# The following methods cover similar(A, Tv, Ti[, shape...]) calls, which specify the
# result's index type in addition to its entry type, and aren't covered by the hooks above.
# The calls without shape again preserve stored-entry structure, whereas those with shape
# preserve storage space when the shape calls for a two-dimensional result.
similar(S::SparseMatrixCSC, ::Type{TvNew}, ::Type{TiNew}) where{TvNew,TiNew} =
    _sparsesimilar(S, TvNew, TiNew)
similar(S::SparseMatrixCSC, ::Type{TvNew}, ::Type{TiNew}, dims::Union{Dims{1},Dims{2}}) where {TvNew,TiNew} =
    _sparsesimilar(S, TvNew, TiNew, dims)
similar(S::SparseMatrixCSC, ::Type{TvNew}, ::Type{TiNew}, m::Integer) where {TvNew,TiNew} =
    _sparsesimilar(S, TvNew, TiNew, (m,))
similar(S::SparseMatrixCSC, ::Type{TvNew}, ::Type{TiNew}, m::Integer, n::Integer) where {TvNew,TiNew} =
    _sparsesimilar(S, TvNew, TiNew, (m, n))


# converting between SparseMatrixCSC types
SparseMatrixCSC(S::SparseMatrixCSC) = copy(S)
AbstractMatrix{Tv}(A::SparseMatrixCSC) where {Tv} = SparseMatrixCSC{Tv}(A)
SparseMatrixCSC{Tv}(S::SparseMatrixCSC{Tv}) where {Tv} = copy(S)
SparseMatrixCSC{Tv}(S::SparseMatrixCSC) where {Tv} = SparseMatrixCSC{Tv,eltype(S.colptr)}(S)
SparseMatrixCSC{Tv,Ti}(S::SparseMatrixCSC{Tv,Ti}) where {Tv,Ti} = copy(S)
function SparseMatrixCSC{Tv,Ti}(S::SparseMatrixCSC) where {Tv,Ti}
    eltypeTicolptr = convert(Vector{Ti}, S.colptr)
    eltypeTirowval = convert(Vector{Ti}, S.rowval)
    eltypeTvnzval = convert(Vector{Tv}, S.nzval)
    return SparseMatrixCSC(S.m, S.n, eltypeTicolptr, eltypeTirowval, eltypeTvnzval)
end
# converting from other matrix types to SparseMatrixCSC (also see sparse())
SparseMatrixCSC(M::Matrix) = sparse(M)
SparseMatrixCSC(M::AbstractMatrix{Tv}) where {Tv} = SparseMatrixCSC{Tv,Int}(M)
SparseMatrixCSC{Tv}(M::AbstractMatrix{Tv}) where {Tv} = SparseMatrixCSC{Tv,Int}(M)
function SparseMatrixCSC{Tv,Ti}(M::AbstractMatrix) where {Tv,Ti}
<<<<<<< HEAD
    @assert !has_offset_axes(M)
    I = findall(!iszero, M)
    eltypeTiI = Ti[i[1] for i in I]
    eltypeTiJ = Ti[i[2] for i in I]
    eltypeTvV = Tv[M[i] for i in I]
    return sparse_IJ_sorted!(eltypeTiI, eltypeTiJ, eltypeTvV, size(M)...)
=======
    require_one_based_indexing(M)
    I = Ti[]
    V = Tv[]
    i = 0
    for v in M
        i += 1
        if !iszero(v)
            push!(I, i)
            push!(V, v)
        end
    end
    return sparse_sortedlinearindices!(I, V, size(M)...)
>>>>>>> 86bf1b24
end

function SparseMatrixCSC{Tv,Ti}(M::StridedMatrix) where {Tv,Ti}
    nz = count(!iszero, M)
    colptr = zeros(Ti, size(M, 2) + 1)
    nzval = Vector{Tv}(undef, nz)
    rowval = Vector{Ti}(undef, nz)
    colptr[1] = 1
    cnt = 1
    @inbounds for j in 1:size(M, 2)
        for i in 1:size(M, 1)
            v = M[i, j]
            if !iszero(v)
                rowval[cnt] = i
                nzval[cnt] = v
                cnt += 1
            end
        end
        colptr[j+1] = cnt
    end
    return SparseMatrixCSC(size(M, 1), size(M, 2), colptr, rowval, nzval)
end
SparseMatrixCSC(M::Adjoint{<:Any,<:SparseMatrixCSC}) = copy(M)
SparseMatrixCSC(M::Transpose{<:Any,<:SparseMatrixCSC}) = copy(M)
SparseMatrixCSC{Tv}(M::Adjoint{Tv,SparseMatrixCSC{Tv}}) where {Tv} = copy(M)
SparseMatrixCSC{Tv}(M::Transpose{Tv,SparseMatrixCSC{Tv}}) where {Tv} = copy(M)
SparseMatrixCSC{Tv,Ti}(M::Adjoint{Tv,SparseMatrixCSC{Tv,Ti}}) where {Tv,Ti} = copy(M)
SparseMatrixCSC{Tv,Ti}(M::Transpose{Tv,SparseMatrixCSC{Tv,Ti}}) where {Tv,Ti} = copy(M)

# converting from adjoint or transpose sparse matrices to sparse matrices with different eltype
SparseMatrixCSC{Tv}(M::Adjoint{<:Any,SparseMatrixCSC}) where {Tv} = SparseMatrixCSC{Tv}(copy(M))
SparseMatrixCSC{Tv}(M::Transpose{<:Any,SparseMatrixCSC}) where {Tv} = SparseMatrixCSC{Tv}(copy(M))
SparseMatrixCSC{Tv,Ti}(M::Adjoint{<:Any,SparseMatrixCSC}) where {Tv,Ti} = SparseMatrixCSC{Tv,Ti}(copy(M))
SparseMatrixCSC{Tv,Ti}(M::Transpose{<:Any,SparseMatrixCSC}) where {Tv,Ti} = SparseMatrixCSC{Tv,Ti}(copy(M))

# converting from SparseMatrixCSC to other matrix types
function Matrix(S::SparseMatrixCSC{Tv}) where Tv
    # Handle cases where zero(Tv) is not defined but the array is dense.
    A = length(S) == nnz(S) ? Matrix{Tv}(undef, S.m, S.n) : zeros(Tv, S.m, S.n)
    for Sj in 1:S.n
        for Sk in nzrange(S, Sj)
            Si = S.rowval[Sk]
            Sv = S.nzval[Sk]
            A[Si, Sj] = Sv
        end
    end
    return A
end
Array(S::SparseMatrixCSC) = Matrix(S)

convert(T::Type{<:SparseMatrixCSC}, m::AbstractMatrix) = m isa T ? m : T(m)

float(S::SparseMatrixCSC) = SparseMatrixCSC(S.m, S.n, copy(S.colptr), copy(S.rowval), float.(S.nzval))
complex(S::SparseMatrixCSC) = SparseMatrixCSC(S.m, S.n, copy(S.colptr), copy(S.rowval), complex(copy(S.nzval)))

"""
    sparse(A)

Convert an AbstractMatrix `A` into a sparse matrix.

# Examples
```jldoctest
julia> A = Matrix(1.0I, 3, 3)
3×3 Array{Float64,2}:
 1.0  0.0  0.0
 0.0  1.0  0.0
 0.0  0.0  1.0

julia> sparse(A)
3×3 SparseMatrixCSC{Float64,Int64} with 3 stored entries:
  [1, 1]  =  1.0
  [2, 2]  =  1.0
  [3, 3]  =  1.0
```
"""
sparse(A::AbstractMatrix{Tv}) where {Tv} = convert(SparseMatrixCSC{Tv,Int}, A)

sparse(S::SparseMatrixCSC) = copy(S)

"""
    sparse(I, J, V,[ m, n, combine])

Create a sparse matrix `S` of dimensions `m x n` such that `S[I[k], J[k]] = V[k]`. The
`combine` function is used to combine duplicates. If `m` and `n` are not specified, they
are set to `maximum(I)` and `maximum(J)` respectively. If the `combine` function is not
supplied, `combine` defaults to `+` unless the elements of `V` are Booleans in which case
`combine` defaults to `|`. All elements of `I` must satisfy `1 <= I[k] <= m`, and all
elements of `J` must satisfy `1 <= J[k] <= n`. Numerical zeros in (`I`, `J`, `V`) are
retained as structural nonzeros; to drop numerical zeros, use [`dropzeros!`](@ref).

For additional documentation and an expert driver, see `SparseArrays.sparse!`.

# Examples
```jldoctest
julia> Is = [1; 2; 3];

julia> Js = [1; 2; 3];

julia> Vs = [1; 2; 3];

julia> sparse(Is, Js, Vs)
3×3 SparseMatrixCSC{Int64,Int64} with 3 stored entries:
  [1, 1]  =  1
  [2, 2]  =  2
  [3, 3]  =  3
```
"""
function sparse(I::AbstractVector{Ti}, J::AbstractVector{Ti}, V::AbstractVector{Tv}, m::Integer, n::Integer, combine) where {Tv,Ti<:Integer}
    require_one_based_indexing(I, J, V)
    coolen = length(I)
    if length(J) != coolen || length(V) != coolen
        throw(ArgumentError(string("the first three arguments' lengths must match, ",
              "length(I) (=$(length(I))) == length(J) (= $(length(J))) == length(V) (= ",
              "$(length(V)))")))
    end

    if m == 0 || n == 0 || coolen == 0
        if coolen != 0
            if n == 0
                throw(ArgumentError("column indices J[k] must satisfy 1 <= J[k] <= n"))
            elseif m == 0
                throw(ArgumentError("row indices I[k] must satisfy 1 <= I[k] <= m"))
            end
        end
        SparseMatrixCSC(m, n, fill(one(Ti), n+1), Vector{Ti}(), Vector{Tv}())
    else
        # Allocate storage for CSR form
        csrrowptr = Vector{Ti}(undef, m+1)
        csrcolval = Vector{Ti}(undef, coolen)
        csrnzval = Vector{Tv}(undef, coolen)

        # Allocate storage for the CSC form's column pointers and a necessary workspace
        csccolptr = Vector{Ti}(undef, n+1)
        klasttouch = Vector{Ti}(undef, n)

        # Allocate empty arrays for the CSC form's row and nonzero value arrays
        # The parent method called below automagically resizes these arrays
        cscrowval = Vector{Ti}()
        cscnzval = Vector{Tv}()

        sparse!(I, J, V, m, n, combine, klasttouch,
                csrrowptr, csrcolval, csrnzval,
                csccolptr, cscrowval, cscnzval)
    end
end

sparse(I::AbstractVector, J::AbstractVector, V::AbstractVector, m::Integer, n::Integer, combine) =
    sparse(AbstractVector{Int}(I), AbstractVector{Int}(J), V, m, n, combine)

"""
    sparse!(I::AbstractVector{Ti}, J::AbstractVector{Ti}, V::AbstractVector{Tv},
            m::Integer, n::Integer, combine, klasttouch::Vector{Ti},
            csrrowptr::Vector{Ti}, csrcolval::Vector{Ti}, csrnzval::Vector{Tv},
            [csccolptr::Vector{Ti}], [cscrowval::Vector{Ti}, cscnzval::Vector{Tv}] ) where {Tv,Ti<:Integer}

Parent of and expert driver for [`sparse`](@ref);
see [`sparse`](@ref) for basic usage. This method
allows the user to provide preallocated storage for `sparse`'s intermediate objects and
result as described below. This capability enables more efficient successive construction
of [`SparseMatrixCSC`](@ref)s from coordinate representations, and also enables extraction
of an unsorted-column representation of the result's transpose at no additional cost.

This method consists of three major steps: (1) Counting-sort the provided coordinate
representation into an unsorted-row CSR form including repeated entries. (2) Sweep through
the CSR form, simultaneously calculating the desired CSC form's column-pointer array,
detecting repeated entries, and repacking the CSR form with repeated entries combined;
this stage yields an unsorted-row CSR form with no repeated entries. (3) Counting-sort the
preceding CSR form into a fully-sorted CSC form with no repeated entries.

Input arrays `csrrowptr`, `csrcolval`, and `csrnzval` constitute storage for the
intermediate CSR forms and require `length(csrrowptr) >= m + 1`,
`length(csrcolval) >= length(I)`, and `length(csrnzval >= length(I))`. Input
array `klasttouch`, workspace for the second stage, requires `length(klasttouch) >= n`.
Optional input arrays `csccolptr`, `cscrowval`, and `cscnzval` constitute storage for the
returned CSC form `S`. `csccolptr` requires `length(csccolptr) >= n + 1`. If necessary,
`cscrowval` and `cscnzval` are automatically resized to satisfy
`length(cscrowval) >= nnz(S)` and `length(cscnzval) >= nnz(S)`; hence, if `nnz(S)` is
unknown at the outset, passing in empty vectors of the appropriate type (`Vector{Ti}()`
and `Vector{Tv}()` respectively) suffices, or calling the `sparse!` method
neglecting `cscrowval` and `cscnzval`.

On return, `csrrowptr`, `csrcolval`, and `csrnzval` contain an unsorted-column
representation of the result's transpose.

You may reuse the input arrays' storage (`I`, `J`, `V`) for the output arrays
(`csccolptr`, `cscrowval`, `cscnzval`). For example, you may call
`sparse!(I, J, V, csrrowptr, csrcolval, csrnzval, I, J, V)`.

For the sake of efficiency, this method performs no argument checking beyond
`1 <= I[k] <= m` and `1 <= J[k] <= n`. Use with care. Testing with `--check-bounds=yes`
is wise.

This method runs in `O(m, n, length(I))` time. The HALFPERM algorithm described in
F. Gustavson, "Two fast algorithms for sparse matrices: multiplication and permuted
transposition," ACM TOMS 4(3), 250-269 (1978) inspired this method's use of a pair of
counting sorts.
"""
function sparse!(I::AbstractVector{Ti}, J::AbstractVector{Ti},
        V::AbstractVector{Tv}, m::Integer, n::Integer, combine, klasttouch::Vector{Ti},
        csrrowptr::Vector{Ti}, csrcolval::Vector{Ti}, csrnzval::Vector{Tv},
        csccolptr::Vector{Ti}, cscrowval::Vector{Ti}, cscnzval::Vector{Tv}) where {Tv,Ti<:Integer}

    require_one_based_indexing(I, J, V)
    # Compute the CSR form's row counts and store them shifted forward by one in csrrowptr
    fill!(csrrowptr, Ti(0))
    coolen = length(I)
    @inbounds for k in 1:coolen
        Ik = I[k]
        if 1 > Ik || m < Ik
            throw(ArgumentError("row indices I[k] must satisfy 1 <= I[k] <= m"))
        end
        csrrowptr[Ik+1] += Ti(1)
    end

    # Compute the CSR form's rowptrs and store them shifted forward by one in csrrowptr
    countsum = Ti(1)
    csrrowptr[1] = Ti(1)
    @inbounds for i in 2:(m+1)
        overwritten = csrrowptr[i]
        csrrowptr[i] = countsum
        countsum += overwritten
    end

    # Counting-sort the column and nonzero values from J and V into csrcolval and csrnzval
    # Tracking write positions in csrrowptr corrects the row pointers
    @inbounds for k in 1:coolen
        Ik, Jk = I[k], J[k]
        if Ti(1) > Jk || Ti(n) < Jk
            throw(ArgumentError("column indices J[k] must satisfy 1 <= J[k] <= n"))
        end
        csrk = csrrowptr[Ik+1]
        csrrowptr[Ik+1] = csrk + Ti(1)
        csrcolval[csrk] = Jk
        csrnzval[csrk] = V[k]
    end
    # This completes the unsorted-row, has-repeats CSR form's construction

    # Sweep through the CSR form, simultaneously (1) calculating the CSC form's column
    # counts and storing them shifted forward by one in csccolptr; (2) detecting repeated
    # entries; and (3) repacking the CSR form with the repeated entries combined.
    #
    # Minimizing extraneous communication and nonlocality of reference, primarily by using
    # only a single auxiliary array in this step, is the key to this method's performance.
    fill!(csccolptr, Ti(0))
    fill!(klasttouch, Ti(0))
    writek = Ti(1)
    newcsrrowptri = Ti(1)
    origcsrrowptri = Ti(1)
    origcsrrowptrip1 = csrrowptr[2]
    @inbounds for i in 1:m
        for readk in origcsrrowptri:(origcsrrowptrip1-Ti(1))
            j = csrcolval[readk]
            if klasttouch[j] < newcsrrowptri
                klasttouch[j] = writek
                if writek != readk
                    csrcolval[writek] = j
                    csrnzval[writek] = csrnzval[readk]
                end
                writek += Ti(1)
                csccolptr[j+1] += Ti(1)
            else
                klt = klasttouch[j]
                csrnzval[klt] = combine(csrnzval[klt], csrnzval[readk])
            end
        end
        newcsrrowptri = writek
        origcsrrowptri = origcsrrowptrip1
        origcsrrowptrip1 != writek && (csrrowptr[i+1] = writek)
        i < m && (origcsrrowptrip1 = csrrowptr[i+2])
    end

    # Compute the CSC form's colptrs and store them shifted forward by one in csccolptr
    countsum = Ti(1)
    csccolptr[1] = Ti(1)
    @inbounds for j in 2:(n+1)
        overwritten = csccolptr[j]
        csccolptr[j] = countsum
        countsum += overwritten
    end

    # Now knowing the CSC form's entry count, resize cscrowval and cscnzval if necessary
    cscnnz = countsum - Ti(1)
    length(cscrowval) < cscnnz && resize!(cscrowval, cscnnz)
    length(cscnzval) < cscnnz && resize!(cscnzval, cscnnz)

    # Finally counting-sort the row and nonzero values from the CSR form into cscrowval and
    # cscnzval. Tracking write positions in csccolptr corrects the column pointers.
    @inbounds for i in 1:m
        for csrk in csrrowptr[i]:(csrrowptr[i+1]-Ti(1))
            j = csrcolval[csrk]
            x = csrnzval[csrk]
            csck = csccolptr[j+1]
            csccolptr[j+1] = csck + Ti(1)
            cscrowval[csck] = i
            cscnzval[csck] = x
        end
    end

    SparseMatrixCSC(m, n, csccolptr, cscrowval, cscnzval)
end
function sparse!(I::AbstractVector{Ti}, J::AbstractVector{Ti},
        V::AbstractVector{Tv}, m::Integer, n::Integer, combine, klasttouch::Vector{Ti},
        csrrowptr::Vector{Ti}, csrcolval::Vector{Ti}, csrnzval::Vector{Tv},
        csccolptr::Vector{Ti}) where {Tv,Ti<:Integer}
    sparse!(I, J, V, m, n, combine, klasttouch,
            csrrowptr, csrcolval, csrnzval,
            csccolptr, Vector{Ti}(), Vector{Tv}())
end
function sparse!(I::AbstractVector{Ti}, J::AbstractVector{Ti},
        V::AbstractVector{Tv}, m::Integer, n::Integer, combine, klasttouch::Vector{Ti},
        csrrowptr::Vector{Ti}, csrcolval::Vector{Ti}, csrnzval::Vector{Tv}) where {Tv,Ti<:Integer}
    sparse!(I, J, V, m, n, combine, klasttouch,
            csrrowptr, csrcolval, csrnzval,
            Vector{Ti}(undef, n+1), Vector{Ti}(), Vector{Tv}())
end

dimlub(I) = isempty(I) ? 0 : Int(maximum(I)) #least upper bound on required sparse matrix dimension

sparse(I,J,v::Number) = sparse(I, J, fill(v,length(I)))

sparse(I,J,V::AbstractVector) = sparse(I, J, V, dimlub(I), dimlub(J))

sparse(I,J,v::Number,m,n) = sparse(I, J, fill(v,length(I)), Int(m), Int(n))

sparse(I,J,V::AbstractVector,m,n) = sparse(I, J, V, Int(m), Int(n), +)

sparse(I,J,V::AbstractVector{Bool},m,n) = sparse(I, J, V, Int(m), Int(n), |)

sparse(I,J,v::Number,m,n,combine::Function) = sparse(I, J, fill(v,length(I)), Int(m), Int(n), combine)

function sparse(T::SymTridiagonal)
    m = length(T.dv)
    return sparse([1:m;2:m;1:m-1],[1:m;1:m-1;2:m],[T.dv;T.ev;T.ev], Int(m), Int(m))
end

function sparse(T::Tridiagonal)
    m = length(T.d)
    return sparse([1:m;2:m;1:m-1],[1:m;1:m-1;2:m],[T.d;T.dl;T.du], Int(m), Int(m))
end

function sparse(B::Bidiagonal)
    m = length(B.dv)
    B.uplo == 'U' || return sparse([1:m;2:m],[1:m;1:m-1],[B.dv;B.ev], Int(m), Int(m)) # lower bidiagonal
    return sparse([1:m;1:m-1],[1:m;2:m],[B.dv;B.ev], Int(m), Int(m)) # upper bidiagonal
end

function sparse(D::Diagonal{T}) where T
    m = length(D.diag)
    return SparseMatrixCSC(m, m, Vector(1:(m+1)), Vector(1:m), Vector{T}(D.diag))
end

## Transposition and permutation methods

"""
    halfperm!(X::SparseMatrixCSC{Tv,Ti}, A::SparseMatrixCSC{Tv,Ti},
              q::AbstractVector{<:Integer}, f::Function = identity) where {Tv,Ti}

Column-permute and transpose `A`, simultaneously applying `f` to each entry of `A`, storing
the result `(f(A)Q)^T` (`map(f, transpose(A[:,q]))`) in `X`.

`X`'s dimensions must match those of `transpose(A)` (`X.m == A.n` and `X.n == A.m`), and `X`
must have enough storage to accommodate all allocated entries in `A` (`length(X.rowval) >= nnz(A)`
and  `length(X.nzval) >= nnz(A)`). Column-permutation `q`'s length must match `A`'s column
count (`length(q) == A.n`).

This method is the parent of several methods performing transposition and permutation
operations on [`SparseMatrixCSC`](@ref)s. As this method performs no argument checking,
prefer the safer child methods (`[c]transpose[!]`, `permute[!]`) to direct use.

This method implements the `HALFPERM` algorithm described in F. Gustavson, "Two fast
algorithms for sparse matrices: multiplication and permuted transposition," ACM TOMS 4(3),
250-269 (1978). The algorithm runs in `O(A.m, A.n, nnz(A))` time and requires no space
beyond that passed in.
"""
function halfperm!(X::SparseMatrixCSC{Tv,Ti}, A::SparseMatrixCSC{Tv,Ti},
        q::AbstractVector{<:Integer}, f::Function = identity) where {Tv,Ti}
    _computecolptrs_halfperm!(X, A)
    _distributevals_halfperm!(X, A, q, f)
    return X
end
"""
Helper method for `halfperm!`. Computes `transpose(A[:,q])`'s column pointers, storing them
shifted one position forward in `X.colptr`; `_distributevals_halfperm!` fixes this shift.
"""
function _computecolptrs_halfperm!(X::SparseMatrixCSC{Tv,Ti}, A::SparseMatrixCSC{Tv,Ti}) where {Tv,Ti}
    # Compute `transpose(A[:,q])`'s column counts. Store shifted forward one position in X.colptr.
    fill!(X.colptr, 0)
    @inbounds for k in 1:nnz(A)
        X.colptr[A.rowval[k] + 1] += 1
    end
    # Compute `transpose(A[:,q])`'s column pointers. Store shifted forward one position in X.colptr.
    X.colptr[1] = 1
    countsum = 1
    @inbounds for k in 2:(A.m + 1)
        overwritten = X.colptr[k]
        X.colptr[k] = countsum
        countsum += overwritten
    end
end
"""
Helper method for `halfperm!`. With `transpose(A[:,q])`'s column pointers shifted one
position forward in `X.colptr`, computes `map(f, transpose(A[:,q]))` by appropriately
distributing `A.rowval` and `f`-transformed `A.nzval` into `X.rowval` and `X.nzval`
respectively. Simultaneously fixes the one-position-forward shift in `X.colptr`.
"""
@noinline function _distributevals_halfperm!(X::SparseMatrixCSC{Tv,Ti},
        A::SparseMatrixCSC{Tv,Ti}, q::AbstractVector{<:Integer}, f::Function) where {Tv,Ti}
    @inbounds for Xi in 1:A.n
        Aj = q[Xi]
        for Ak in nzrange(A, Aj)
            Ai = A.rowval[Ak]
            Xk = X.colptr[Ai + 1]
            X.rowval[Xk] = Xi
            X.nzval[Xk] = f(A.nzval[Ak])
            X.colptr[Ai + 1] += 1
        end
    end
    return # kill potential type instability
end

function ftranspose!(X::SparseMatrixCSC{Tv,Ti}, A::SparseMatrixCSC{Tv,Ti}, f::Function) where {Tv,Ti}
    # Check compatibility of source argument A and destination argument X
    if X.n != A.m
        throw(DimensionMismatch(string("destination argument `X`'s column count, ",
            "`X.n (= $(X.n))`, must match source argument `A`'s row count, `A.m (= $(A.m))`")))
    elseif X.m != A.n
        throw(DimensionMismatch(string("destination argument `X`'s row count,
            `X.m (= $(X.m))`, must match source argument `A`'s column count, `A.n (= $(A.n))`")))
    elseif length(X.rowval) < nnz(A)
        throw(ArgumentError(string("the length of destination argument `X`'s `rowval` ",
            "array, `length(X.rowval) (= $(length(X.rowval)))`, must be greater than or ",
            "equal to source argument `A`'s allocated entry count, `nnz(A) (= $(nnz(A)))`")))
    elseif length(X.nzval) < nnz(A)
        throw(ArgumentError(string("the length of destination argument `X`'s `nzval` ",
            "array, `length(X.nzval) (= $(length(X.nzval)))`, must be greater than or ",
            "equal to source argument `A`'s allocated entry count, `nnz(A) (= $(nnz(A)))`")))
    end
    halfperm!(X, A, 1:A.n, f)
end
transpose!(X::SparseMatrixCSC{Tv,Ti}, A::SparseMatrixCSC{Tv,Ti}) where {Tv,Ti} = ftranspose!(X, A, identity)
adjoint!(X::SparseMatrixCSC{Tv,Ti}, A::SparseMatrixCSC{Tv,Ti}) where {Tv,Ti} = ftranspose!(X, A, conj)

function ftranspose(A::SparseMatrixCSC{Tv,Ti}, f::Function) where {Tv,Ti}
    X = SparseMatrixCSC(A.n, A.m,
                        Vector{Ti}(undef, A.m+1),
                        Vector{Ti}(undef, nnz(A)),
                        Vector{Tv}(undef, nnz(A)))
    halfperm!(X, A, 1:A.n, f)
end
adjoint(A::SparseMatrixCSC) = Adjoint(A)
transpose(A::SparseMatrixCSC) = Transpose(A)
Base.copy(A::Adjoint{<:Any,<:SparseMatrixCSC}) = ftranspose(A.parent, x -> copy(adjoint(x)))
Base.copy(A::Transpose{<:Any,<:SparseMatrixCSC}) = ftranspose(A.parent, x -> copy(transpose(x)))
function Base.permutedims(A::SparseMatrixCSC, (a,b))
    (a, b) == (2, 1) && return ftranspose(A, identity)
    (a, b) == (1, 2) && return copy(A)
    throw(ArgumentError("no valid permutation of dimensions"))
end

"""
    unchecked_noalias_permute!(X::SparseMatrixCSC{Tv,Ti},
        A::SparseMatrixCSC{Tv,Ti}, p::AbstractVector{<:Integer},
        q::AbstractVector{<:Integer}, C::SparseMatrixCSC{Tv,Ti}) where {Tv,Ti}

See [`permute!`](@ref) for basic usage. Parent of `permute[!]`
methods operating on `SparseMatrixCSC`s that assume none of `X`, `A`, and `C` alias each
other. As this method performs no argument checking, prefer the safer child methods
(`permute[!]`) to direct use.

This method consists of two major steps: (1) Column-permute (`Q`,`I[:,q]`) and transpose `A`
to generate intermediate result `(AQ)^T` (`transpose(A[:,q])`) in `C`. (2) Column-permute
(`P^T`, I[:,p]) and transpose intermediate result `(AQ)^T` to generate result
`((AQ)^T P^T)^T = PAQ` (`A[p,q]`) in `X`.

The first step is a call to `halfperm!`, and the second is a variant on `halfperm!` that
avoids an unnecessary length-`nnz(A)` array-sweep and associated recomputation of column
pointers. See [`halfperm!`](:func:SparseArrays.halfperm!) for additional algorithmic
information.

See also: `unchecked_aliasing_permute!`
"""
function unchecked_noalias_permute!(X::SparseMatrixCSC{Tv,Ti},
        A::SparseMatrixCSC{Tv,Ti}, p::AbstractVector{<:Integer},
        q::AbstractVector{<:Integer}, C::SparseMatrixCSC{Tv,Ti}) where {Tv,Ti}
    halfperm!(C, A, q)
    _computecolptrs_permute!(X, A, q, X.colptr)
    _distributevals_halfperm!(X, C, p, identity)
    return X
end
"""
    unchecked_aliasing_permute!(A::SparseMatrixCSC{Tv,Ti},
        p::AbstractVector{<:Integer}, q::AbstractVector{<:Integer},
        C::SparseMatrixCSC{Tv,Ti}, workcolptr::Vector{Ti}) where {Tv,Ti}

See [`permute!`](@ref) for basic usage. Parent of `permute!`
methods operating on [`SparseMatrixCSC`](@ref)s where the source and destination matrices
are the same. See `unchecked_noalias_permute!`
for additional information; these methods are identical but for this method's requirement of
the additional `workcolptr`, `length(workcolptr) >= A.n + 1`, which enables efficient
handling of the source-destination aliasing.
"""
function unchecked_aliasing_permute!(A::SparseMatrixCSC{Tv,Ti},
        p::AbstractVector{<:Integer}, q::AbstractVector{<:Integer},
        C::SparseMatrixCSC{Tv,Ti}, workcolptr::Vector{Ti}) where {Tv,Ti}
    halfperm!(C, A, q)
    _computecolptrs_permute!(A, A, q, workcolptr)
    _distributevals_halfperm!(A, C, p, identity)
    return A
end
"""
Helper method for `unchecked_noalias_permute!` and `unchecked_aliasing_permute!`.
Computes `PAQ`'s column pointers, storing them shifted one position forward in `X.colptr`;
`_distributevals_halfperm!` fixes this shift. Saves some work relative to
`_computecolptrs_halfperm!` as described in `uncheckednoalias_permute!`'s documentation.
"""
function _computecolptrs_permute!(X::SparseMatrixCSC{Tv,Ti},
        A::SparseMatrixCSC{Tv,Ti}, q::AbstractVector{<:Integer}, workcolptr::Vector{Ti}) where {Tv,Ti}
    # Compute `A[p,q]`'s column counts. Store shifted forward one position in workcolptr.
    @inbounds for k in 1:A.n
        workcolptr[k+1] = A.colptr[q[k] + 1] - A.colptr[q[k]]
    end
    # Compute `A[p,q]`'s column pointers. Store shifted forward one position in X.colptr.
    X.colptr[1] = 1
    countsum = 1
    @inbounds for k in 2:(X.n + 1)
        overwritten = workcolptr[k]
        X.colptr[k] = countsum
        countsum += overwritten
    end
end

"""
Helper method for `permute` and `permute!` methods operating on `SparseMatrixCSC`s.
Checks compatibility of source argument `A`, row-permutation argument `p`, and
column-permutation argument `q`.
"""
function _checkargs_sourcecompatperms_permute!(A::SparseMatrixCSC,
        p::AbstractVector{<:Integer}, q::AbstractVector{<:Integer})
    require_one_based_indexing(p, q)
    if length(q) != A.n
         throw(DimensionMismatch(string("the length of column-permutation argument `q`, ",
             "`length(q) (= $(length(q)))`, must match source argument `A`'s column ",
             "count, `A.n (= $(A.n))`")))
     elseif length(p) != A.m
         throw(DimensionMismatch(string("the length of row-permutation argument `p`, ",
             "`length(p) (= $(length(p)))`, must match source argument `A`'s row count, ",
             "`A.m (= $(A.m))`")))
     end
end
"""
Helper method for `permute` and `permute!` methods operating on `SparseMatrixCSC`s.
Checks whether row- and column- permutation arguments `p` and `q` are valid permutations.
"""
function _checkargs_permutationsvalid_permute!(
        p::AbstractVector{<:Integer}, pcheckspace::Vector{Ti},
        q::AbstractVector{<:Integer}, qcheckspace::Vector{Ti}) where Ti<:Integer
    if !_ispermutationvalid_permute!(p, pcheckspace)
        throw(ArgumentError("row-permutation argument `p` must be a valid permutation"))
    elseif !_ispermutationvalid_permute!(q, qcheckspace)
        throw(ArgumentError("column-permutation argument `q` must be a valid permutation"))
    end
end
function _ispermutationvalid_permute!(perm::AbstractVector{<:Integer},
        checkspace::Vector{<:Integer})
    require_one_based_indexing(perm)
    n = length(perm)
    checkspace[1:n] .= 0
    for k in perm
        (0 < k ≤ n) && ((checkspace[k] ⊻= 1) == 1) || return false
    end
    return true
end
"""
Helper method for `permute` and `permute!` methods operating on `SparseMatrixCSC`s.
Checks compatibility of source argument `A` and destination argument `X`.
"""
function _checkargs_sourcecompatdest_permute!(A::SparseMatrixCSC{Tv,Ti},
        X::SparseMatrixCSC{Tv,Ti}) where {Tv,Ti}
    if X.m != A.m
        throw(DimensionMismatch(string("destination argument `X`'s row count, ",
            "`X.m (= $(X.m))`, must match source argument `A`'s row count, `A.m (= $(A.m))`")))
    elseif X.n != A.n
        throw(DimensionMismatch(string("destination argument `X`'s column count, ",
            "`X.n (= $(X.n))`, must match source argument `A`'s column count, `A.n (= $(A.n))`")))
    elseif length(X.rowval) < nnz(A)
        throw(ArgumentError(string("the length of destination argument `X`'s `rowval` ",
            "array, `length(X.rowval) (= $(length(X.rowval)))`, must be greater than or ",
            "equal to source argument `A`'s allocated entry count, `nnz(A) (= $(nnz(A)))`")))
    elseif length(X.nzval) < nnz(A)
        throw(ArgumentError(string("the length of destination argument `X`'s `nzval` ",
            "array, `length(X.nzval) (= $(length(X.nzval)))`, must be greater than or ",
            "equal to source argument `A`'s allocated entry count, `nnz(A) (= $(nnz(A)))`")))
    end
end
"""
Helper method for `permute` and `permute!` methods operating on `SparseMatrixCSC`s.
Checks compatibility of source argument `A` and intermediate result argument `C`.
"""
function _checkargs_sourcecompatworkmat_permute!(A::SparseMatrixCSC{Tv,Ti},
        C::SparseMatrixCSC{Tv,Ti}) where {Tv,Ti}
    if C.n != A.m
        throw(DimensionMismatch(string("intermediate result argument `C`'s column count, ",
            "`C.n (= $(C.n))`, must match source argument `A`'s row count, `A.m (= $(A.m))`")))
    elseif C.m != A.n
        throw(DimensionMismatch(string("intermediate result argument `C`'s row count, ",
            "`C.m (= $(C.m))`, must match source argument `A`'s column count, `A.n (= $(A.n))`")))
    elseif length(C.rowval) < nnz(A)
        throw(ArgumentError(string("the length of intermediate result argument `C`'s ",
            "`rowval` array, `length(C.rowval) (= $(length(C.rowval)))`, must be greater than ",
            "or equal to source argument `A`'s allocated entry count, `nnz(A) (= $(nnz(A)))`")))
    elseif length(C.nzval) < nnz(A)
        throw(ArgumentError(string("the length of intermediate result argument `C`'s ",
            "`rowval` array, `length(C.nzval) (= $(length(C.nzval)))`, must be greater than ",
            "or equal to source argument `A`'s allocated entry count, `nnz(A)` (= $(nnz(A)))")))
    end
end
"""
Helper method for `permute` and `permute!` methods operating on `SparseMatrixCSC`s.
Checks compatibility of source argument `A` and workspace argument `workcolptr`.
"""
function _checkargs_sourcecompatworkcolptr_permute!(A::SparseMatrixCSC{Tv,Ti},
        workcolptr::Vector{Ti}) where {Tv,Ti}
    if length(workcolptr) <= A.n
        throw(DimensionMismatch(string("argument `workcolptr`'s length, ",
            "`length(workcolptr) (= $(length(workcolptr)))`, must exceed source argument ",
            "`A`'s column count, `A.n (= $(A.n))`")))
    end
end
"""
    permute!(X::SparseMatrixCSC{Tv,Ti}, A::SparseMatrixCSC{Tv,Ti},
             p::AbstractVector{<:Integer}, q::AbstractVector{<:Integer},
             [C::SparseMatrixCSC{Tv,Ti}]) where {Tv,Ti}

Bilaterally permute `A`, storing result `PAQ` (`A[p,q]`) in `X`. Stores intermediate result
`(AQ)^T` (`transpose(A[:,q])`) in optional argument `C` if present. Requires that none of
`X`, `A`, and, if present, `C` alias each other; to store result `PAQ` back into `A`, use
the following method lacking `X`:

    permute!(A::SparseMatrixCSC{Tv,Ti}, p::AbstractVector{<:Integer},
             q::AbstractVector{<:Integer}[, C::SparseMatrixCSC{Tv,Ti},
             [workcolptr::Vector{Ti}]]) where {Tv,Ti}

`X`'s dimensions must match those of `A` (`X.m == A.m` and `X.n == A.n`), and `X` must
have enough storage to accommodate all allocated entries in `A` (`length(X.rowval) >= nnz(A)`
and `length(X.nzval) >= nnz(A)`). Column-permutation `q`'s length must match `A`'s column
count (`length(q) == A.n`). Row-permutation `p`'s length must match `A`'s row count
(`length(p) == A.m`).

`C`'s dimensions must match those of `transpose(A)` (`C.m == A.n` and `C.n == A.m`), and `C`
must have enough storage to accommodate all allocated entries in `A` (`length(C.rowval) >= nnz(A)`
and `length(C.nzval) >= nnz(A)`).

For additional (algorithmic) information, and for versions of these methods that forgo
argument checking, see (unexported) parent methods `unchecked_noalias_permute!`
and `unchecked_aliasing_permute!`.

See also: [`permute`](@ref).
"""
function permute!(X::SparseMatrixCSC{Tv,Ti}, A::SparseMatrixCSC{Tv,Ti},
        p::AbstractVector{<:Integer}, q::AbstractVector{<:Integer}) where {Tv,Ti}
    _checkargs_sourcecompatdest_permute!(A, X)
    _checkargs_sourcecompatperms_permute!(A, p, q)
    C = SparseMatrixCSC(A.n, A.m,
                        Vector{Ti}(undef, A.m + 1),
                        Vector{Ti}(undef, nnz(A)),
                        Vector{Tv}(undef, nnz(A)))
    _checkargs_permutationsvalid_permute!(p, C.colptr, q, X.colptr)
    unchecked_noalias_permute!(X, A, p, q, C)
end
function permute!(X::SparseMatrixCSC{Tv,Ti}, A::SparseMatrixCSC{Tv,Ti},
        p::AbstractVector{<:Integer}, q::AbstractVector{<:Integer},
        C::SparseMatrixCSC{Tv,Ti}) where {Tv,Ti}
    _checkargs_sourcecompatdest_permute!(A, X)
    _checkargs_sourcecompatperms_permute!(A, p, q)
    _checkargs_sourcecompatworkmat_permute!(A, C)
    _checkargs_permutationsvalid_permute!(p, C.colptr, q, X.colptr)
    unchecked_noalias_permute!(X, A, p, q, C)
end
function permute!(A::SparseMatrixCSC{Tv,Ti}, p::AbstractVector{<:Integer},
        q::AbstractVector{<:Integer}) where {Tv,Ti}
    _checkargs_sourcecompatperms_permute!(A, p, q)
    C = SparseMatrixCSC(A.n, A.m,
                        Vector{Ti}(undef, A.m + 1),
                        Vector{Ti}(undef, nnz(A)),
                        Vector{Tv}(undef, nnz(A)))
    workcolptr = Vector{Ti}(undef, A.n + 1)
    _checkargs_permutationsvalid_permute!(p, C.colptr, q, workcolptr)
    unchecked_aliasing_permute!(A, p, q, C, workcolptr)
end
function permute!(A::SparseMatrixCSC{Tv,Ti}, p::AbstractVector{<:Integer},
        q::AbstractVector{<:Integer}, C::SparseMatrixCSC{Tv,Ti}) where {Tv,Ti}
    _checkargs_sourcecompatperms_permute!(A, p, q)
    _checkargs_sourcecompatworkmat_permute!(A, C)
    workcolptr = Vector{Ti}(undef, A.n + 1)
    _checkargs_permutationsvalid_permute!(p, C.colptr, q, workcolptr)
    unchecked_aliasing_permute!(A, p, q, C, workcolptr)
end
function permute!(A::SparseMatrixCSC{Tv,Ti}, p::AbstractVector{<:Integer},
        q::AbstractVector{<:Integer}, C::SparseMatrixCSC{Tv,Ti},
        workcolptr::Vector{Ti}) where {Tv,Ti}
    _checkargs_sourcecompatperms_permute!(A, p, q)
    _checkargs_sourcecompatworkmat_permute!(A, C)
    _checkargs_sourcecompatworkcolptr_permute!(A, workcolptr)
    _checkargs_permutationsvalid_permute!(p, C.colptr, q, workcolptr)
    unchecked_aliasing_permute!(A, p, q, C, workcolptr)
end
"""
    permute(A::SparseMatrixCSC{Tv,Ti}, p::AbstractVector{<:Integer},
            q::AbstractVector{<:Integer}) where {Tv,Ti}

Bilaterally permute `A`, returning `PAQ` (`A[p,q]`). Column-permutation `q`'s length must
match `A`'s column count (`length(q) == A.n`). Row-permutation `p`'s length must match `A`'s
row count (`length(p) == A.m`).

For expert drivers and additional information, see [`permute!`](@ref).

# Examples
```jldoctest
julia> A = spdiagm(0 => [1, 2, 3, 4], 1 => [5, 6, 7])
4×4 SparseMatrixCSC{Int64,Int64} with 7 stored entries:
  [1, 1]  =  1
  [1, 2]  =  5
  [2, 2]  =  2
  [2, 3]  =  6
  [3, 3]  =  3
  [3, 4]  =  7
  [4, 4]  =  4

julia> permute(A, [4, 3, 2, 1], [1, 2, 3, 4])
4×4 SparseMatrixCSC{Int64,Int64} with 7 stored entries:
  [4, 1]  =  1
  [3, 2]  =  2
  [4, 2]  =  5
  [2, 3]  =  3
  [3, 3]  =  6
  [1, 4]  =  4
  [2, 4]  =  7

julia> permute(A, [1, 2, 3, 4], [4, 3, 2, 1])
4×4 SparseMatrixCSC{Int64,Int64} with 7 stored entries:
  [3, 1]  =  7
  [4, 1]  =  4
  [2, 2]  =  6
  [3, 2]  =  3
  [1, 3]  =  5
  [2, 3]  =  2
  [1, 4]  =  1
```
"""
function permute(A::SparseMatrixCSC{Tv,Ti}, p::AbstractVector{<:Integer},
        q::AbstractVector{<:Integer}) where {Tv,Ti}
    _checkargs_sourcecompatperms_permute!(A, p, q)
    X = SparseMatrixCSC(A.m, A.n,
                        Vector{Ti}(undef, A.n + 1),
                        Vector{Ti}(undef, nnz(A)),
                        Vector{Tv}(undef, nnz(A)))
    C = SparseMatrixCSC(A.n, A.m,
                        Vector{Ti}(undef, A.m + 1),
                        Vector{Ti}(undef, nnz(A)),
                        Vector{Tv}(undef, nnz(A)))
    _checkargs_permutationsvalid_permute!(p, C.colptr, q, X.colptr)
    unchecked_noalias_permute!(X, A, p, q, C)
end

## fkeep! and children tril!, triu!, droptol!, dropzeros[!]

"""
    fkeep!(A::AbstractSparseArray, f, trim::Bool = true)

Keep elements of `A` for which test `f` returns `true`. `f`'s signature should be

    f(i::Integer, [j::Integer,] x) -> Bool

where `i` and `j` are an element's row and column indices and `x` is the element's
value. This method makes a single sweep
through `A`, requiring `O(A.n, nnz(A))`-time for matrices and `O(nnz(A))`-time for vectors
and no space beyond that passed in. If `trim` is `true`, this method trims `A.rowval` or `A.nzind` and
`A.nzval` to length `nnz(A)` after dropping elements.

# Examples
```jldoctest
julia> A = sparse(Diagonal([1, 2, 3, 4]))
4×4 SparseMatrixCSC{Int64,Int64} with 4 stored entries:
  [1, 1]  =  1
  [2, 2]  =  2
  [3, 3]  =  3
  [4, 4]  =  4

julia> SparseArrays.fkeep!(A, (i, j, v) -> isodd(v))
4×4 SparseMatrixCSC{Int64,Int64} with 2 stored entries:
  [1, 1]  =  1
  [3, 3]  =  3
```
"""
function fkeep!(A::SparseMatrixCSC, f, trim::Bool = true)
    An = A.n
    Acolptr = A.colptr
    Arowval = A.rowval
    Anzval = A.nzval

    # Sweep through columns, rewriting kept elements in their new positions
    # and updating the column pointers accordingly as we go.
    Awritepos = 1
    oldAcolptrAj = 1
    @inbounds for Aj in 1:An
        for Ak in oldAcolptrAj:(Acolptr[Aj+1]-1)
            Ai = Arowval[Ak]
            Ax = Anzval[Ak]
            # If this element should be kept, rewrite in new position
            if f(Ai, Aj, Ax)
                if Awritepos != Ak
                    Arowval[Awritepos] = Ai
                    Anzval[Awritepos] = Ax
                end
                Awritepos += 1
            end
        end
        oldAcolptrAj = Acolptr[Aj+1]
        Acolptr[Aj+1] = Awritepos
    end

    # Trim A's storage if necessary and desired
    if trim
        Annz = Acolptr[end] - 1
        if length(Arowval) != Annz
            resize!(Arowval, Annz)
        end
        if length(Anzval) != Annz
            resize!(Anzval, Annz)
        end
    end

    A
end

tril!(A::SparseMatrixCSC, k::Integer = 0, trim::Bool = true) =
    fkeep!(A, (i, j, x) -> i + k >= j, trim)
triu!(A::SparseMatrixCSC, k::Integer = 0, trim::Bool = true) =
    fkeep!(A, (i, j, x) -> j >= i + k, trim)

"""
    droptol!(A::SparseMatrixCSC, tol; trim::Bool = true)

Removes stored values from `A` whose absolute value is less than or equal to `tol`,
optionally trimming resulting excess space from `A.rowval` and `A.nzval` when `trim`
is `true`.
"""
droptol!(A::SparseMatrixCSC, tol; trim::Bool = true) =
    fkeep!(A, (i, j, x) -> abs(x) > tol, trim)

"""
    dropzeros!(A::SparseMatrixCSC; trim::Bool = true)

Removes stored numerical zeros from `A`, optionally trimming resulting excess space from
`A.rowval` and `A.nzval` when `trim` is `true`.

For an out-of-place version, see [`dropzeros`](@ref). For
algorithmic information, see `fkeep!`.
"""
dropzeros!(A::SparseMatrixCSC; trim::Bool = true) = fkeep!(A, (i, j, x) -> !iszero(x), trim)
"""
    dropzeros(A::SparseMatrixCSC; trim::Bool = true)

Generates a copy of `A` and removes stored numerical zeros from that copy, optionally
trimming excess space from the result's `rowval` and `nzval` arrays when `trim` is `true`.

For an in-place version and algorithmic information, see [`dropzeros!`](@ref).

# Examples
```jldoctest
julia> A = sparse([1, 2, 3], [1, 2, 3], [1.0, 0.0, 1.0])
3×3 SparseMatrixCSC{Float64,Int64} with 3 stored entries:
  [1, 1]  =  1.0
  [2, 2]  =  0.0
  [3, 3]  =  1.0

julia> dropzeros(A)
3×3 SparseMatrixCSC{Float64,Int64} with 2 stored entries:
  [1, 1]  =  1.0
  [3, 3]  =  1.0
```
"""
dropzeros(A::SparseMatrixCSC; trim::Bool = true) = dropzeros!(copy(A), trim = trim)

## Find methods

function findall(S::SparseMatrixCSC)
    return findall(identity, S)
end

function findall(p::Function, S::SparseMatrixCSC)
    if p(zero(eltype(S)))
        return invoke(findall, Tuple{Function, Any}, p, S)
    end

    numnz = nnz(S)
    inds = Vector{CartesianIndex{2}}(undef, numnz)

    count = 0
    @inbounds for col = 1 : S.n, k = S.colptr[col] : (S.colptr[col+1]-1)
        if p(S.nzval[k])
            count += 1
            inds[count] = CartesianIndex(S.rowval[k], col)
        end
    end

    resize!(inds, count)

    return inds
end
findall(p::Base.Fix2{typeof(in)}, x::SparseMatrixCSC) =
    invoke(findall, Tuple{Base.Fix2{typeof(in)}, AbstractArray}, p, x)

function findnz(S::SparseMatrixCSC{Tv,Ti}) where {Tv,Ti}
    numnz = nnz(S)
    I = Vector{Ti}(undef, numnz)
    J = Vector{Ti}(undef, numnz)
    V = Vector{Tv}(undef, numnz)

    count = 1
    @inbounds for col = 1 : S.n, k = S.colptr[col] : (S.colptr[col+1]-1)
        I[count] = S.rowval[k]
        J[count] = col
        V[count] = S.nzval[k]
        count += 1
    end

    return (I, J, V)
end

function _sparse_findnextnz(m::SparseMatrixCSC, ij::CartesianIndex{2})
    row, col = Tuple(ij)
    col > m.n && return nothing

    lo, hi = m.colptr[col], m.colptr[col+1]
    n = searchsortedfirst(m.rowval, row, lo, hi-1, Base.Order.Forward)
    if lo <= n <= hi-1
        return CartesianIndex(m.rowval[n], col)
    end
    nextcol = searchsortedfirst(m.colptr, hi + 1, col + 1, length(m.colptr), Base.Order.Forward)
    nextcol > length(m.colptr) && return nothing
    nextlo = m.colptr[nextcol-1]
    return CartesianIndex(m.rowval[nextlo], nextcol - 1)
end

function _sparse_findprevnz(m::SparseMatrixCSC, ij::CartesianIndex{2})
    row, col = Tuple(ij)
    iszero(col) && return nothing

    lo, hi = m.colptr[col], m.colptr[col+1]
    n = searchsortedlast(m.rowval, row, lo, hi-1, Base.Order.Forward)
    if lo <= n <= hi-1
        return CartesianIndex(m.rowval[n], col)
    end
    prevcol = searchsortedlast(m.colptr, lo - 1, 1, col - 1, Base.Order.Forward)
    prevcol < 1 && return nothing
    prevhi = m.colptr[prevcol+1]
    return CartesianIndex(m.rowval[prevhi-1], prevcol)
end


function sparse_sortedlinearindices!(I::Vector{Ti}, V::Vector, m::Int, n::Int) where Ti
    length(I) == length(V) || throw(ArgumentError("I and V should have the same length"))
    nnz = length(V)
    colptr = Vector{Ti}(undef, n + 1)
    j, colm = 1, 0
    @inbounds for col = 1:n+1
        colptr[col] = j
        while j <= nnz && (I[j] -= colm) <= m
            j += 1
        end
        j <= nnz && (I[j] += colm)
        colm += m
    end
    return SparseMatrixCSC(m, n, colptr, I, V)
end

"""
    sprand([rng],[type],m,[n],p::AbstractFloat,[rfn])

Create a random length `m` sparse vector or `m` by `n` sparse matrix, in
which the probability of any element being nonzero is independently given by
`p` (and hence the mean density of nonzeros is also exactly `p`). Nonzero
values are sampled from the distribution specified by `rfn` and have the type `type`. The uniform
distribution is used in case `rfn` is not specified. The optional `rng`
argument specifies a random number generator, see [Random Numbers](@ref).

# Examples
```jldoctest; setup = :(using Random; Random.seed!(1234))
julia> sprand(Bool, 2, 2, 0.5)
2×2 SparseMatrixCSC{Bool,Int64} with 1 stored entry:
  [2, 2]  =  1

julia> sprand(Float64, 3, 0.75)
3-element SparseVector{Float64,Int64} with 1 stored entry:
  [3]  =  0.298614
```
"""
function sprand(r::AbstractRNG, m::Integer, n::Integer, density::AbstractFloat, rfn::Function, ::Type{T} = eltype(rfn(r, 1))) where T
    m, n = Int(m), Int(n)
    (m < 0 || n < 0) && throw(ArgumentError("invalid Array dimensions"))
    0 <= density <= 1 || throw(ArgumentError("$density not in [0,1]"))
    I = randsubseq(r, 1:(m*n), density)
    return sparse_sortedlinearindices!(I, convert(Vector{T}, rfn(r,length(I))), m, n)
end

sprand(m::Integer, n::Integer, density::AbstractFloat, rfn::Function, ::Type{T} = eltype(rfn(1))) where T = sprand(GLOBAL_RNG,m,n,density,(r, i) -> rfn(i))

truebools(r::AbstractRNG, n::Integer) = fill(true, n)

sprand(m::Integer, n::Integer, density::AbstractFloat) = sprand(GLOBAL_RNG,m,n,density)

sprand(r::AbstractRNG, m::Integer, n::Integer, density::AbstractFloat) = sprand(r,m,n,density,rand,Float64)
sprand(r::AbstractRNG, ::Type{T}, m::Integer, n::Integer, density::AbstractFloat) where {T} = sprand(r,m,n,density,(r, i) -> rand(r, T, i), T)
sprand(r::AbstractRNG, ::Type{Bool}, m::Integer, n::Integer, density::AbstractFloat) = sprand(r,m,n,density, truebools, Bool)
sprand(::Type{T}, m::Integer, n::Integer, density::AbstractFloat) where {T} = sprand(GLOBAL_RNG, T, m, n, density)

"""
    sprandn([rng][,Type],m[,n],p::AbstractFloat)

Create a random sparse vector of length `m` or sparse matrix of size `m` by `n`
with the specified (independent) probability `p` of any entry being nonzero,
where nonzero values are sampled from the normal distribution. The optional `rng`
argument specifies a random number generator, see [Random Numbers](@ref).

!!! compat "Julia 1.1"
    Specifying the output element type `Type` requires at least Julia 1.1.

# Examples
```jldoctest; setup = :(using Random; Random.seed!(0))
julia> sprandn(2, 2, 0.75)
2×2 SparseMatrixCSC{Float64,Int64} with 2 stored entries:
  [1, 2]  =  0.586617
  [2, 2]  =  0.297336
```
"""
sprandn(r::AbstractRNG, m::Integer, n::Integer, density::AbstractFloat) = sprand(r,m,n,density,randn,Float64)
sprandn(m::Integer, n::Integer, density::AbstractFloat) = sprandn(GLOBAL_RNG,m,n,density)
sprandn(r::AbstractRNG, ::Type{T}, m::Integer, n::Integer, density::AbstractFloat) where T = sprand(r,m,n,density,(r,i) -> randn(r,T,i), T)
sprandn(::Type{T}, m::Integer, n::Integer, density::AbstractFloat) where T = sprandn(GLOBAL_RNG,T,m,n,density)

LinearAlgebra.fillstored!(S::SparseMatrixCSC, x) = (fill!(nzvalview(S), x); S)

"""
    spzeros([type,]m[,n])

Create a sparse vector of length `m` or sparse matrix of size `m x n`. This
sparse array will not contain any nonzero values. No storage will be allocated
for nonzero values during construction. The type defaults to [`Float64`](@ref) if not
specified.

# Examples
```jldoctest
julia> spzeros(3, 3)
3×3 SparseMatrixCSC{Float64,Int64} with 0 stored entries

julia> spzeros(Float32, 4)
4-element SparseVector{Float32,Int64} with 0 stored entries
```
"""
spzeros(m::Integer, n::Integer) = spzeros(Float64, m, n)
spzeros(::Type{Tv}, m::Integer, n::Integer) where {Tv} = spzeros(Tv, Int, m, n)
function spzeros(::Type{Tv}, ::Type{Ti}, m::Integer, n::Integer) where {Tv, Ti}
    ((m < 0) || (n < 0)) && throw(ArgumentError("invalid Array dimensions"))
    SparseMatrixCSC(m, n, fill(one(Ti), n+1), Vector{Ti}(), Vector{Tv}())
end
# de-splatting variant
function spzeros(::Type{Tv}, ::Type{Ti}, sz::Tuple{Integer,Integer}) where {Tv, Ti}
    spzeros(Tv, Ti, sz[1], sz[2])
end

import Base._one
function Base._one(unit::T, S::SparseMatrixCSC) where T
    S.m == S.n || throw(DimensionMismatch("multiplicative identity only defined for square matrices"))
    return SparseMatrixCSC{T}(I, S.m, S.n)
end

## SparseMatrixCSC construction from UniformScaling
SparseMatrixCSC{Tv,Ti}(s::UniformScaling, m::Integer, n::Integer) where {Tv,Ti} = SparseMatrixCSC{Tv,Ti}(s, Dims((m, n)))
SparseMatrixCSC{Tv}(s::UniformScaling, m::Integer, n::Integer) where {Tv} = SparseMatrixCSC{Tv}(s, Dims((m, n)))
SparseMatrixCSC(s::UniformScaling, m::Integer, n::Integer) = SparseMatrixCSC(s, Dims((m, n)))
SparseMatrixCSC{Tv}(s::UniformScaling, dims::Dims{2}) where {Tv} = SparseMatrixCSC{Tv,Int}(s, dims)
SparseMatrixCSC(s::UniformScaling, dims::Dims{2}) = SparseMatrixCSC{eltype(s)}(s, dims)
function SparseMatrixCSC{Tv,Ti}(s::UniformScaling, dims::Dims{2}) where {Tv,Ti}
    @boundscheck first(dims) < 0 && throw(ArgumentError("first dimension invalid ($(first(dims)) < 0)"))
    @boundscheck last(dims) < 0 && throw(ArgumentError("second dimension invalid ($(last(dims)) < 0)"))
    iszero(s.λ) && return spzeros(Tv, Ti, dims...)
    m, n, k = dims..., min(dims...)
    nzval = fill!(Vector{Tv}(undef, k), Tv(s.λ))
    rowval = copyto!(Vector{Ti}(undef, k), 1:k)
    colptr = copyto!(Vector{Ti}(undef, n + 1), 1:(k + 1))
    for i in (k + 2):(n + 1) colptr[i] = (k + 1) end
    SparseMatrixCSC{Tv,Ti}(dims..., colptr, rowval, nzval)
end

Base.iszero(A::SparseMatrixCSC) = iszero(nzvalview(A))

function Base.isone(A::SparseMatrixCSC)
    m, n = size(A)
    m == n && A.colptr[n+1] >= n+1 || return false
    for j in 1:n, k in A.colptr[j]:(A.colptr[j+1] - 1)
        i, x = A.rowval[k], A.nzval[k]
        ifelse(i == j, isone(x), iszero(x)) || return false
    end
    return true
end

sparse(s::UniformScaling, dims::Dims{2}) = SparseMatrixCSC(s, dims)
sparse(s::UniformScaling, m::Integer, n::Integer) = sparse(s, Dims((m, n)))

# TODO: More appropriate location?
function conj!(A::SparseMatrixCSC)
    map!(conj, nzvalview(A), nzvalview(A))
    return A
end
function (-)(A::SparseMatrixCSC)
    nzval = similar(A.nzval)
    map!(-, view(nzval, 1:nnz(A)), nzvalview(A))
    return SparseMatrixCSC(A.m, A.n, copy(A.colptr), copy(A.rowval), nzval)
end

# the rest of real, conj, imag are handled correctly via AbstractArray methods
function conj(A::SparseMatrixCSC{<:Complex})
    nzval = similar(A.nzval)
    map!(conj, view(nzval, 1:nnz(A)), nzvalview(A))
    return SparseMatrixCSC(A.m, A.n, copy(A.colptr), copy(A.rowval), nzval)
end
imag(A::SparseMatrixCSC{Tv,Ti}) where {Tv<:Real,Ti} = spzeros(Tv, Ti, A.m, A.n)

## Binary arithmetic and boolean operators
(+)(A::SparseMatrixCSC, B::SparseMatrixCSC) = map(+, A, B)
(-)(A::SparseMatrixCSC, B::SparseMatrixCSC) = map(-, A, B)

(+)(A::SparseMatrixCSC, B::Array) = Array(A) + B
(+)(A::Array, B::SparseMatrixCSC) = A + Array(B)
(-)(A::SparseMatrixCSC, B::Array) = Array(A) - B
(-)(A::Array, B::SparseMatrixCSC) = A - Array(B)

## full equality
function ==(A1::SparseMatrixCSC, A2::SparseMatrixCSC)
    size(A1) != size(A2) && return false
    vals1, vals2 = nonzeros(A1), nonzeros(A2)
    rows1, rows2 = rowvals(A1), rowvals(A2)
    m, n = size(A1)
    @inbounds for i = 1:n
        nz1,nz2 = nzrange(A1,i), nzrange(A2,i)
        j1,j2 = first(nz1), first(nz2)
        # step through the rows of both matrices at once:
        while j1 <= last(nz1) && j2 <= last(nz2)
            r1,r2 = rows1[j1], rows2[j2]
            if r1==r2
                vals1[j1]!=vals2[j2] && return false
                j1+=1
                j2+=1
            else
                if r1<r2
                    vals1[j1]!=0 && return false
                    j1+=1
                else
                    vals2[j2]!=0 && return false
                    j2+=1
                end
            end
        end
        # finish off any left-overs:
        for j = j1:last(nz1)
            vals1[j]!=0 && return false
        end
        for j = j2:last(nz2)
            vals2[j]!=0 && return false
        end
    end
    return true
end

## Reductions

# In general, output of sparse matrix reductions will not be sparse,
# and computing reductions along columns into SparseMatrixCSC is
# non-trivial, so use Arrays for output. Array element type is given by `R`.
function Base.reducedim_initarray(A::SparseMatrixCSC, region, v0, ::Type{R}) where {R}
    fill!(Array{R}(undef, Base.to_shape(Base.reduced_indices(A, region))), v0)
end

# General mapreduce
function _mapreducezeros(f, op, ::Type{T}, nzeros::Integer, v0) where T
    nzeros == 0 && return v0

    # Reduce over first zero
    zeroval = f(zero(T))
    v = op(v0, zeroval)
    isequal(v, v0) && return v

    # Reduce over remaining zeros
    for i = 2:nzeros
        lastv = v
        v = op(v, zeroval)
        # Bail out early if we reach a fixed point
        isequal(v, lastv) && break
    end

    v
end

function Base._mapreduce(f, op, ::Base.IndexCartesian, A::SparseMatrixCSC{T}) where T
    z = nnz(A)
    n = length(A)
    if z == 0
        if n == 0
            Base.mapreduce_empty(f, op, T)
        else
            _mapreducezeros(f, op, T, n-z-1, f(zero(T)))
        end
    else
        _mapreducezeros(f, op, T, n-z, Base._mapreduce(f, op, nzvalview(A)))
    end
end

# Specialized mapreduce for +/*
_mapreducezeros(f, ::typeof(+), ::Type{T}, nzeros::Integer, v0) where {T} =
    nzeros == 0 ? v0 : f(zero(T))*nzeros + v0
_mapreducezeros(f, ::typeof(*), ::Type{T}, nzeros::Integer, v0) where {T} =
    nzeros == 0 ? v0 : f(zero(T))^nzeros * v0

function Base._mapreduce(f, op::typeof(*), A::SparseMatrixCSC{T}) where T
    nzeros = length(A)-nnz(A)
    if nzeros == 0
        # No zeros, so don't compute f(0) since it might throw
        Base._mapreduce(f, op, nzvalview(A))
    else
        v = f(zero(T))^(nzeros)
        # Bail out early if initial reduction value is zero
        v == zero(T) ? v : v*Base._mapreduce(f, op, nzvalview(A))
    end
end

# General mapreducedim
function _mapreducerows!(f, op, R::AbstractArray, A::SparseMatrixCSC{T}) where T
    require_one_based_indexing(A, R)
    colptr = A.colptr
    rowval = A.rowval
    nzval = A.nzval
    m, n = size(A)
    @inbounds for col = 1:n
        r = R[1, col]
        @simd for j = colptr[col]:colptr[col+1]-1
            r = op(r, f(nzval[j]))
        end
        R[1, col] = _mapreducezeros(f, op, T, m-(colptr[col+1]-colptr[col]), r)
    end
    R
end

function _mapreducecols!(f, op, R::AbstractArray, A::SparseMatrixCSC{Tv,Ti}) where {Tv,Ti}
    require_one_based_indexing(A, R)
    colptr = A.colptr
    rowval = A.rowval
    nzval = A.nzval
    m, n = size(A)
    rownz = fill(convert(Ti, n), m)
    @inbounds for col = 1:n
        @simd for j = colptr[col]:colptr[col+1]-1
            row = rowval[j]
            R[row, 1] = op(R[row, 1], f(nzval[j]))
            rownz[row] -= 1
        end
    end
    @inbounds for i = 1:m
        R[i, 1] = _mapreducezeros(f, op, Tv, Int(rownz[i]), R[i, 1])
    end
    R
end

function Base._mapreducedim!(f, op, R::AbstractArray, A::SparseMatrixCSC{T}) where T
    require_one_based_indexing(A, R)
    lsiz = Base.check_reducedims(R,A)
    isempty(A) && return R

    if size(R, 1) == size(R, 2) == 1
        # Reduction along both columns and rows
        R[1, 1] = mapreduce(f, op, A)
    elseif size(R, 1) == 1
        # Reduction along rows
        _mapreducerows!(f, op, R, A)
    elseif size(R, 2) == 1
        # Reduction along columns
        _mapreducecols!(f, op, R, A)
    else
        # Reduction along a dimension > 2
        # Compute op(R, f(A))
        m, n = size(A)
        nzval = A.nzval
        if length(nzval) == m*n
            # No zeros, so don't compute f(0) since it might throw
            for col = 1:n
                @simd for row = 1:size(A, 1)
                    @inbounds R[row, col] = op(R[row, col], f(nzval[(col-1)*m+row]))
                end
            end
        else
            colptr = A.colptr
            rowval = A.rowval
            zeroval = f(zero(T))
            @inbounds for col = 1:n
                lastrow = 0
                for j = colptr[col]:colptr[col+1]-1
                    row = rowval[j]
                    @simd for i = lastrow+1:row-1 # Zeros before this nonzero
                        R[i, col] = op(R[i, col], zeroval)
                    end
                    R[row, col] = op(R[row, col], f(nzval[j]))
                    lastrow = row
                end
                @simd for i = lastrow+1:m         # Zeros at end
                    R[i, col] = op(R[i, col], zeroval)
                end
            end
        end
    end
    R
end

# Specialized mapreducedim for + cols to avoid allocating a
# temporary array when f(0) == 0
function _mapreducecols!(f, op::typeof(+), R::AbstractArray, A::SparseMatrixCSC{Tv,Ti}) where {Tv,Ti}
    require_one_based_indexing(A, R)
    nzval = A.nzval
    m, n = size(A)
    if length(nzval) == m*n
        # No zeros, so don't compute f(0) since it might throw
        for col = 1:n
            @simd for row = 1:size(A, 1)
                @inbounds R[row, 1] = op(R[row, 1], f(nzval[(col-1)*m+row]))
            end
        end
    else
        colptr = A.colptr
        rowval = A.rowval
        zeroval = f(zero(Tv))
        if isequal(zeroval, zero(Tv))
            # Case where f(0) == 0
            @inbounds for col = 1:size(A, 2)
                @simd for j = colptr[col]:colptr[col+1]-1
                    R[rowval[j], 1] += f(nzval[j])
                end
            end
        else
            # Case where f(0) != 0
            rownz = fill(convert(Ti, n), m)
            @inbounds for col = 1:size(A, 2)
                @simd for j = colptr[col]:colptr[col+1]-1
                    row = rowval[j]
                    R[row, 1] += f(nzval[j])
                    rownz[row] -= 1
                end
            end
            for i = 1:m
                R[i, 1] += rownz[i]*zeroval
            end
        end
    end
    R
end

# findmax/min and argmax/min methods
# find first zero value in sparse matrix - return linear index in full matrix
# non-structural zeros are identified by x == 0 in line with the sparse constructors.
function _findz(A::SparseMatrixCSC{Tv,Ti}, rows=1:A.m, cols=1:A.n) where {Tv,Ti}
    colptr = A.colptr; rowval = A.rowval; nzval = A.nzval
    zval = 0
    row = 0
    rowmin = rows[1]; rowmax = rows[end]
    allrows = (rows == 1:A.m)
    @inbounds for col in cols
        r1::Int = colptr[col]
        r2::Int = colptr[col+1] - 1
        if !allrows && (r1 <= r2)
            r1 = searchsortedfirst(rowval, rowmin, r1, r2, Forward)
            (r1 <= r2 ) && (r2 = searchsortedlast(rowval, rowmax, r1, r2, Forward))
        end
        row = rowmin
        while (r1 <= r2) && (row == rowval[r1]) && (nzval[r1] != zval)
            r1 += 1
            row += 1
        end
        (row <= rowmax) && (return CartesianIndex(row, col))
    end
    return CartesianIndex(0, 0)
end

function _findr(op, A, region, Tv)
    require_one_based_indexing(A)
    Ti = eltype(keys(A))
    i1 = first(keys(A))
    N = nnz(A)
    L = length(A)
    if L == 0
        if prod(map(length, Base.reduced_indices(A, region))) != 0
            throw(ArgumentError("array slices must be non-empty"))
        else
            ri = Base.reduced_indices0(A, region)
            return (similar(A, ri), zeros(Ti, ri))
        end
    end

    colptr = A.colptr; rowval = A.rowval; nzval = A.nzval; m = A.m; n = A.n
    zval = zero(Tv)
    szA = size(A)

    if region == 1 || region == (1,)
        (N == 0) && (return (fill(zval,1,n), fill(i1,1,n)))
        S = Vector{Tv}(undef, n); I = Vector{Ti}(undef, n)
        @inbounds for i = 1 : n
            Sc = zval; Ic = _findz(A, 1:m, i:i)
            if Ic == CartesianIndex(0, 0)
                j = colptr[i]
                Ic = CartesianIndex(rowval[j], i)
                Sc = nzval[j]
            end
            for j = colptr[i] : colptr[i+1]-1
                if op(nzval[j], Sc)
                    Sc = nzval[j]
                    Ic = CartesianIndex(rowval[j], i)
                end
            end
            S[i] = Sc; I[i] = Ic
        end
        return(reshape(S,1,n), reshape(I,1,n))
    elseif region == 2 || region == (2,)
        (N == 0) && (return (fill(zval,m,1), fill(i1,m,1)))
        S = Vector{Tv}(undef, m)
        I = Vector{Ti}(undef, m)
        @inbounds for row in 1:m
            S[row] = zval; I[row] = _findz(A, row:row, 1:n)
            if I[row] == CartesianIndex(0, 0)
                I[row] = CartesianIndex(row, 1)
                S[row] = A[row,1]
            end
        end
        @inbounds for i = 1 : n, j = colptr[i] : colptr[i+1]-1
            row = rowval[j]
            if op(nzval[j], S[row])
                S[row] = nzval[j]
                I[row] = CartesianIndex(row, i)
            end
        end
        return (reshape(S,m,1), reshape(I,m,1))
    elseif region == (1,2)
        (N == 0) && (return (fill(zval,1,1), fill(i1,1,1)))
        hasz = nnz(A) != length(A)
        Sv = hasz ? zval : nzval[1]
        Iv::(Ti) = hasz ? _findz(A) : i1
        @inbounds for i = 1 : A.n, j = colptr[i] : (colptr[i+1]-1)
            if op(nzval[j], Sv)
                Sv = nzval[j]
                Iv = CartesianIndex(rowval[j], i)
            end
        end
        return (fill(Sv,1,1), fill(Iv,1,1))
    else
        throw(ArgumentError("invalid value for region; must be 1, 2, or (1,2)"))
    end
end

_isless_fm(a, b)    =  b == b && ( a != a || isless(a, b) )
_isgreater_fm(a, b) =  b == b && ( a != a || isless(b, a) )

findmin(A::SparseMatrixCSC{Tv,Ti}, region) where {Tv,Ti} = _findr(_isless_fm, A, region, Tv)
findmax(A::SparseMatrixCSC{Tv,Ti}, region) where {Tv,Ti} = _findr(_isgreater_fm, A, region, Tv)
findmin(A::SparseMatrixCSC) = (r=findmin(A,(1,2)); (r[1][1], r[2][1]))
findmax(A::SparseMatrixCSC) = (r=findmax(A,(1,2)); (r[1][1], r[2][1]))

argmin(A::SparseMatrixCSC) = findmin(A)[2]
argmax(A::SparseMatrixCSC) = findmax(A)[2]

## getindex
function rangesearch(haystack::AbstractRange, needle)
    (i,rem) = divrem(needle - first(haystack), step(haystack))
    (rem==0 && 1<=i+1<=length(haystack)) ? i+1 : 0
end

getindex(A::SparseMatrixCSC, I::Tuple{Integer,Integer}) = getindex(A, I[1], I[2])

function getindex(A::SparseMatrixCSC{T}, i0::Integer, i1::Integer) where T
    if !(1 <= i0 <= A.m && 1 <= i1 <= A.n); throw(BoundsError()); end
    r1 = Int(A.colptr[i1])
    r2 = Int(A.colptr[i1+1]-1)
    (r1 > r2) && return zero(T)
    r1 = searchsortedfirst(A.rowval, i0, r1, r2, Forward)
    ((r1 > r2) || (A.rowval[r1] != i0)) ? zero(T) : A.nzval[r1]
end

# Colon translation
getindex(A::SparseMatrixCSC, ::Colon, ::Colon) = copy(A)
getindex(A::SparseMatrixCSC, i, ::Colon)       = getindex(A, i, 1:size(A, 2))
getindex(A::SparseMatrixCSC, ::Colon, i)       = getindex(A, 1:size(A, 1), i)

function getindex_cols(A::SparseMatrixCSC{Tv,Ti}, J::AbstractVector) where {Tv,Ti}
    require_one_based_indexing(A, J)
    # for indexing whole columns
    (m, n) = size(A)
    nJ = length(J)

    colptrA = A.colptr; rowvalA = A.rowval; nzvalA = A.nzval

    colptrS = Vector{Ti}(undef, nJ+1)
    colptrS[1] = 1
    nnzS = 0

    @inbounds for j = 1:nJ
        col = J[j]
        1 <= col <= n || throw(BoundsError())
        nnzS += colptrA[col+1] - colptrA[col]
        colptrS[j+1] = nnzS + 1
    end

    rowvalS = Vector{Ti}(undef, nnzS)
    nzvalS  = Vector{Tv}(undef, nnzS)
    ptrS = 0

    @inbounds for j = 1:nJ
        col = J[j]
        for k = colptrA[col]:colptrA[col+1]-1
            ptrS += 1
            rowvalS[ptrS] = rowvalA[k]
            nzvalS[ptrS] = nzvalA[k]
        end
    end
    return SparseMatrixCSC(m, nJ, colptrS, rowvalS, nzvalS)
end

getindex_traverse_col(::AbstractUnitRange, lo::Integer, hi::Integer) = lo:hi
getindex_traverse_col(I::StepRange, lo::Integer, hi::Integer) = step(I) > 0 ? (lo:1:hi) : (hi:-1:lo)

function getindex(A::SparseMatrixCSC{Tv,Ti}, I::AbstractRange, J::AbstractVector) where {Tv,Ti<:Integer}
    require_one_based_indexing(A, I, J)
    # Ranges for indexing rows
    (m, n) = size(A)
    # whole columns:
    if I == 1:m
        return getindex_cols(A, J)
    end

    nI = length(I)
    nI == 0 || (minimum(I) >= 1 && maximum(I) <= m) || throw(BoundsError())
    nJ = length(J)
    colptrA = A.colptr; rowvalA = A.rowval; nzvalA = A.nzval
    colptrS = Vector{Ti}(undef, nJ+1)
    colptrS[1] = 1
    nnzS = 0

    # Form the structure of the result and compute space
    @inbounds for j = 1:nJ
        col = J[j]
        1 <= col <= n || throw(BoundsError())
        @simd for k in colptrA[col]:colptrA[col+1]-1
            nnzS += rowvalA[k] in I # `in` is fast for ranges
        end
        colptrS[j+1] = nnzS+1
    end

    # Populate the values in the result
    rowvalS = Vector{Ti}(undef, nnzS)
    nzvalS  = Vector{Tv}(undef, nnzS)
    ptrS    = 1

    @inbounds for j = 1:nJ
        col = J[j]
        for k = getindex_traverse_col(I, colptrA[col], colptrA[col+1]-1)
            rowA = rowvalA[k]
            i = rangesearch(I, rowA)
            if i > 0
                rowvalS[ptrS] = i
                nzvalS[ptrS] = nzvalA[k]
                ptrS += 1
            end
        end
    end

    return SparseMatrixCSC(nI, nJ, colptrS, rowvalS, nzvalS)
end

function getindex_I_sorted(A::SparseMatrixCSC{Tv,Ti}, I::AbstractVector, J::AbstractVector) where {Tv,Ti}
    require_one_based_indexing(A, I, J)
    # Sorted vectors for indexing rows.
    # Similar to getindex_general but without the transpose trick.
    (m, n) = size(A)

    nI   = length(I)
    nzA  = nnz(A)
    avgM = div(nzA,n)
    # Heuristics based on experiments discussed in:
    # https://github.com/JuliaLang/julia/issues/12860
    # https://github.com/JuliaLang/julia/pull/12934
    alg = ((m > nzA) && (m > nI)) ? 0 :
          ((nI - avgM) > 2^8) ? 1 :
          ((avgM - nI) > 2^10) ? 0 : 2

    (alg == 0) ? getindex_I_sorted_bsearch_A(A, I, J) :
    (alg == 1) ? getindex_I_sorted_bsearch_I(A, I, J) :
    getindex_I_sorted_linear(A, I, J)
end

function getindex_I_sorted_bsearch_A(A::SparseMatrixCSC{Tv,Ti}, I::AbstractVector, J::AbstractVector) where {Tv,Ti}
    require_one_based_indexing(A, I, J)
    nI = length(I)
    nJ = length(J)

    colptrA = A.colptr; rowvalA = A.rowval; nzvalA = A.nzval
    colptrS = Vector{Ti}(undef, nJ+1)
    colptrS[1] = 1

    ptrS = 1
    # determine result size
    @inbounds for j = 1:nJ
        col = J[j]
        ptrI::Int = 1 # runs through I
        ptrA::Int = colptrA[col]
        stopA::Int = colptrA[col+1]-1
        if ptrA <= stopA
            while ptrI <= nI
                rowI = I[ptrI]
                ptrI += 1
                (rowvalA[ptrA] > rowI) && continue
                ptrA = searchsortedfirst(rowvalA, rowI, ptrA, stopA, Base.Order.Forward)
                (ptrA <= stopA) || break
                if rowvalA[ptrA] == rowI
                    ptrS += 1
                end
            end
        end
        colptrS[j+1] = ptrS
    end

    rowvalS = Vector{Ti}(undef, ptrS-1)
    nzvalS  = Vector{Tv}(undef, ptrS-1)

    # fill the values
    ptrS = 1
    @inbounds for j = 1:nJ
        col = J[j]
        ptrI::Int = 1 # runs through I
        ptrA::Int = colptrA[col]
        stopA::Int = colptrA[col+1]-1
        if ptrA <= stopA
            while ptrI <= nI
                rowI = I[ptrI]
                if rowvalA[ptrA] <= rowI
                    ptrA = searchsortedfirst(rowvalA, rowI, ptrA, stopA, Base.Order.Forward)
                    (ptrA <= stopA) || break
                    if rowvalA[ptrA] == rowI
                        rowvalS[ptrS] = ptrI
                        nzvalS[ptrS] = nzvalA[ptrA]
                        ptrS += 1
                    end
                end
                ptrI += 1
            end
        end
    end
    return SparseMatrixCSC(nI, nJ, colptrS, rowvalS, nzvalS)
end

function getindex_I_sorted_linear(A::SparseMatrixCSC{Tv,Ti}, I::AbstractVector, J::AbstractVector) where {Tv,Ti}
    require_one_based_indexing(A, I, J)
    nI = length(I)
    nJ = length(J)

    colptrA = A.colptr; rowvalA = A.rowval; nzvalA = A.nzval
    colptrS = Vector{Ti}(undef, nJ+1)
    colptrS[1] = 1
    cacheI = zeros(Int, A.m)

    ptrS   = 1
    # build the cache and determine result size
    @inbounds for j = 1:nJ
        col = J[j]
        ptrI::Int = 1 # runs through I
        ptrA::Int = colptrA[col]
        stopA::Int = colptrA[col+1]
        while ptrI <= nI && ptrA < stopA
            rowA = rowvalA[ptrA]
            rowI = I[ptrI]

            if rowI > rowA
                ptrA += 1
            elseif rowI < rowA
                ptrI += 1
            else
                (cacheI[rowA] == 0) && (cacheI[rowA] = ptrI)
                ptrS += 1
                ptrI += 1
            end
        end
        colptrS[j+1] = ptrS
    end

    rowvalS = Vector{Ti}(undef, ptrS-1)
    nzvalS  = Vector{Tv}(undef, ptrS-1)

    # fill the values
    ptrS = 1
    @inbounds for j = 1:nJ
        col = J[j]
        ptrA::Int = colptrA[col]
        stopA::Int = colptrA[col+1]
        while ptrA < stopA
            rowA = rowvalA[ptrA]
            ptrI = cacheI[rowA]
            if ptrI > 0
                while ptrI <= nI && I[ptrI] == rowA
                    rowvalS[ptrS] = ptrI
                    nzvalS[ptrS] = nzvalA[ptrA]
                    ptrS += 1
                    ptrI += 1
                end
            end
            ptrA += 1
        end
    end
    return SparseMatrixCSC(nI, nJ, colptrS, rowvalS, nzvalS)
end

function getindex_I_sorted_bsearch_I(A::SparseMatrixCSC{Tv,Ti}, I::AbstractVector, J::AbstractVector) where {Tv,Ti}
    require_one_based_indexing(A, I, J)
    nI = length(I)
    nJ = length(J)

    colptrA = A.colptr; rowvalA = A.rowval; nzvalA = A.nzval
    colptrS = Vector{Ti}(undef, nJ+1)
    colptrS[1] = 1

    m = A.m

    # cacheI is used first to store num occurrences of each row in columns of interest
    # and later to store position of first occurrence of each row in I
    cacheI = zeros(Int, m)

    # count rows
    @inbounds for j = 1:nJ
        col = J[j]
        for ptrA in colptrA[col]:(colptrA[col+1]-1)
            cacheI[rowvalA[ptrA]] += 1
        end
    end

    # fill cache and count nnz
    ptrS::Int = 0
    ptrI::Int = 1
    @inbounds for j = 1:m
        cval = cacheI[j]
        (cval == 0) && continue
        ptrI = searchsortedfirst(I, j, ptrI, nI, Base.Order.Forward)
        cacheI[j] = ptrI
        while ptrI <= nI && I[ptrI] == j
            ptrS += cval
            ptrI += 1
        end
        if ptrI > nI
            @simd for i=(j+1):m; @inbounds cacheI[i]=ptrI; end
            break
        end
    end
    rowvalS = Vector{Ti}(undef, ptrS)
    nzvalS  = Vector{Tv}(undef, ptrS)
    colptrS[nJ+1] = ptrS+1

    # fill the values
    ptrS = 1
    @inbounds for j = 1:nJ
        col = J[j]
        ptrA::Int = colptrA[col]
        stopA::Int = colptrA[col+1]
        while ptrA < stopA
            rowA = rowvalA[ptrA]
            ptrI = cacheI[rowA]
            (ptrI > nI) && break
            if ptrI > 0
                while I[ptrI] == rowA
                    rowvalS[ptrS] = ptrI
                    nzvalS[ptrS] = nzvalA[ptrA]
                    ptrS += 1
                    ptrI += 1
                    (ptrI > nI) && break
                end
            end
            ptrA += 1
        end
        colptrS[j+1] = ptrS
    end
    return SparseMatrixCSC(nI, nJ, colptrS, rowvalS, nzvalS)
end

function permute_rows!(S::SparseMatrixCSC{Tv,Ti}, pI::Vector{Int}) where {Tv,Ti}
    (m, n) = size(S)
    colptrS = S.colptr; rowvalS = S.rowval; nzvalS = S.nzval
    # preallocate temporary sort space
    nr = min(nnz(S), m)

    rowperm = Vector{Int}(undef, nr)
    rowval_temp = Vector{Ti}(undef, nr)
    rnzval_temp = Vector{Tv}(undef, nr)
    perm = Base.Perm(Base.ord(isless, identity, false, Base.Order.Forward), rowval_temp)

    @inbounds for j in 1:n
        rowrange = nzrange(S, j)
        nr = length(rowrange)
        resize!(rowperm, nr)
        resize!(rowval_temp, nr)
        (nr > 0) || continue
        k = 1
        for i in rowrange
            rowA = rowvalS[i]
            rowval_temp[k] = pI[rowA]
            rnzval_temp[k] = nzvalS[i]
            k += 1
        end

        if nr <= 16
            alg = Base.Sort.InsertionSort
        else
            alg = Base.Sort.QuickSort
        end

        # Reset permutation
        rowperm .= 1:nr
        sort!(rowperm, alg, perm)

        k = 1
        for i in rowrange
            kperm = rowperm[k]
            rowvalS[i] = rowval_temp[kperm]
            nzvalS[i] = rnzval_temp[kperm]
            k += 1
        end
    end
    S
end

function getindex_general(A::SparseMatrixCSC, I::AbstractVector, J::AbstractVector)
    require_one_based_indexing(A, I, J)
    pI = sortperm(I)
    @inbounds Is = I[pI]
    permute_rows!(getindex_I_sorted(A, Is, J), pI)
end

# the general case:
function getindex(A::SparseMatrixCSC{Tv,Ti}, I::AbstractVector, J::AbstractVector) where {Tv,Ti}
    require_one_based_indexing(A, I, J)
    (m, n) = size(A)

    if !isempty(J)
        minj, maxj = extrema(J)
        ((minj < 1) || (maxj > n)) && throw(BoundsError())
    end

    if !isempty(I)
        mini, maxi = extrema(I)
        ((mini < 1) || (maxi > m)) && throw(BoundsError())
    end

    if isempty(I) || isempty(J) || (0 == nnz(A))
        return spzeros(Tv, Ti, length(I), length(J))
    end

    if issorted(I)
        return getindex_I_sorted(A, I, J)
    else
        return getindex_general(A, I, J)
    end
end

function getindex(A::SparseMatrixCSC{Tv,Ti}, I::AbstractArray) where {Tv,Ti}
    require_one_based_indexing(A, I)
    szA = size(A)
    nA = szA[1]*szA[2]
    colptrA = A.colptr
    rowvalA = A.rowval
    nzvalA = A.nzval

    n = length(I)
    outm = size(I,1)
    outn = size(I,2)
    szB = (outm, outn)
    colptrB = zeros(Ti, outn+1)
    rowvalB = Vector{Ti}(undef, n)
    nzvalB = Vector{Tv}(undef, n)

    colB = 1
    rowB = 1
    colptrB[colB] = 1
    idxB = 1

    for i in 1:n
        ((I[i] < 1) | (I[i] > nA)) && throw(BoundsError())
        row,col = Base._ind2sub(szA, I[i])
        for r in colptrA[col]:(colptrA[col+1]-1)
            @inbounds if rowvalA[r] == row
                rowB,colB = Base._ind2sub(szB, i)
                colptrB[colB+1] += 1
                rowvalB[idxB] = rowB
                nzvalB[idxB] = nzvalA[r]
                idxB += 1
                break
            end
        end
    end
    cumsum!(colptrB,colptrB)
    if n > (idxB-1)
        deleteat!(nzvalB, idxB:n)
        deleteat!(rowvalB, idxB:n)
    end
    SparseMatrixCSC(outm, outn, colptrB, rowvalB, nzvalB)
end

# logical getindex
getindex(A::SparseMatrixCSC{<:Any,<:Integer}, I::AbstractRange{Bool}, J::AbstractVector{Bool}) = error("Cannot index with AbstractRange{Bool}")
getindex(A::SparseMatrixCSC{<:Any,<:Integer}, I::AbstractRange{Bool}, J::AbstractVector{<:Integer}) = error("Cannot index with AbstractRange{Bool}")

getindex(A::SparseMatrixCSC, I::AbstractRange{<:Integer}, J::AbstractVector{Bool}) = A[I,findall(J)]
getindex(A::SparseMatrixCSC, I::Integer, J::AbstractVector{Bool}) = A[I,findall(J)]
getindex(A::SparseMatrixCSC, I::AbstractVector{Bool}, J::Integer) = A[findall(I),J]
getindex(A::SparseMatrixCSC, I::AbstractVector{Bool}, J::AbstractVector{Bool}) = A[findall(I),findall(J)]
getindex(A::SparseMatrixCSC, I::AbstractVector{<:Integer}, J::AbstractVector{Bool}) = A[I,findall(J)]
getindex(A::SparseMatrixCSC, I::AbstractVector{Bool}, J::AbstractVector{<:Integer}) = A[findall(I),J]

## setindex!

# dispatch helper for #29034
setindex!(A::SparseMatrixCSC, _v, _i::Integer, _j::Integer) = _setindex_scalar!(A, _v, _i, _j)

function _setindex_scalar!(A::SparseMatrixCSC{Tv,Ti}, _v, _i::Integer, _j::Integer) where {Tv,Ti<:Integer}
    v = convert(Tv, _v)
    i = convert(Ti, _i)
    j = convert(Ti, _j)
    if !((1 <= i <= A.m) & (1 <= j <= A.n))
        throw(BoundsError(A, (i,j)))
    end
    coljfirstk = Int(A.colptr[j])
    coljlastk = Int(A.colptr[j+1] - 1)
    searchk = searchsortedfirst(A.rowval, i, coljfirstk, coljlastk, Base.Order.Forward)
    if searchk <= coljlastk && A.rowval[searchk] == i
        # Column j contains entry A[i,j]. Update and return
        A.nzval[searchk] = v
        return A
    end
    # Column j does not contain entry A[i,j]. If v is nonzero, insert entry A[i,j] = v
    # and return. If to the contrary v is zero, then simply return.
    if !iszero(v)
        insert!(A.rowval, searchk, i)
        insert!(A.nzval, searchk, v)
        @simd for m in (j + 1):(A.n + 1)
            @inbounds A.colptr[m] += 1
        end
    end
    return A
end

function Base.fill!(V::SubArray{Tv, <:Any, <:SparseMatrixCSC, Tuple{Vararg{Union{Integer, AbstractVector{<:Integer}},2}}}, x) where Tv
    A = V.parent
    I, J = V.indices
    if isempty(I) || isempty(J); return A; end
    # lt=≤ to check for strict sorting
    if !issorted(I, lt=≤); I = sort!(unique(I)); end
    if !issorted(J, lt=≤); J = sort!(unique(J)); end
    if (I[1] < 1 || I[end] > A.m) || (J[1] < 1 || J[end] > A.n)
        throw(BoundsError(A, (I, J)))
    end
    if x == 0
        _spsetz_setindex!(A, I, J)
    else
        _spsetnz_setindex!(A, convert(Tv, x), I, J)
    end
end
"""
Helper method for immediately preceding setindex! method. For all (i,j) such that i in I and
j in J, assigns zero to A[i,j] if A[i,j] is a presently-stored entry, and otherwise does nothing.
"""
function _spsetz_setindex!(A::SparseMatrixCSC,
        I::Union{Integer, AbstractVector{<:Integer}}, J::Union{Integer, AbstractVector{<:Integer}})
    require_one_based_indexing(A, I, J)
    lengthI = length(I)
    for j in J
        coljAfirstk = A.colptr[j]
        coljAlastk = A.colptr[j+1] - 1
        coljAfirstk > coljAlastk && continue
        kA = coljAfirstk
        kI = 1
        entrykArow = A.rowval[kA]
        entrykIrow = I[kI]
        while true
            if entrykArow < entrykIrow
                kA += 1
                kA > coljAlastk && break
                entrykArow = A.rowval[kA]
            elseif entrykArow > entrykIrow
                kI += 1
                kI > lengthI && break
                entrykIrow = I[kI]
            else # entrykArow == entrykIrow
                A.nzval[kA] = 0
                kA += 1
                kI += 1
                (kA > coljAlastk || kI > lengthI) && break
                entrykArow = A.rowval[kA]
                entrykIrow = I[kI]
            end
        end
    end
end
"""
Helper method for immediately preceding setindex! method. For all (i,j) such that i in I
and j in J, assigns x to A[i,j] if A[i,j] is a presently-stored entry, and allocates and
assigns x to A[i,j] if A[i,j] is not presently stored.
"""
function _spsetnz_setindex!(A::SparseMatrixCSC{Tv}, x::Tv,
        I::Union{Integer, AbstractVector{<:Integer}}, J::Union{Integer, AbstractVector{<:Integer}}) where Tv
    require_one_based_indexing(A, I, J)
    m, n = size(A)
    lenI = length(I)

    nnzA = nnz(A) + lenI * length(J)

    rowvalA = rowval = A.rowval
    nzvalA = nzval = A.nzval

    rowidx = 1
    nadd = 0
    @inbounds for col in 1:n
        rrange = nzrange(A, col)
        if nadd > 0
            A.colptr[col] = A.colptr[col] + nadd
        end

        if col in J
            if isempty(rrange) # set new vals only
                nincl = lenI
                if nadd == 0
                    rowval = copy(rowvalA)
                    nzval = copy(nzvalA)
                    resize!(rowvalA, nnzA)
                    resize!(nzvalA, nnzA)
                end
                r = rowidx:(rowidx+nincl-1)
                rowvalA[r] = I
                nzvalA[r] = x
                rowidx += nincl
                nadd += nincl
            else # set old + new vals
                old_ptr = rrange[1]
                old_stop = rrange[end]
                new_ptr = 1
                new_stop = lenI

                while true
                    old_row = rowval[old_ptr]
                    new_row = I[new_ptr]
                    if old_row < new_row
                        rowvalA[rowidx] = old_row
                        nzvalA[rowidx] = nzval[old_ptr]
                        rowidx += 1
                        old_ptr += 1
                    else
                        if old_row == new_row
                            old_ptr += 1
                        else
                            if nadd == 0
                                rowval = copy(rowvalA)
                                nzval = copy(nzvalA)
                                resize!(rowvalA, nnzA)
                                resize!(nzvalA, nnzA)
                            end
                            nadd += 1
                        end
                        rowvalA[rowidx] = new_row
                        nzvalA[rowidx] = x
                        rowidx += 1
                        new_ptr += 1
                    end

                    if old_ptr > old_stop
                        if new_ptr <= new_stop
                            if nadd == 0
                                rowval = copy(rowvalA)
                                nzval = copy(nzvalA)
                                resize!(rowvalA, nnzA)
                                resize!(nzvalA, nnzA)
                            end
                            r = rowidx:(rowidx+(new_stop-new_ptr))
                            rowvalA[r] = I[new_ptr:new_stop]
                            nzvalA[r] = x
                            rowidx += length(r)
                            nadd += length(r)
                        end
                        break
                    end

                    if new_ptr > new_stop
                        nincl = old_stop-old_ptr+1
                        copyto!(rowvalA, rowidx, rowval, old_ptr, nincl)
                        copyto!(nzvalA, rowidx, nzval, old_ptr, nincl)
                        rowidx += nincl
                        break
                    end
                end
            end
        elseif !isempty(rrange) # set old vals only
            nincl = length(rrange)
            copyto!(rowvalA, rowidx, rowval, rrange[1], nincl)
            copyto!(nzvalA, rowidx, nzval, rrange[1], nincl)
            rowidx += nincl
        end
    end

    if nadd > 0
        A.colptr[n+1] = rowidx
        deleteat!(rowvalA, rowidx:nnzA)
        deleteat!(nzvalA, rowidx:nnzA)
    end
    return A
end

# Nonscalar A[I,J] = B: Convert B to a SparseMatrixCSC of the appropriate shape first
_to_same_csc(::SparseMatrixCSC{Tv, Ti}, V::AbstractMatrix, I...) where {Tv,Ti} = convert(SparseMatrixCSC{Tv,Ti}, V)
_to_same_csc(::SparseMatrixCSC{Tv, Ti}, V::AbstractVector, I...) where {Tv,Ti} = convert(SparseMatrixCSC{Tv,Ti}, reshape(V, map(length, I)))

setindex!(A::SparseMatrixCSC{Tv}, B::AbstractVecOrMat, I::Integer, J::Integer) where {Tv} = _setindex_scalar!(A, B, I, J)

function setindex!(A::SparseMatrixCSC{Tv,Ti}, V::AbstractVecOrMat, Ix::Union{Integer, AbstractVector{<:Integer}, Colon}, Jx::Union{Integer, AbstractVector{<:Integer}, Colon}) where {Tv,Ti<:Integer}
    require_one_based_indexing(A, V, Ix, Jx)
    (I, J) = Base.ensure_indexable(to_indices(A, (Ix, Jx)))
    checkbounds(A, I, J)
    Base.setindex_shape_check(V, length(I), length(J))
    B = _to_same_csc(A, V, I, J)

    issortedI = issorted(I)
    issortedJ = issorted(J)

    if !issortedI && !issortedJ
        pI = sortperm(I); @inbounds I = I[pI]
        pJ = sortperm(J); @inbounds J = J[pJ]
        B = B[pI, pJ]
    elseif !issortedI
        pI = sortperm(I); @inbounds I = I[pI]
        B = B[pI,:]
    elseif !issortedJ
        pJ = sortperm(J); @inbounds J = J[pJ]
        B = B[:, pJ]
    end

    m, n = size(A)
    mB, nB = size(B)

    if (!isempty(I) && (I[1] < 1 || I[end] > m)) || (!isempty(J) && (J[1] < 1 || J[end] > n))
        throw(BoundsError(A, (I, J)))
    end

    if isempty(I) || isempty(J)
        return A
    end

    nI = length(I)
    nJ = length(J)

    colptrA = A.colptr; rowvalA = A.rowval; nzvalA = A.nzval
    colptrB = B.colptr; rowvalB = B.rowval; nzvalB = B.nzval

    nnzS = nnz(A) + nnz(B)

    colptrS = copy(A.colptr)
    rowvalS = copy(A.rowval)
    nzvalS = copy(A.nzval)

    resize!(rowvalA, nnzS)
    resize!(nzvalA, nnzS)

    colB = 1
    asgn_col = J[colB]

    I_asgn = falses(m)
    fill!(view(I_asgn, I), true)

    ptrS = 1

    @inbounds for col = 1:n

        # Copy column of A if it is not being assigned into
        if colB > nJ || col != J[colB]
            colptrA[col+1] = colptrA[col] + (colptrS[col+1]-colptrS[col])

            for k = colptrS[col]:colptrS[col+1]-1
                rowvalA[ptrS] = rowvalS[k]
                nzvalA[ptrS] = nzvalS[k]
                ptrS += 1
            end
            continue
        end

        ptrA::Int  = colptrS[col]
        stopA::Int = colptrS[col+1]
        ptrB::Int  = colptrB[colB]
        stopB::Int = colptrB[colB+1]

        while ptrA < stopA && ptrB < stopB
            rowA = rowvalS[ptrA]
            rowB = I[rowvalB[ptrB]]
            if rowA < rowB
                rowvalA[ptrS] = rowA
                nzvalA[ptrS] = I_asgn[rowA] ? zero(Tv) : nzvalS[ptrA]
                ptrS += 1
                ptrA += 1
            elseif rowB < rowA
                if nzvalB[ptrB] != zero(Tv)
                    rowvalA[ptrS] = rowB
                    nzvalA[ptrS] = nzvalB[ptrB]
                    ptrS += 1
                end
                ptrB += 1
            else
                rowvalA[ptrS] = rowB
                nzvalA[ptrS] = nzvalB[ptrB]
                ptrS += 1
                ptrB += 1
                ptrA += 1
            end
        end

        while ptrA < stopA
            rowA = rowvalS[ptrA]
            rowvalA[ptrS] = rowA
            nzvalA[ptrS] = I_asgn[rowA] ? zero(Tv) : nzvalS[ptrA]
            ptrS += 1
            ptrA += 1
        end

        while ptrB < stopB
            rowB = I[rowvalB[ptrB]]
            if nzvalB[ptrB] != zero(Tv)
                rowvalA[ptrS] = rowB
                nzvalA[ptrS] = nzvalB[ptrB]
                ptrS += 1
            end
            ptrB += 1
        end

        colptrA[col+1] = ptrS
        colB += 1
    end

    deleteat!(rowvalA, colptrA[end]:length(rowvalA))
    deleteat!(nzvalA, colptrA[end]:length(nzvalA))

    return A
end

# Logical setindex!

setindex!(A::Matrix, x::SparseMatrixCSC, I::Integer, J::AbstractVector{Bool}) = setindex!(A, Array(x), I, findall(J))
setindex!(A::Matrix, x::SparseMatrixCSC, I::AbstractVector{Bool}, J::Integer) = setindex!(A, Array(x), findall(I), J)
setindex!(A::Matrix, x::SparseMatrixCSC, I::AbstractVector{Bool}, J::AbstractVector{Bool}) = setindex!(A, Array(x), findall(I), findall(J))
setindex!(A::Matrix, x::SparseMatrixCSC, I::AbstractVector{<:Integer}, J::AbstractVector{Bool}) = setindex!(A, Array(x), I, findall(J))
setindex!(A::Matrix, x::SparseMatrixCSC, I::AbstractVector{Bool}, J::AbstractVector{<:Integer}) = setindex!(A, Array(x), findall(I), J)

function setindex!(A::SparseMatrixCSC, x::AbstractArray, I::AbstractMatrix{Bool})
    require_one_based_indexing(A, x, I)
    checkbounds(A, I)
    n = sum(I)
    (n == 0) && (return A)

    colptrA = A.colptr; rowvalA = A.rowval; nzvalA = A.nzval
    colptrB = colptrA; rowvalB = rowvalA; nzvalB = nzvalA
    nadd = 0
    bidx = xidx = 1
    r1 = r2 = 0

    @inbounds for col in 1:A.n
        r1 = Int(colptrA[col])
        r2 = Int(colptrA[col+1]-1)

        for row in 1:A.m
            if I[row, col]
                v = x[xidx]
                xidx += 1

                if r1 <= r2
                    copylen = searchsortedfirst(rowvalA, row, r1, r2, Forward) - r1
                    if (copylen > 0)
                        if (nadd > 0)
                            copyto!(rowvalB, bidx, rowvalA, r1, copylen)
                            copyto!(nzvalB, bidx, nzvalA, r1, copylen)
                        end
                        bidx += copylen
                        r1 += copylen
                    end
                end

                # 0: no change, 1: update, 2: add new
                mode = ((r1 <= r2) && (rowvalA[r1] == row)) ? 1 : ((v == 0) ? 0 : 2)

                if (mode > 1) && (nadd == 0)
                    # copy storage to take changes
                    colptrA = copy(colptrB)
                    memreq = (x == 0) ? 0 : n
                    # this x == 0 check and approach doesn't jive with use of v above
                    # and may not make sense generally, as scalar x == 0 probably
                    # means this section should never be called. also may not be generic.
                    # TODO: clean this up, maybe separate scalar and array X cases
                    rowvalA = copy(rowvalB)
                    nzvalA = copy(nzvalB)
                    resize!(rowvalB, length(rowvalA)+memreq)
                    resize!(nzvalB, length(rowvalA)+memreq)
                end
                if mode == 1
                    rowvalB[bidx] = row
                    nzvalB[bidx] = v
                    bidx += 1
                    r1 += 1
                elseif mode == 2
                    rowvalB[bidx] = row
                    nzvalB[bidx] = v
                    bidx += 1
                    nadd += 1
                end
                (xidx > n) && break
            end # if I[row, col]
        end # for row in 1:A.m

        if (nadd != 0)
            l = r2-r1+1
            if l > 0
                copyto!(rowvalB, bidx, rowvalA, r1, l)
                copyto!(nzvalB, bidx, nzvalA, r1, l)
                bidx += l
            end
            colptrB[col+1] = bidx

            if (xidx > n) && (length(colptrB) > (col+1))
                diff = nadd
                colptrB[(col+2):end] = colptrA[(col+2):end] .+ diff
                r1 = colptrA[col+1]
                r2 = colptrA[end]-1
                l = r2-r1+1
                if l > 0
                    copyto!(rowvalB, bidx, rowvalA, r1, l)
                    copyto!(nzvalB, bidx, nzvalA, r1, l)
                    bidx += l
                end
            end
        else
            bidx = colptrA[col+1]
        end
        (xidx > n) && break
    end # for col in 1:A.n

    if (nadd != 0)
        n = length(nzvalB)
        if n > (bidx-1)
            deleteat!(nzvalB, bidx:n)
            deleteat!(rowvalB, bidx:n)
        end
    end
    A
end

function setindex!(A::SparseMatrixCSC, x::AbstractArray, Ix::AbstractVector{<:Integer})
    require_one_based_indexing(A, x, Ix)
    (I,) = Base.ensure_indexable(to_indices(A, (Ix,)))
    # We check bounds after sorting I
    n = length(I)
    (n == 0) && (return A)

    colptrA = A.colptr; rowvalA = A.rowval; nzvalA = A.nzval; szA = size(A)
    colptrB = colptrA; rowvalB = rowvalA; nzvalB = nzvalA
    nadd = 0
    bidx = aidx = 1

    S = issorted(I) ? (1:n) : sortperm(I)
    sxidx = r1 = r2 = 0

    if (!isempty(I) && (I[S[1]] < 1 || I[S[end]] > length(A)))
        throw(BoundsError(A, I))
    end

    isa(x, AbstractArray) && setindex_shape_check(x, length(I))

    lastcol = 0
    (nrowA, ncolA) = szA
    @inbounds for xidx in 1:n
        sxidx = S[xidx]
        (sxidx < n) && (I[sxidx] == I[sxidx+1]) && continue

        row,col = Base._ind2sub(szA, I[sxidx])
        v = x[sxidx]

        if col > lastcol
            r1 = Int(colptrA[col])
            r2 = Int(colptrA[col+1] - 1)

            # copy from last position till current column
            if (nadd > 0)
                colptrB[(lastcol+1):col] = colptrA[(lastcol+1):col] .+ nadd
                copylen = r1 - aidx
                if copylen > 0
                    copyto!(rowvalB, bidx, rowvalA, aidx, copylen)
                    copyto!(nzvalB, bidx, nzvalA, aidx, copylen)
                    aidx += copylen
                    bidx += copylen
                end
            else
                aidx = bidx = r1
            end
            lastcol = col
        end

        if r1 <= r2
            copylen = searchsortedfirst(rowvalA, row, r1, r2, Forward) - r1
            if (copylen > 0)
                if (nadd > 0)
                    copyto!(rowvalB, bidx, rowvalA, r1, copylen)
                    copyto!(nzvalB, bidx, nzvalA, r1, copylen)
                end
                bidx += copylen
                r1 += copylen
                aidx += copylen
            end
        end

        # 0: no change, 1: update, 2: add new
        mode = ((r1 <= r2) && (rowvalA[r1] == row)) ? 1 : ((v == 0) ? 0 : 2)

        if (mode > 1) && (nadd == 0)
            # copy storage to take changes
            colptrA = copy(colptrB)
            memreq = (x == 0) ? 0 : n
            # see comment/TODO for same statement in preceding logical setindex! method
            rowvalA = copy(rowvalB)
            nzvalA = copy(nzvalB)
            resize!(rowvalB, length(rowvalA)+memreq)
            resize!(nzvalB, length(rowvalA)+memreq)
        end
        if mode == 1
            rowvalB[bidx] = row
            nzvalB[bidx] = v
            bidx += 1
            aidx += 1
            r1 += 1
        elseif mode == 2
            rowvalB[bidx] = row
            nzvalB[bidx] = v
            bidx += 1
            nadd += 1
        end
    end

    # copy the rest
    @inbounds if (nadd > 0)
        colptrB[(lastcol+1):end] = colptrA[(lastcol+1):end] .+ nadd
        r1 = colptrA[end]-1
        copylen = r1 - aidx + 1
        if copylen > 0
            copyto!(rowvalB, bidx, rowvalA, aidx, copylen)
            copyto!(nzvalB, bidx, nzvalA, aidx, copylen)
            aidx += copylen
            bidx += copylen
        end

        n = length(nzvalB)
        if n > (bidx-1)
            deleteat!(nzvalB, bidx:n)
            deleteat!(rowvalB, bidx:n)
        end
    end
    A
end

## dropstored! methods
"""
    dropstored!(A::SparseMatrixCSC, i::Integer, j::Integer)

Drop entry `A[i,j]` from `A` if `A[i,j]` is stored, and otherwise do nothing.

```jldoctest
julia> A = sparse([1 2; 0 0])
2×2 SparseMatrixCSC{Int64,Int64} with 2 stored entries:
  [1, 1]  =  1
  [1, 2]  =  2

julia> SparseArrays.dropstored!(A, 1, 2); A
2×2 SparseMatrixCSC{Int64,Int64} with 1 stored entry:
  [1, 1]  =  1
```
"""
function dropstored!(A::SparseMatrixCSC, i::Integer, j::Integer)
    if !((1 <= i <= A.m) & (1 <= j <= A.n))
        throw(BoundsError(A, (i,j)))
    end
    coljfirstk = Int(A.colptr[j])
    coljlastk = Int(A.colptr[j+1] - 1)
    searchk = searchsortedfirst(A.rowval, i, coljfirstk, coljlastk, Base.Order.Forward)
    if searchk <= coljlastk && A.rowval[searchk] == i
        # Entry A[i,j] is stored. Drop and return.
        deleteat!(A.rowval, searchk)
        deleteat!(A.nzval, searchk)
        @simd for m in (j+1):(A.n + 1)
            @inbounds A.colptr[m] -= 1
        end
    end
    return A
end
"""
    dropstored!(A::SparseMatrixCSC, I::AbstractVector{<:Integer}, J::AbstractVector{<:Integer})

For each `(i,j)` where `i in I` and `j in J`, drop entry `A[i,j]` from `A` if `A[i,j]` is
stored and otherwise do nothing. Derivative forms:

    dropstored!(A::SparseMatrixCSC, i::Integer, J::AbstractVector{<:Integer})
    dropstored!(A::SparseMatrixCSC, I::AbstractVector{<:Integer}, j::Integer)

# Examples
```jldoctest
julia> A = sparse(Diagonal([1, 2, 3, 4]))
4×4 SparseMatrixCSC{Int64,Int64} with 4 stored entries:
  [1, 1]  =  1
  [2, 2]  =  2
  [3, 3]  =  3
  [4, 4]  =  4

julia> SparseArrays.dropstored!(A, [1, 2], [1, 1])
4×4 SparseMatrixCSC{Int64,Int64} with 3 stored entries:
  [2, 2]  =  2
  [3, 3]  =  3
  [4, 4]  =  4
```
"""
function dropstored!(A::SparseMatrixCSC,
        I::AbstractVector{<:Integer}, J::AbstractVector{<:Integer})
    require_one_based_indexing(A, I, J)
    m, n = size(A)
    nnzA = nnz(A)
    (nnzA == 0) && (return A)

    !issorted(I) && (I = sort(I))
    !issorted(J) && (J = sort(J))

    if (!isempty(I) && (I[1] < 1 || I[end] > m)) || (!isempty(J) && (J[1] < 1 || J[end] > n))
        throw(BoundsError(A, (I, J)))
    end

    if isempty(I) || isempty(J)
        return A
    end

    rowval = rowvalA = A.rowval
    nzval = nzvalA = A.nzval
    rowidx = 1
    ndel = 0
    @inbounds for col in 1:n
        rrange = nzrange(A, col)
        if ndel > 0
            A.colptr[col] = A.colptr[col] - ndel
        end

        if isempty(rrange) || !(col in J)
            nincl = length(rrange)
            if(ndel > 0) && !isempty(rrange)
                copyto!(rowvalA, rowidx, rowval, rrange[1], nincl)
                copyto!(nzvalA, rowidx, nzval, rrange[1], nincl)
            end
            rowidx += nincl
        else
            for ridx in rrange
                if rowval[ridx] in I
                    if ndel == 0
                        rowval = copy(rowvalA)
                        nzval = copy(nzvalA)
                    end
                    ndel += 1
                else
                    if ndel > 0
                        rowvalA[rowidx] = rowval[ridx]
                        nzvalA[rowidx] = nzval[ridx]
                    end
                    rowidx += 1
                end
            end
        end
    end

    if ndel > 0
        A.colptr[n+1] = rowidx
        deleteat!(rowvalA, rowidx:nnzA)
        deleteat!(nzvalA, rowidx:nnzA)
    end
    return A
end
dropstored!(A::SparseMatrixCSC, i::Integer, J::AbstractVector{<:Integer}) = dropstored!(A, [i], J)
dropstored!(A::SparseMatrixCSC, I::AbstractVector{<:Integer}, j::Integer) = dropstored!(A, I, [j])
dropstored!(A::SparseMatrixCSC, ::Colon, j::Union{Integer,AbstractVector}) = dropstored!(A, 1:size(A,1), j)
dropstored!(A::SparseMatrixCSC, i::Union{Integer,AbstractVector}, ::Colon) = dropstored!(A, i, 1:size(A,2))
dropstored!(A::SparseMatrixCSC, ::Colon, ::Colon) = dropstored!(A, 1:size(A,1), 1:size(A,2))
dropstored!(A::SparseMatrixCSC, ::Colon) = dropstored!(A, :, :)
# TODO: Several of the preceding methods are optimization candidates.
# TODO: Implement linear indexing methods for dropstored! ?
# TODO: Implement logical indexing methods for dropstored! ?

# Sparse concatenation

function vcat(X::SparseMatrixCSC...)
    num = length(X)
    mX = Int[ size(x, 1) for x in X ]
    nX = Int[ size(x, 2) for x in X ]
    m = sum(mX)
    n = nX[1]

    for i = 2 : num
        if nX[i] != n
            throw(DimensionMismatch("All inputs to vcat should have the same number of columns"))
        end
    end

    Tv = promote_eltype(X...)
    Ti = promote_eltype(map(x->x.rowval, X)...)

    nnzX = Int[ nnz(x) for x in X ]
    nnz_res = sum(nnzX)
    colptr = Vector{Ti}(undef, n+1)
    rowval = Vector{Ti}(undef, nnz_res)
    nzval  = Vector{Tv}(undef, nnz_res)

    colptr[1] = 1
    for c = 1:n
        mX_sofar = 0
        ptr_res = colptr[c]
        for i = 1 : num
            colptrXi = X[i].colptr
            col_length = (colptrXi[c + 1] - 1) - colptrXi[c]
            ptr_Xi = colptrXi[c]

            stuffcol!(X[i], colptr, rowval, nzval,
                      ptr_res, ptr_Xi, col_length, mX_sofar)

            ptr_res += col_length + 1
            mX_sofar += mX[i]
        end
        colptr[c + 1] = ptr_res
    end
    SparseMatrixCSC(m, n, colptr, rowval, nzval)
end

@inline function stuffcol!(Xi::SparseMatrixCSC, colptr, rowval, nzval,
                           ptr_res, ptr_Xi, col_length, mX_sofar)
    colptrXi = Xi.colptr
    rowvalXi = Xi.rowval
    nzvalXi  = Xi.nzval

    for k=ptr_res:(ptr_res + col_length)
        @inbounds rowval[k] = rowvalXi[ptr_Xi] + mX_sofar
        @inbounds nzval[k]  = nzvalXi[ptr_Xi]
        ptr_Xi += 1
    end
end

function hcat(X::SparseMatrixCSC...)
    num = length(X)
    mX = Int[ size(x, 1) for x in X ]
    nX = Int[ size(x, 2) for x in X ]
    m = mX[1]
    for i = 2 : num
        if mX[i] != m; throw(DimensionMismatch("")); end
    end
    n = sum(nX)

    Tv = promote_eltype(X...)
    Ti = promote_eltype(map(x->x.rowval, X)...)

    colptr = Vector{Ti}(undef, n+1)
    nnzX = Int[ nnz(x) for x in X ]
    nnz_res = sum(nnzX)
    rowval = Vector{Ti}(undef, nnz_res)
    nzval = Vector{Tv}(undef, nnz_res)

    nnz_sofar = 0
    nX_sofar = 0
    @inbounds for i = 1 : num
        XI = X[i]
        colptr[(1 : nX[i] + 1) .+ nX_sofar] = XI.colptr .+ nnz_sofar
        if nnzX[i] == length(XI.rowval)
            rowval[(1 : nnzX[i]) .+ nnz_sofar] = XI.rowval
            nzval[(1 : nnzX[i]) .+ nnz_sofar] = XI.nzval
        else
            rowval[(1 : nnzX[i]) .+ nnz_sofar] = XI.rowval[1:nnzX[i]]
            nzval[(1 : nnzX[i]) .+ nnz_sofar] = XI.nzval[1:nnzX[i]]
        end
        nnz_sofar += nnzX[i]
        nX_sofar += nX[i]
    end

    SparseMatrixCSC(m, n, colptr, rowval, nzval)
end

"""
    blockdiag(A...)

Concatenate matrices block-diagonally. Currently only implemented for sparse matrices.

# Examples
```jldoctest
julia> blockdiag(sparse(2I, 3, 3), sparse(4I, 2, 2))
5×5 SparseMatrixCSC{Int64,Int64} with 5 stored entries:
  [1, 1]  =  2
  [2, 2]  =  2
  [3, 3]  =  2
  [4, 4]  =  4
  [5, 5]  =  4
```
"""
function blockdiag(X::SparseMatrixCSC...)
    num = length(X)
    mX = Int[ size(x, 1) for x in X ]
    nX = Int[ size(x, 2) for x in X ]
    m = sum(mX)
    n = sum(nX)

    Tv = promote_type(map(x->eltype(x.nzval), X)...)
    Ti = isempty(X) ? Int : promote_type(map(x->eltype(x.rowval), X)...)

    colptr = Vector{Ti}(undef, n+1)
    nnzX = Int[ nnz(x) for x in X ]
    nnz_res = sum(nnzX)
    rowval = Vector{Ti}(undef, nnz_res)
    nzval = Vector{Tv}(undef, nnz_res)

    nnz_sofar = 0
    nX_sofar = 0
    mX_sofar = 0
    for i = 1 : num
        colptr[(1 : nX[i] + 1) .+ nX_sofar] = X[i].colptr .+ nnz_sofar
        rowval[(1 : nnzX[i]) .+ nnz_sofar] = X[i].rowval .+ mX_sofar
        nzval[(1 : nnzX[i]) .+ nnz_sofar] = X[i].nzval
        nnz_sofar += nnzX[i]
        nX_sofar += nX[i]
        mX_sofar += mX[i]
    end
    colptr[n+1] = nnz_sofar + 1

    SparseMatrixCSC(m, n, colptr, rowval, nzval)
end

## Structure query functions
issymmetric(A::SparseMatrixCSC) = is_hermsym(A, identity)

ishermitian(A::SparseMatrixCSC) = is_hermsym(A, conj)

function is_hermsym(A::SparseMatrixCSC, check::Function)
    m, n = size(A)
    if m != n; return false; end

    colptr = A.colptr
    rowval = A.rowval
    nzval = A.nzval
    tracker = copy(A.colptr)
    for col = 1:A.n
        # `tracker` is updated such that, for symmetric matrices,
        # the loop below starts from an element at or below the
        # diagonal element of column `col`"
        for p = tracker[col]:colptr[col+1]-1
            val = nzval[p]
            row = rowval[p]

            # Ignore stored zeros
            if val == 0
                continue
            end

            # If the matrix was symmetric we should have updated
            # the tracker to start at the diagonal or below. Here
            # we are above the diagonal so the matrix can't be symmetric.
            if row < col
                return false
            end

            # Diagonal element
            if row == col
                if val != check(val)
                    return false
                end
            else
                offset = tracker[row]

                # If the matrix is unsymmetric, there might not exist
                # a rowval[offset]
                if offset > length(rowval)
                    return false
                end

                row2 = rowval[offset]

                # row2 can be less than col if the tracker didn't
                # get updated due to stored zeros in previous elements.
                # We therefore "catch up" here while making sure that
                # the elements are actually zero.
                while row2 < col
                    if !iszero(nzval[offset])
                        return false
                    end
                    offset += 1
                    row2 = rowval[offset]
                    tracker[row] += 1
                end

                # Non zero A[i,j] exists but A[j,i] does not exist
                if row2 > col
                    return false
                end

                # A[i,j] and A[j,i] exists
                if row2 == col
                    if val != check(nzval[offset])
                        return false
                    end
                    tracker[row] += 1
                end
            end
        end
    end
    return true
end

function istriu(A::SparseMatrixCSC)
    m, n = size(A)
    colptr = A.colptr
    rowval = A.rowval
    nzval  = A.nzval

    for col = 1:min(n, m-1)
        l1 = colptr[col+1]-1
        for i = 0 : (l1 - colptr[col])
            if rowval[l1-i] <= col
                break
            end
            if !iszero(nzval[l1-i])
                return false
            end
        end
    end
    return true
end

function istril(A::SparseMatrixCSC)
    m, n = size(A)
    colptr = A.colptr
    rowval = A.rowval
    nzval  = A.nzval

    for col = 2:n
        for i = colptr[col] : (colptr[col+1]-1)
            if rowval[i] >= col
                break
            end
            if !iszero(nzval[i])
                return false
            end
        end
    end
    return true
end


function spdiagm_internal(kv::Pair{<:Integer,<:AbstractVector}...)
    ncoeffs = 0
    for p in kv
        ncoeffs += length(p.second)
    end
    I = Vector{Int}(undef, ncoeffs)
    J = Vector{Int}(undef, ncoeffs)
    V = Vector{promote_type(map(x -> eltype(x.second), kv)...)}(undef, ncoeffs)
    i = 0
    for p in kv
        dia = p.first
        vect = p.second
        numel = length(vect)
        if dia < 0
            row = -dia
            col = 0
        elseif dia > 0
            row = 0
            col = dia
        else
            row = 0
            col = 0
        end
        r = 1+i:numel+i
        I[r] = row+1:row+numel
        J[r] = col+1:col+numel
        copyto!(view(V, r), vect)
        i += numel
    end
    return I, J, V
end

"""
    spdiagm(kv::Pair{<:Integer,<:AbstractVector}...)
    spdiagm(m::Integer, n::Ingeger, kv::Pair{<:Integer,<:AbstractVector}...)

Construct a sparse diagonal matrix from `Pair`s of vectors and diagonals.
Each vector `kv.second` will be placed on the `kv.first` diagonal.  By
default (if `size=nothing`), the matrix is square and its size is inferred
from `kv`, but a non-square size `m`×`n` (padded with zeros as needed)
can be specified by passing `m,n` as the first arguments.

# Examples
```jldoctest
julia> spdiagm(-1 => [1,2,3,4], 1 => [4,3,2,1])
5×5 SparseMatrixCSC{Int64,Int64} with 8 stored entries:
  [2, 1]  =  1
  [1, 2]  =  4
  [3, 2]  =  2
  [2, 3]  =  3
  [4, 3]  =  3
  [3, 4]  =  2
  [5, 4]  =  4
  [4, 5]  =  1
```
"""
spdiagm(kv::Pair{<:Integer,<:AbstractVector}...) = _spdiagm(nothing, kv...)
spdiagm(m::Integer, n::Integer, kv::Pair{<:Integer,<:AbstractVector}...) = _spdiagm((Int(m),Int(n)), kv...)
function _spdiagm(size, kv::Pair{<:Integer,<:AbstractVector}...)
    I, J, V = spdiagm_internal(kv...)
    mmax, nmax = dimlub(I), dimlub(J)
    mnmax = max(mmax, nmax)
    m, n = something(size, (mnmax,mnmax))
    (m ≥ mmax && n ≥ nmax) || throw(DimensionMismatch("invalid size=$size"))
    return sparse(I, J, V, m, n)
end

## expand a colptr or rowptr into a dense index vector
function expandptr(V::Vector{<:Integer})
    if V[1] != 1 throw(ArgumentError("first index must be one")) end
    res = similar(V, (Int64(V[end]-1),))
    for i in 1:(length(V)-1), j in V[i]:(V[i+1] - 1); res[j] = i end
    res
end


function diag(A::SparseMatrixCSC{Tv,Ti}, d::Integer=0) where {Tv,Ti}
    m, n = size(A)
    k = Int(d)
    l = k < 0 ? min(m+k,n) : min(n-k,m)
    r, c = k <= 0 ? (-k, 0) : (0, k) # start row/col -1
    ind = Vector{Ti}()
    val = Vector{Tv}()
    for i in 1:l
        r += 1; c += 1
        r1 = Int(A.colptr[c])
        r2 = Int(A.colptr[c+1]-1)
        r1 > r2 && continue
        r1 = searchsortedfirst(A.rowval, r, r1, r2, Forward)
        ((r1 > r2) || (A.rowval[r1] != r)) && continue
        push!(ind, i)
        push!(val, A.nzval[r1])
    end
    return SparseVector{Tv,Ti}(l, ind, val)
end

function tr(A::SparseMatrixCSC{Tv}) where Tv
    n = checksquare(A)
    s = zero(Tv)
    for i in 1:n
        s += A[i,i]
    end
    return s
end


# Sort all the indices in each column of a CSC sparse matrix
# sortSparseMatrixCSC!(A, sortindices = :sortcols)        # Sort each column with sort()
# sortSparseMatrixCSC!(A, sortindices = :doubletranspose) # Sort with a double transpose
function sortSparseMatrixCSC!(A::SparseMatrixCSC{Tv,Ti}; sortindices::Symbol = :sortcols) where {Tv,Ti}
    if sortindices == :doubletranspose
        nB, mB = size(A)
        B = SparseMatrixCSC(mB, nB, Vector{Ti}(undef, nB+1), similar(A.rowval), similar(A.nzval))
        transpose!(B, A)
        transpose!(A, B)
        return A
    end

    m, n = size(A)
    colptr = A.colptr; rowval = A.rowval; nzval = A.nzval

    index = zeros(Ti, m)
    row = zeros(Ti, m)
    val = zeros(Tv, m)

    perm = Base.Perm(Base.ord(isless, identity, false, Base.Order.Forward), row)

    @inbounds for i = 1:n
        nzr = nzrange(A, i)
        numrows = length(nzr)
        if numrows <= 1
            continue
        elseif numrows == 2
            f = first(nzr)
            s = f+1
            if rowval[f] > rowval[s]
                rowval[f], rowval[s] = rowval[s], rowval[f]
                nzval[f],  nzval[s]  = nzval[s],  nzval[f]
            end
            continue
        end
        resize!(row, numrows)
        resize!(index, numrows)

        jj = 1
        @simd for j = nzr
            row[jj] = rowval[j]
            val[jj] = nzval[j]
            jj += 1
        end

        if numrows <= 16
            alg = Base.Sort.InsertionSort
        else
            alg = Base.Sort.QuickSort
        end

        # Reset permutation
        index .= 1:numrows

        sort!(index, alg, perm)

        jj = 1
        @simd for j = nzr
            rowval[j] = row[index[jj]]
            nzval[j] = val[index[jj]]
            jj += 1
        end
    end

    return A
end

## rotations

function rot180(A::SparseMatrixCSC)
    I,J,V = findnz(A)
    m,n = size(A)
    for i=1:length(I)
        I[i] = m - I[i] + 1
        J[i] = n - J[i] + 1
    end
    return sparse(I,J,V,m,n)
end

function rotr90(A::SparseMatrixCSC)
    I,J,V = findnz(A)
    m,n = size(A)
    #old col inds are new row inds
    for i=1:length(I)
        I[i] = m - I[i] + 1
    end
    return sparse(J, I, V, n, m)
end

function rotl90(A::SparseMatrixCSC)
    I,J,V = findnz(A)
    m,n = size(A)
    #old row inds are new col inds
    for i=1:length(J)
        J[i] = n - J[i] + 1
    end
    return sparse(J, I, V, n, m)
end

## Uniform matrix arithmetic

(+)(A::SparseMatrixCSC, J::UniformScaling) = A + sparse(J, size(A)...)
(-)(A::SparseMatrixCSC, J::UniformScaling) = A - sparse(J, size(A)...)
(-)(J::UniformScaling, A::SparseMatrixCSC) = sparse(J, size(A)...) - A

## circular shift

function circshift!(O::SparseMatrixCSC, X::SparseMatrixCSC, (r,c)::Base.DimsInteger{2})
    nnz = length(X.nzval)

    iszero(nnz) && return copy!(O, X)

    ##### column shift
    c = mod(c, X.n)
    if iszero(c)
        copy!(O, X)
    else
        ##### readjust output
        resize!(O.colptr, X.n + 1)
        resize!(O.rowval, nnz)
        resize!(O.nzval, nnz)
        O.colptr[X.n + 1] = nnz + 1

        # exchange left and right blocks
        nleft = X.colptr[X.n - c + 1] - 1
        nright = nnz - nleft
        @inbounds for i=c+1:X.n
            O.colptr[i] = X.colptr[i-c] + nright
        end
        @inbounds for i=1:c
            O.colptr[i] = X.colptr[X.n - c + i] - nleft
        end
        # rotate rowval and nzval by the right number of elements
        circshift!(O.rowval, X.rowval, (nright,))
        circshift!(O.nzval, X.nzval, (nright,))
    end
    ##### row shift
    r = mod(r, X.m)
    iszero(r) && return O
    @inbounds for i=1:O.n
        subvector_shifter!(O.rowval, O.nzval, O.colptr[i], O.colptr[i+1]-1, O.m, r)
    end
    return O
end

circshift!(O::SparseMatrixCSC, X::SparseMatrixCSC, (r,)::Base.DimsInteger{1}) = circshift!(O, X, (r,0))
circshift!(O::SparseMatrixCSC, X::SparseMatrixCSC, r::Real) = circshift!(O, X, (Integer(r),0))<|MERGE_RESOLUTION|>--- conflicted
+++ resolved
@@ -370,14 +370,6 @@
 SparseMatrixCSC(M::AbstractMatrix{Tv}) where {Tv} = SparseMatrixCSC{Tv,Int}(M)
 SparseMatrixCSC{Tv}(M::AbstractMatrix{Tv}) where {Tv} = SparseMatrixCSC{Tv,Int}(M)
 function SparseMatrixCSC{Tv,Ti}(M::AbstractMatrix) where {Tv,Ti}
-<<<<<<< HEAD
-    @assert !has_offset_axes(M)
-    I = findall(!iszero, M)
-    eltypeTiI = Ti[i[1] for i in I]
-    eltypeTiJ = Ti[i[2] for i in I]
-    eltypeTvV = Tv[M[i] for i in I]
-    return sparse_IJ_sorted!(eltypeTiI, eltypeTiJ, eltypeTvV, size(M)...)
-=======
     require_one_based_indexing(M)
     I = Ti[]
     V = Tv[]
@@ -390,7 +382,6 @@
         end
     end
     return sparse_sortedlinearindices!(I, V, size(M)...)
->>>>>>> 86bf1b24
 end
 
 function SparseMatrixCSC{Tv,Ti}(M::StridedMatrix) where {Tv,Ti}
