# This file is a part of Julia. License is MIT: https://julialang.org/license

__precompile__(true)

"""
Support for sparse arrays. Provides `AbstractSparseArray` and subtypes.
"""
module SparseArrays

using Base: ReshapedArray, promote_op, setindex_shape_check, to_shape, tail
using Base.Sort: Forward
using LinearAlgebra

import Base: +, -, *, \, /, &, |, xor, ==
import LinearAlgebra: mul!, ldiv!, rdiv!, chol, adjoint!, diag, diff, dot, eig,
    issymmetric, istril, istriu, lu, trace, transpose!, tril!, triu!,
    vecnorm, cond, diagm, factorize, ishermitian, norm, scale!, tril, triu

import Base: @get!, acos, acosd, acot, acotd, acsch, asech, asin, asind, asinh,
    atan, atand, atanh, broadcast!, conj!, cos, cosc, cosd, cosh, cospi, cot,
    cotd, coth, count, csc, cscd, csch, done,
    exp10, exp2, findprev, findnext, floor, hash, argmin, inv,
    log10, log2, next, sec, secd, sech, show,
    sin, sinc, sind, sinh, sinpi, squeeze, start, sum, summary, tan,
    tand, tanh, trunc, abs, abs2,
    broadcast, ceil, complex, conj, convert, copy, copyto!, adjoint,
<<<<<<< HEAD
    exp, expm1, findall, findmax, findmin, findnz, float, getindex,
    vcat, hcat, hvcat, cat, imag, argmax, kron, length, log, log1p, max, min,
=======
    exp, expm1, findall, findmax, findmin, float, getindex,
    vcat, hcat, hvcat, cat, imag, indmax, kron, length, log, log1p, max, min,
>>>>>>> bea2fb7f
    maximum, minimum, one, promote_eltype, real, reshape, rot180,
    rotl90, rotr90, round, setindex!, similar, size, transpose,
    vec, permute!, map, map!, Array

using Random: GLOBAL_RNG, AbstractRNG, randsubseq, randsubseq!

export AbstractSparseArray, AbstractSparseMatrix, AbstractSparseVector,
    SparseMatrixCSC, SparseVector, blkdiag, droptol!, dropzeros!, dropzeros,
    issparse, nonzeros, nzrange, rowvals, sparse, sparsevec, spdiagm,
    sprand, sprandn, spzeros, nnz, permute, findnz

include("abstractsparse.jl")
include("sparsematrix.jl")
include("sparsevector.jl")
include("higherorderfns.jl")
include("linalg.jl")
include("deprecated.jl")


# temporarily moved here and commented out from from base/linalg/diagonal.jl, base/linalg/tridiag.jl
# and base/linalg/bidiag.jl due to their usage of spzeros
similar(B::Bidiagonal, ::Type{T}, dims::Union{Dims{1},Dims{2}}) where {T} = spzeros(T, dims...)
similar(D::Diagonal, ::Type{T}, dims::Union{Dims{1},Dims{2}}) where {T} = spzeros(T, dims...)
similar(S::SymTridiagonal, ::Type{T}, dims::Union{Dims{1},Dims{2}}) where {T} = spzeros(T, dims...)
similar(M::Tridiagonal, ::Type{T}, dims::Union{Dims{1},Dims{2}}) where {T} = spzeros(T, dims...)

end<|MERGE_RESOLUTION|>--- conflicted
+++ resolved
@@ -24,13 +24,8 @@
     sin, sinc, sind, sinh, sinpi, squeeze, start, sum, summary, tan,
     tand, tanh, trunc, abs, abs2,
     broadcast, ceil, complex, conj, convert, copy, copyto!, adjoint,
-<<<<<<< HEAD
-    exp, expm1, findall, findmax, findmin, findnz, float, getindex,
+    exp, expm1, findall, findmax, findmin, float, getindex,
     vcat, hcat, hvcat, cat, imag, argmax, kron, length, log, log1p, max, min,
-=======
-    exp, expm1, findall, findmax, findmin, float, getindex,
-    vcat, hcat, hvcat, cat, imag, indmax, kron, length, log, log1p, max, min,
->>>>>>> bea2fb7f
     maximum, minimum, one, promote_eltype, real, reshape, rot180,
     rotl90, rotr90, round, setindex!, similar, size, transpose,
     vec, permute!, map, map!, Array
