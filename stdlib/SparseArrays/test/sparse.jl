--- conflicted
+++ resolved
@@ -2510,7 +2510,6 @@
     end
 end
 
-<<<<<<< HEAD
 @testset "wrappers of sparse" begin
     m = n = 10
     A = spzeros(ComplexF64, m, n)
@@ -2545,14 +2544,14 @@
     @test sparse([1,2,3,4,5]') == SparseMatrixCSC([1 2 3 4 5])
     @test sparse(UpperTriangular(A')) == UpperTriangular(B')
     @test sparse(Adjoint(UpperTriangular(A'))) == Adjoint(UpperTriangular(B'))
-=======
+end
+
 @testset "Ti cannot store all potential values #31024" begin
     @test_throws ArgumentError SparseMatrixCSC(128, 1, [Int8(1), Int8(1)], Int8[], Int[])
     @test_throws ArgumentError SparseMatrixCSC(12, 12, [Int8(1), Int8(1)], Int8[], Int[])
     I1 = [Int8(i) for i in 1:20 for _ in 1:20]
     J1 = [Int8(i) for _ in 1:20 for i in 1:20]
     @test_throws ArgumentError sparse(I1, J1, zero(length(I1)zero(length(I1))))
->>>>>>> 00e396bf
 end
 
 end # module