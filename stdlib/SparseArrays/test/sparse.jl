--- conflicted
+++ resolved
@@ -2335,7 +2335,6 @@
     @test m2.module == SparseArrays
 end
 
-<<<<<<< HEAD
 begin
     rng = Random.MersenneTwister(1)
     n = 1000
@@ -2370,8 +2369,6 @@
     end
 end
 
-=======
->>>>>>> 59762368
 @testset "sprandn with type $T" for T in (Float64, Float32, Float16, ComplexF64, ComplexF32, ComplexF16)
     @test sprandn(T, 5, 5, 0.5) isa AbstractSparseMatrix{T}
 end
