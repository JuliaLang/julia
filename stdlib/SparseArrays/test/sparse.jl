# This file is a part of Julia. License is MIT: https://julialang.org/license

module SparseTests

using Test
using SparseArrays
using LinearAlgebra
using Base.Printf: @printf
using Random
using Test: guardseed

@testset "issparse" begin
    @test issparse(sparse(fill(1,5,5)))
    @test !issparse(fill(1,5,5))
end

@testset "iszero specialization for SparseMatrixCSC" begin
    @test !iszero(sparse(I, 3, 3))                  # test failure
    @test iszero(spzeros(3, 3))                     # test success with no stored entries
    S = sparse(I, 3, 3)
    S[:] .= 0
    @test iszero(S)  # test success with stored zeros via broadcasting
    S = sparse(I, 3, 3)
    fill!(S, 0)
    @test iszero(S)  # test success with stored zeros via fill!
    @test iszero(SparseMatrixCSC(2, 2, [1,2,3], [1,2], [0,0,1])) # test success with nonzeros beyond data range
end
@testset "isone specialization for SparseMatrixCSC" begin
    @test isone(sparse(I, 3, 3))    # test success
    @test !isone(sparse(I, 3, 4))   # test failure for non-square matrix
    @test !isone(spzeros(3, 3))     # test failure for too few stored entries
    @test !isone(sparse(2I, 3, 3))  # test failure for non-one diagonal entries
    @test !isone(sparse(Bidiagonal(fill(1, 3), fill(1, 2), :U))) # test failure for non-zero off-diag entries
end

@testset "indtype" begin
    @test SparseArrays.indtype(sparse(Int8[1,1],Int8[1,1],[1,1])) == Int8
end

@testset "sparse matrix construction" begin
    @test (A = fill(1.0+im,5,5); isequal(Array(sparse(A)), A))
    @test_throws ArgumentError sparse([1,2,3], [1,2], [1,2,3], 3, 3)
    @test_throws ArgumentError sparse([1,2,3], [1,2,3], [1,2], 3, 3)
    @test_throws ArgumentError sparse([1,2,3], [1,2,3], [1,2,3], 0, 1)
    @test_throws ArgumentError sparse([1,2,3], [1,2,3], [1,2,3], 1, 0)
    @test_throws ArgumentError sparse([1,2,4], [1,2,3], [1,2,3], 3, 3)
    @test_throws ArgumentError sparse([1,2,3], [1,2,4], [1,2,3], 3, 3)
    @test isequal(sparse(Int[], Int[], Int[], 0, 0), SparseMatrixCSC(0, 0, Int[1], Int[], Int[]))
    @test sparse(Any[1,2,3], Any[1,2,3], Any[1,1,1]) == sparse([1,2,3], [1,2,3], [1,1,1])
    @test sparse(Any[1,2,3], Any[1,2,3], Any[1,1,1], 5, 4) == sparse([1,2,3], [1,2,3], [1,1,1], 5, 4)
end

@testset "SparseMatrixCSC construction from UniformScaling" begin
    @test_throws ArgumentError SparseMatrixCSC(I, -1, 3)
    @test_throws ArgumentError SparseMatrixCSC(I, 3, -1)
    @test SparseMatrixCSC(2I, 3, 3)::SparseMatrixCSC{Int,Int} == Matrix(2I, 3, 3)
    @test SparseMatrixCSC(2I, 3, 4)::SparseMatrixCSC{Int,Int} == Matrix(2I, 3, 4)
    @test SparseMatrixCSC(2I, 4, 3)::SparseMatrixCSC{Int,Int} == Matrix(2I, 4, 3)
    @test SparseMatrixCSC(2.0I, 3, 3)::SparseMatrixCSC{Float64,Int} == Matrix(2I, 3, 3)
    @test SparseMatrixCSC{Real}(2I, 3, 3)::SparseMatrixCSC{Real,Int} == Matrix(2I, 3, 3)
    @test SparseMatrixCSC{Float64}(2I, 3, 3)::SparseMatrixCSC{Float64,Int} == Matrix(2I, 3, 3)
    @test SparseMatrixCSC{Float64,Int32}(2I, 3, 3)::SparseMatrixCSC{Float64,Int32} == Matrix(2I, 3, 3)
    @test SparseMatrixCSC{Float64,Int32}(0I, 3, 3)::SparseMatrixCSC{Float64,Int32} == Matrix(0I, 3, 3)
end
@testset "sparse(S::UniformScaling, shape...) convenience constructors" begin
    # we exercise these methods only lightly as these methods call the SparseMatrixCSC
    # constructor methods well-exercised by the immediately preceding testset
    @test sparse(2I, 3, 4)::SparseMatrixCSC{Int,Int} == Matrix(2I, 3, 4)
    @test sparse(2I, (3, 4))::SparseMatrixCSC{Int,Int} == Matrix(2I, 3, 4)
end

se33 = SparseMatrixCSC{Float64}(I, 3, 3)
do33 = fill(1.,3)

@testset "sparse binary operations" begin
    @test isequal(se33 * se33, se33)

    @test Array(se33 + convert(SparseMatrixCSC{Float32,Int32}, se33)) == Matrix(2I, 3, 3)
    @test Array(se33 * convert(SparseMatrixCSC{Float32,Int32}, se33)) == Matrix(I, 3, 3)

    @testset "shape checks for sparse elementwise binary operations equivalent to map" begin
        sqrfloatmat, colfloatmat = sprand(4, 4, 0.5), sprand(4, 1, 0.5)
        @test_throws DimensionMismatch (+)(sqrfloatmat, colfloatmat)
        @test_throws DimensionMismatch (-)(sqrfloatmat, colfloatmat)
        @test_throws DimensionMismatch map(min, sqrfloatmat, colfloatmat)
        @test_throws DimensionMismatch map(max, sqrfloatmat, colfloatmat)
        sqrboolmat, colboolmat = sprand(Bool, 4, 4, 0.5), sprand(Bool, 4, 1, 0.5)
        @test_throws DimensionMismatch map(&, sqrboolmat, colboolmat)
        @test_throws DimensionMismatch map(|, sqrboolmat, colboolmat)
        @test_throws DimensionMismatch map(xor, sqrboolmat, colboolmat)
    end
end

@testset "concatenation tests" begin
    sp33 = sparse(1.0I, 3, 3)

    @testset "horizontal concatenation" begin
        @test [se33 se33] == [Array(se33) Array(se33)]
        @test length(([sp33 0I]).nzval) == 3
    end

    @testset "vertical concatenation" begin
        @test [se33; se33] == [Array(se33); Array(se33)]
        se33_32bit = convert(SparseMatrixCSC{Float32,Int32}, se33)
        @test [se33; se33_32bit] == [Array(se33); Array(se33_32bit)]
        @test length(([sp33; 0I]).nzval) == 3
    end

    se44 = sparse(1.0I, 4, 4)
    sz42 = spzeros(4, 2)
    sz41 = spzeros(4, 1)
    sz34 = spzeros(3, 4)
    se77 = sparse(1.0I, 7, 7)
    @testset "h+v concatenation" begin
        @test all([se44 sz42 sz41; sz34 se33] == se77)
        @test length(([sp33 0I; 1I 0I]).nzval) == 6
    end

    @testset "blockdiag concatenation" begin
        @test blockdiag(se33, se33) == sparse(1:6,1:6,fill(1.,6))
        @test blockdiag() == spzeros(0, 0)
        @test nnz(blockdiag()) == 0
    end

    @testset "concatenation promotion" begin
        sz41_f32 = spzeros(Float32, 4, 1)
        se33_i32 = sparse(Int32(1)I, 3, 3)
        @test all([se44 sz42 sz41_f32; sz34 se33_i32] == se77)
    end

    @testset "mixed sparse-dense concatenation" begin
        sz33 = spzeros(3, 3)
        de33 = Matrix(1.0I, 3, 3)
        @test  all([se33 de33; sz33 se33] == Array([se33 se33; sz33 se33 ]))
    end

    # check splicing + concatenation on random instances, with nested vcat and also side-checks sparse ref
    @testset "splicing + concatenation on random instances" begin
        for i = 1 : 10
            a = sprand(5, 4, 0.5)
            @test all([a[1:2,1:2] a[1:2,3:4]; a[3:5,1] [a[3:4,2:4]; a[5:5,2:4]]] == a)
        end
    end
end

let
    a116 = copy(reshape(1:16, 4, 4))
    s116 = sparse(a116)

    @testset "sparse ref" begin
        p = [4, 1, 2, 3, 2]
        @test Array(s116[p,:]) == a116[p,:]
        @test Array(s116[:,p]) == a116[:,p]
        @test Array(s116[p,p]) == a116[p,p]
    end

    @testset "sparse assignment" begin
        p = [4, 1, 3]
        a116[p, p] .= -1
        s116[p, p] .= -1
        @test a116 == s116

        p = [2, 1, 4]
        a116[p, p] = reshape(1:9, 3, 3)
        s116[p, p] = reshape(1:9, 3, 3)
        @test a116 == s116
    end
end

@testset "dropdims" begin
    for i = 1:5
        am = sprand(20, 1, 0.2)
        av = dropdims(am, dims=2)
        @test ndims(av) == 1
        @test all(av.==am)
        am = sprand(1, 20, 0.2)
        av = dropdims(am, dims=1)
        @test ndims(av) == 1
        @test all(av' .== am)
    end
end

@testset "matrix-vector multiplication (non-square)" begin
    for i = 1:5
        a = sprand(10, 5, 0.5)
        b = rand(5)
        @test maximum(abs.(a*b - Array(a)*b)) < 100*eps()
    end
end

@testset "sparse matrix * BitArray" begin
    A = sprand(5,5,0.2)
    B = trues(5)
    @test A*B ≈ Array(A)*B
    B = trues(5,5)
    @test A*B ≈ Array(A)*B
    @test B*A ≈ B*Array(A)
end

@testset "complex matrix-vector multiplication and left-division" begin
    if Base.USE_GPL_LIBS
    for i = 1:5
        a = I + 0.1*sprandn(5, 5, 0.2)
        b = randn(5,3) + im*randn(5,3)
        c = randn(5) + im*randn(5)
        d = randn(5) + im*randn(5)
        α = rand(ComplexF64)
        β = rand(ComplexF64)
        @test (maximum(abs.(a*b - Array(a)*b)) < 100*eps())
        @test (maximum(abs.(mul!(similar(b), a, b) - Array(a)*b)) < 100*eps()) # for compatibility with present matmul API. Should go away eventually.
        @test (maximum(abs.(mul!(similar(c), a, c) - Array(a)*c)) < 100*eps()) # for compatibility with present matmul API. Should go away eventually.
        @test (maximum(abs.(mul!(similar(b), transpose(a), b) - transpose(Array(a))*b)) < 100*eps()) # for compatibility with present matmul API. Should go away eventually.
        @test (maximum(abs.(mul!(similar(c), transpose(a), c) - transpose(Array(a))*c)) < 100*eps()) # for compatibility with present matmul API. Should go away eventually.
        @test (maximum(abs.(a'b - Array(a)'b)) < 100*eps())
        @test (maximum(abs.(transpose(a)*b - transpose(Array(a))*b)) < 100*eps())
        @test (maximum(abs.(a\b - Array(a)\b)) < 1000*eps())
        @test (maximum(abs.(a'\b - Array(a')\b)) < 1000*eps())
        @test (maximum(abs.(transpose(a)\b - Array(transpose(a))\b)) < 1000*eps())
        @test (maximum(abs.((a'*c + d) - (Array(a)'*c + d))) < 1000*eps())
        @test (maximum(abs.((α*transpose(a)*c + β*d) - (α*transpose(Array(a))*c + β*d))) < 1000*eps())
        @test (maximum(abs.((transpose(a)*c + d) - (transpose(Array(a))*c + d))) < 1000*eps())
        c = randn(6) + im*randn(6)
        @test_throws DimensionMismatch α*transpose(a)*c + β*c
        @test_throws DimensionMismatch α*transpose(a)*fill(1.,5) + β*c

        a = I + 0.1*sprandn(5, 5, 0.2) + 0.1*im*sprandn(5, 5, 0.2)
        b = randn(5,3)
        @test (maximum(abs.(a*b - Array(a)*b)) < 100*eps())
        @test (maximum(abs.(a'b - Array(a)'b)) < 100*eps())
        @test (maximum(abs.(transpose(a)*b - transpose(Array(a))*b)) < 100*eps())
        @test (maximum(abs.(a\b - Array(a)\b)) < 1000*eps())
        @test (maximum(abs.(a'\b - Array(a')\b)) < 1000*eps())
        @test (maximum(abs.(transpose(a)\b - Array(transpose(a))\b)) < 1000*eps())

        a = I + tril(0.1*sprandn(5, 5, 0.2))
        b = randn(5,3) + im*randn(5,3)
        @test (maximum(abs.(a*b - Array(a)*b)) < 100*eps())
        @test (maximum(abs.(a'b - Array(a)'b)) < 100*eps())
        @test (maximum(abs.(transpose(a)*b - transpose(Array(a))*b)) < 100*eps())
        @test (maximum(abs.(a\b - Array(a)\b)) < 1000*eps())
        @test (maximum(abs.(a'\b - Array(a')\b)) < 1000*eps())
        @test (maximum(abs.(transpose(a)\b - Array(transpose(a))\b)) < 1000*eps())

        a = I + tril(0.1*sprandn(5, 5, 0.2) + 0.1*im*sprandn(5, 5, 0.2))
        b = randn(5,3)
        @test (maximum(abs.(a*b - Array(a)*b)) < 100*eps())
        @test (maximum(abs.(a'b - Array(a)'b)) < 100*eps())
        @test (maximum(abs.(transpose(a)*b - transpose(Array(a))*b)) < 100*eps())
        @test (maximum(abs.(a\b - Array(a)\b)) < 1000*eps())
        @test (maximum(abs.(a'\b - Array(a')\b)) < 1000*eps())
        @test (maximum(abs.(transpose(a)\b - Array(transpose(a))\b)) < 1000*eps())

        a = I + triu(0.1*sprandn(5, 5, 0.2))
        b = randn(5,3) + im*randn(5,3)
        @test (maximum(abs.(a*b - Array(a)*b)) < 100*eps())
        @test (maximum(abs.(a'b - Array(a)'b)) < 100*eps())
        @test (maximum(abs.(transpose(a)*b - transpose(Array(a))*b)) < 100*eps())
        @test (maximum(abs.(a\b - Array(a)\b)) < 1000*eps())
        @test (maximum(abs.(a'\b - Array(a')\b)) < 1000*eps())
        @test (maximum(abs.(transpose(a)\b - Array(transpose(a))\b)) < 1000*eps())

        a = I + triu(0.1*sprandn(5, 5, 0.2) + 0.1*im*sprandn(5, 5, 0.2))
        b = randn(5,3)
        @test (maximum(abs.(a*b - Array(a)*b)) < 100*eps())
        @test (maximum(abs.(a'b - Array(a)'b)) < 100*eps())
        @test (maximum(abs.(transpose(a)*b - transpose(Array(a))*b)) < 100*eps())
        @test (maximum(abs.(a\b - Array(a)\b)) < 1000*eps())
        @test (maximum(abs.(a'\b - Array(a')\b)) < 1000*eps())
        @test (maximum(abs.(transpose(a)\b - Array(transpose(a))\b)) < 1000*eps())

        a = I + triu(0.1*sprandn(5, 5, 0.2))
        b = randn(5,3) + im*randn(5,3)
        @test (maximum(abs.(a*b - Array(a)*b)) < 100*eps())
        @test (maximum(abs.(a'b - Array(a)'b)) < 100*eps())
        @test (maximum(abs.(transpose(a)*b - transpose(Array(a))*b)) < 100*eps())
        @test (maximum(abs.(a\b - Array(a)\b)) < 1000*eps())
        @test (maximum(abs.(a'\b - Array(a')\b)) < 1000*eps())
        @test (maximum(abs.(transpose(a)\b - Array(transpose(a))\b)) < 1000*eps())

        # UpperTriangular/LowerTriangular solve
        a = UpperTriangular(I + triu(0.1*sprandn(5, 5, 0.2)))
        b = sprandn(5, 5, 0.2)
        @test (maximum(abs.(a\b - Array(a)\Array(b))) < 1000*eps())
        # test error throwing for bwdTrisolve
        @test_throws DimensionMismatch a\Matrix{Float64}(I, 6, 6)
        a = LowerTriangular(I + tril(0.1*sprandn(5, 5, 0.2)))
        b = sprandn(5, 5, 0.2)
        @test (maximum(abs.(a\b - Array(a)\Array(b))) < 1000*eps())
        # test error throwing for fwdTrisolve
        @test_throws DimensionMismatch a\Matrix{Float64}(I, 6, 6)



        a = sparse(Diagonal(randn(5) + im*randn(5)))
        b = randn(5,3)
        @test (maximum(abs.(a*b - Array(a)*b)) < 100*eps())
        @test (maximum(abs.(a'b - Array(a)'b)) < 100*eps())
        @test (maximum(abs.(transpose(a)*b - transpose(Array(a))*b)) < 100*eps())
        @test (maximum(abs.(a\b - Array(a)\b)) < 1000*eps())
        @test (maximum(abs.(a'\b - Array(a')\b)) < 1000*eps())
        @test (maximum(abs.(transpose(a)\b - Array(transpose(a))\b)) < 1000*eps())

        b = randn(5,3) + im*randn(5,3)
        @test (maximum(abs.(a*b - Array(a)*b)) < 100*eps())
        @test (maximum(abs.(a'b - Array(a)'b)) < 100*eps())
        @test (maximum(abs.(transpose(a)*b - transpose(Array(a))*b)) < 100*eps())
        @test (maximum(abs.(a\b - Array(a)\b)) < 1000*eps())
        @test (maximum(abs.(a'\b - Array(a')\b)) < 1000*eps())
        @test (maximum(abs.(transpose(a)\b - Array(transpose(a))\b)) < 1000*eps())
    end
    end
end

@testset "matrix multiplication" begin
    for i = 1:5
        a = sprand(10, 5, 0.7)
        b = sprand(5, 15, 0.3)
        @test maximum(abs.(a*b - Array(a)*Array(b))) < 100*eps()
        @test maximum(abs.(SparseArrays.spmatmul(a,b,sortindices=:sortcols) - Array(a)*Array(b))) < 100*eps()
        @test maximum(abs.(SparseArrays.spmatmul(a,b,sortindices=:doubletranspose) - Array(a)*Array(b))) < 100*eps()
        f = Diagonal(rand(5))
        @test Array(a*f) == Array(a)*f
        @test Array(f*b) == f*Array(b)
    end
end

@testset "kronecker product" begin
    for (m,n) in ((5,10), (13,8), (14,10))
        a = sprand(m, 5, 0.4); a_d = Matrix(a)
        b = sprand(n, 6, 0.3); b_d = Matrix(b)
        x = sprand(m, 0.4); x_d = Vector(x)
        y = sprand(n, 0.3); y_d = Vector(y)
        # mat ⊗ mat
        @test Array(kron(a, b)) == kron(a_d, b_d)
        @test Array(kron(a_d, b)) == kron(a_d, b_d)
        @test Array(kron(a, b_d)) == kron(a_d, b_d)
        # vec ⊗ vec
        @test Vector(kron(x, y)) == kron(x_d, y_d)
        @test Vector(kron(x_d, y)) == kron(x_d, y_d)
        @test Vector(kron(x, y_d)) == kron(x_d, y_d)
        # mat ⊗ vec
        @test Array(kron(a, y)) == kron(a_d, y_d)
        @test Array(kron(a_d, y)) == kron(a_d, y_d)
        @test Array(kron(a, y_d)) == kron(a_d, y_d)
        # vec ⊗ mat
        @test Array(kron(x, b)) == kron(x_d, b_d)
        @test Array(kron(x_d, b)) == kron(x_d, b_d)
        @test Array(kron(x, b_d)) == kron(x_d, b_d)
        # test different types
        z = convert(SparseVector{Float16, Int8}, y); z_d = Vector(z)
        @test Vector(kron(x, z)) == kron(x_d, z_d)
        @test Array(kron(a, z)) == kron(a_d, z_d)
        @test Array(kron(z, b)) == kron(z_d, b_d)
    end
end

@testset "sparse Frobenius dot/inner product" begin
    for i = 1:5
        A = sprand(ComplexF64,10,15,0.4)
        B = sprand(ComplexF64,10,15,0.5)
        @test dot(A,B) ≈ dot(Matrix(A),Matrix(B))
    end
    @test_throws DimensionMismatch dot(sprand(5,5,0.2),sprand(5,6,0.2))
end

sA = sprandn(3, 7, 0.5)
sC = similar(sA)
dA = Array(sA)

@testset "scaling with * and mul!, rmul!, and lmul!" begin
    b = randn(7)
    @test dA * Diagonal(b) == sA * Diagonal(b)
    @test dA * Diagonal(b) == mul!(sC, sA, Diagonal(b))
    @test dA * Diagonal(b) == rmul!(copy(sA), Diagonal(b))
    b = randn(3)
    @test Diagonal(b) * dA == Diagonal(b) * sA
    @test Diagonal(b) * dA == mul!(sC, Diagonal(b), sA)
    @test Diagonal(b) * dA == lmul!(Diagonal(b), copy(sA))

    @test dA * 0.5            == sA * 0.5
    @test dA * 0.5            == mul!(sC, sA, 0.5)
    @test dA * 0.5            == rmul!(copy(sA), 0.5)
    @test 0.5 * dA            == 0.5 * sA
    @test 0.5 * dA            == mul!(sC, sA, 0.5)
    @test 0.5 * dA            == lmul!(0.5, copy(sA))
    @test mul!(sC, 0.5, sA)   == mul!(sC, sA, 0.5)

    @testset "inverse scaling with mul!" begin
        bi = inv.(b)
        dAt = copy(transpose(dA))
        sAt = copy(transpose(sA))
        @test rmul!(copy(dAt), Diagonal(bi)) ≈ rdiv!(copy(sAt), Diagonal(b))
        @test rmul!(copy(dAt), Diagonal(bi)) ≈ rdiv!(copy(sAt), transpose(Diagonal(b)))
        @test rmul!(copy(dAt), Diagonal(conj(bi))) ≈ rdiv!(copy(sAt), adjoint(Diagonal(b)))
        @test_throws DimensionMismatch rdiv!(copy(sAt), Diagonal(fill(1., length(b)+1)))
        @test_throws LinearAlgebra.SingularException rdiv!(copy(sAt), Diagonal(zeros(length(b))))
    end
end

@testset "copyto!" begin
    A = sprand(5, 5, 0.2)
    B = sprand(5, 5, 0.2)
    copyto!(A, B)
    @test A == B
    @test pointer(A.nzval) != pointer(B.nzval)
    @test pointer(A.rowval) != pointer(B.rowval)
    @test pointer(A.colptr) != pointer(B.colptr)
    # Test size(A) != size(B), but length(A) == length(B)
    B = sprand(25, 1, 0.2)
    copyto!(A, B)
    @test A[:] == B[:]
    # Test various size(A) / size(B) combinations
    for mA in [5, 10, 20], nA in [5, 10, 20], mB in [5, 10, 20], nB in [5, 10, 20]
        A = sprand(mA,nA,0.4)
        Aorig = copy(A)
        B = sprand(mB,nB,0.4)
        if mA*nA >= mB*nB
            copyto!(A,B)
            @assert(A[1:length(B)] == B[:])
            @assert(A[length(B)+1:end] == Aorig[length(B)+1:end])
        else
            @test_throws BoundsError copyto!(A,B)
        end
    end
    # Test eltype(A) != eltype(B), size(A) != size(B)
    A = sprand(5, 5, 0.2)
    Aorig = copy(A)
    B = sparse(rand(Float32, 3, 3))
    copyto!(A, B)
    @test A[1:9] == B[:]
    @test A[10:end] == Aorig[10:end]
    # Test eltype(A) != eltype(B), size(A) == size(B)
    A = sparse(rand(Float64, 3, 3))
    B = sparse(rand(Float32, 3, 3))
    copyto!(A, B)
    @test A == B
end

@testset "conj" begin
    cA = sprandn(5,5,0.2) + im*sprandn(5,5,0.2)
    @test Array(conj.(cA)) == conj(Array(cA))
    @test Array(conj!(copy(cA))) == conj(Array(cA))
end

@testset "SparseMatrixCSC [c]transpose[!] and permute[!]" begin
    smalldim = 5
    largedim = 10
    nzprob = 0.4
    (m, n) = (smalldim, smalldim)
    A = sprand(m, n, nzprob)
    X = similar(A)
    C = copy(transpose(A))
    p = randperm(m)
    q = randperm(n)
    @testset "common error checking of [c]transpose! methods (ftranspose!)" begin
        @test_throws DimensionMismatch transpose!(A[:, 1:(smalldim - 1)], A)
        @test_throws DimensionMismatch transpose!(A[1:(smalldim - 1), 1], A)
        @test_throws ArgumentError transpose!((B = similar(A); resize!(B.rowval, nnz(A) - 1); B), A)
        @test_throws ArgumentError transpose!((B = similar(A); resize!(B.nzval, nnz(A) - 1); B), A)
    end
    @testset "common error checking of permute[!] methods / source-perm compat" begin
        @test_throws DimensionMismatch permute(A, p[1:(end - 1)], q)
        @test_throws DimensionMismatch permute(A, p, q[1:(end - 1)])
    end
    @testset "common error checking of permute[!] methods / source-dest compat" begin
        @test_throws DimensionMismatch permute!(A[1:(m - 1), :], A, p, q)
        @test_throws DimensionMismatch permute!(A[:, 1:(m - 1)], A, p, q)
        @test_throws ArgumentError permute!((Y = copy(X); resize!(Y.rowval, nnz(A) - 1); Y), A, p, q)
        @test_throws ArgumentError permute!((Y = copy(X); resize!(Y.nzval, nnz(A) - 1); Y), A, p, q)
    end
    @testset "common error checking of permute[!] methods / source-workmat compat" begin
        @test_throws DimensionMismatch permute!(X, A, p, q, C[1:(m - 1), :])
        @test_throws DimensionMismatch permute!(X, A, p, q, C[:, 1:(m - 1)])
        @test_throws ArgumentError permute!(X, A, p, q, (D = copy(C); resize!(D.rowval, nnz(A) - 1); D))
        @test_throws ArgumentError permute!(X, A, p, q, (D = copy(C); resize!(D.nzval, nnz(A) - 1); D))
    end
    @testset "common error checking of permute[!] methods / source-workcolptr compat" begin
        @test_throws DimensionMismatch permute!(A, p, q, C, Vector{eltype(A.rowval)}(undef, length(A.colptr) - 1))
    end
    @testset "common error checking of permute[!] methods / permutation validity" begin
        @test_throws ArgumentError permute!(A, (r = copy(p); r[2] = r[1]; r), q)
        @test_throws ArgumentError permute!(A, (r = copy(p); r[2] = m + 1; r), q)
        @test_throws ArgumentError permute!(A, p, (r = copy(q); r[2] = r[1]; r))
        @test_throws ArgumentError permute!(A, p, (r = copy(q); r[2] = n + 1; r))
    end
    @testset "overall functionality of [c]transpose[!] and permute[!]" begin
        for (m, n) in ((smalldim, smalldim), (smalldim, largedim), (largedim, smalldim))
            A = sprand(m, n, nzprob)
            At = copy(transpose(A))
            # transpose[!]
            fullAt = Array(transpose(A))
            @test copy(transpose(A)) == fullAt
            @test transpose!(similar(At), A) == fullAt
            # adjoint[!]
            C = A + im*A/2
            fullCh = Array(C')
            @test copy(C') == fullCh
            @test adjoint!(similar(sparse(fullCh)), C) == fullCh
            # permute[!]
            p = randperm(m)
            q = randperm(n)
            fullPAQ = Array(A)[p,q]
            @test permute(A, p, q) == sparse(Array(A[p,q]))
            @test permute!(similar(A), A, p, q) == fullPAQ
            @test permute!(similar(A), A, p, q, similar(At)) == fullPAQ
            @test permute!(copy(A), p, q) == fullPAQ
            @test permute!(copy(A), p, q, similar(At)) == fullPAQ
            @test permute!(copy(A), p, q, similar(At), similar(A.colptr)) == fullPAQ
        end
    end
end

@testset "transpose of SubArrays" begin
    A = view(sprandn(10, 10, 0.3), 1:4, 1:4)
    @test copy(transpose(Array(A))) == Array(transpose(A))
    @test copy(adjoint(Array(A))) == Array(adjoint(A))
end

@testset "exp" begin
    A = sprandn(5,5,0.2)
    @test ℯ.^A ≈ ℯ.^Array(A)
end

@testset "reductions" begin
    pA = sparse(rand(3, 7))
    p28227 = sparse(Real[0 0.5])

    for arr in (se33, sA, pA, p28227)
        for f in (sum, prod, minimum, maximum)
            farr = Array(arr)
            @test f(arr) ≈ f(farr)
            @test f(arr, dims=1) ≈ f(farr, dims=1)
            @test f(arr, dims=2) ≈ f(farr, dims=2)
            @test f(arr, dims=(1, 2)) ≈ [f(farr)]
            @test isequal(f(arr, dims=3), f(farr, dims=3))
        end
    end

    for f in (sum, prod, minimum, maximum)
        # Test with a map function that maps to non-zero
        for arr in (se33, sA, pA)
            @test f(x->x+1, arr) ≈ f(arr .+ 1)
        end

        # case where f(0) would throw
        @test f(x->sqrt(x-1), pA .+ 1) ≈ f(sqrt.(pA))
        # these actually throw due to #10533
        # @test f(x->sqrt(x-1), pA .+ 1, dims=1) ≈ f(sqrt(pA), dims=1)
        # @test f(x->sqrt(x-1), pA .+ 1, dims=2) ≈ f(sqrt(pA), dims=2)
        # @test f(x->sqrt(x-1), pA .+ 1, dims=3) ≈ f(pA)
    end

    @testset "empty cases" begin
        @test sum(sparse(Int[])) === 0
        @test prod(sparse(Int[])) === 1
        @test_throws ArgumentError minimum(sparse(Int[]))
        @test_throws ArgumentError maximum(sparse(Int[]))

        for f in (sum, prod)
            @test isequal(f(spzeros(0, 1), dims=1), f(Matrix{Int}(I, 0, 1), dims=1))
            @test isequal(f(spzeros(0, 1), dims=2), f(Matrix{Int}(I, 0, 1), dims=2))
            @test isequal(f(spzeros(0, 1), dims=(1, 2)), f(Matrix{Int}(I, 0, 1), dims=(1, 2)))
            @test isequal(f(spzeros(0, 1), dims=3), f(Matrix{Int}(I, 0, 1), dims=3))
        end
        for f in (minimum, maximum, findmin, findmax)
            @test_throws ArgumentError f(spzeros(0, 1), dims=1)
            @test isequal(f(spzeros(0, 1), dims=2), f(Matrix{Int}(I, 0, 1), dims=2))
            @test_throws ArgumentError f(spzeros(0, 1), dims=(1, 2))
            @test isequal(f(spzeros(0, 1), dims=3), f(Matrix{Int}(I, 0, 1), dims=3))
        end
    end
end

@testset "issue #5190" begin
    @test_throws ArgumentError sparsevec([3,5,7],[0.1,0.0,3.2],4)
end

@testset "what used to be issue #5386" begin
    K,J,V = findnz(SparseMatrixCSC(2,1,[1,3],[1,2],[1.0,0.0]))
    @test length(K) == length(J) == length(V) == 2
end

@testset "findall" begin
    # issue described in https://groups.google.com/d/msg/julia-users/Yq4dh8NOWBQ/GU57L90FZ3EJ
    A = sparse(I, 5, 5)
    @test findall(A) == findall(x -> x == true, A) == findall(Array(A))
    # Non-stored entries are true
    @test findall(x -> x == false, A) == findall(x -> x == false, Array(A))

    # Not all stored entries are true
    @test findall(sparse([true false])) == [CartesianIndex(1, 1)]
    @test findall(x -> x > 1, sparse([1 2])) == [CartesianIndex(1, 2)]
end

@testset "issue #5824" begin
    @test sprand(4,5,0.5).^0 == sparse(fill(1,4,5))
end

@testset "issue #5985" begin
    @test sprand(Bool, 4, 5, 0.0) == sparse(zeros(Bool, 4, 5))
    @test sprand(Bool, 4, 5, 1.00) == sparse(fill(true, 4, 5))
    sprb45nnzs = zeros(5)
    for i=1:5
        sprb45 = sprand(Bool, 4, 5, 0.5)
        @test length(sprb45) == 20
        sprb45nnzs[i] = sum(sprb45)[1]
    end
    @test 4 <= sum(sprb45nnzs)/length(sprb45nnzs) <= 16
end

@testset "issue #5853, sparse diff" begin
    for i=1:2, a=Any[[1 2 3], reshape([1, 2, 3],(3,1)), Matrix(1.0I, 3, 3)]
        @test all(diff(sparse(a),dims=i) == diff(a,dims=i))
    end
end

@testset "access to undefined error types that initially allocate elements as #undef" begin
    @test all(sparse(1:2, 1:2, Number[1,2])^2 == sparse(1:2, 1:2, [1,4]))
    sd1 = diff(sparse([1,1,1], [1,2,3], Number[1,2,3]), dims=1)
end

@testset "issue #6036" begin
    P = spzeros(Float64, 3, 3)
    for i = 1:3
        P[i,i] = i
    end

    @test minimum(P) === 0.0
    @test maximum(P) === 3.0
    @test minimum(-P) === -3.0
    @test maximum(-P) === 0.0

    @test maximum(P, dims=(1,)) == [1.0 2.0 3.0]
    @test maximum(P, dims=(2,)) == reshape([1.0,2.0,3.0],3,1)
    @test maximum(P, dims=(1,2)) == reshape([3.0],1,1)

    @test maximum(sparse(fill(-1,3,3))) == -1
    @test minimum(sparse(fill(1,3,3))) == 1
end

@testset "unary functions" begin
    A = sprand(5, 15, 0.5)
    C = A + im*A
    Afull = Array(A)
    Cfull = Array(C)
    # Test representatives of [unary functions that map zeros to zeros and may map nonzeros to zeros]
    @test sin.(Afull) == Array(sin.(A))
    @test tan.(Afull) == Array(tan.(A)) # should be redundant with sin test
    @test ceil.(Afull) == Array(ceil.(A))
    @test floor.(Afull) == Array(floor.(A)) # should be redundant with ceil test
    @test real.(Afull) == Array(real.(A)) == Array(real(A))
    @test imag.(Afull) == Array(imag.(A)) == Array(imag(A))
    @test conj.(Afull) == Array(conj.(A)) == Array(conj(A))
    @test real.(Cfull) == Array(real.(C)) == Array(real(C))
    @test imag.(Cfull) == Array(imag.(C)) == Array(imag(C))
    @test conj.(Cfull) == Array(conj.(C)) == Array(conj(C))
    # Test representatives of [unary functions that map zeros to zeros and nonzeros to nonzeros]
    @test expm1.(Afull) == Array(expm1.(A))
    @test abs.(Afull) == Array(abs.(A))
    @test abs2.(Afull) == Array(abs2.(A))
    @test abs.(Cfull) == Array(abs.(C))
    @test abs2.(Cfull) == Array(abs2.(C))
    # Test representatives of [unary functions that map both zeros and nonzeros to nonzeros]
    @test cos.(Afull) == Array(cos.(A))
    # Test representatives of remaining vectorized-nonbroadcast unary functions
    @test ceil.(Int, Afull) == Array(ceil.(Int, A))
    @test floor.(Int, Afull) == Array(floor.(Int, A))
    # Tests of real, imag, abs, and abs2 for SparseMatrixCSC{Int,X}s previously elsewhere
    for T in (Int, Float16, Float32, Float64, BigInt, BigFloat)
        R = rand(T[1:100;], 2, 2)
        I = rand(T[1:100;], 2, 2)
        D = R + I*im
        S = sparse(D)
        spR = sparse(R)

        @test R == real.(S) == real(S)
        @test I == imag.(S) == imag(S)
        @test conj(Array(S)) == conj.(S) == conj(S)
        @test real.(spR) == R
        @test nnz(imag.(spR)) == nnz(imag(spR)) == 0
        @test abs.(S) == abs.(D)
        @test abs2.(S) == abs2.(D)

        # test aliasing of real and conj of real valued matrix
        @test real(spR) === spR
        @test conj(spR) === spR
    end
end

@testset "getindex" begin
    ni = 23
    nj = 32
    a116 = reshape(1:(ni*nj), ni, nj)
    s116 = sparse(a116)

    ad116 = diagm(0 => diag(a116))
    sd116 = sparse(ad116)

    for (aa116, ss116) in [(a116, s116), (ad116, sd116)]
        ij=11; i=3; j=2
        @test ss116[ij] == aa116[ij]
        @test ss116[(i,j)] == aa116[i,j]
        @test ss116[i,j] == aa116[i,j]
        @test ss116[i-1,j] == aa116[i-1,j]
        ss116[i,j] = 0
        @test ss116[i,j] == 0
        ss116 = sparse(aa116)

        @test ss116[:,:] == copy(ss116)

        # range indexing
        @test Array(ss116[i,:]) == aa116[i,:]
        @test Array(ss116[:,j]) == aa116[:,j]
        @test Array(ss116[i,1:2:end]) == aa116[i,1:2:end]
        @test Array(ss116[1:2:end,j]) == aa116[1:2:end,j]
        @test Array(ss116[i,end:-2:1]) == aa116[i,end:-2:1]
        @test Array(ss116[end:-2:1,j]) == aa116[end:-2:1,j]
        # float-range indexing is not supported

        # sorted vector indexing
        @test Array(ss116[i,[3:2:end-3;]]) == aa116[i,[3:2:end-3;]]
        @test Array(ss116[[3:2:end-3;],j]) == aa116[[3:2:end-3;],j]
        @test Array(ss116[i,[end-3:-2:1;]]) == aa116[i,[end-3:-2:1;]]
        @test Array(ss116[[end-3:-2:1;],j]) == aa116[[end-3:-2:1;],j]

        # unsorted vector indexing with repetition
        p = [4, 1, 2, 3, 2, 6]
        @test Array(ss116[p,:]) == aa116[p,:]
        @test Array(ss116[:,p]) == aa116[:,p]
        @test Array(ss116[p,p]) == aa116[p,p]

        # bool indexing
        li = bitrand(size(aa116,1))
        lj = bitrand(size(aa116,2))
        @test Array(ss116[li,j]) == aa116[li,j]
        @test Array(ss116[li,:]) == aa116[li,:]
        @test Array(ss116[i,lj]) == aa116[i,lj]
        @test Array(ss116[:,lj]) == aa116[:,lj]
        @test Array(ss116[li,lj]) == aa116[li,lj]

        # empty indices
        for empty in (1:0, Int[])
            @test Array(ss116[empty,:]) == aa116[empty,:]
            @test Array(ss116[:,empty]) == aa116[:,empty]
            @test Array(ss116[empty,lj]) == aa116[empty,lj]
            @test Array(ss116[li,empty]) == aa116[li,empty]
            @test Array(ss116[empty,empty]) == aa116[empty,empty]
        end

        # out of bounds indexing
        @test_throws BoundsError ss116[0, 1]
        @test_throws BoundsError ss116[end+1, 1]
        @test_throws BoundsError ss116[1, 0]
        @test_throws BoundsError ss116[1, end+1]
        for j in (1, 1:size(s116,2), 1:1, Int[1], trues(size(s116, 2)), 1:0, Int[])
            @test_throws BoundsError ss116[0:1, j]
            @test_throws BoundsError ss116[[0, 1], j]
            @test_throws BoundsError ss116[end:end+1, j]
            @test_throws BoundsError ss116[[end, end+1], j]
        end
        for i in (1, 1:size(s116,1), 1:1, Int[1], trues(size(s116, 1)), 1:0, Int[])
            @test_throws BoundsError ss116[i, 0:1]
            @test_throws BoundsError ss116[i, [0, 1]]
            @test_throws BoundsError ss116[i, end:end+1]
            @test_throws BoundsError ss116[i, [end, end+1]]
        end
    end

    # workaround issue #7197: comment out let-block
    #let S = SparseMatrixCSC(3, 3, UInt8[1,1,1,1], UInt8[], Int64[])
    S1290 = SparseMatrixCSC(3, 3, UInt8[1,1,1,1], UInt8[], Int64[])
        S1290[1,1] = 1
        S1290[5] = 2
        S1290[end] = 3
        @test S1290[end] == (S1290[1] + S1290[2,2])
        @test 6 == sum(diag(S1290))
        @test Array(S1290)[[3,1],1] == Array(S1290[[3,1],1])

        # check that indexing with an abstract array returns matrix
        # with same colptr and rowval eltypes as input. Tests PR 24548
        r1 = S1290[[5,9]]
        r2 = S1290[[1 2;5 9]]
        @test isa(r1, SparseVector{Int64,UInt8})
        @test isa(r2, SparseMatrixCSC{Int64,UInt8})
    # end
end

@testset "setindex" begin
    a = spzeros(Int, 10, 10)
    @test count(!iszero, a) == 0
    a[1,:] .= 1
    @test count(!iszero, a) == 10
    @test a[1,:] == sparse(fill(1,10))
    a[:,2] .= 2
    @test count(!iszero, a) == 19
    @test a[:,2] == sparse(fill(2,10))
    b = copy(a)

    # Zero-assignment behavior of setindex!(A, v, i, j)
    a[1,3] = 0
    @test nnz(a) == 19
    @test count(!iszero, a) == 18
    a[2,1] = 0
    @test nnz(a) == 19
    @test count(!iszero, a) == 18

    # Zero-assignment behavior of setindex!(A, v, I, J)
    a[1,:] .= 0
    @test nnz(a) == 19
    @test count(!iszero, a) == 9
    a[2,:] .= 0
    @test nnz(a) == 19
    @test count(!iszero, a) == 8
    a[:,1] .= 0
    @test nnz(a) == 19
    @test count(!iszero, a) == 8
    a[:,2] .= 0
    @test nnz(a) == 19
    @test count(!iszero, a) == 0
    a = copy(b)
    a[:,:] .= 0
    @test nnz(a) == 19
    @test count(!iszero, a) == 0

    # Zero-assignment behavior of setindex!(A, B::SparseMatrixCSC, I, J)
    a = copy(b)
    a[1:2,:] = spzeros(2, 10)
    @test nnz(a) == 19
    @test count(!iszero, a) == 8
    a[1:2,1:3] = sparse([1 0 1; 0 0 1])
    @test nnz(a) == 20
    @test count(!iszero, a) == 11
    a = copy(b)
    a[1:2,:] = let c = sparse(fill(1,2,10)); fill!(c.nzval, 0); c; end
    @test nnz(a) == 19
    @test count(!iszero, a) == 8
    a[1:2,1:3] = let c = sparse(fill(1,2,3)); c[1,2] = c[2,1] = c[2,2] = 0; c; end
    @test nnz(a) == 20
    @test count(!iszero, a) == 11

    a[1,:] = 1:10
    @test a[1,:] == sparse([1:10;])
    a[:,2] = 1:10
    @test a[:,2] == sparse([1:10;])

    a[1,1:0] = []
    @test a[1,:] == sparse([1; 1; 3:10])
    a[1:0,2] = []
    @test a[:,2] == sparse([1:10;])
    a[1,1:0] .= 0
    @test a[1,:] == sparse([1; 1; 3:10])
    a[1:0,2] .= 0
    @test a[:,2] == sparse([1:10;])
    a[1,1:0] .= 1
    @test a[1,:] == sparse([1; 1; 3:10])
    a[1:0,2] .= 1
    @test a[:,2] == sparse([1:10;])

    @test_throws BoundsError a[:,11] = spzeros(10,1)
    @test_throws BoundsError a[11,:] = spzeros(1,10)
    @test_throws BoundsError a[:,-1] = spzeros(10,1)
    @test_throws BoundsError a[-1,:] = spzeros(1,10)
    @test_throws BoundsError a[0:9] = spzeros(1,10)
    @test_throws BoundsError (a[:,11] .= 0; a)
    @test_throws BoundsError (a[11,:] .= 0; a)
    @test_throws BoundsError (a[:,-1] .= 0; a)
    @test_throws BoundsError (a[-1,:] .= 0; a)
    @test_throws BoundsError (a[0:9] .= 0; a)
    @test_throws BoundsError (a[:,11] .= 1; a)
    @test_throws BoundsError (a[11,:] .= 1; a)
    @test_throws BoundsError (a[:,-1] .= 1; a)
    @test_throws BoundsError (a[-1,:] .= 1; a)
    @test_throws BoundsError (a[0:9] .= 1; a)

    @test_throws DimensionMismatch a[1:2,1:2] = 1:3
    @test_throws DimensionMismatch a[1:2,1] = 1:3
    @test_throws DimensionMismatch a[1,1:2] = 1:3
    @test_throws DimensionMismatch a[1:2] = 1:3

    A = spzeros(Int, 10, 20)
    A[1:5,1:10] .= 10
    A[1:5,1:10] .= 10
    @test count(!iszero, A) == 50
    @test A[1:5,1:10] == fill(10, 5, 10)
    A[6:10,11:20] .= 0
    @test count(!iszero, A) == 50
    A[6:10,11:20] .= 20
    @test count(!iszero, A) == 100
    @test A[6:10,11:20] == fill(20, 5, 10)
    A[4:8,8:16] .= 15
    @test count(!iszero, A) == 121
    @test A[4:8,8:16] == fill(15, 5, 9)

    ASZ = 1000
    TSZ = 800
    A = sprand(ASZ, 2*ASZ, 0.0001)
    B = copy(A)
    nA = count(!iszero, A)
    x = A[1:TSZ, 1:(2*TSZ)]
    nx = count(!iszero, x)
    A[1:TSZ, 1:(2*TSZ)] .= 0
    nB = count(!iszero, A)
    @test nB == (nA - nx)
    A[1:TSZ, 1:(2*TSZ)] = x
    @test count(!iszero, A) == nA
    @test A == B
    A[1:TSZ, 1:(2*TSZ)] .= 10
    @test count(!iszero, A) == nB + 2*TSZ*TSZ
    A[1:TSZ, 1:(2*TSZ)] = x
    @test count(!iszero, A) == nA
    @test A == B

    A = sparse(1I, 5, 5)
    lininds = 1:10
    X=reshape([trues(10); falses(15)],5,5)
    @test A[lininds] == A[X] == [1,0,0,0,0,0,1,0,0,0]
    A[lininds] = [1:10;]
    @test A[lininds] == A[X] == 1:10
    A[lininds] = zeros(Int, 10)
    @test nnz(A) == 13
    @test count(!iszero, A) == 3
    @test A[lininds] == A[X] == zeros(Int, 10)
    c = Vector(11:20); c[1] = c[3] = 0
    A[lininds] = c
    @test nnz(A) == 13
    @test count(!iszero, A) == 11
    @test A[lininds] == A[X] == c
    A = sparse(1I, 5, 5)
    A[lininds] = c
    @test nnz(A) == 12
    @test count(!iszero, A) == 11
    @test A[lininds] == A[X] == c

    let # prevent assignment to I from overwriting UniformSampling in enclosing scope
        S = sprand(50, 30, 0.5, x -> round.(Int, rand(x) * 100))
        I = sprand(Bool, 50, 30, 0.2)
        FS = Array(S)
        FI = Array(I)
        @test sparse(FS[FI]) == S[I] == S[FI]
        @test sum(S[FI]) + sum(S[.!FI]) == sum(S)
        @test count(!iszero, I) == count(I)

        sumS1 = sum(S)
        sumFI = sum(S[FI])
        nnzS1 = nnz(S)
        S[FI] .= 0
        sumS2 = sum(S)
        cnzS2 = count(!iszero, S)
        @test sum(S[FI]) == 0
        @test nnz(S) == nnzS1
        @test (sum(S) + sumFI) == sumS1

        S[FI] .= 10
        nnzS3 = nnz(S)
        @test sum(S) == sumS2 + 10*sum(FI)
        S[FI] .= 0
        @test sum(S) == sumS2
        @test nnz(S) == nnzS3
        @test count(!iszero, S) == cnzS2

        S[FI] .= [1:sum(FI);]
        @test sum(S) == sumS2 + sum(1:sum(FI))

        S = sprand(50, 30, 0.5, x -> round.(Int, rand(x) * 100))
        N = length(S) >> 2
        I = randperm(N) .* 4
        J = randperm(N)
        sumS1 = sum(S)
        sumS2 = sum(S[I])
        S[I] .= 0
        @test sum(S) == (sumS1 - sumS2)
        S[I] .= J
        @test sum(S) == (sumS1 - sumS2 + sum(J))
    end
end

@testset "dropstored!" begin
    A = spzeros(Int, 10, 10)
    # Introduce nonzeros in row and column two
    A[1,:] .= 1
    A[:,2] .= 2
    @test nnz(A) == 19

    # Test argument bounds checking for dropstored!(A, i, j)
    @test_throws BoundsError SparseArrays.dropstored!(A, 0, 1)
    @test_throws BoundsError SparseArrays.dropstored!(A, 1, 0)
    @test_throws BoundsError SparseArrays.dropstored!(A, 1, 11)
    @test_throws BoundsError SparseArrays.dropstored!(A, 11, 1)

    # Test argument bounds checking for dropstored!(A, I, J)
    @test_throws BoundsError SparseArrays.dropstored!(A, 0:1, 1:1)
    @test_throws BoundsError SparseArrays.dropstored!(A, 1:1, 0:1)
    @test_throws BoundsError SparseArrays.dropstored!(A, 10:11, 1:1)
    @test_throws BoundsError SparseArrays.dropstored!(A, 1:1, 10:11)

    # Test behavior of dropstored!(A, i, j)
    # --> Test dropping a single stored entry
    SparseArrays.dropstored!(A, 1, 2)
    @test nnz(A) == 18
    # --> Test dropping a single nonstored entry
    SparseArrays.dropstored!(A, 2, 1)
    @test nnz(A) == 18

    # Test behavior of dropstored!(A, I, J) and derivs.
    # --> Test dropping a single row including stored and nonstored entries
    SparseArrays.dropstored!(A, 1, :)
    @test nnz(A) == 9
    # --> Test dropping a single column including stored and nonstored entries
    SparseArrays.dropstored!(A, :, 2)
    @test nnz(A) == 0
    # --> Introduce nonzeros in rows one and two and columns two and three
    A[1:2,:] .= 1
    A[:,2:3] .= 2
    @test nnz(A) == 36
    # --> Test dropping multiple rows containing stored and nonstored entries
    SparseArrays.dropstored!(A, 1:3, :)
    @test nnz(A) == 14
    # --> Test dropping multiple columns containing stored and nonstored entries
    SparseArrays.dropstored!(A, :, 2:4)
    @test nnz(A) == 0
    # --> Introduce nonzeros in every other row
    A[1:2:9, :] .= 1
    @test nnz(A) == 50
    # --> Test dropping a block of the matrix towards the upper left
    SparseArrays.dropstored!(A, 2:5, 2:5)
    @test nnz(A) == 42
end

@testset "issue #7507" begin
    @test (i7507=sparsevec(Dict{Int64, Float64}(), 10))==spzeros(10)
end

@testset "issue #7650" begin
    S = spzeros(3, 3)
    @test size(reshape(S, 9, 1)) == (9,1)
end

@testset "sparsevec from matrices" begin
    X = Matrix(1.0I, 5, 5)
    M = rand(5,4)
    C = spzeros(3,3)
    SX = sparse(X); SM = sparse(M)
    VX = vec(X); VSX = vec(SX)
    VM = vec(M); VSM1 = vec(SM); VSM2 = sparsevec(M)
    VC = vec(C)
    @test VX == VSX
    @test VM == VSM1
    @test VM == VSM2
    @test size(VC) == (9,)
    @test nnz(VC) == 0
    @test nnz(VSX) == 5
end

@testset "issue #7677" begin
    A = sprand(5,5,0.5,(n)->rand(Float64,n))
    ACPY = copy(A)
    B = reshape(A,25,1)
    @test A == ACPY
end

@testset "issue #8225" begin
    @test_throws ArgumentError sparse([0],[-1],[1.0],2,2)
end

@testset "issue #8363" begin
    @test_throws ArgumentError sparsevec(Dict(-1=>1,1=>2))
end

@testset "issue #8976" begin
    @test conj.(sparse([1im])) == sparse(conj([1im]))
    @test conj!(sparse([1im])) == sparse(conj!([1im]))
end

@testset "issue #9525" begin
    @test_throws ArgumentError sparse([3], [5], 1.0, 3, 3)
end

@testset "argmax, argmin, findmax, findmin" begin
    S = sprand(100,80, 0.5)
    A = Array(S)
    @test argmax(S) == argmax(A)
    @test argmin(S) == argmin(A)
    @test findmin(S) == findmin(A)
    @test findmax(S) == findmax(A)
    for region in [(1,), (2,), (1,2)], m in [findmax, findmin]
        @test m(S, dims=region) == m(A, dims=region)
    end

    S = spzeros(10,8)
    A = Array(S)
    @test argmax(S) == argmax(A) == CartesianIndex(1,1)
    @test argmin(S) == argmin(A) == CartesianIndex(1,1)

    A = Matrix{Int}(I, 0, 0)
    S = sparse(A)
    iA = try argmax(A); catch; end
    iS = try argmax(S); catch; end
    @test iA === iS === nothing
    iA = try argmin(A); catch; end
    iS = try argmin(S); catch; end
    @test iA === iS === nothing
end

@testset "findmin/findmax/minimum/maximum" begin
    A = sparse([1.0 5.0 6.0;
                5.0 2.0 4.0])
    for (tup, rval, rind) in [((1,), [1.0 2.0 4.0], [CartesianIndex(1,1) CartesianIndex(2,2) CartesianIndex(2,3)]),
                              ((2,), reshape([1.0,2.0], 2, 1), reshape([CartesianIndex(1,1),CartesianIndex(2,2)], 2, 1)),
                              ((1,2), fill(1.0,1,1),fill(CartesianIndex(1,1),1,1))]
        @test findmin(A, tup) == (rval, rind)
    end

    for (tup, rval, rind) in [((1,), [5.0 5.0 6.0], [CartesianIndex(2,1) CartesianIndex(1,2) CartesianIndex(1,3)]),
                              ((2,), reshape([6.0,5.0], 2, 1), reshape([CartesianIndex(1,3),CartesianIndex(2,1)], 2, 1)),
                              ((1,2), fill(6.0,1,1),fill(CartesianIndex(1,3),1,1))]
        @test findmax(A, tup) == (rval, rind)
    end

    #issue 23209

    A = sparse([1.0 5.0 6.0;
                NaN 2.0 4.0])
    for (tup, rval, rind) in [((1,), [NaN 2.0 4.0], [CartesianIndex(2,1) CartesianIndex(2,2) CartesianIndex(2,3)]),
                              ((2,), reshape([1.0, NaN], 2, 1), reshape([CartesianIndex(1,1),CartesianIndex(2,1)], 2, 1)),
                              ((1,2), fill(NaN,1,1),fill(CartesianIndex(2,1),1,1))]
        @test isequal(findmin(A, tup), (rval, rind))
    end

    for (tup, rval, rind) in [((1,), [NaN 5.0 6.0], [CartesianIndex(2,1) CartesianIndex(1,2) CartesianIndex(1,3)]),
                              ((2,), reshape([6.0, NaN], 2, 1), reshape([CartesianIndex(1,3),CartesianIndex(2,1)], 2, 1)),
                              ((1,2), fill(NaN,1,1),fill(CartesianIndex(2,1),1,1))]
        @test isequal(findmax(A, tup), (rval, rind))
    end

    A = sparse([1.0 NaN 6.0;
                NaN 2.0 4.0])
    for (tup, rval, rind) in [((1,), [NaN NaN 4.0], [CartesianIndex(2,1) CartesianIndex(1,2) CartesianIndex(2,3)]),
                              ((2,), reshape([NaN, NaN], 2, 1), reshape([CartesianIndex(1,2),CartesianIndex(2,1)], 2, 1)),
                              ((1,2), fill(NaN,1,1),fill(CartesianIndex(2,1),1,1))]
        @test isequal(findmin(A, tup), (rval, rind))
    end

    for (tup, rval, rind) in [((1,), [NaN NaN 6.0], [CartesianIndex(2,1) CartesianIndex(1,2) CartesianIndex(1,3)]),
                              ((2,), reshape([NaN, NaN], 2, 1), reshape([CartesianIndex(1,2),CartesianIndex(2,1)], 2, 1)),
                              ((1,2), fill(NaN,1,1),fill(CartesianIndex(2,1),1,1))]
        @test isequal(findmax(A, tup), (rval, rind))
    end

    A = sparse([Inf -Inf Inf  -Inf;
                Inf  Inf -Inf -Inf])
    for (tup, rval, rind) in [((1,), [Inf -Inf -Inf -Inf], [CartesianIndex(1,1) CartesianIndex(1,2) CartesianIndex(2,3) CartesianIndex(1,4)]),
                              ((2,), reshape([-Inf -Inf], 2, 1), reshape([CartesianIndex(1,2),CartesianIndex(2,3)], 2, 1)),
                              ((1,2), fill(-Inf,1,1),fill(CartesianIndex(1,2),1,1))]
        @test isequal(findmin(A, tup), (rval, rind))
    end

    for (tup, rval, rind) in [((1,), [Inf Inf Inf -Inf], [CartesianIndex(1,1) CartesianIndex(2,2) CartesianIndex(1,3) CartesianIndex(1,4)]),
                              ((2,), reshape([Inf Inf], 2, 1), reshape([CartesianIndex(1,1),CartesianIndex(2,1)], 2, 1)),
                              ((1,2), fill(Inf,1,1),fill(CartesianIndex(1,1),1,1))]
        @test isequal(findmax(A, tup), (rval, rind))
    end

    A = sparse([BigInt(10)])
    for (tup, rval, rind) in [((2,), [BigInt(10)], [1])]
        @test isequal(findmin(A, dims=tup), (rval, rind))
    end

    for (tup, rval, rind) in [((2,), [BigInt(10)], [1])]
        @test isequal(findmax(A, dims=tup), (rval, rind))
    end

    A = sparse([BigInt(-10)])
    for (tup, rval, rind) in [((2,), [BigInt(-10)], [1])]
        @test isequal(findmin(A, dims=tup), (rval, rind))
    end

    for (tup, rval, rind) in [((2,), [BigInt(-10)], [1])]
        @test isequal(findmax(A, dims=tup), (rval, rind))
    end

    A = sparse([BigInt(10) BigInt(-10)])
    for (tup, rval, rind) in [((2,), reshape([BigInt(-10)], 1, 1), reshape([CartesianIndex(1,2)], 1, 1))]
        @test isequal(findmin(A, dims=tup), (rval, rind))
    end

    for (tup, rval, rind) in [((2,), reshape([BigInt(10)], 1, 1), reshape([CartesianIndex(1,1)], 1, 1))]
        @test isequal(findmax(A, dims=tup), (rval, rind))
    end

    A = sparse(["a", "b"])
    @test_throws MethodError findmin(A, dims=1)
end

# Support the case when user defined `zero` and `isless` for non-numerical type
struct CustomType
    x::String
end
Base.zero(::Type{CustomType}) = CustomType("")
Base.isless(x::CustomType, y::CustomType) = isless(x.x, y.x)
@testset "findmin/findmax for non-numerical type" begin
    A = sparse([CustomType("a"), CustomType("b")])

    for (tup, rval, rind) in [((1,), [CustomType("a")], [1])]
        @test isequal(findmin(A, dims=tup), (rval, rind))
    end

    for (tup, rval, rind) in [((1,), [CustomType("b")], [2])]
        @test isequal(findmax(A, dims=tup), (rval, rind))
    end
end

@testset "rotations" begin
    a = sparse( [1,1,2,3], [1,3,4,1], [1,2,3,4] )

    @test rot180(a,2) == a
    @test rot180(a,1) == sparse( [3,3,2,1], [4,2,1,4], [1,2,3,4] )
    @test rotr90(a,1) == sparse( [1,3,4,1], [3,3,2,1], [1,2,3,4] )
    @test rotl90(a,1) == sparse( [4,2,1,4], [1,1,2,3], [1,2,3,4] )
    @test rotl90(a,2) == rot180(a)
    @test rotr90(a,2) == rot180(a)
    @test rotl90(a,3) == rotr90(a)
    @test rotr90(a,3) == rotl90(a)

    #ensure we have preserved the correct dimensions!

    a = sparse(1.0I, 3, 5)
    @test size(rot180(a)) == (3,5)
    @test size(rotr90(a)) == (5,3)
    @test size(rotl90(a)) == (5,3)
end

function test_getindex_algs(A::SparseMatrixCSC{Tv,Ti}, I::AbstractVector, J::AbstractVector, alg::Int) where {Tv,Ti}
    # Sorted vectors for indexing rows.
    # Similar to getindex_general but without the transpose trick.
    (m, n) = size(A)
    !isempty(I) && ((I[1] < 1) || (I[end] > m)) && BoundsError()
    if !isempty(J)
        minj, maxj = extrema(J)
        ((minj < 1) || (maxj > n)) && BoundsError()
    end

    (alg == 0) ? SparseArrays.getindex_I_sorted_bsearch_A(A, I, J) :
    (alg == 1) ? SparseArrays.getindex_I_sorted_bsearch_I(A, I, J) :
    SparseArrays.getindex_I_sorted_linear(A, I, J)
end

@testset "test_getindex_algs" begin
    M=2^14
    N=2^4
    Irand = randperm(M)
    Jrand = randperm(N)
    SA = [sprand(M, N, d) for d in [1., 0.1, 0.01, 0.001, 0.0001, 0.]]
    IA = [sort(Irand[1:round(Int,n)]) for n in [M, M*0.1, M*0.01, M*0.001, M*0.0001, 0.]]
    debug = false

    if debug
        println("row sizes: $([round(Int,nnz(S)/S.n) for S in SA])")
        println("I sizes: $([length(I) for I in IA])")
        @printf("    S    |    I    | binary S | binary I |  linear  | best\n")
    end

    J = Jrand
    for I in IA
        for S in SA
            res = Any[1,2,3]
            times = Float64[0,0,0]
            best = [typemax(Float64), 0]
            for searchtype in [0, 1, 2]
                GC.gc()
                tres = @timed test_getindex_algs(S, I, J, searchtype)
                res[searchtype+1] = tres[1]
                times[searchtype+1] = tres[2]
                if best[1] > tres[2]
                    best[1] = tres[2]
                    best[2] = searchtype
                end
            end

            if debug
                @printf(" %7d | %7d | %4.2e | %4.2e | %4.2e | %s\n", round(Int,nnz(S)/S.n), length(I), times[1], times[2], times[3],
                            (0 == best[2]) ? "binary S" : (1 == best[2]) ? "binary I" : "linear")
            end
            if res[1] != res[2]
                println("1 and 2")
            elseif res[2] != res[3]
                println("2, 3")
            end
            @test res[1] == res[2] == res[3]
        end
    end

    M = 2^8
    N=2^3
    Irand = randperm(M)
    Jrand = randperm(N)
    II = sort([Irand; Irand; Irand])
    J = [Jrand; Jrand]

    SA = [sprand(M, N, d) for d in [1., 0.1, 0.01, 0.001, 0.0001, 0.]]
    for S in SA
        res = Any[1,2,3]
        for searchtype in [0, 1, 2]
            res[searchtype+1] = test_getindex_algs(S, II, J, searchtype)
        end

        @test res[1] == res[2] == res[3]
    end

    M = 2^14
    N=2^4
    II = randperm(M)
    J = randperm(N)
    Jsorted = sort(J)

    SA = [sprand(M, N, d) for d in [1., 0.1, 0.01, 0.001, 0.0001, 0.]]
    IA = [II[1:round(Int,n)] for n in [M, M*0.1, M*0.01, M*0.001, M*0.0001, 0.]]
    debug = false
    if debug
        @printf("         |         |         |        times        |        memory       |\n")
        @printf("    S    |    I    |    J    |  sorted  | unsorted |  sorted  | unsorted |\n")
    end
    for I in IA
        Isorted = sort(I)
        for S in SA
            GC.gc()
            ru = @timed S[I, J]
            GC.gc()
            rs = @timed S[Isorted, Jsorted]
            if debug
                @printf(" %7d | %7d | %7d | %4.2e | %4.2e | %4.2e | %4.2e |\n", round(Int,nnz(S)/S.n), length(I), length(J), rs[2], ru[2], rs[3], ru[3])
            end
        end
    end
end

@testset "getindex bounds checking" begin
    S = sprand(10, 10, 0.1)
    @test_throws BoundsError S[[0,1,2], [1,2]]
    @test_throws BoundsError S[[1,2], [0,1,2]]
    @test_throws BoundsError S[[0,2,1], [1,2]]
    @test_throws BoundsError S[[2,1], [0,1,2]]
end

@testset "test that sparse / sparsevec constructors work for AbstractMatrix subtypes" begin
    D = Diagonal(fill(1,10))
    sm = sparse(D)
    sv = sparsevec(D)

    @test count(!iszero, sm) == 10
    @test count(!iszero, sv) == 10

    @test count(!iszero, sparse(Diagonal(Int[]))) == 0
    @test count(!iszero, sparsevec(Diagonal(Int[]))) == 0
end

@testset "explicit zeros" begin
    if Base.USE_GPL_LIBS
        a = SparseMatrixCSC(2, 2, [1, 3, 5], [1, 2, 1, 2], [1.0, 0.0, 0.0, 1.0])
        @test lu(a)\[2.0, 3.0] ≈ [2.0, 3.0]
        @test cholesky(a)\[2.0, 3.0] ≈ [2.0, 3.0]
    end
end

@testset "issue #9917" begin
    @test sparse([]') == reshape(sparse([]), 1, 0)
    @test Array(sparse([])) == zeros(0)
    @test_throws BoundsError sparse([])[1]
    @test_throws BoundsError sparse([])[1] = 1
    x = sparse(1.0I, 100, 100)
    @test_throws BoundsError x[-10:10]
end

@testset "issue #10407" begin
    @test maximum(spzeros(5, 5)) == 0.0
    @test minimum(spzeros(5, 5)) == 0.0
end

@testset "issue #10411" begin
    for (m,n) in ((2,-2),(-2,2),(-2,-2))
        @test_throws ArgumentError spzeros(m,n)
        @test_throws ArgumentError sparse(1.0I, m, n)
        @test_throws ArgumentError sprand(m,n,0.2)
    end
end

@testset "issue #10837, sparse constructors from special matrices" begin
    T = Tridiagonal(randn(4),randn(5),randn(4))
    S = sparse(T)
    @test norm(Array(T) - Array(S)) == 0.0
    T = SymTridiagonal(randn(5),rand(4))
    S = sparse(T)
    @test norm(Array(T) - Array(S)) == 0.0
    B = Bidiagonal(randn(5),randn(4),:U)
    S = sparse(B)
    @test norm(Array(B) - Array(S)) == 0.0
    B = Bidiagonal(randn(5),randn(4),:L)
    S = sparse(B)
    @test norm(Array(B) - Array(S)) == 0.0
    D = Diagonal(randn(5))
    S = sparse(D)
    @test norm(Array(D) - Array(S)) == 0.0
end

@testset "error conditions for reshape, and dropdims" begin
    local A = sprand(Bool, 5, 5, 0.2)
    @test_throws DimensionMismatch reshape(A,(20, 2))
    @test_throws ArgumentError dropdims(A,dims=(1, 1))
end

@testset "float" begin
    local A
    A = sprand(Bool, 5, 5, 0.0)
    @test eltype(float(A)) == Float64  # issue #11658
    A = sprand(Bool, 5, 5, 0.2)
    @test float(A) == float(Array(A))
end

@testset "sparsevec" begin
    local A = sparse(fill(1, 5, 5))
    @test sparsevec(A) == fill(1, 25)
    @test sparsevec([1:5;], 1) == fill(1, 5)
    @test_throws ArgumentError sparsevec([1:5;], [1:4;])
end

@testset "sparse" begin
    local A = sparse(fill(1, 5, 5))
    @test sparse(A) == A
    @test sparse([1:5;], [1:5;], 1) == sparse(1.0I, 5, 5)
end

@testset "one(A::SparseMatrixCSC)" begin
    @test_throws DimensionMismatch one(sparse([1 1 1; 1 1 1]))
    @test one(sparse([1 1; 1 1]))::SparseMatrixCSC == [1 0; 0 1]
end

@testset "istriu/istril" begin
    local A = fill(1, 5, 5)
    @test istriu(sparse(triu(A)))
    @test !istriu(sparse(A))
    @test istril(sparse(tril(A)))
    @test !istril(sparse(A))
end

@testset "droptol" begin
    local A = guardseed(1234321) do
        triu(sprand(10, 10, 0.2))
    end
    @test SparseArrays.droptol!(A, 0.01).colptr == [1,1,1,2,2,3,4,6,6,7,9]
    @test isequal(SparseArrays.droptol!(sparse([1], [1], [1]), 1), SparseMatrixCSC(1, 1, Int[1, 1], Int[], Int[]))
end

@testset "dropzeros[!]" begin
    smalldim = 5
    largedim = 10
    nzprob = 0.4
    targetnumposzeros = 5
    targetnumnegzeros = 5
    for (m, n) in ((largedim, largedim), (smalldim, largedim), (largedim, smalldim))
        local A = sprand(m, n, nzprob)
        struczerosA = findall(x -> x == 0, A)
        poszerosinds = unique(rand(struczerosA, targetnumposzeros))
        negzerosinds = unique(rand(struczerosA, targetnumnegzeros))
        Aposzeros = copy(A)
        Aposzeros[poszerosinds] .= 2
        Anegzeros = copy(A)
        Anegzeros[negzerosinds] .= -2
        Abothsigns = copy(Aposzeros)
        Abothsigns[negzerosinds] .= -2
        map!(x -> x == 2 ? 0.0 : x, Aposzeros.nzval, Aposzeros.nzval)
        map!(x -> x == -2 ? -0.0 : x, Anegzeros.nzval, Anegzeros.nzval)
        map!(x -> x == 2 ? 0.0 : x == -2 ? -0.0 : x, Abothsigns.nzval, Abothsigns.nzval)
        for Awithzeros in (Aposzeros, Anegzeros, Abothsigns)
            # Basic functionality / dropzeros!
            @test dropzeros!(copy(Awithzeros)) == A
            @test dropzeros!(copy(Awithzeros), trim = false) == A
            # Basic functionality / dropzeros
            @test dropzeros(Awithzeros) == A
            @test dropzeros(Awithzeros, trim = false) == A
            # Check trimming works as expected
            @test length(dropzeros!(copy(Awithzeros)).nzval) == length(A.nzval)
            @test length(dropzeros!(copy(Awithzeros)).rowval) == length(A.rowval)
            @test length(dropzeros!(copy(Awithzeros), trim = false).nzval) == length(Awithzeros.nzval)
            @test length(dropzeros!(copy(Awithzeros), trim = false).rowval) == length(Awithzeros.rowval)
        end
    end
    # original lone dropzeros test
    local A = sparse([1 2 3; 4 5 6; 7 8 9])
    A.nzval[2] = A.nzval[6] = A.nzval[7] = 0
    @test dropzeros!(A).colptr == [1, 3, 5, 7]
    # test for issue #5169, modified for new behavior following #15242/#14798
    @test nnz(sparse([1, 1], [1, 2], [0.0, -0.0])) == 2
    @test nnz(dropzeros!(sparse([1, 1], [1, 2], [0.0, -0.0]))) == 0
    # test for issue #5437, modified for new behavior following #15242/#14798
    @test nnz(sparse([1, 2, 3], [1, 2, 3], [0.0, 1.0, 2.0])) == 3
    @test nnz(dropzeros!(sparse([1, 2, 3],[1, 2, 3],[0.0, 1.0, 2.0]))) == 2
end

@testset "trace" begin
    @test_throws DimensionMismatch tr(spzeros(5,6))
    @test tr(sparse(1.0I, 5, 5)) == 5
end

@testset "spdiagm" begin
    x = fill(1, 2)
    @test spdiagm(0 => x, -1 => x) == [1 0 0; 1 1 0; 0 1 0]
    @test spdiagm(0 => x,  1 => x) == [1 1 0; 0 1 1; 0 0 0]

    for (x, y) in ((rand(5), rand(4)),(sparse(rand(5)), sparse(rand(4))))
        @test spdiagm(-1 => x)::SparseMatrixCSC         == diagm(-1 => x)
        @test spdiagm( 0 => x)::SparseMatrixCSC         == diagm( 0 => x) == sparse(Diagonal(x))
        @test spdiagm(-1 => x)::SparseMatrixCSC         == diagm(-1 => x)
        @test spdiagm(0 => x, -1 => y)::SparseMatrixCSC == diagm(0 => x, -1 => y)
        @test spdiagm(0 => x,  1 => y)::SparseMatrixCSC == diagm(0 => x,  1 => y)
    end
    # promotion
    @test spdiagm(0 => [1,2], 1 => [3.5], -1 => [4+5im]) == [1 3.5; 4+5im 2]
end

@testset "diag" begin
    for T in (Float64, ComplexF64)
        S1 = sprand(T,  5,  5, 0.5)
        S2 = sprand(T, 10,  5, 0.5)
        S3 = sprand(T,  5, 10, 0.5)
        for S in (S1, S2, S3)
            local A = Matrix(S)
            @test diag(S)::SparseVector{T,Int} == diag(A)
            for k in -size(S,1):size(S,2)
                @test diag(S, k)::SparseVector{T,Int} == diag(A, k)
            end
            @test_throws ArgumentError diag(S, -size(S,1)-1)
            @test_throws ArgumentError diag(S,  size(S,2)+1)
        end
    end
    # test that stored zeros are still stored zeros in the diagonal
    S = sparse([1,3],[1,3],[0.0,0.0]); V = diag(S)
    @test V.nzind == [1,3]
    @test V.nzval == [0.0,0.0]
end

@testset "expandptr" begin
    local A = sparse(1.0I, 5, 5)
    @test SparseArrays.expandptr(A.colptr) == 1:5
    A[1,2] = 1
    @test SparseArrays.expandptr(A.colptr) == [1; 2; 2; 3; 4; 5]
    @test_throws ArgumentError SparseArrays.expandptr([2; 3])
end

@testset "triu/tril" begin
    n = 5
    local A = sprand(n, n, 0.2)
    AF = Array(A)
    @test Array(triu(A,1)) == triu(AF,1)
    @test Array(tril(A,1)) == tril(AF,1)
    @test Array(triu!(copy(A), 2)) == triu(AF,2)
    @test Array(tril!(copy(A), 2)) == tril(AF,2)
    @test tril(A, -n - 2) == zero(A)
    @test tril(A, n) == A
    @test triu(A, -n) == A
    @test triu(A, n + 2) == zero(A)

    # fkeep trim option
    @test isequal(length(tril!(sparse([1,2,3], [1,2,3], [1,2,3], 3, 4), -1).rowval), 0)
end

@testset "norm" begin
    local A
    A = sparse(Int[],Int[],Float64[],0,0)
    @test norm(A) == zero(eltype(A))
    A = sparse([1.0])
    @test norm(A) == 1.0
    @test_throws ArgumentError opnorm(sprand(5,5,0.2),3)
    @test_throws ArgumentError opnorm(sprand(5,5,0.2),2)
end

@testset "ishermitian/issymmetric" begin
    local A
    # real matrices
    A = sparse(1.0I, 5, 5)
    @test ishermitian(A) == true
    @test issymmetric(A) == true
    A[1,3] = 1.0
    @test ishermitian(A) == false
    @test issymmetric(A) == false
    A[3,1] = 1.0
    @test ishermitian(A) == true
    @test issymmetric(A) == true

    # complex matrices
    A = sparse((1.0 + 1.0im)I, 5, 5)
    @test ishermitian(A) == false
    @test issymmetric(A) == true
    A[1,4] = 1.0 + im
    @test ishermitian(A) == false
    @test issymmetric(A) == false

    A = sparse(ComplexF64(1)I, 5, 5)
    A[3,2] = 1.0 + im
    @test ishermitian(A) == false
    @test issymmetric(A) == false
    A[2,3] = 1.0 - im
    @test ishermitian(A) == true
    @test issymmetric(A) == false

    A = sparse(zeros(5,5))
    @test ishermitian(A) == true
    @test issymmetric(A) == true

    # explicit zeros
    A = sparse(ComplexF64(1)I, 5, 5)
    A[3,1] = 2
    A.nzval[2] = 0.0
    @test ishermitian(A) == true
    @test issymmetric(A) == true

    # 15504
    m = n = 5
    colptr = [1, 5, 9, 13, 13, 17]
    rowval = [1, 2, 3, 5, 1, 2, 3, 5, 1, 2, 3, 5, 1, 2, 3, 5]
    nzval = [0.0, 0.0, 0.0, 0.0, 0.0, 1.0, 1.0, 1.0, 0.0, 1.0, 1.0, 1.0, 0.0, 1.0, 1.0, 1.0]
    A = SparseMatrixCSC(m, n, colptr, rowval, nzval)
    @test issymmetric(A) == true
    A.nzval[end - 3]  = 2.0
    @test issymmetric(A) == false

    # 16521
    @test issymmetric(sparse([0 0; 1 0])) == false
    @test issymmetric(sparse([0 1; 0 0])) == false
    @test issymmetric(sparse([0 0; 1 1])) == false
    @test issymmetric(sparse([1 0; 1 0])) == false
    @test issymmetric(sparse([0 1; 1 0])) == true
    @test issymmetric(sparse([1 1; 1 0])) == true
end

@testset "equality ==" begin
    A1 = sparse(1.0I, 10, 10)
    A2 = sparse(1.0I, 10, 10)
    nonzeros(A1)[end]=0
    @test A1!=A2
    nonzeros(A1)[end]=1
    @test A1==A2
    A1[1:4,end] .= 1
    @test A1!=A2
    nonzeros(A1)[end-4:end-1].=0
    @test A1==A2
    A2[1:4,end-1] .= 1
    @test A1!=A2
    nonzeros(A2)[end-5:end-2].=0
    @test A1==A2
    A2[2:3,1] .= 1
    @test A1!=A2
    nonzeros(A2)[2:3].=0
    @test A1==A2
    A1[2:5,1] .= 1
    @test A1!=A2
    nonzeros(A1)[2:5].=0
    @test A1==A2
    @test sparse([1,1,0])!=sparse([0,1,1])
end

@testset "UniformScaling" begin
    local A = sprandn(10, 10, 0.5)
    @test A + I == Array(A) + I
    @test I + A == I + Array(A)
    @test A - I == Array(A) - I
    @test I - A == I - Array(A)
end

@testset "issue #12177, error path if triplet vectors are not all the same length" begin
    @test_throws ArgumentError sparse([1,2,3], [1,2], [1,2,3], 3, 3)
    @test_throws ArgumentError sparse([1,2,3], [1,2,3], [1,2], 3, 3)
end

@testset "issue #12118: sparse matrices are closed under +, -, min, max" begin
    A12118 = sparse([1,2,3,4,5], [1,2,3,4,5], [1,2,3,4,5])
    B12118 = sparse([1,2,4,5],   [1,2,3,5],   [2,1,-1,-2])

    @test A12118 + B12118 == sparse([1,2,3,4,4,5], [1,2,3,3,4,5], [3,3,3,-1,4,3])
    @test typeof(A12118 + B12118) == SparseMatrixCSC{Int,Int}

    @test A12118 - B12118 == sparse([1,2,3,4,4,5], [1,2,3,3,4,5], [-1,1,3,1,4,7])
    @test typeof(A12118 - B12118) == SparseMatrixCSC{Int,Int}

    @test max.(A12118, B12118) == sparse([1,2,3,4,5], [1,2,3,4,5], [2,2,3,4,5])
    @test typeof(max.(A12118, B12118)) == SparseMatrixCSC{Int,Int}

    @test min.(A12118, B12118) == sparse([1,2,4,5], [1,2,3,5], [1,1,-1,-2])
    @test typeof(min.(A12118, B12118)) == SparseMatrixCSC{Int,Int}
end

@testset "sparse matrix norms" begin
    Ac = sprandn(10,10,.1) + im* sprandn(10,10,.1)
    Ar = sprandn(10,10,.1)
    Ai = ceil.(Int,Ar*100)
    @test opnorm(Ac,1) ≈ opnorm(Array(Ac),1)
    @test opnorm(Ac,Inf) ≈ opnorm(Array(Ac),Inf)
    @test norm(Ac) ≈ norm(Array(Ac))
    @test opnorm(Ar,1) ≈ opnorm(Array(Ar),1)
    @test opnorm(Ar,Inf) ≈ opnorm(Array(Ar),Inf)
    @test norm(Ar) ≈ norm(Array(Ar))
    @test opnorm(Ai,1) ≈ opnorm(Array(Ai),1)
    @test opnorm(Ai,Inf) ≈ opnorm(Array(Ai),Inf)
    @test norm(Ai) ≈ norm(Array(Ai))
    Ai = trunc.(Int, Ar*100)
    @test opnorm(Ai,1) ≈ opnorm(Array(Ai),1)
    @test opnorm(Ai,Inf) ≈ opnorm(Array(Ai),Inf)
    @test norm(Ai) ≈ norm(Array(Ai))
    Ai = round.(Int, Ar*100)
    @test opnorm(Ai,1) ≈ opnorm(Array(Ai),1)
    @test opnorm(Ai,Inf) ≈ opnorm(Array(Ai),Inf)
    @test norm(Ai) ≈ norm(Array(Ai))
    # make certain entries in nzval beyond
    # the range specified in colptr do not
    # impact norm of a sparse matrix
    foo = sparse(1.0I, 4, 4)
    resize!(foo.nzval, 5)
    setindex!(foo.nzval, NaN, 5)
    @test norm(foo) == 2.0
end

@testset "sparse matrix cond" begin
    local A = sparse(reshape([1.0], 1, 1))
    Ac = sprandn(20, 20,.5) + im*sprandn(20, 20,.5)
    Ar = sprandn(20, 20,.5) + eps()*I
    @test cond(A, 1) == 1.0
    # For a discussion of the tolerance, see #14778
    if Base.USE_GPL_LIBS
        @test 0.99 <= cond(Ar, 1) \ opnorm(Ar, 1) * opnorm(inv(Array(Ar)), 1) < 3
        @test 0.99 <= cond(Ac, 1) \ opnorm(Ac, 1) * opnorm(inv(Array(Ac)), 1) < 3
        @test 0.99 <= cond(Ar, Inf) \ opnorm(Ar, Inf) * opnorm(inv(Array(Ar)), Inf) < 3
        @test 0.99 <= cond(Ac, Inf) \ opnorm(Ac, Inf) * opnorm(inv(Array(Ac)), Inf) < 3
    end
    @test_throws ArgumentError cond(A,2)
    @test_throws ArgumentError cond(A,3)
    Arect = spzeros(10, 6)
    @test_throws DimensionMismatch cond(Arect, 1)
    @test_throws ArgumentError cond(Arect,2)
    @test_throws DimensionMismatch cond(Arect, Inf)
end

@testset "sparse matrix opnormestinv" begin
    Random.seed!(1234)
    Ac = sprandn(20,20,.5) + im* sprandn(20,20,.5)
    Aci = ceil.(Int64, 100*sprand(20,20,.5)) + im*ceil.(Int64, sprand(20,20,.5))
    Ar = sprandn(20,20,.5)
    Ari = ceil.(Int64, 100*Ar)
    if Base.USE_GPL_LIBS
        # NOTE: opnormestinv is probabilistic, so requires a fixed seed (set above in Random.seed!(1234))
        @test SparseArrays.opnormestinv(Ac,3) ≈ opnorm(inv(Array(Ac)),1) atol=1e-4
        @test SparseArrays.opnormestinv(Aci,3) ≈ opnorm(inv(Array(Aci)),1) atol=1e-4
        @test SparseArrays.opnormestinv(Ar) ≈ opnorm(inv(Array(Ar)),1) atol=1e-4
        @test_throws ArgumentError SparseArrays.opnormestinv(Ac,0)
        @test_throws ArgumentError SparseArrays.opnormestinv(Ac,21)
    end
    @test_throws DimensionMismatch SparseArrays.opnormestinv(sprand(3,5,.9))
end

@testset "issue #13008" begin
    @test_throws ArgumentError sparse(Vector(1:100), Vector(1:100), fill(5,100), 5, 5)
    @test_throws ArgumentError sparse(Int[], Vector(1:5), Vector(1:5))
end

@testset "issue #13024" begin
    A13024 = sparse([1,2,3,4,5], [1,2,3,4,5], fill(true,5))
    B13024 = sparse([1,2,4,5],   [1,2,3,5],   fill(true,4))

    @test broadcast(&, A13024, B13024) == sparse([1,2,5], [1,2,5], fill(true,3))
    @test typeof(broadcast(&, A13024, B13024)) == SparseMatrixCSC{Bool,Int}

    @test broadcast(|, A13024, B13024) == sparse([1,2,3,4,4,5], [1,2,3,3,4,5], fill(true,6))
    @test typeof(broadcast(|, A13024, B13024)) == SparseMatrixCSC{Bool,Int}

    @test broadcast(⊻, A13024, B13024) == sparse([3,4,4], [3,3,4], fill(true,3), 5, 5)
    @test typeof(broadcast(⊻, A13024, B13024)) == SparseMatrixCSC{Bool,Int}

    @test broadcast(max, A13024, B13024) == sparse([1,2,3,4,4,5], [1,2,3,3,4,5], fill(true,6))
    @test typeof(broadcast(max, A13024, B13024)) == SparseMatrixCSC{Bool,Int}

    @test broadcast(min, A13024, B13024) == sparse([1,2,5], [1,2,5], fill(true,3))
    @test typeof(broadcast(min, A13024, B13024)) == SparseMatrixCSC{Bool,Int}

    for op in (+, -)
        @test op(A13024, B13024) == op(Array(A13024), Array(B13024))
    end
    for op in (max, min, &, |, xor)
        @test op.(A13024, B13024) == op.(Array(A13024), Array(B13024))
    end
end

@testset "fillstored!" begin
    @test LinearAlgebra.fillstored!(sparse(2.0I, 5, 5), 1) == Matrix(I, 5, 5)
end

@testset "factorization" begin
    Random.seed!(123)
    local A
    A = sparse(Diagonal(rand(5))) + sprandn(5, 5, 0.2) + im*sprandn(5, 5, 0.2)
    A = A + copy(A')
    @test !Base.USE_GPL_LIBS || abs(det(factorize(Hermitian(A)))) ≈ abs(det(factorize(Array(A))))
    A = sparse(Diagonal(rand(5))) + sprandn(5, 5, 0.2) + im*sprandn(5, 5, 0.2)
    A = A*A'
    @test !Base.USE_GPL_LIBS || abs(det(factorize(Hermitian(A)))) ≈ abs(det(factorize(Array(A))))
    A = sparse(Diagonal(rand(5))) + sprandn(5, 5, 0.2)
    A = A + copy(transpose(A))
    @test !Base.USE_GPL_LIBS || abs(det(factorize(Symmetric(A)))) ≈ abs(det(factorize(Array(A))))
    A = sparse(Diagonal(rand(5))) + sprandn(5, 5, 0.2)
    A = A*transpose(A)
    @test !Base.USE_GPL_LIBS || abs(det(factorize(Symmetric(A)))) ≈ abs(det(factorize(Array(A))))
    @test factorize(triu(A)) == triu(A)
    @test isa(factorize(triu(A)), UpperTriangular{Float64, SparseMatrixCSC{Float64, Int}})
    @test factorize(tril(A)) == tril(A)
    @test isa(factorize(tril(A)), LowerTriangular{Float64, SparseMatrixCSC{Float64, Int}})
    C, b = A[:, 1:4], fill(1., size(A, 1))
    @test !Base.USE_GPL_LIBS || factorize(C)\b ≈ Array(C)\b
    @test_throws ErrorException eigen(A)
    @test_throws ErrorException inv(A)
end

@testset "issue #13792, use sparse triangular solvers for sparse triangular solves" begin
    local A, n, x
    n = 100
    A, b = sprandn(n, n, 0.5) + sqrt(n)*I, fill(1., n)
    @test LowerTriangular(A)\(LowerTriangular(A)*b) ≈ b
    @test UpperTriangular(A)\(UpperTriangular(A)*b) ≈ b
    A[2,2] = 0
    dropzeros!(A)
    @test_throws LinearAlgebra.SingularException LowerTriangular(A)\b
    @test_throws LinearAlgebra.SingularException UpperTriangular(A)\b
end

@testset "issue described in https://groups.google.com/forum/#!topic/julia-dev/QT7qpIpgOaA" begin
    @test sparse([1,1], [1,1], [true, true]) == sparse([1,1], [1,1], [true, true], 1, 1) == fill(true, 1, 1)
    @test sparsevec([1,1], [true, true]) == sparsevec([1,1], [true, true], 1) == fill(true, 1)
end

@testset "issparse for specialized matrix types" begin
    m = sprand(10, 10, 0.1)
    @test issparse(Symmetric(m))
    @test issparse(Hermitian(m))
    @test issparse(LowerTriangular(m))
    @test issparse(LinearAlgebra.UnitLowerTriangular(m))
    @test issparse(UpperTriangular(m))
    @test issparse(LinearAlgebra.UnitUpperTriangular(m))
    @test issparse(Symmetric(Array(m))) == false
    @test issparse(Hermitian(Array(m))) == false
    @test issparse(LowerTriangular(Array(m))) == false
    @test issparse(LinearAlgebra.UnitLowerTriangular(Array(m))) == false
    @test issparse(UpperTriangular(Array(m))) == false
    @test issparse(LinearAlgebra.UnitUpperTriangular(Array(m))) == false
end

@testset "test created type of sprand{T}(::Type{T}, m::Integer, n::Integer, density::AbstractFloat)" begin
    m = sprand(Float32, 10, 10, 0.1)
    @test eltype(m) == Float32
    m = sprand(Float64, 10, 10, 0.1)
    @test eltype(m) == Float64
    m = sprand(Int32, 10, 10, 0.1)
    @test eltype(m) == Int32
end

@testset "issue #16073" begin
    @inferred sprand(1, 1, 1.0)
    @inferred sprand(1, 1, 1.0, rand, Float64)
    @inferred sprand(1, 1, 1.0, x -> round.(Int, rand(x) * 100))
end

# Test that concatenations of combinations of sparse matrices with sparse matrices or dense
# matrices/vectors yield sparse arrays
@testset "sparse and dense concatenations" begin
    N = 4
    densevec = fill(1., N)
    densemat = diagm(0 => densevec)
    spmat = spdiagm(0 => densevec)
    # Test that concatenations of pairs of sparse matrices yield sparse arrays
    @test issparse(vcat(spmat, spmat))
    @test issparse(hcat(spmat, spmat))
    @test issparse(hvcat((2,), spmat, spmat))
    @test issparse(cat(spmat, spmat; dims=(1,2)))
    # Test that concatenations of a sparse matrice with a dense matrix/vector yield sparse arrays
    @test issparse(vcat(spmat, densemat))
    @test issparse(vcat(densemat, spmat))
    for densearg in (densevec, densemat)
        @test issparse(hcat(spmat, densearg))
        @test issparse(hcat(densearg, spmat))
        @test issparse(hvcat((2,), spmat, densearg))
        @test issparse(hvcat((2,), densearg, spmat))
        @test issparse(cat(spmat, densearg; dims=(1,2)))
        @test issparse(cat(densearg, spmat; dims=(1,2)))
    end
end

@testset "issue #14816" begin
    m = 5
    intmat = fill(1, m, m)
    ltintmat = LowerTriangular(rand(1:5, m, m))
    @test \(transpose(ltintmat), sparse(intmat)) ≈ \(transpose(ltintmat), intmat)
end

# Test temporary fix for issue #16548 in PR #16979. Somewhat brittle. Expect to remove with `\` revisions.
@testset "issue #16548" begin
    ms = methods(\, (SparseMatrixCSC, AbstractVecOrMat)).ms
    @test all(m -> m.module == SparseArrays, ms)
end

@testset "row indexing a SparseMatrixCSC with non-Int integer type" begin
    local A = sparse(UInt32[1,2,3], UInt32[1,2,3], [1.0,2.0,3.0])
    @test A[1,1:3] == A[1,:] == [1,0,0]
end

# Check that `broadcast` methods specialized for unary operations over `SparseMatrixCSC`s
# are called. (Issue #18705.) EDIT: #19239 unified broadcast over a single sparse matrix,
# eliminating the former operation classes.
@testset "issue #18705" begin
    S = sparse(Diagonal(1.0:5.0))
    @test isa(sin.(S), SparseMatrixCSC)
end

@testset "issue #19225" begin
    X = sparse([1 -1; -1 1])
    for T in (Symmetric, Hermitian)
        Y = T(copy(X))
        _Y = similar(Y)
        copyto!(_Y, Y)
        @test _Y == Y

        W = T(copy(X), :L)
        copyto!(W, Y)
        @test W.data == Y.data
        @test W.uplo != Y.uplo

        W[1,1] = 4
        @test W == T(sparse([4 -1; -1 1]))
        @test_throws ArgumentError (W[1,2] = 2)

        @test Y + I == T(sparse([2 -1; -1 2]))
        @test Y - I == T(sparse([0 -1; -1 0]))
        @test Y * I == Y

        @test Y .+ 1 == T(sparse([2 0; 0 2]))
        @test Y .- 1 == T(sparse([0 -2; -2 0]))
        @test Y * 2 == T(sparse([2 -2; -2 2]))
        @test Y / 1 == Y
    end
end

@testset "issue #19304" begin
    @inferred hcat(sparse(rand(2,1)), I)
    @inferred hcat(sparse(rand(2,1)), 1.0I)
    @inferred hcat(sparse(rand(2,1)), Matrix(I, 2, 2))
    @inferred hcat(sparse(rand(2,1)), Matrix(1.0I, 2, 2))
end

# Check that `broadcast` methods specialized for unary operations over
# `SparseMatrixCSC`s determine a reasonable return type.
@testset "issue #18974" begin
    S = sparse(Diagonal(Int64(1):Int64(4)))
    @test eltype(sin.(S)) == Float64
end

# Check calling of unary minus method specialized for SparseMatrixCSCs
@testset "issue #19503" begin
    @test which(-, (SparseMatrixCSC,)).module == SparseArrays
end

@testset "issue #14398" begin
    @test collect(view(sparse(I, 10, 10), 1:5, 1:5)') ≈ Matrix(I, 5, 5)
end

@testset "dropstored issue #20513" begin
    x = sparse(rand(3,3))
    SparseArrays.dropstored!(x, 1, 1)
    @test x[1, 1] == 0.0
    @test x.colptr == [1, 3, 6, 9]
    SparseArrays.dropstored!(x, 2, 1)
    @test x.colptr == [1, 2, 5, 8]
    @test x[2, 1] == 0.0
    SparseArrays.dropstored!(x, 2, 2)
    @test x.colptr == [1, 2, 4, 7]
    @test x[2, 2] == 0.0
    SparseArrays.dropstored!(x, 2, 3)
    @test x.colptr == [1, 2, 4, 6]
    @test x[2, 3] == 0.0
end

@testset "setindex issue #20657" begin
    local A = spzeros(3, 3)
    I = [1, 1, 1]; J = [1, 1, 1]
    A[I, 1] .= 1
    @test nnz(A) == 1
    A[1, J] .= 1
    @test nnz(A) == 1
    A[I, J] .= 1
    @test nnz(A) == 1
end

@testset "show" begin
    io = IOBuffer()
    show(io, MIME"text/plain"(), sparse(Int64[1], Int64[1], [1.0]))
    @test String(take!(io)) == "1×1 SparseArrays.SparseMatrixCSC{Float64,Int64} with 1 stored entry:\n  [1, 1]  =  1.0"
    show(io, MIME"text/plain"(), spzeros(Float32, Int64, 2, 2))
    @test String(take!(io)) == "2×2 SparseArrays.SparseMatrixCSC{Float32,Int64} with 0 stored entries"

    ioc = IOContext(io, :displaysize => (5, 80), :limit => true)
    show(ioc, MIME"text/plain"(), sparse(Int64[1], Int64[1], [1.0]))
    @test String(take!(io)) == "1×1 SparseArrays.SparseMatrixCSC{Float64,Int64} with 1 stored entry:\n  [1, 1]  =  1.0"
    show(ioc, MIME"text/plain"(), sparse(Int64[1, 1], Int64[1, 2], [1.0, 2.0]))
    @test String(take!(io)) == "1×2 SparseArrays.SparseMatrixCSC{Float64,Int64} with 2 stored entries:\n  ⋮"

    # even number of rows
    ioc = IOContext(io, :displaysize => (8, 80), :limit => true)
    show(ioc, MIME"text/plain"(), sparse(Int64[1,2,3,4], Int64[1,1,2,2], [1.0,2.0,3.0,4.0]))
    @test String(take!(io)) == string("4×2 SparseArrays.SparseMatrixCSC{Float64,Int64} with 4 stored entries:\n  [1, 1]",
                                      "  =  1.0\n  [2, 1]  =  2.0\n  [3, 2]  =  3.0\n  [4, 2]  =  4.0")

    show(ioc, MIME"text/plain"(), sparse(Int64[1,2,3,4,5], Int64[1,1,2,2,3], [1.0,2.0,3.0,4.0,5.0]))
    @test String(take!(io)) ==  string("5×3 SparseArrays.SparseMatrixCSC{Float64,Int64} with 5 stored entries:\n  [1, 1]",
                                       "  =  1.0\n  ⋮\n  [5, 3]  =  5.0")

    show(ioc, MIME"text/plain"(), sparse(fill(1.,5,3)))
    @test String(take!(io)) ==  string("5×3 SparseArrays.SparseMatrixCSC{Float64,$Int} with 15 stored entries:\n  [1, 1]",
                                       "  =  1.0\n  ⋮\n  [5, 3]  =  1.0")

    # odd number of rows
    ioc = IOContext(io, :displaysize => (9, 80), :limit => true)
    show(ioc, MIME"text/plain"(), sparse(Int64[1,2,3,4,5], Int64[1,1,2,2,3], [1.0,2.0,3.0,4.0,5.0]))
    @test String(take!(io)) == string("5×3 SparseArrays.SparseMatrixCSC{Float64,Int64} with 5 stored entries:\n  [1, 1]",
                                      "  =  1.0\n  [2, 1]  =  2.0\n  [3, 2]  =  3.0\n  [4, 2]  =  4.0\n  [5, 3]  =  5.0")

    show(ioc, MIME"text/plain"(), sparse(Int64[1,2,3,4,5,6], Int64[1,1,2,2,3,3], [1.0,2.0,3.0,4.0,5.0,6.0]))
    @test String(take!(io)) ==  string("6×3 SparseArrays.SparseMatrixCSC{Float64,Int64} with 6 stored entries:\n  [1, 1]",
                                       "  =  1.0\n  [2, 1]  =  2.0\n  ⋮\n  [5, 3]  =  5.0\n  [6, 3]  =  6.0")

    show(ioc, MIME"text/plain"(), sparse(fill(1.,6,3)))
    @test String(take!(io)) ==  string("6×3 SparseArrays.SparseMatrixCSC{Float64,$Int} with 18 stored entries:\n  [1, 1]",
                                       "  =  1.0\n  [2, 1]  =  1.0\n  ⋮\n  [5, 3]  =  1.0\n  [6, 3]  =  1.0")

    ioc = IOContext(io, :displaysize => (9, 80))
    show(ioc, MIME"text/plain"(), sparse(Int64[1,2,3,4,5,6], Int64[1,1,2,2,3,3], [1.0,2.0,3.0,4.0,5.0,6.0]))
    @test String(take!(io)) ==  string("6×3 SparseArrays.SparseMatrixCSC{Float64,Int64} with 6 stored entries:\n  [1, 1]  =  1.0\n",
        "  [2, 1]  =  2.0\n  [3, 2]  =  3.0\n  [4, 2]  =  4.0\n  [5, 3]  =  5.0\n  [6, 3]  =  6.0")
end

@testset "check buffers" for n in 1:3
    local A
    colptr = [1,2,3,4]
    rowval = [1,2,3]
    nzval1  = Int[]
    nzval2  = [1,1,1]
    A = SparseMatrixCSC(n, n, colptr, rowval, nzval1)
    @test nnz(A) == n
    @test_throws BoundsError A[n,n]
    A = SparseMatrixCSC(n, n, colptr, rowval, nzval2)
    @test nnz(A) == n
    @test A      == Matrix(I, n, n)
end

@testset "reverse search direction if step < 0 #21986" begin
    local A, B
    A = guardseed(1234) do
        sprand(5, 5, 1/5)
    end
    A = max.(A, copy(A'))
    LinearAlgebra.fillstored!(A, 1)
    B = A[5:-1:1, 5:-1:1]
    @test issymmetric(B)
end

@testset "similar should not alias the input sparse array" begin
    a = sparse(rand(3,3) .+ 0.1)
    b = similar(a, Float32, Int32)
    c = similar(b, Float32, Int32)
    SparseArrays.dropstored!(b, 1, 1)
    @test length(c.rowval) == 9
    @test length(c.nzval) == 9
end

@testset "similar with type conversion" begin
    local A = sparse(1.0I, 5, 5)
    @test size(similar(A, ComplexF64, Int)) == (5, 5)
    @test typeof(similar(A, ComplexF64, Int)) == SparseMatrixCSC{ComplexF64, Int}
    @test size(similar(A, ComplexF64, Int8)) == (5, 5)
    @test typeof(similar(A, ComplexF64, Int8)) == SparseMatrixCSC{ComplexF64, Int8}
    @test similar(A, ComplexF64,(6, 6)) == spzeros(ComplexF64, 6, 6)
    @test convert(Matrix, A) == Array(A) # lolwut, are you lost, test?
end

@testset "similar for SparseMatrixCSC" begin
    local A = sparse(1.0I, 5, 5)
    # test similar without specifications (preserves stored-entry structure)
    simA = similar(A)
    @test typeof(simA) == typeof(A)
    @test size(simA) == size(A)
    @test simA.colptr == A.colptr
    @test simA.rowval == A.rowval
    @test length(simA.nzval) == length(A.nzval)
    # test similar with entry type specification (preserves stored-entry structure)
    simA = similar(A, Float32)
    @test typeof(simA) == SparseMatrixCSC{Float32,eltype(A.colptr)}
    @test size(simA) == size(A)
    @test simA.colptr == A.colptr
    @test simA.rowval == A.rowval
    @test length(simA.nzval) == length(A.nzval)
    # test similar with entry and index type specification (preserves stored-entry structure)
    simA = similar(A, Float32, Int8)
    @test typeof(simA) == SparseMatrixCSC{Float32,Int8}
    @test size(simA) == size(A)
    @test simA.colptr == A.colptr
    @test simA.rowval == A.rowval
    @test length(simA.nzval) == length(A.nzval)
    # test similar with Dims{2} specification (preserves storage space only, not stored-entry structure)
    simA = similar(A, (6,6))
    @test typeof(simA) == typeof(A)
    @test size(simA) == (6,6)
    @test simA.colptr == fill(1, 6+1)
    @test length(simA.rowval) == length(A.rowval)
    @test length(simA.nzval) == length(A.nzval)
    # test similar with entry type and Dims{2} specification (preserves storage space only)
    simA = similar(A, Float32, (6,6))
    @test typeof(simA) == SparseMatrixCSC{Float32,eltype(A.colptr)}
    @test size(simA) == (6,6)
    @test simA.colptr == fill(1, 6+1)
    @test length(simA.rowval) == length(A.rowval)
    @test length(simA.nzval) == length(A.nzval)
    # test similar with entry type, index type, and Dims{2} specification (preserves storage space only)
    simA = similar(A, Float32, Int8, (6,6))
    @test typeof(simA) == SparseMatrixCSC{Float32, Int8}
    @test size(simA) == (6,6)
    @test simA.colptr == fill(1, 6+1)
    @test length(simA.rowval) == length(A.rowval)
    @test length(simA.nzval) == length(A.nzval)
    # test similar with Dims{1} specification (preserves nothing)
    simA = similar(A, (6,))
    @test typeof(simA) == SparseVector{eltype(A.nzval),eltype(A.colptr)}
    @test size(simA) == (6,)
    @test length(simA.nzind) == 0
    @test length(simA.nzval) == 0
    # test similar with entry type and Dims{1} specification (preserves nothing)
    simA = similar(A, Float32, (6,))
    @test typeof(simA) == SparseVector{Float32,eltype(A.colptr)}
    @test size(simA) == (6,)
    @test length(simA.nzind) == 0
    @test length(simA.nzval) == 0
    # test similar with entry type, index type, and Dims{1} specification (preserves nothing)
    simA = similar(A, Float32, Int8, (6,))
    @test typeof(simA) == SparseVector{Float32,Int8}
    @test size(simA) == (6,)
    @test length(simA.nzind) == 0
    @test length(simA.nzval) == 0
    # test entry points to similar with entry type, index type, and non-Dims shape specification
    @test similar(A, Float32, Int8, 6, 6) == similar(A, Float32, Int8, (6, 6))
    @test similar(A, Float32, Int8, 6) == similar(A, Float32, Int8, (6,))
end

@testset "count specializations" begin
    # count should throw for sparse arrays for which zero(eltype) does not exist
    @test_throws MethodError count(SparseMatrixCSC(2, 2, Int[1, 2, 3], Int[1, 2], Any[true, true]))
    @test_throws MethodError count(SparseVector(2, Int[1], Any[true]))
    # count should run only over S.nzval[1:nnz(S)], not S.nzval in full
    @test count(SparseMatrixCSC(2, 2, Int[1, 2, 3], Int[1, 2], Bool[true, true, true])) == 2
end

@testset "sparse findprev/findnext operations" begin

    x = [0,0,0,0,1,0,1,0,1,1,0]
    x_sp = sparse(x)

    for i=1:length(x)
        @test findnext(!iszero, x,i) == findnext(!iszero, x_sp,i)
        @test findprev(!iszero, x,i) == findprev(!iszero, x_sp,i)
    end

    y = [0 0 0 0 0;
         1 0 1 0 0;
         1 0 0 0 1;
         0 0 1 0 0;
         1 0 1 1 0]
    y_sp = sparse(y)

    for i in keys(y)
        @test findnext(!iszero, y,i) == findnext(!iszero, y_sp,i)
        @test findprev(!iszero, y,i) == findprev(!iszero, y_sp,i)
    end

    z_sp = sparsevec(Dict(1=>1, 5=>1, 8=>0, 10=>1))
    z = collect(z_sp)

    for i in keys(z)
        @test findnext(!iszero, z,i) == findnext(!iszero, z_sp,i)
        @test findprev(!iszero, z,i) == findprev(!iszero, z_sp,i)
    end
end

# #20711
@testset "vec returns a view" begin
    local A = sparse(Matrix(1.0I, 3, 3))
    local v = vec(A)
    v[1] = 2
    @test A[1,1] == 2
end

# #25943
@testset "operations on Integer subtypes" begin
    s = sparse(UInt8[1, 2, 3], UInt8[1, 2, 3], UInt8[1, 2, 3])
    @test sum(s, dims=2) == reshape([1, 2, 3], 3, 1)
end

@testset "mapreduce of sparse matrices with trailing elements in nzval #26534" begin
    B = SparseMatrixCSC{Int,Int}(2, 3,
        [1, 3, 4, 5],
        [1, 2, 1, 2, 999, 999, 999, 999],
        [1, 2, 3, 6, 999, 999, 999, 999]
    )
    @test maximum(B) == 6
end

_length_or_count_or_five(::Colon) = 5
_length_or_count_or_five(x::AbstractVector{Bool}) = count(x)
_length_or_count_or_five(x) = length(x)
@testset "nonscalar setindex!" begin
    for I in (1:4, :, 5:-1:2, [], trues(5), setindex!(falses(5), true, 2), 3),
        J in (2:4, :, 4:-1:1, [], setindex!(trues(5), false, 3), falses(5), 4)
        V = sparse(1 .+ zeros(_length_or_count_or_five(I)*_length_or_count_or_five(J)))
        M = sparse(1 .+ zeros(_length_or_count_or_five(I), _length_or_count_or_five(J)))
        if I isa Integer && J isa Integer
            @test_throws MethodError spzeros(5,5)[I, J] = V
            @test_throws MethodError spzeros(5,5)[I, J] = M
            continue
        end
        @test setindex!(spzeros(5, 5), V, I, J) == setindex!(zeros(5,5), V, I, J)
        @test setindex!(spzeros(5, 5), M, I, J) == setindex!(zeros(5,5), M, I, J)
        @test setindex!(spzeros(5, 5), Array(M), I, J) == setindex!(zeros(5,5), M, I, J)
        @test setindex!(spzeros(5, 5), Array(V), I, J) == setindex!(zeros(5,5), V, I, J)
    end
    @test setindex!(spzeros(5, 5), 1:25, :) == setindex!(zeros(5,5), 1:25, :) == reshape(1:25, 5, 5)
    @test setindex!(spzeros(5, 5), (25:-1:1).+spzeros(25), :) == setindex!(zeros(5,5), (25:-1:1).+spzeros(25), :) == reshape(25:-1:1, 5, 5)
    for X in (1:20, sparse(1:20), reshape(sparse(1:20), 20, 1), (1:20) .+ spzeros(20, 1), collect(1:20), collect(reshape(1:20, 20, 1)))
        @test setindex!(spzeros(5, 5), X, 6:25) == setindex!(zeros(5,5), 1:20, 6:25)
        @test setindex!(spzeros(5, 5), X, 21:-1:2) == setindex!(zeros(5,5), 1:20, 21:-1:2)
        b = trues(25)
        b[[6, 8, 13, 15, 23]] .= false
        @test setindex!(spzeros(5, 5), X, b) == setindex!(zeros(5, 5), X, b)
    end
end

@testset "sparse transpose adjoint" begin
    A = sprand(10, 10, 0.75)
    @test A' == SparseMatrixCSC(A')
    @test SparseMatrixCSC(A') isa SparseMatrixCSC
    @test transpose(A) == SparseMatrixCSC(transpose(A))
    @test SparseMatrixCSC(transpose(A)) isa SparseMatrixCSC
end

# PR 28242
@testset "forward and backward solving of transpose/adjoint triangular matrices" begin
    rng = MersenneTwister(20180730)
    n = 10
    A = sprandn(rng, n, n, 0.8); A += Diagonal((1:n) - diag(A))
    B = ones(n, 2)
    for (Ttri, triul ) in ((UpperTriangular, triu), (LowerTriangular, tril))
        for trop in (adjoint, transpose)
            AT = Ttri(A)           # ...Triangular wrapped
            AC = triul(A)          # copied part of A
            ATa = trop(AT)         # wrapped Adjoint
            ACa = sparse(trop(AC)) # copied and adjoint
            @test AT \ B ≈ AC \ B
            @test ATa \ B ≈ ACa \ B
            @test ATa \ sparse(B) == ATa \ B
            @test Matrix(ATa) \ B ≈ ATa \ B
            @test ATa * ( ATa \ B ) ≈ B
        end
    end
end

@testset "Issue #28369" begin
    M = reshape([[1 2; 3 4], [9 10; 11 12], [5 6; 7 8], [13 14; 15 16]], (2,2))
    MP = reshape([[1 2; 3 4], [5 6; 7 8], [9 10; 11 12], [13 14; 15 16]], (2,2))
    S = sparse(M)
    SP = sparse(MP)
    @test isa(transpose(S), Transpose)
    @test transpose(S) == copy(transpose(S))
    @test Array(transpose(S)) == copy(transpose(M))
    @test permutedims(S) == SP
    @test permutedims(S, (2,1)) == SP
    @test permutedims(S, (1,2)) == S
    @test permutedims(S, (1,2)) !== S
    MC = reshape([[(1+im) 2; 3 4], [9 10; 11 12], [(5 + 2im) 6; 7 8], [13 14; 15 16]], (2,2))
    SC = sparse(MC)
    @test isa(adjoint(SC), Adjoint)
    @test adjoint(SC) == copy(adjoint(SC))
    @test adjoint(MC) == copy(adjoint(SC))
end

<<<<<<< HEAD
@testset "Triangular matrices" begin
    rng = Random.MersenneTwister(0)
    n = 1000
    A = sprand(rng, n, n, 0.01)
    B = ones(n)
    MA = Matrix(A)
    for tr in (identity, adjoint, transpose)
        for wr in (UpperTriangular, LowerTriangular, UnitUpperTriangular, UnitLowerTriangular)
            AW = tr(wr(A))
            MAW = tr(wr(MA))
            @test AW * B ≈ MAW * B
        end
    end
    A = A - Diagonal(diag(A))
    A += 2I
    MA = Matrix(A)
    for tr in (identity, adjoint, transpose)
        for wr in (UpperTriangular, LowerTriangular, UnitUpperTriangular, UnitLowerTriangular)
            AW = tr(wr(A))
            MAW = tr(wr(MA))
            @test AW \ B ≈ MAW \ B
        end
    end

    A = LowerTriangular(sparse([0 2.0;0 1]))
    @test_throws SingularException(1) A \ ones(2)
    A = UpperTriangular(sparse([1.0 0;0 0]))
    @test_throws SingularException(2) A \ ones(2)


=======
@testset "Issue #28634" begin
    a = SparseMatrixCSC{Int8, Int16}([1 2; 3 4])
    na = SparseMatrixCSC(a)
    @test typeof(a) === typeof(na)
>>>>>>> a2a1506b
end

end # module<|MERGE_RESOLUTION|>--- conflicted
+++ resolved
@@ -2289,7 +2289,6 @@
     @test adjoint(MC) == copy(adjoint(SC))
 end
 
-<<<<<<< HEAD
 @testset "Triangular matrices" begin
     rng = Random.MersenneTwister(0)
     n = 1000
@@ -2318,14 +2317,12 @@
     @test_throws SingularException(1) A \ ones(2)
     A = UpperTriangular(sparse([1.0 0;0 0]))
     @test_throws SingularException(2) A \ ones(2)
-
-
-=======
+end
+
 @testset "Issue #28634" begin
     a = SparseMatrixCSC{Int8, Int16}([1 2; 3 4])
     na = SparseMatrixCSC(a)
     @test typeof(a) === typeof(na)
->>>>>>> a2a1506b
 end
 
 end # module