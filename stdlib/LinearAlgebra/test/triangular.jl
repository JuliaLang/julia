--- conflicted
+++ resolved
@@ -357,14 +357,9 @@
                 end
 
                 # Binary operations
-<<<<<<< HEAD
-                @test A1 + A2 == Matrix(A1) + Matrix(A2)
-                @test A1 - A2 == Matrix(A1) - Matrix(A2)
-                @test kron(A1,A2) == kron(Matrix(A1),Matrix(A2))
-=======
                 @test A1 + A2 == M1 + M2
                 @test A1 - A2 == M1 - M2
->>>>>>> 09400e4f
+                @test kron(A1,A2) == kron(M1,M2)
 
                 # Triangular-Triangular multiplication and division
                 @test A1*A2 ≈ M1*M2
