# This file is a part of Julia. License is MIT: https://julialang.org/license

module TestTriangular

debug = false
using Test, LinearAlgebra, Random
using LinearAlgebra: BlasFloat, errorbounds, full!, transpose!,
    UnitUpperTriangular, UnitLowerTriangular,
    mul!, rdiv!, rmul!, lmul!, BandIndex

const BASE_TEST_PATH = joinpath(Sys.BINDIR, "..", "share", "julia", "test")

isdefined(Main, :SizedArrays) || @eval Main include(joinpath($(BASE_TEST_PATH), "testhelpers", "SizedArrays.jl"))
using .Main.SizedArrays

isdefined(Main, :FillArrays) || @eval Main include(joinpath($(BASE_TEST_PATH), "testhelpers", "FillArrays.jl"))
using .Main.FillArrays

debug && println("Triangular matrices")

n = 9
Random.seed!(123)

debug && println("Test basic type functionality")
@test_throws DimensionMismatch LowerTriangular(randn(5, 4))
@test LowerTriangular(randn(3, 3)) |> t -> [size(t, i) for i = 1:3] == [size(Matrix(t), i) for i = 1:3]

struct MyTriangular{T, A<:LinearAlgebra.AbstractTriangular{T}} <: LinearAlgebra.AbstractTriangular{T}
    data :: A
end
Base.size(A::MyTriangular) = size(A.data)
Base.getindex(A::MyTriangular, i::Int, j::Int) = A.data[i,j]

# The following test block tries to call all methods in base/linalg/triangular.jl in order for a combination of input element types. Keep the ordering when adding code.
@testset for elty1 in (Float32, Float64, BigFloat, ComplexF32, ComplexF64, Complex{BigFloat}, Int)
    # Begin loop for first Triangular matrix
    @testset for (t1, uplo1) in ((UpperTriangular, :U),
                        (UnitUpperTriangular, :U),
                        (LowerTriangular, :L),
                        (UnitLowerTriangular, :L))

        # Construct test matrix
        A1 = t1(elty1 == Int ? rand(1:7, n, n) : convert(Matrix{elty1}, (elty1 <: Complex ? complex.(randn(n, n), randn(n, n)) : randn(n, n)) |> t -> cholesky(t't).U |> t -> uplo1 === :U ? t : copy(t')))
        M1 = Matrix(A1)
        @test t1(A1) === A1
        @test t1{elty1}(A1) === A1
        # test the ctor works for AbstractMatrix
        symm = Symmetric(rand(Int8, n, n))
        t1s = t1{elty1}(symm)
        @test typeof(t1s) == t1{elty1, Symmetric{elty1, Matrix{elty1}}}
        t1t = t1{elty1}(t1(rand(Int8, n, n)))
        @test typeof(t1t) == t1{elty1, Matrix{elty1}}

        debug && println("elty1: $elty1, A1: $t1")

        # Convert
        @test convert(AbstractMatrix{elty1}, A1) == A1
        @test convert(Matrix, A1) == A1
        @test t1{elty1}(convert(AbstractMatrix{elty1}, A1)) == A1

        # full!
        @test full!(copy(A1)) == A1

        # similar
        @test isa(similar(A1), t1)
        @test eltype(similar(A1)) == elty1
        @test isa(similar(A1, Int), t1)
        @test eltype(similar(A1, Int)) == Int
        @test isa(similar(A1, (3,2)), Matrix{elty1})
        @test isa(similar(A1, Int, (3,2)), Matrix{Int})

        #copyto!
        simA1 = similar(A1)
        copyto!(simA1, A1)
        @test simA1 == A1

        # getindex
        let mA1 = M1
            # linear indexing
            for i in 1:length(A1)
                @test A1[i] == mA1[i]
            end
            # cartesian indexing
            for i in 1:size(A1, 1), j in 1:size(A1, 2)
                @test A1[i,j] == mA1[i,j]
            end
        end
        @test isa(A1[2:4,1], Vector)


        # setindex! (and copy)
        A1c = copy(A1)
        for i = 1:size(A1, 1)
            for j = 1:size(A1, 2)
                if uplo1 === :U
                    if i > j
                        A1c[i,j] = 0
                        @test_throws ArgumentError A1c[i,j] = 1
                    elseif i == j && t1 == UnitUpperTriangular
                        A1c[i,j] = 1
                        @test_throws ArgumentError A1c[i,j] = 0
                    else
                        A1c[i,j] = 0
                        @test A1c[i,j] == 0
                    end
                else
                    if i < j
                        A1c[i,j] = 0
                        @test_throws ArgumentError A1c[i,j] = 1
                    elseif i == j && t1 == UnitLowerTriangular
                        A1c[i,j] = 1
                        @test_throws ArgumentError A1c[i,j] = 0
                    else
                        A1c[i,j] = 0
                        @test A1c[i,j] == 0
                    end
                end
            end
        end

        # istril/istriu
        if uplo1 === :L
            @test istril(A1)
            @test !istriu(A1)
            @test istriu(A1')
            @test istriu(transpose(A1))
            @test !istril(A1')
            @test !istril(transpose(A1))
        else
            @test istriu(A1)
            @test !istril(A1)
            @test istril(A1')
            @test istril(transpose(A1))
            @test !istriu(A1')
            @test !istriu(transpose(A1))
        end
        M = copy(parent(A1))
        for trans in (adjoint, transpose), k in -1:1
            triu!(M, k)
            @test istril(trans(M), -k) == istril(copy(trans(M)), -k) == true
        end
        M = copy(parent(A1))
        for trans in (adjoint, transpose), k in 1:-1:-1
            tril!(M, k)
            @test istriu(trans(M), -k) == istriu(copy(trans(M)), -k) == true
        end

        #tril/triu
        if uplo1 === :L
            @test tril(A1,0)  == A1
            @test tril(A1,-1) == LowerTriangular(tril(M1, -1))
            @test tril(A1,1)  == t1(tril(tril(M1, 1)))
            @test tril(A1, -n - 2) == zeros(size(A1))
            @test tril(A1, n) == A1
            @test triu(A1,0)  == t1(diagm(0 => diag(A1)))
            @test triu(A1,-1) == t1(tril(triu(A1.data,-1)))
            @test triu(A1,1)  == zeros(size(A1)) # or just @test iszero(triu(A1,1))?
            @test triu(A1, -n) == A1
            @test triu(A1, n + 2) == zeros(size(A1))
        else
            @test triu(A1,0)  == A1
            @test triu(A1,1)  == UpperTriangular(triu(M1, 1))
            @test triu(A1,-1) == t1(triu(triu(M1, -1)))
            @test triu(A1, -n) == A1
            @test triu(A1, n + 2) == zeros(size(A1))
            @test tril(A1,0)  == t1(diagm(0 => diag(A1)))
            @test tril(A1,1)  == t1(triu(tril(A1.data,1)))
            @test tril(A1,-1) == zeros(size(A1)) # or just @test iszero(tril(A1,-1))?
            @test tril(A1, -n - 2) == zeros(size(A1))
            @test tril(A1, n) == A1
        end

        # factorize
        @test factorize(A1) == A1

        # [c]transpose[!] (test views as well, see issue #14317)
        let vrange = 1:n-1, viewA1 = t1(view(A1.data, vrange, vrange))
            # transpose
            @test copy(transpose(A1)) == transpose(M1)
            @test copy(transpose(viewA1)) == transpose(Matrix(viewA1))
            # adjoint
            @test copy(A1') == M1'
            @test copy(viewA1') == Matrix(viewA1)'
            # transpose!
            @test transpose!(copy(A1)) == transpose(A1)
            @test typeof(transpose!(copy(A1))).name == typeof(transpose(A1)).name
            @test transpose!(t1(view(copy(A1).data, vrange, vrange))) == transpose(viewA1)
            # adjoint!
            @test adjoint!(copy(A1)) == adjoint(A1)
            @test typeof(adjoint!(copy(A1))).name == typeof(adjoint(A1)).name
            @test adjoint!(t1(view(copy(A1).data, vrange, vrange))) == adjoint(viewA1)
        end

        # diag
        @test diag(A1) == diag(M1)

        # tr
        @test tr(A1)::elty1 == tr(M1)

        # real
        @test real(A1) == real(M1)
        @test imag(A1) == imag(M1)
        @test abs.(A1) == abs.(M1)

        # zero
        if A1 isa UpperTriangular || A1 isa LowerTriangular
            @test zero(A1) == zero(parent(A1))
        end

        # Unary operations
        @test -A1 == -M1

        # copy and copyto! (test views as well, see issue #14317)
        let vrange = 1:n-1, viewA1 = t1(view(A1.data, vrange, vrange))
            # copy
            @test copy(A1) == copy(M1)
            @test copy(viewA1) == copy(Matrix(viewA1))
            # copyto!
            B = similar(A1)
            copyto!(B, A1)
            @test B == A1
            B = similar(copy(transpose(A1)))
            copyto!(B, copy(transpose(A1)))
            @test B == copy(transpose(A1))
            B = similar(viewA1)
            copyto!(B, viewA1)
            @test B == viewA1
            B = similar(copy(transpose(viewA1)))
            copyto!(B, copy(transpose(viewA1)))
            @test B == transpose(viewA1)
        end

        #exp/log
        if elty1 ∈ (Float32,Float64,ComplexF32,ComplexF64)
            @test exp(Matrix(log(A1))) ≈ A1
        end

        # scale
        if (t1 == UpperTriangular || t1 == LowerTriangular)
            unitt = istriu(A1) ? UnitUpperTriangular : UnitLowerTriangular
            if elty1 == Int
                cr = 2
            else
                cr = 0.5
            end
            ci = cr * im
            if elty1 <: Real
                A1tmp = copy(A1)
                rmul!(A1tmp, cr)
                @test A1tmp == cr*A1
                A1tmp = copy(A1)
                lmul!(cr, A1tmp)
                @test A1tmp == cr*A1
                A1tmp = copy(A1)
                A2tmp = unitt(A1)
                mul!(A1tmp, A2tmp, cr)
                @test A1tmp == cr * A2tmp
                A1tmp = copy(A1)
                A2tmp = unitt(A1)
                mul!(A1tmp, cr, A2tmp)
                @test A1tmp == cr * A2tmp

                A1tmp .= A1
                @test mul!(A1tmp, A2tmp, cr, 0, 2) == 2A1
                A1tmp .= A1
                @test mul!(A1tmp, cr, A2tmp, 0, 2) == 2A1
            else
                A1tmp = copy(A1)
                rmul!(A1tmp, ci)
                @test A1tmp == ci*A1
                A1tmp = copy(A1)
                lmul!(ci, A1tmp)
                @test A1tmp == ci*A1
                A1tmp = copy(A1)
                A2tmp = unitt(A1)
                mul!(A1tmp, ci, A2tmp)
                @test A1tmp == ci * A2tmp
                A1tmp = copy(A1)
                A2tmp = unitt(A1)
                mul!(A1tmp, A2tmp, ci)
                @test A1tmp == A2tmp*ci
            end
        end

        # generalized dot
        for eltyb in (Float32, Float64, BigFloat, ComplexF32, ComplexF64, Complex{BigFloat})
            b1 = convert(Vector{eltyb}, (elty1 <: Complex ? real(A1) : A1)*fill(1., n))
            b2 = convert(Vector{eltyb}, (elty1 <: Complex ? real(A1) : A1)*randn(n))
            @test dot(b1, A1, b2) ≈ dot(A1'b1, b2)  atol=sqrt(max(eps(real(float(one(elty1)))),eps(real(float(one(eltyb))))))*n*n
        end

        # Binary operations
        @test A1*0.5 == M1*0.5
        @test 0.5*A1 == 0.5*M1
        @test A1/0.5 == M1/0.5
        @test 0.5\A1 == 0.5\M1

        # inversion
        @test inv(A1) ≈ inv(lu(M1))
        inv(M1) # issue #11298
        @test isa(inv(A1), t1)
        # make sure the call to LAPACK works right
        if elty1 <: BlasFloat
            @test LinearAlgebra.inv!(copy(A1)) ≈ inv(lu(M1))
        end

        # Determinant
        @test det(A1) ≈ det(lu(M1)) atol=sqrt(eps(real(float(one(elty1)))))*n*n
        @test logdet(A1) ≈ logdet(lu(M1)) atol=sqrt(eps(real(float(one(elty1)))))*n*n
        lada, ladb = logabsdet(A1)
        flada, fladb = logabsdet(lu(M1))
        @test lada ≈ flada atol=sqrt(eps(real(float(one(elty1)))))*n*n
        @test ladb ≈ fladb atol=sqrt(eps(real(float(one(elty1)))))*n*n

        # Matrix square root
        @test sqrt(A1) |> (t -> (t*t)::typeof(t)) ≈ A1

        # naivesub errors
        @test_throws DimensionMismatch ldiv!(A1, Vector{elty1}(undef, n+1))

        # eigenproblems
        if !(elty1 in (BigFloat, Complex{BigFloat})) # Not handled yet
            vals, vecs = eigen(A1)
            if (t1 == UpperTriangular || t1 == LowerTriangular) && elty1 != Int # Cannot really handle degenerate eigen space and Int matrices will probably have repeated eigenvalues.
                @test vecs*diagm(0 => vals)/vecs ≈ A1 atol=sqrt(eps(float(real(one(vals[1])))))*(opnorm(A1,Inf)*n)^2
            end
        end

        # Condition number tests - can be VERY approximate
        if elty1 <:BlasFloat
            for p in (1.0, Inf)
                @test cond(A1,p) ≈ cond(A1,p) atol=(cond(A1,p)+cond(A1,p))
            end
            @test cond(A1,2) == cond(M1,2)
        end

        if !(elty1 in (BigFloat, Complex{BigFloat})) # Not implemented yet
            svd(A1)
            elty1 <: BlasFloat && svd!(copy(A1))
            svdvals(A1)
        end

        @test ((A1*A1)::t1) ≈ M1 * M1
        @test ((A1/A1)::t1) ≈ M1 / M1
        @test ((A1\A1)::t1) ≈ M1 \ M1

        # Begin loop for second Triangular matrix
        @testset for elty2 in (Float32, Float64, BigFloat, ComplexF32, ComplexF64, Complex{BigFloat}, Int)
            @testset for (t2, uplo2) in ((UpperTriangular, :U),
                                (UnitUpperTriangular, :U),
                                (LowerTriangular, :L),
                                (UnitLowerTriangular, :L))

                debug && println("elty1: $elty1, A1: $t1, elty2: $elty2, A2: $t2")

                A2 = t2(elty2 == Int ? rand(1:7, n, n) : convert(Matrix{elty2}, (elty2 <: Complex ? complex.(randn(n, n), randn(n, n)) : randn(n, n)) |> t -> cholesky(t't).U |> t -> uplo2 === :U ? t : copy(t')))
                M2 = Matrix(A2)
                # Convert
                if elty1 <: Real && !(elty2 <: Integer)
                    @test convert(AbstractMatrix{elty2}, A1) == t1(convert(Matrix{elty2}, A1.data))
                elseif elty2 <: Real && !(elty1 <: Integer)
                    @test_throws InexactError convert(AbstractMatrix{elty2}, A1) == t1(convert(Matrix{elty2}, A1.data))
                end

                # Binary operations
                @test A1 + A2 == M1 + M2
                @test A1 - A2 == M1 - M2
                @test kron(A1,A2) == kron(M1,M2)

                # Triangular-Triangular multiplication and division
                @test A1*A2 ≈ M1*M2
                @test transpose(A1)*A2 ≈ transpose(M1)*M2
                @test transpose(A1)*adjoint(A2) ≈ transpose(M1)*adjoint(M2)
                @test adjoint(A1)*transpose(A2) ≈ adjoint(M1)*transpose(M2)
                @test A1'A2 ≈ M1'M2
                @test A1*transpose(A2) ≈ M1*transpose(M2)
                @test A1*A2' ≈ M1*M2'
                @test transpose(A1)*transpose(A2) ≈ transpose(M1)*transpose(M2)
                @test A1'A2' ≈ M1'M2'
                @test A1/A2 ≈ M1/M2
                @test A1\A2 ≈ M1\M2
                if uplo1 === :U && uplo2 === :U
                    if t1 === UnitUpperTriangular && t2 === UnitUpperTriangular
                        @test A1*A2 isa UnitUpperTriangular
                        @test A1/A2 isa UnitUpperTriangular
                        elty1 == Int && elty2 == Int && @test eltype(A1/A2) == Int
                        @test A1\A2 isa UnitUpperTriangular
                        elty1 == Int && elty2 == Int && @test eltype(A1\A2) == Int
                    else
                        @test A1*A2 isa UpperTriangular
                        @test A1/A2 isa UpperTriangular
                        elty1 == Int && elty2 == Int && t2 === UnitUpperTriangular && @test eltype(A1/A2) == Int
                        @test A1\A2 isa UpperTriangular
                        elty1 == Int && elty2 == Int && t1 === UnitUpperTriangular && @test eltype(A1\A2) == Int
                    end
                elseif uplo1 === :L && uplo2 === :L
                    if t1 === UnitLowerTriangular && t2 === UnitLowerTriangular
                        @test A1*A2 isa UnitLowerTriangular
                        @test A1/A2 isa UnitLowerTriangular
                        elty1 == Int && elty2 == Int && @test eltype(A1/A2) == Int
                        @test A1\A2 isa UnitLowerTriangular
                        elty1 == Int && elty2 == Int && @test eltype(A1\A2) == Int
                    else
                        @test A1*A2 isa LowerTriangular
                        @test A1/A2 isa LowerTriangular
                        elty1 == Int && elty2 == Int && t2 === UnitLowerTriangular && @test eltype(A1/A2) == Int
                        @test A1\A2 isa LowerTriangular
                        elty1 == Int && elty2 == Int && t1 === UnitLowerTriangular && @test eltype(A1\A2) == Int
                    end
                end
                offsizeA = Matrix{Float64}(I, n+1, n+1)
                @test_throws DimensionMismatch offsizeA / A2
                @test_throws DimensionMismatch offsizeA / transpose(A2)
                @test_throws DimensionMismatch offsizeA / A2'
                @test_throws DimensionMismatch offsizeA * A2
                @test_throws DimensionMismatch offsizeA * transpose(A2)
                @test_throws DimensionMismatch offsizeA * A2'
                @test_throws DimensionMismatch transpose(A2) * offsizeA
                @test_throws DimensionMismatch A2'  * offsizeA
                @test_throws DimensionMismatch A2   * offsizeA
                if (uplo1 == uplo2 && elty1 == elty2 != Int && t1 != UnitLowerTriangular && t1 != UnitUpperTriangular)
                    @test rdiv!(copy(A1), A2)::t1 ≈ A1/A2 ≈ M1/M2
                    @test ldiv!(A2, copy(A1))::t1 ≈ A2\A1 ≈ M2\M1
                end
                if (uplo1 != uplo2 && elty1 == elty2 != Int && t2 != UnitLowerTriangular && t2 != UnitUpperTriangular)
                    @test lmul!(adjoint(A1), copy(A2)) ≈ A1'*A2 ≈ M1'*M2
                    @test lmul!(transpose(A1), copy(A2)) ≈ transpose(A1)*A2 ≈ transpose(M1)*M2
                    @test ldiv!(adjoint(A1), copy(A2)) ≈ A1'\A2 ≈ M1'\M2
                    @test ldiv!(transpose(A1), copy(A2)) ≈ transpose(A1)\A2 ≈ transpose(M1)\M2
                end
                if (uplo1 != uplo2 && elty1 == elty2 != Int && t1 != UnitLowerTriangular && t1 != UnitUpperTriangular)
                    @test rmul!(copy(A1), adjoint(A2)) ≈ A1*A2' ≈ M1*M2'
                    @test rmul!(copy(A1), transpose(A2)) ≈ A1*transpose(A2) ≈ M1*transpose(M2)
                    @test rdiv!(copy(A1), adjoint(A2)) ≈ A1/A2' ≈ M1/M2'
                    @test rdiv!(copy(A1), transpose(A2)) ≈ A1/transpose(A2) ≈ M1/transpose(M2)
                end
            end
        end

        for eltyB in (Float32, Float64, BigFloat, ComplexF32, ComplexF64, Complex{BigFloat})
            B = convert(Matrix{eltyB}, (elty1 <: Complex ? real(A1) : A1)*fill(1., n, n))

            debug && println("elty1: $elty1, A1: $t1, B: $eltyB")

            Tri = Tridiagonal(rand(eltyB,n-1),rand(eltyB,n),rand(eltyB,n-1))
            C = Matrix{promote_type(elty1,eltyB)}(undef, n, n)
            mul!(C, Tri, A1)
            @test C ≈ Tri*M1
            Tri = Tridiagonal(rand(eltyB,n-1),rand(eltyB,n),rand(eltyB,n-1))
            mul!(C, A1, Tri)
            @test C ≈ M1*Tri

            # Triangular-dense Matrix/vector multiplication
            @test A1*B[:,1] ≈ M1*B[:,1]
            @test A1*B ≈ M1*B
            @test transpose(A1)*B[:,1] ≈ transpose(M1)*B[:,1]
            @test A1'B[:,1] ≈ M1'B[:,1]
            @test transpose(A1)*B ≈ transpose(M1)*B
            @test A1'B ≈ M1'B
            @test A1*transpose(B) ≈ M1*transpose(B)
            @test adjoint(A1)*transpose(B) ≈ M1'*transpose(B)
            @test transpose(A1)*adjoint(B) ≈ transpose(M1)*adjoint(B)
            @test A1*B' ≈ M1*B'
            @test B*A1 ≈ B*M1
            @test transpose(B[:,1])*A1 ≈ transpose(B[:,1])*M1
            @test B[:,1]'A1 ≈ B[:,1]'M1
            @test transpose(B)*A1 ≈ transpose(B)*M1
            @test transpose(B)*adjoint(A1) ≈ transpose(B)*M1'
            @test adjoint(B)*transpose(A1) ≈ adjoint(B)*transpose(M1)
            @test B'A1 ≈ B'M1
            @test B*transpose(A1) ≈ B*transpose(M1)
            @test B*A1' ≈ B*M1'
            @test transpose(B[:,1])*transpose(A1) ≈ transpose(B[:,1])*transpose(M1)
            @test B[:,1]'A1' ≈ B[:,1]'M1'
            @test transpose(B)*transpose(A1) ≈ transpose(B)*transpose(M1)
            @test B'A1' ≈ B'M1'

            if eltyB == elty1
                @test mul!(similar(B), A1, B) ≈ M1*B
                @test mul!(similar(B), A1, adjoint(B)) ≈ M1*B'
                @test mul!(similar(B), A1, transpose(B)) ≈ M1*transpose(B)
                @test mul!(similar(B), adjoint(A1), adjoint(B)) ≈ M1'*B'
                @test mul!(similar(B), transpose(A1), transpose(B)) ≈ transpose(M1)*transpose(B)
                @test mul!(similar(B), transpose(A1), adjoint(B)) ≈ transpose(M1)*B'
                @test mul!(similar(B), adjoint(A1), transpose(B)) ≈ M1'*transpose(B)
                @test mul!(similar(B), adjoint(A1), B) ≈ M1'*B
                @test mul!(similar(B), transpose(A1), B) ≈ transpose(M1)*B
                # test also vector methods
                B1 = vec(B[1,:])
                @test mul!(similar(B1), A1, B1)  ≈ M1*B1
                @test mul!(similar(B1), adjoint(A1), B1) ≈ M1'*B1
                @test mul!(similar(B1), transpose(A1), B1) ≈ transpose(M1)*B1
            end
            #error handling
            Ann, Bmm, bm = A1, Matrix{eltyB}(undef, n+1, n+1), Vector{eltyB}(undef, n+1)
            @test_throws DimensionMismatch lmul!(Ann, bm)
            @test_throws DimensionMismatch rmul!(Bmm, Ann)
            @test_throws DimensionMismatch lmul!(transpose(Ann), bm)
            @test_throws DimensionMismatch lmul!(adjoint(Ann), bm)
            @test_throws DimensionMismatch rmul!(Bmm, adjoint(Ann))
            @test_throws DimensionMismatch rmul!(Bmm, transpose(Ann))

            # ... and division
            @test A1\B[:,1] ≈ M1\B[:,1]
            @test A1\B ≈ M1\B
            @test transpose(A1)\B[:,1] ≈ transpose(M1)\B[:,1]
            @test A1'\B[:,1] ≈ M1'\B[:,1]
            @test transpose(A1)\B ≈ transpose(M1)\B
            @test A1'\B ≈ M1'\B
            @test A1\transpose(B) ≈ M1\transpose(B)
            @test A1\B' ≈ M1\B'
            @test transpose(A1)\transpose(B) ≈ transpose(M1)\transpose(B)
            @test A1'\B' ≈ M1'\B'
            Ann, bm = A1, Vector{elty1}(undef,n+1)
            @test_throws DimensionMismatch Ann\bm
            @test_throws DimensionMismatch Ann'\bm
            @test_throws DimensionMismatch transpose(Ann)\bm
            if t1 == UpperTriangular || t1 == LowerTriangular
                @test_throws SingularException ldiv!(t1(zeros(elty1, n, n)), fill(eltyB(1), n))
            end
            @test B/A1 ≈ B/M1
            @test B/transpose(A1) ≈ B/transpose(M1)
            @test B/A1' ≈ B/M1'
            @test transpose(B)/A1 ≈ transpose(B)/M1
            @test B'/A1 ≈ B'/M1
            @test transpose(B)/transpose(A1) ≈ transpose(B)/transpose(M1)
            @test B'/A1' ≈ B'/M1'

            # Error bounds
            !(elty1 in (BigFloat, Complex{BigFloat})) && !(eltyB in (BigFloat, Complex{BigFloat})) && errorbounds(A1, A1\B, B)

        end
    end
end

@testset "non-strided arithmetic" begin
    for (T,T1) in ((UpperTriangular, UnitUpperTriangular), (LowerTriangular, UnitLowerTriangular))
        U = T(reshape(1:16, 4, 4))
        M = Matrix(U)
        @test -U == -M
        U1 = T1(reshape(1:16, 4, 4))
        M1 = Matrix(U1)
        @test -U1 == -M1
        for op in (+, -)
            for (A, MA) in ((U, M), (U1, M1)), (B, MB) in ((U, M), (U1, M1))
                @test op(A, B) == op(MA, MB)
            end
        end
        @test imag(U) == zero(U)
    end
end

# Matrix square root
Atn = UpperTriangular([-1 1 2; 0 -2 2; 0 0 -3])
Atp = UpperTriangular([1 1 2; 0 2 2; 0 0 3])
Atu = UnitUpperTriangular([1 1 2; 0 1 2; 0 0 1])
@test sqrt(Atn) |> t->t*t ≈ Atn
@test sqrt(Atn) isa UpperTriangular
@test typeof(sqrt(Atn)[1,1]) <: Complex
@test sqrt(Atp) |> t->t*t ≈ Atp
@test sqrt(Atp) isa UpperTriangular
@test typeof(sqrt(Atp)[1,1]) <: Real
@test typeof(sqrt(complex(Atp))[1,1]) <: Complex
@test sqrt(Atu) |> t->t*t ≈ Atu
@test sqrt(Atu) isa UnitUpperTriangular
@test typeof(sqrt(Atu)[1,1]) <: Real
@test typeof(sqrt(complex(Atu))[1,1]) <: Complex

@testset "matrix square root quasi-triangular blockwise" begin
    @testset for T in (Float32, Float64, ComplexF32, ComplexF64)
        A = schur(rand(T, 100, 100)^2).T
        @test LinearAlgebra.sqrt_quasitriu(A; blockwidth=16)^2 ≈ A
    end
    n = 256
    A = rand(ComplexF64, n, n)
    U = schur(A).T
    Ubig = Complex{BigFloat}.(U)
    @test LinearAlgebra.sqrt_quasitriu(U; blockwidth=64) ≈ LinearAlgebra.sqrt_quasitriu(Ubig; blockwidth=64)
end

@testset "sylvester quasi-triangular blockwise" begin
    @testset for T in (Float32, Float64, ComplexF32, ComplexF64), m in (15, 40), n in (15, 45)
        A = schur(rand(T, m, m)).T
        B = schur(rand(T, n, n)).T
        C = randn(T, m, n)
        Ccopy = copy(C)
        X = LinearAlgebra._sylvester_quasitriu!(A, B, C; blockwidth=16)
        @test X === C
        @test A * X + X * B ≈ -Ccopy

        @testset "test raise=false does not break recursion" begin
            Az = zero(A)
            Bz = zero(B)
            C2 = copy(Ccopy)
            @test_throws LAPACKException LinearAlgebra._sylvester_quasitriu!(Az, Bz, C2; blockwidth=16)
            m == n || @test any(C2 .== Ccopy)  # recursion broken
            C3 = copy(Ccopy)
            X3 = LinearAlgebra._sylvester_quasitriu!(Az, Bz, C3; blockwidth=16, raise=false)
            @test !any(X3 .== Ccopy)  # recursion not broken
        end
    end
end

@testset "check matrix logarithm type-inferable" for elty in (Float32,Float64,ComplexF32,ComplexF64)
    A = UpperTriangular(exp(triu(randn(elty, n, n))))
    @inferred Union{typeof(A),typeof(complex(A))} log(A)
    @test exp(Matrix(log(A))) ≈ A
    if elty <: Real
        @test typeof(log(A)) <: UpperTriangular{elty}
        @test typeof(log(complex(A))) <: UpperTriangular{complex(elty)}
        @test isreal(log(complex(A)))
        @test log(complex(A)) ≈ log(A)
    end

    Au = UnitUpperTriangular(exp(triu(randn(elty, n, n), 1)))
    @inferred Union{typeof(A),typeof(complex(A))} log(Au)
    @test exp(Matrix(log(Au))) ≈ Au
    if elty <: Real
        @test typeof(log(Au)) <: UpperTriangular{elty}
        @test typeof(log(complex(Au))) <: UpperTriangular{complex(elty)}
        @test isreal(log(complex(Au)))
        @test log(complex(Au)) ≈ log(Au)
    end
end

Areal   = randn(n, n)/2
Aimg    = randn(n, n)/2
A2real  = randn(n, n)/2
A2img   = randn(n, n)/2

for eltya in (Float32, Float64, ComplexF32, ComplexF64, BigFloat, Int)
    A = eltya == Int ? rand(1:7, n, n) : convert(Matrix{eltya}, eltya <: Complex ? complex.(Areal, Aimg) : Areal)
    # a2 = eltya == Int ? rand(1:7, n, n) : convert(Matrix{eltya}, eltya <: Complex ? complex.(a2real, a2img) : a2real)
    εa = eps(abs(float(one(eltya))))

    for eltyb in (Float32, Float64, ComplexF32, ComplexF64)
        εb = eps(abs(float(one(eltyb))))
        ε = max(εa,εb)

        debug && println("\ntype of A: ", eltya, " type of b: ", eltyb, "\n")

        debug && println("Solve upper triangular system")
        Atri = UpperTriangular(lu(A).U) |> t -> eltya <: Complex && eltyb <: Real ? real(t) : t # Here the triangular matrix can't be too badly conditioned
        b = convert(Matrix{eltyb}, Matrix(Atri)*fill(1., n, 2))
        x = Matrix(Atri) \ b

        debug && println("Test error estimates")
        if eltya != BigFloat && eltyb != BigFloat
            for i = 1:2
                @test  norm(x[:,1] .- 1) <= errorbounds(UpperTriangular(A), x, b)[1][i]
            end
        end
        debug && println("Test forward error [JIN 5705] if this is not a BigFloat")

        x = Atri \ b
        γ = n*ε/(1 - n*ε)
        if eltya != BigFloat
            bigA = big.(Atri)
            x̂ = fill(1., n, 2)
            for i = 1:size(b, 2)
                @test norm(x̂[:,i] - x[:,i], Inf)/norm(x̂[:,i], Inf) <= condskeel(bigA, x̂[:,i])*γ/(1 - condskeel(bigA)*γ)
            end
        end

        debug && println("Test backward error [JIN 5705]")
        for i = 1:size(b, 2)
            @test norm(abs.(b[:,i] - Atri*x[:,i]), Inf) <= γ * norm(Atri, Inf) * norm(x[:,i], Inf)
        end

        debug && println("Solve lower triangular system")
        Atri = UpperTriangular(lu(A).U) |> t -> eltya <: Complex && eltyb <: Real ? real(t) : t # Here the triangular matrix can't be too badly conditioned
        b = convert(Matrix{eltyb}, Matrix(Atri)*fill(1., n, 2))
        x = Matrix(Atri)\b

        debug && println("Test error estimates")
        if eltya != BigFloat && eltyb != BigFloat
            for i = 1:2
                @test  norm(x[:,1] .- 1) <= errorbounds(UpperTriangular(A), x, b)[1][i]
            end
        end

        debug && println("Test forward error [JIN 5705] if this is not a BigFloat")
        b = (b0 = Atri*fill(1, n, 2); convert(Matrix{eltyb}, eltyb == Int ? trunc.(b0) : b0))
        x = Atri \ b
        γ = n*ε/(1 - n*ε)
        if eltya != BigFloat
            bigA = big.(Atri)
            x̂ = fill(1., n, 2)
            for i = 1:size(b, 2)
                @test norm(x̂[:,i] - x[:,i], Inf)/norm(x̂[:,i], Inf) <= condskeel(bigA, x̂[:,i])*γ/(1 - condskeel(bigA)*γ)
            end
        end

        debug && println("Test backward error [JIN 5705]")
        for i = 1:size(b, 2)
            @test norm(abs.(b[:,i] - Atri*x[:,i]), Inf) <= γ * norm(Atri, Inf) * norm(x[:,i], Inf)
        end
    end
end

# Issue 10742 and similar
@test istril(UpperTriangular(diagm(0 => [1,2,3,4])))
@test istriu(LowerTriangular(diagm(0 => [1,2,3,4])))
@test isdiag(UpperTriangular(diagm(0 => [1,2,3,4])))
@test isdiag(LowerTriangular(diagm(0 => [1,2,3,4])))
@test !isdiag(UpperTriangular(rand(4, 4)))
@test !isdiag(LowerTriangular(rand(4, 4)))

# Test throwing in fallbacks for non BlasFloat/BlasComplex in A_rdiv_Bx!
let n = 5
    A = rand(Float16, n, n)
    B = rand(Float16, n-1, n-1)
    @test_throws DimensionMismatch rdiv!(A, LowerTriangular(B))
    @test_throws DimensionMismatch rdiv!(A, UpperTriangular(B))
    @test_throws DimensionMismatch rdiv!(A, UnitLowerTriangular(B))
    @test_throws DimensionMismatch rdiv!(A, UnitUpperTriangular(B))

    @test_throws DimensionMismatch rdiv!(A, adjoint(LowerTriangular(B)))
    @test_throws DimensionMismatch rdiv!(A, adjoint(UpperTriangular(B)))
    @test_throws DimensionMismatch rdiv!(A, adjoint(UnitLowerTriangular(B)))
    @test_throws DimensionMismatch rdiv!(A, adjoint(UnitUpperTriangular(B)))

    @test_throws DimensionMismatch rdiv!(A, transpose(LowerTriangular(B)))
    @test_throws DimensionMismatch rdiv!(A, transpose(UpperTriangular(B)))
    @test_throws DimensionMismatch rdiv!(A, transpose(UnitLowerTriangular(B)))
    @test_throws DimensionMismatch rdiv!(A, transpose(UnitUpperTriangular(B)))
end

@test isdiag(LowerTriangular(UpperTriangular(randn(3,3))))
@test isdiag(UpperTriangular(LowerTriangular(randn(3,3))))

# Issue 16196
@test UpperTriangular(Matrix(1.0I, 3, 3)) \ view(fill(1., 3), [1,2,3]) == fill(1., 3)

@testset "reverse" begin
    A = randn(5, 5)
    for (T, Trev) in ((UpperTriangular, LowerTriangular),
            (UnitUpperTriangular, UnitLowerTriangular),
            (LowerTriangular, UpperTriangular),
            (UnitLowerTriangular, UnitUpperTriangular))
        A = T(randn(5, 5))
        AM = Matrix(A)
        @test reverse(A, dims=1) == reverse(AM, dims=1)
        @test reverse(A, dims=2) == reverse(AM, dims=2)
        @test reverse(A)::Trev == reverse(AM)
    end
end

# dimensional correctness:
const BASE_TEST_PATH = joinpath(Sys.BINDIR, "..", "share", "julia", "test")
isdefined(Main, :Furlongs) || @eval Main include(joinpath($(BASE_TEST_PATH), "testhelpers", "Furlongs.jl"))
using .Main.Furlongs
LinearAlgebra.sylvester(a::Furlong,b::Furlong,c::Furlong) = -c / (a + b)

@testset "dimensional correctness" begin
    A = UpperTriangular([Furlong(1) Furlong(4); Furlong(0) Furlong(1)])
    @test sqrt(A)::UpperTriangular == Furlong{1//2}.(UpperTriangular([1 2; 0 1]))
    @test inv(A)::UpperTriangular == Furlong{-1}.(UpperTriangular([1 -4; 0 1]))
    B = UnitUpperTriangular([Furlong(1) Furlong(4); Furlong(0) Furlong(1)])
    @test sqrt(B)::UnitUpperTriangular == Furlong{1//2}.(UpperTriangular([1 2; 0 1]))
    @test inv(B)::UnitUpperTriangular == Furlong{-1}.(UpperTriangular([1 -4; 0 1]))
    b = [Furlong(5), Furlong(8)]
    @test (A \ b)::Vector{<:Furlong{0}} == (B \ b)::Vector{<:Furlong{0}} == Furlong{0}.([-27, 8])
    C = LowerTriangular([Furlong(1) Furlong(0); Furlong(4) Furlong(1)])
    @test sqrt(C)::LowerTriangular == Furlong{1//2}.(LowerTriangular([1 0; 2 1]))
    @test inv(C)::LowerTriangular == Furlong{-1}.(LowerTriangular([1 0; -4 1]))
    D = UnitLowerTriangular([Furlong(1) Furlong(0); Furlong(4) Furlong(1)])
    @test sqrt(D)::UnitLowerTriangular == Furlong{1//2}.(UnitLowerTriangular([1 0; 2 1]))
    @test inv(D)::UnitLowerTriangular == Furlong{-1}.(UnitLowerTriangular([1 0; -4 1]))
    b = [Furlong(5), Furlong(8)]
    @test (C \ b)::Vector{<:Furlong{0}} == (D \ b)::Vector{<:Furlong{0}} == Furlong{0}.([5, -12])
end

isdefined(Main, :ImmutableArrays) || @eval Main include(joinpath($(BASE_TEST_PATH), "testhelpers", "ImmutableArrays.jl"))
using .Main.ImmutableArrays

@testset "AbstractArray constructor should preserve underlying storage type" begin
    # tests corresponding to #34995
    local m = 4
    local T, S = Float32, Float64
    immutablemat = ImmutableArray(randn(T,m,m))
    for TriType in (UpperTriangular, LowerTriangular, UnitUpperTriangular, UnitLowerTriangular)
        trimat = TriType(immutablemat)
        @test convert(AbstractArray{S}, trimat).data isa ImmutableArray{S}
        @test convert(AbstractMatrix{S}, trimat).data isa ImmutableArray{S}
        @test AbstractArray{S}(trimat).data isa ImmutableArray{S}
        @test AbstractMatrix{S}(trimat).data isa ImmutableArray{S}
        @test convert(AbstractArray{S}, trimat) == trimat
        @test convert(AbstractMatrix{S}, trimat) == trimat
    end
end

@testset "inplace mul of appropriate types should preserve triagular structure" begin
    for elty1 in (Float64, ComplexF32), elty2 in (Float64, ComplexF32)
        T = promote_type(elty1, elty2)
        M1 = rand(elty1, 5, 5)
        M2 = rand(elty2, 5, 5)
        A = UpperTriangular(M1)
        A2 = UpperTriangular(M2)
        Au = UnitUpperTriangular(M1)
        Au2 = UnitUpperTriangular(M2)
        B = LowerTriangular(M1)
        B2 = LowerTriangular(M2)
        Bu = UnitLowerTriangular(M1)
        Bu2 = UnitLowerTriangular(M2)

        @test mul!(similar(A), A, A)::typeof(A) == A*A
        @test mul!(similar(A, T), A, A2) ≈ A*A2
        @test mul!(similar(A, T), A2, A) ≈ A2*A
        @test mul!(typeof(similar(A, T))(A), A, A2, 2.0, 3.0) ≈ 2.0*A*A2 + 3.0*A
        @test mul!(typeof(similar(A2, T))(A2), A2, A, 2.0, 3.0) ≈ 2.0*A2*A + 3.0*A2

        @test mul!(similar(A), A, Au)::typeof(A) == A*Au
        @test mul!(similar(A), Au, A)::typeof(A) == Au*A
        @test mul!(similar(Au), Au, Au)::typeof(Au) == Au*Au
        @test mul!(similar(A, T), A, Au2) ≈ A*Au2
        @test mul!(similar(A, T), Au2, A) ≈ Au2*A
        @test mul!(similar(Au2), Au2, Au2) == Au2*Au2

        @test mul!(similar(B), B, B)::typeof(B) == B*B
        @test mul!(similar(B, T), B, B2) ≈ B*B2
        @test mul!(similar(B, T), B2, B) ≈ B2*B
        @test mul!(typeof(similar(B, T))(B), B, B2, 2.0, 3.0) ≈ 2.0*B*B2 + 3.0*B
        @test mul!(typeof(similar(B2, T))(B2), B2, B, 2.0, 3.0) ≈ 2.0*B2*B + 3.0*B2

        @test mul!(similar(B), B, Bu)::typeof(B) == B*Bu
        @test mul!(similar(B), Bu, B)::typeof(B) == Bu*B
        @test mul!(similar(Bu), Bu, Bu)::typeof(Bu) == Bu*Bu
        @test mul!(similar(B, T), B, Bu2) ≈ B*Bu2
        @test mul!(similar(B, T), Bu2, B) ≈ Bu2*B
    end
end

@testset "indexing partly initialized matrices" begin
    M = Matrix{BigFloat}(undef, 2, 2)
    U = UpperTriangular(M)
    @test iszero(U[2,1])
    L = LowerTriangular(M)
    @test iszero(L[1,2])
end

@testset "special printing of Lower/UpperTriangular" begin
    @test occursin(r"3×3 (LinearAlgebra\.)?LowerTriangular{Int64, Matrix{Int64}}:\n 2  ⋅  ⋅\n 2  2  ⋅\n 2  2  2",
                   sprint(show, MIME"text/plain"(), LowerTriangular(2ones(Int64,3,3))))
    @test occursin(r"3×3 (LinearAlgebra\.)?UnitLowerTriangular{Int64, Matrix{Int64}}:\n 1  ⋅  ⋅\n 2  1  ⋅\n 2  2  1",
                   sprint(show, MIME"text/plain"(), UnitLowerTriangular(2ones(Int64,3,3))))
    @test occursin(r"3×3 (LinearAlgebra\.)?UpperTriangular{Int64, Matrix{Int64}}:\n 2  2  2\n ⋅  2  2\n ⋅  ⋅  2",
                   sprint(show, MIME"text/plain"(), UpperTriangular(2ones(Int64,3,3))))
    @test occursin(r"3×3 (LinearAlgebra\.)?UnitUpperTriangular{Int64, Matrix{Int64}}:\n 1  2  2\n ⋅  1  2\n ⋅  ⋅  1",
                   sprint(show, MIME"text/plain"(), UnitUpperTriangular(2ones(Int64,3,3))))

    # don't access non-structural elements while displaying
    M = Matrix{BigFloat}(undef, 2, 2)
    @test sprint(show, UpperTriangular(M)) == "BigFloat[#undef #undef; 0.0 #undef]"
    @test sprint(show, LowerTriangular(M)) == "BigFloat[#undef 0.0; #undef #undef]"
end

@testset "adjoint/transpose triangular/vector multiplication" begin
    for elty in (Float64, ComplexF64), trity in (UpperTriangular, LowerTriangular)
        A1 = trity(rand(elty, 1, 1))
        b1 = rand(elty, 1)
        A4 = trity(rand(elty, 4, 4))
        b4 = rand(elty, 4)
        @test A1 * b1' ≈ Matrix(A1) * b1'
        @test_throws DimensionMismatch A4 * b4'
        @test A1 * transpose(b1) ≈ Matrix(A1) * transpose(b1)
        @test_throws DimensionMismatch A4 * transpose(b4)
        @test A1' * b1' ≈ Matrix(A1') * b1'
        @test_throws DimensionMismatch A4' * b4'
        @test A1' * transpose(b1) ≈  Matrix(A1') * transpose(b1)
        @test_throws DimensionMismatch A4' * transpose(b4)
        @test transpose(A1) * transpose(b1) ≈  Matrix(transpose(A1)) * transpose(b1)
        @test_throws DimensionMismatch transpose(A4) * transpose(b4)
        @test transpose(A1) * b1' ≈ Matrix(transpose(A1)) * b1'
        @test_throws DimensionMismatch transpose(A4) * b4'
        @test b1' * transpose(A1) ≈ b1' * Matrix(transpose(A1))
        @test b4' * transpose(A4) ≈ b4' * Matrix(transpose(A4))
        @test transpose(b1) * A1' ≈ transpose(b1) * Matrix(A1')
        @test transpose(b4) * A4' ≈ transpose(b4) * Matrix(A4')
    end
end

@testset "Error condition for powm" begin
    A = UpperTriangular(rand(ComplexF64, 10, 10))
    @test_throws ArgumentError LinearAlgebra.powm!(A, 2.2)
    A = LowerTriangular(rand(ComplexF64, 10, 10))
    At = copy(transpose(A))
    p = rand()
    @test LinearAlgebra.powm(A, p) == transpose(LinearAlgebra.powm!(At, p))
    @test_throws ArgumentError LinearAlgebra.powm(A, 2.2)
end

# Issue 35058
let A = [0.9999999999999998 4.649058915617843e-16 -1.3149405273715513e-16 9.9959579317056e-17; -8.326672684688674e-16 1.0000000000000004 2.9280733590254494e-16 -2.9993900031619594e-16; 9.43689570931383e-16 -1.339206523454095e-15 1.0000000000000007 -8.550505126287743e-16; -6.245004513516506e-16 -2.0122792321330962e-16 1.183061278035052e-16 1.0000000000000002],
    B = [0.09648289218436859 0.023497875751503007 0.0 0.0; 0.023497875751503007 0.045787575150300804 0.0 0.0; 0.0 0.0 0.0 0.0; 0.0 0.0 0.0 0.0]
    @test sqrt(A*B*A')^2 ≈ A*B*A'
end

@testset "one and oneunit for triangular" begin
    m = rand(4,4)
    function test_one_oneunit_triangular(a)
        b = Matrix(a)
        @test (@inferred a^1) == b^1
        @test (@inferred a^-1) ≈ b^-1
        @test one(a) == one(b)
        @test one(a)*a == a
        @test a*one(a) == a
        @test oneunit(a) == oneunit(b)
        @test oneunit(a) isa typeof(a)
    end
    for T in [UpperTriangular, LowerTriangular, UnitUpperTriangular, UnitLowerTriangular]
        a = T(m)
        test_one_oneunit_triangular(a)
    end
    # more complicated examples
    b = UpperTriangular(LowerTriangular(m))
    test_one_oneunit_triangular(b)
    c = UpperTriangular(Diagonal(rand(2)))
    test_one_oneunit_triangular(c)
end

@testset "LowerTriangular(Diagonal(...)) and friends (issue #28869)" begin
    for elty in (Float32, Float64, BigFloat, ComplexF32, ComplexF64, Complex{BigFloat}, Int)
        V = elty ≡ Int ? rand(1:10, 5) : elty.(randn(5))
        D = Diagonal(V)
        for dty in (UpperTriangular, LowerTriangular)
            A = dty(D)
            @test A * A' == D * D'
        end
    end
end

@testset "tril!/triu! for non-bitstype matrices" begin
    @testset "numeric" begin
        M = Matrix{BigFloat}(undef, 3, 3)
        tril!(M)
        L = LowerTriangular(ones(3,3))
        copytrito!(M, L, 'L')
        @test M == L

        M = Matrix{BigFloat}(undef, 3, 3)
        triu!(M)
        U = UpperTriangular(ones(3,3))
        copytrito!(M, U, 'U')
        @test M == U
    end
    @testset "array elements" begin
        M = fill(ones(2,2), 4, 4)
        tril!(M)
        L = LowerTriangular(fill(fill(2,2,2),4,4))
        copytrito!(M, L, 'L')
        @test M == L

        M = fill(ones(2,2), 4, 4)
        triu!(M)
        U = UpperTriangular(fill(fill(2,2,2),4,4))
        copytrito!(M, U, 'U')
        @test M == U
    end
end

@testset "avoid matmul ambiguities with ::MyMatrix * ::AbstractMatrix" begin
    A = [i+j for i in 1:2, j in 1:2]
    S = SizedArrays.SizedArray{(2,2)}(A)
    U = UpperTriangular(ones(2,2))
    @test S * U == A * U
    @test U * S == U * A
    C1, C2 = zeros(2,2), zeros(2,2)
    @test mul!(C1, S, U) == mul!(C2, A, U)
    @test mul!(C1, S, U, 1, 2) == mul!(C2, A, U, 1 ,2)
    @test mul!(C1, U, S) == mul!(C2, U, A)
    @test mul!(C1, U, S, 1, 2) == mul!(C2, U, A, 1 ,2)

    v = [i for i in 1:2]
    sv = SizedArrays.SizedArray{(2,)}(v)
    @test U * sv == U * v
    C1, C2 = zeros(2), zeros(2)
    @test mul!(C1, U, sv) == mul!(C2, U, v)
    @test mul!(C1, U, sv, 1, 2) == mul!(C2, U, v, 1 ,2)
end

@testset "custom axes" begin
    SZA = SizedArrays.SizedArray{(2,2)}([1 2; 3 4])
    for T in (UpperTriangular, LowerTriangular, UnitUpperTriangular, UnitLowerTriangular)
        S = T(SZA)
        r = SizedArrays.SOneTo(2)
        @test axes(S) === (r,r)
    end
end

@testset "immutable and non-strided parent" begin
    F = FillArrays.Fill(2, (4,4))
    for UT in (UnitUpperTriangular, UnitLowerTriangular)
        U = UT(F)
        @test -U == -Array(U)
    end

    F = FillArrays.Fill(3im, (4,4))
    for U in (UnitUpperTriangular(F), UnitLowerTriangular(F))
        @test imag(F) == imag(collect(F))
    end

    @testset "copyto!" begin
        for T in (UpperTriangular, LowerTriangular, UnitUpperTriangular, UnitLowerTriangular)
            @test Matrix(T(F)) == T(F)
        end
        @test copyto!(zeros(eltype(F), length(F)), UpperTriangular(F)) == vec(UpperTriangular(F))
    end
end

@testset "error paths" begin
    A = zeros(1,1); B = zeros(2,2)
    @testset "inplace mul scaling with incompatible sizes" begin
        for T in (UpperTriangular, LowerTriangular, UnitUpperTriangular, UnitLowerTriangular)
            @test_throws DimensionMismatch mul!(T(A), T(B), 3)
            @test_throws DimensionMismatch mul!(T(A), 3, T(B))
        end
    end
    @testset "copyto with incompatible sizes" begin
        for T in (UpperTriangular, LowerTriangular, UnitUpperTriangular, UnitLowerTriangular)
            @test_throws BoundsError copyto!(T(A), T(B))
        end
    end
end

@testset "uppertriangular/lowertriangular" begin
    M = rand(2,2)
    @test LinearAlgebra.uppertriangular(M) === UpperTriangular(M)
    @test LinearAlgebra.lowertriangular(M) === LowerTriangular(M)
    @test LinearAlgebra.uppertriangular(UnitUpperTriangular(M)) === UnitUpperTriangular(M)
    @test LinearAlgebra.lowertriangular(UnitLowerTriangular(M)) === UnitLowerTriangular(M)
end

@testset "arithmetic with partly uninitialized matrices" begin
    @testset "$(typeof(A))" for A in (Matrix{BigFloat}(undef,2,2), Matrix{Complex{BigFloat}}(undef,2,2)')
        A[2,1] = eltype(A) <: Complex ? 4 + 3im : 4
        B = Matrix{eltype(A)}(undef, size(A))
        for MT in (LowerTriangular, UnitLowerTriangular)
            if MT == LowerTriangular
                A[1,1] = A[2,2] = eltype(A) <: Complex ? 4 + 3im : 4
            end
            L = MT(A)
            B .= 0
            copyto!(B, L)
            @test copy(L) == B
            @test L * 2 == 2 * L == 2B
            @test L/2 == B/2
            @test 2\L == 2\B
            @test real(L) == real(B)
            @test imag(L) == imag(B)
            if MT == LowerTriangular
                @test isa(kron(L,L), MT)
            end
            @test kron(L,L) == kron(B,B)
            @test transpose!(MT(copy(A))) == transpose(L) broken=!(A isa Matrix)
            @test adjoint!(MT(copy(A))) == adjoint(L) broken=!(A isa Matrix)
        end
    end

    @testset "$(typeof(A))" for A in (Matrix{BigFloat}(undef,2,2), Matrix{Complex{BigFloat}}(undef,2,2)')
        A[1,2] = eltype(A) <: Complex ? 4 + 3im : 4
        B = Matrix{eltype(A)}(undef, size(A))
        for MT in (UpperTriangular, UnitUpperTriangular)
            if MT == UpperTriangular
                A[1,1] = A[2,2] = eltype(A) <: Complex ? 4 + 3im : 4
            end
            U = MT(A)
            B .= 0
            copyto!(B, U)
            @test copy(U) == B
            @test U * 2 == 2 * U == 2B
            @test U/2 == B/2
            @test 2\U == 2\B
            @test real(U) == real(B)
            @test imag(U) == imag(B)
            if MT == UpperTriangular
                @test isa(kron(U,U), MT)
            end
            @test kron(U,U) == kron(B,B)
            @test transpose!(MT(copy(A))) == transpose(U) broken=!(A isa Matrix)
            @test adjoint!(MT(copy(A))) == adjoint(U) broken=!(A isa Matrix)
        end
    end
end

@testset "kron with triangular matrices of matrices" begin
    for T in (UpperTriangular, LowerTriangular)
        t = T(fill(ones(2,2), 2, 2))
        m = Matrix(t)
        @test isa(kron(t,t), T)
        @test kron(t, t) ≈ kron(m, m)
    end
end

@testset "kron with triangular matrices of mixed eltypes" begin
    for T in (UpperTriangular, LowerTriangular)
        U = T(Matrix{Union{Missing,Int}}(fill(2, 2, 2)))
        U[1, 1] = missing
        @test kron(U, U)[2, 3] == 0
        @test kron(U, U)[3, 2] == 0
    end
end

@testset "copyto! tests" begin
    @testset "copyto! with aliasing (#39460)" begin
        M = Matrix(reshape(1:36, 6, 6))
        @testset for T in (UpperTriangular, LowerTriangular, UnitUpperTriangular, UnitLowerTriangular)
            A = T(view(M, 1:5, 1:5))
            A2 = copy(A)
            B = T(view(M, 2:6, 2:6))
            @test copyto!(B, A) == A2
        end
    end

    @testset "copyto! with different matrix types" begin
        M1 = Matrix(reshape(1:36, 6, 6))
        M2 = similar(M1)
        # these copies always work
        @testset for (Tdest, Tsrc) in (
                            (UpperTriangular, UnitUpperTriangular),
                            (UpperTriangular, UpperTriangular),
                            (LowerTriangular, UnitLowerTriangular),
                            (LowerTriangular, LowerTriangular),
                            (UnitUpperTriangular, UnitUpperTriangular),
                            (UnitLowerTriangular, UnitLowerTriangular)
                        )

            M2 .= 0
            copyto!(Tdest(M2), Tsrc(M1))
            @test Tdest(M2) == Tsrc(M1)
        end
        # these copies only work if the source has a unit diagonal
        M3 = copy(M1)
        M3[diagind(M3)] .= 1
        @testset for (Tdest, Tsrc) in (
                            (UnitUpperTriangular, UpperTriangular),
                            (UnitLowerTriangular, LowerTriangular),
                        )

            M2 .= 0
            copyto!(Tdest(M2), Tsrc(M3))
            @test Tdest(M2) == Tsrc(M3)
            @test_throws ArgumentError copyto!(Tdest(M2), Tsrc(M1))
        end
        # these copies work even when the parent of the source isn't initialized along the diagonal
        @testset for (T, TU) in ((UpperTriangular, UnitUpperTriangular),
                                    (LowerTriangular, UnitLowerTriangular))
            M1 = Matrix{BigFloat}(undef, 3, 3)
            M2 = similar(M1)
            if TU == UnitUpperTriangular
                M1[1,2] = M1[1,3] = M1[2,3] = 2
            else
                M1[2,1] = M1[3,1] = M1[3,2] = 2
            end
            for TD in (T, TU)
                M2 .= 0
                copyto!(T(M2), TU(M1))
                @test T(M2) == TU(M1)
            end
        end
    end

    @testset "copyto! with different sizes" begin
        Ap = zeros(3,3)
        Bp = rand(2,2)
        @testset for T in (UpperTriangular, LowerTriangular, UnitUpperTriangular, UnitLowerTriangular)
            A = T(Ap)
            B = T(Bp)
            @test_throws ArgumentError copyto!(A, B)
        end
        @testset "error message" begin
            A = UpperTriangular(Ap)
            B = UpperTriangular(Bp)
            @test_throws "cannot set index in the lower triangular part" copyto!(A, B)

            A = LowerTriangular(Ap)
            B = LowerTriangular(Bp)
            @test_throws "cannot set index in the upper triangular part" copyto!(A, B)
        end
    end
end

@testset "getindex with Integers" begin
    M = reshape(1:4,2,2)
    for Ttype in (UpperTriangular, UnitUpperTriangular)
        T = Ttype(M)
        @test_throws "invalid index" T[2, true]
        @test T[1,2] == T[Int8(1),UInt16(2)] == T[big(1), Int16(2)]
    end
    for Ttype in (LowerTriangular, UnitLowerTriangular)
        T = Ttype(M)
        @test_throws "invalid index" T[true, 2]
        @test T[2,1] == T[Int8(2),UInt16(1)] == T[big(2), Int16(1)]
    end
end

@testset "type-stable eigvecs" begin
    D = Float64[1 0; 0 2]
    V = @inferred eigvecs(UpperTriangular(D))
    @test V == Diagonal([1, 1])
end

@testset "preserve structure in scaling by NaN" begin
    M = rand(Int8,2,2)
    for (Ts, TD) in (((UpperTriangular, UnitUpperTriangular), UpperTriangular),
                    ((LowerTriangular, UnitLowerTriangular), LowerTriangular))
        for T in Ts
            U = T(M)
            for V in (U * NaN, NaN * U, U / NaN, NaN \ U)
                @test V isa TD{Float64, Matrix{Float64}}
                @test all(isnan, diag(V))
            end
        end
    end
end

@testset "eigvecs for AbstractTriangular" begin
    S = SizedArrays.SizedArray{(3,3)}(reshape(1:9,3,3))
    for T in (UpperTriangular, UnitUpperTriangular,
                LowerTriangular, UnitLowerTriangular)
        U = T(S)
        V = eigvecs(U)
        λ = eigvals(U)
        @test U * V ≈ V * Diagonal(λ)

        MU = MyTriangular(U)
        V = eigvecs(U)
        λ = eigvals(U)
        @test MU * V ≈ V * Diagonal(λ)
    end
end

@testset "(l/r)mul! and (l/r)div! for generic triangular" begin
    @testset for T in (UpperTriangular, LowerTriangular, UnitUpperTriangular, UnitLowerTriangular)
        M = MyTriangular(T(rand(4,4)))
        A = rand(4,4)
        Ac = similar(A)
        @testset "lmul!" begin
            Ac .= A
            lmul!(M, Ac)
            @test Ac ≈ M * A
        end
        @testset "rmul!" begin
            Ac .= A
            rmul!(Ac, M)
            @test Ac ≈ A * M
        end
        @testset "ldiv!" begin
            Ac .= A
            ldiv!(M, Ac)
            @test Ac ≈ M \ A
        end
        @testset "rdiv!" begin
            Ac .= A
            rdiv!(Ac, M)
            @test Ac ≈ A / M
        end
    end
end

@testset "istriu/istril forwards to parent" begin
    @testset "$(nameof(typeof(M)))" for M in [Tridiagonal(rand(n-1), rand(n), rand(n-1)),
                Tridiagonal(zeros(n-1), zeros(n), zeros(n-1)),
                Diagonal(randn(n)),
                Diagonal(zeros(n)),
                ]
        @testset for TriT in (UpperTriangular, UnitUpperTriangular, LowerTriangular, UnitLowerTriangular)
            U = TriT(M)
            A = Array(U)
            for k in -n:n
                @test istriu(U, k) == istriu(A, k)
                @test istril(U, k) == istril(A, k)
            end
        end
    end
    z = zeros(n,n)
    @testset for TriT in (UpperTriangular, UnitUpperTriangular, LowerTriangular, UnitLowerTriangular)
        P = Matrix{BigFloat}(undef, n, n)
        copytrito!(P, z, TriT <: Union{UpperTriangular, UnitUpperTriangular} ? 'U' : 'L')
        U = TriT(P)
        A = Array(U)
        @testset for k in -n:n
            @test istriu(U, k) == istriu(A, k)
            @test istril(U, k) == istril(A, k)
        end
    end
end

@testset "indexing with a BandIndex" begin
    # these tests should succeed even if the linear index along
    # the band isn't a constant, or type-inferred at all
    M = rand(Int,2,2)
    f(A,j, v::Val{n}) where {n} = Val(A[BandIndex(n,j)])
    function common_tests(M, ind)
        j = ind[]
        @test @inferred(f(UpperTriangular(M), j, Val(-1))) == Val(0)
        @test @inferred(f(UnitUpperTriangular(M), j, Val(-1))) == Val(0)
        @test @inferred(f(UnitUpperTriangular(M), j, Val(0))) == Val(1)
        @test @inferred(f(LowerTriangular(M), j, Val(1))) == Val(0)
        @test @inferred(f(UnitLowerTriangular(M), j, Val(1))) == Val(0)
        @test @inferred(f(UnitLowerTriangular(M), j, Val(0))) == Val(1)
    end
    common_tests(M, Any[1])

    M = Diagonal([1,2])
    common_tests(M, Any[1])
    # extra tests for banded structure of the parent
    for T in (UpperTriangular, UnitUpperTriangular)
        @test @inferred(f(T(M), 1, Val(1))) == Val(0)
    end
    for T in (LowerTriangular, UnitLowerTriangular)
        @test @inferred(f(T(M), 1, Val(-1))) == Val(0)
    end

    M = Tridiagonal([1,2], [1,2,3], [1,2])
    common_tests(M, Any[1])
    for T in (UpperTriangular, UnitUpperTriangular)
        @test @inferred(f(T(M), 1, Val(2))) == Val(0)
    end
    for T in (LowerTriangular, UnitLowerTriangular)
        @test @inferred(f(T(M), 1, Val(-2))) == Val(0)
    end
end

<<<<<<< HEAD
@testset "indexing uses diagzero" begin
    @testset "block matrix" begin
        M = reshape([zeros(2,2), zeros(4,2), zeros(2,3), zeros(4,3)],2,2)
        U = UpperTriangular(M)
        @test [size(x) for x in U] == [size(x) for x in M]
    end
    @testset "Union eltype" begin
        M = Matrix{Union{Int,Missing}}(missing,4,4)
        U = UpperTriangular(M)
        @test iszero(U[3,1])
=======
@testset "addition/subtraction of mixed triangular" begin
    for A in (Hermitian(rand(4, 4)), Diagonal(rand(5)))
        for T in (UpperTriangular, LowerTriangular,
                UnitUpperTriangular, UnitLowerTriangular)
            B = T(A)
            M = Matrix(B)
            R = B - B'
            if A isa Diagonal
                @test R isa Diagonal
            end
            @test R == M - M'
            R = B + B'
            if A isa Diagonal
                @test R isa Diagonal
            end
            @test R == M + M'
            C = MyTriangular(B)
            @test C - C' == M - M'
            @test C + C' == M + M'
        end
    end
    @testset "unfilled parent" begin
        @testset for T in (UpperTriangular, LowerTriangular,
                UnitUpperTriangular, UnitLowerTriangular)
            F = Matrix{BigFloat}(undef, 2, 2)
            B = T(F)
            isupper = B isa Union{UpperTriangular, UnitUpperTriangular}
            B[1+!isupper, 1+isupper] = 2
            if !(B isa Union{UnitUpperTriangular, UnitLowerTriangular})
                B[1,1] = B[2,2] = 3
            end
            M = Matrix(B)
            @test B - B' == M - M'
            @test B + B' == M + M'
            @test B - copy(B') == M - M'
            @test B + copy(B') == M + M'
            C = MyTriangular(B)
            @test C - C' == M - M'
            @test C + C' == M + M'
        end
>>>>>>> e33c6a85
    end
end

end # module TestTriangular<|MERGE_RESOLUTION|>--- conflicted
+++ resolved
@@ -1322,7 +1322,6 @@
     end
 end
 
-<<<<<<< HEAD
 @testset "indexing uses diagzero" begin
     @testset "block matrix" begin
         M = reshape([zeros(2,2), zeros(4,2), zeros(2,3), zeros(4,3)],2,2)
@@ -1333,7 +1332,9 @@
         M = Matrix{Union{Int,Missing}}(missing,4,4)
         U = UpperTriangular(M)
         @test iszero(U[3,1])
-=======
+    end
+end
+
 @testset "addition/subtraction of mixed triangular" begin
     for A in (Hermitian(rand(4, 4)), Diagonal(rand(5)))
         for T in (UpperTriangular, LowerTriangular,
@@ -1374,7 +1375,6 @@
             @test C - C' == M - M'
             @test C + C' == M + M'
         end
->>>>>>> e33c6a85
     end
 end
 
