--- conflicted
+++ resolved
@@ -871,14 +871,15 @@
     end
 end
 
-<<<<<<< HEAD
 @testset "custom axes" begin
     SZA = SizedArrays.SizedArray{(2,2)}([1 2; 3 4])
     for T in (UpperTriangular, LowerTriangular, UnitUpperTriangular, UnitLowerTriangular)
         S = T(SZA)
         r = SizedArrays.SOneTo(2)
         @test axes(S) === (r,r)
-=======
+    end
+end
+
 @testset "error paths" begin
     A = zeros(1,1); B = zeros(2,2)
     @testset "inplace mul scaling with incompatible sizes" begin
@@ -891,7 +892,6 @@
         for T in (UpperTriangular, LowerTriangular, UnitUpperTriangular, UnitLowerTriangular)
             @test_throws BoundsError copyto!(T(A), T(B))
         end
->>>>>>> 7fe08e07
     end
 end
 
