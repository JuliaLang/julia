--- conflicted
+++ resolved
@@ -9,14 +9,12 @@
     mul!, rdiv!, rmul!, lmul!
 
 const BASE_TEST_PATH = joinpath(Sys.BINDIR, "..", "share", "julia", "test")
-<<<<<<< HEAD
+
 isdefined(Main, :SizedArrays) || @eval Main include(joinpath($(BASE_TEST_PATH), "testhelpers", "SizedArrays.jl"))
 using .Main.SizedArrays
-=======
 
 isdefined(Main, :FillArrays) || @eval Main include(joinpath($(BASE_TEST_PATH), "testhelpers", "FillArrays.jl"))
 using .Main.FillArrays
->>>>>>> d53fc50c
 
 debug && println("Triangular matrices")
 
@@ -881,14 +879,14 @@
     end
 end
 
-<<<<<<< HEAD
 @testset "avoid matmul ambiguities with ::MyMatrix * ::AbstractMatrix" begin
     A = [i+j for i in 1:2, j in 1:2]
     S = SizedArrays.SizedArray{(2,2)}(A)
     U = UpperTriangular(ones(2,2))
     @test S * U == A * U
     @test U * S == U * A
-=======
+end
+
 @testset "arithmetic with an immutable parent" begin
     F = FillArrays.Fill(2, (4,4))
     for UT in (UnitUpperTriangular, UnitLowerTriangular)
@@ -910,7 +908,6 @@
             @test_throws BoundsError copyto!(T(A), T(B))
         end
     end
->>>>>>> d53fc50c
 end
 
 end # module TestTriangular