--- conflicted
+++ resolved
@@ -933,8 +933,6 @@
     @test B[1,2] == B[Int8(1),UInt16(2)] == B[big(1), Int16(2)]
 end
 
-<<<<<<< HEAD
-=======
 @testset "rmul!/lmul! with banded matrices" begin
     dv, ev = rand(4), rand(3)
     for A in (Bidiagonal(dv, ev, :U), Bidiagonal(dv, ev, :L))
@@ -986,5 +984,4 @@
     @test Tridiagonal{Float64}(B) === Tridiagonal(evf, dvf, zf)
 end
 
->>>>>>> 59074fa7
 end # module TestBidiagonal