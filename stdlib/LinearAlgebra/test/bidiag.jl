# This file is a part of Julia. License is MIT: https://julialang.org/license

module TestBidiagonal

using Test, LinearAlgebra, SparseArrays, Random
using LinearAlgebra: BlasReal, BlasFloat

include("testutils.jl") # test_approx_eq_modphase

n = 10 #Size of test matrix
Random.seed!(1)

@testset for relty in (Int, Float32, Float64, BigFloat), elty in (relty, Complex{relty})
    if relty <: AbstractFloat
        dv = convert(Vector{elty}, randn(n))
        ev = convert(Vector{elty}, randn(n-1))
        if (elty <: Complex)
            dv += im*convert(Vector{elty}, randn(n))
            ev += im*convert(Vector{elty}, randn(n-1))
        end
    elseif relty <: Integer
        dv = convert(Vector{elty}, rand(1:10, n))
        ev = convert(Vector{elty}, rand(1:10, n-1))
        if (elty <: Complex)
            dv += im*convert(Vector{elty}, rand(1:10, n))
            ev += im*convert(Vector{elty}, rand(1:10, n-1))
        end
    end

    @testset "Constructors" begin
        for (x, y) in ((dv, ev), (GenericArray(dv), GenericArray(ev)))
            # from vectors
            ubd = Bidiagonal(x, y, :U)
            lbd = Bidiagonal(x, y, :L)
            @test ubd != lbd
            @test ubd.dv === x
            @test lbd.ev === y
            @test_throws ArgumentError Bidiagonal(x, y, :R)
            @test_throws DimensionMismatch Bidiagonal(x, x, :U)
            @test_throws MethodError Bidiagonal(x, y)
            # from matrix
            @test Bidiagonal(ubd, :U) == Bidiagonal(Matrix(ubd), :U) == ubd
            @test Bidiagonal(lbd, :L) == Bidiagonal(Matrix(lbd), :L) == lbd
        end
        @test eltype(Bidiagonal{elty}([1,2,3,4], [1.0f0,2.0f0,3.0f0], :U)) == elty
        @test isa(Bidiagonal{elty,Vector{elty}}(GenericArray(dv), ev, :U), Bidiagonal{elty,Vector{elty}})
        @test_throws MethodError Bidiagonal(dv, GenericArray(ev), :U)
        @test_throws MethodError Bidiagonal(GenericArray(dv), ev, :U)
        BI = Bidiagonal([1,2,3,4], [1,2,3], :U)
        @test Bidiagonal(BI) === BI
        @test isa(Bidiagonal{elty}(BI), Bidiagonal{elty})
    end

    @testset "getindex, setindex!, size, and similar" begin
        ubd = Bidiagonal(dv, ev, :U)
        lbd = Bidiagonal(dv, ev, :L)
        # bidiagonal getindex / upper & lower
        @test_throws BoundsError ubd[n + 1, 1]
        @test_throws BoundsError ubd[1, n + 1]
        @test ubd[2, 2] == dv[2]
        # bidiagonal getindex / upper
        @test ubd[2, 3] == ev[2]
        @test iszero(ubd[3, 2])
        # bidiagonal getindex / lower
        @test lbd[3, 2] == ev[2]
        @test iszero(lbd[2, 3])
        # bidiagonal setindex! / upper
        cubd = copy(ubd)
        @test_throws ArgumentError ubd[2, 1] = 1
        @test_throws ArgumentError ubd[3, 1] = 1
        @test (cubd[2, 1] = 0; cubd == ubd)
        @test ((cubd[1, 2] = 10) == 10; cubd[1, 2] == 10)
        # bidiagonal setindex! / lower
        clbd = copy(lbd)
        @test_throws ArgumentError lbd[1, 2] = 1
        @test_throws ArgumentError lbd[1, 3] = 1
        @test (clbd[1, 2] = 0; clbd == lbd)
        @test ((clbd[2, 1] = 10) == 10; clbd[2, 1] == 10)
        # bidiagonal setindex! / upper & lower
        @test_throws BoundsError ubd[n + 1, 1] = 1
        @test_throws BoundsError ubd[1, n + 1] = 1
        @test ((cubd[2, 2] = 10) == 10; cubd[2, 2] == 10)
        # bidiagonal size
        @test_throws ArgumentError size(ubd, 0)
        @test size(ubd, 1) == size(ubd, 2) == n
        @test size(ubd, 3) == 1
        # bidiagonal similar
        @test isa(similar(ubd), Bidiagonal{elty})
        @test similar(ubd).uplo == ubd.uplo
        @test isa(similar(ubd, Int), Bidiagonal{Int})
        @test similar(ubd, Int).uplo == ubd.uplo
        @test isa(similar(ubd, (3, 2)), SparseMatrixCSC)
        @test isa(similar(ubd, Int, (3, 2)), SparseMatrixCSC{Int})
    end

    @testset "show" begin
        BD = Bidiagonal(dv, ev, :U)
        dstring = sprint(Base.print_matrix,BD.dv')
        estring = sprint(Base.print_matrix,BD.ev')
        @test sprint(show,BD) == "$(summary(BD)):\n diag:$dstring\n super:$estring"
        BD = Bidiagonal(dv,ev,:L)
        @test sprint(show,BD) == "$(summary(BD)):\n diag:$dstring\n sub:$estring"
    end

    @testset for uplo in (:U, :L)
        T = Bidiagonal(dv, ev, uplo)

        @testset "Constructor and basic properties" begin
            @test size(T, 1) == size(T, 2) == n
            @test size(T) == (n, n)
            @test Array(T) == diagm(0 => dv, (uplo == :U ? 1 : -1) => ev)
            @test Bidiagonal(Array(T), uplo) == T
            @test big.(T) == T
            @test Array(abs.(T)) == abs.(diagm(0 => dv, (uplo == :U ? 1 : -1) => ev))
            @test Array(real(T)) == real(diagm(0 => dv, (uplo == :U ? 1 : -1) => ev))
            @test Array(imag(T)) == imag(diagm(0 => dv, (uplo == :U ? 1 : -1) => ev))
        end

        @testset for func in (conj, transpose, adjoint)
            @test func(func(T)) == T
        end

        @testset "triu and tril" begin
            zerosdv = zeros(elty, length(dv))
            zerosev = zeros(elty, length(ev))
            bidiagcopy(dv, ev, uplo) = Bidiagonal(copy(dv), copy(ev), uplo)

            @test istril(Bidiagonal(dv,ev,:L))
            @test !istril(Bidiagonal(dv,ev,:U))
            @test tril!(bidiagcopy(dv,ev,:U),-1) == Bidiagonal(zerosdv,zerosev,:U)
            @test tril!(bidiagcopy(dv,ev,:L),-1) == Bidiagonal(zerosdv,ev,:L)
            @test tril!(bidiagcopy(dv,ev,:U),-2) == Bidiagonal(zerosdv,zerosev,:U)
            @test tril!(bidiagcopy(dv,ev,:L),-2) == Bidiagonal(zerosdv,zerosev,:L)
            @test tril!(bidiagcopy(dv,ev,:U),1)  == Bidiagonal(dv,ev,:U)
            @test tril!(bidiagcopy(dv,ev,:L),1)  == Bidiagonal(dv,ev,:L)
            @test tril!(bidiagcopy(dv,ev,:U))    == Bidiagonal(dv,zerosev,:U)
            @test tril!(bidiagcopy(dv,ev,:L))    == Bidiagonal(dv,ev,:L)
            @test_throws ArgumentError tril!(bidiagcopy(dv, ev, :U), -n - 2)
            @test_throws ArgumentError tril!(bidiagcopy(dv, ev, :U), n)

            @test istriu(Bidiagonal(dv,ev,:U))
            @test !istriu(Bidiagonal(dv,ev,:L))
            @test triu!(bidiagcopy(dv,ev,:L),1)  == Bidiagonal(zerosdv,zerosev,:L)
            @test triu!(bidiagcopy(dv,ev,:U),1)  == Bidiagonal(zerosdv,ev,:U)
            @test triu!(bidiagcopy(dv,ev,:U),2)  == Bidiagonal(zerosdv,zerosev,:U)
            @test triu!(bidiagcopy(dv,ev,:L),2)  == Bidiagonal(zerosdv,zerosev,:L)
            @test triu!(bidiagcopy(dv,ev,:U),-1) == Bidiagonal(dv,ev,:U)
            @test triu!(bidiagcopy(dv,ev,:L),-1) == Bidiagonal(dv,ev,:L)
            @test triu!(bidiagcopy(dv,ev,:L))    == Bidiagonal(dv,zerosev,:L)
            @test triu!(bidiagcopy(dv,ev,:U))    == Bidiagonal(dv,ev,:U)
            @test_throws ArgumentError triu!(bidiagcopy(dv, ev, :U), -n)
            @test_throws ArgumentError triu!(bidiagcopy(dv, ev, :U), n + 2)
        end

        @testset "iszero and isone" begin
            for uplo in (:U, :L)
                BDzero = Bidiagonal(zeros(elty, 10), zeros(elty, 9), uplo)
                BDone = Bidiagonal(ones(elty, 10), zeros(elty, 9), uplo)
                BDmix = Bidiagonal(zeros(elty, 10), zeros(elty, 9), uplo)
                BDmix[end,end] = one(elty)

                @test iszero(BDzero)
                @test !isone(BDzero)
                @test !iszero(BDone)
                @test isone(BDone)
                @test !iszero(BDmix)
                @test !isone(BDmix)
            end
        end

        Tfull = Array(T)
        @testset "Linear solves" begin
            if relty <: AbstractFloat
                c = convert(Matrix{elty}, randn(n,n))
                b = convert(Matrix{elty}, randn(n, 2))
                if (elty <: Complex)
                    b += im*convert(Matrix{elty}, randn(n, 2))
                end
            elseif relty <: Integer
                c = convert(Matrix{elty}, rand(1:10, n, n))
                b = convert(Matrix{elty}, rand(1:10, n, 2))
                if (elty <: Complex)
                    b += im*convert(Matrix{elty}, rand(1:10, n, 2))
                end
            end
            condT = cond(map(ComplexF64,Tfull))
            promty = typeof((zero(relty)*zero(relty) + zero(relty)*zero(relty))/one(relty))
            if relty != BigFloat
                x = transpose(T)\transpose(c)
                tx = transpose(Tfull) \ transpose(c)
                elty <: AbstractFloat && @test norm(x-tx,Inf) <= 4*condT*max(eps()*norm(tx,Inf), eps(promty)*norm(x,Inf))
                @test_throws DimensionMismatch transpose(T)\transpose(b)
                x = T'\copy(transpose(c))
                tx = Tfull'\copy(transpose(c))
                @test norm(x-tx,Inf) <= 4*condT*max(eps()*norm(tx,Inf), eps(promty)*norm(x,Inf))
                @test_throws DimensionMismatch T'\copy(transpose(b))
                x = T\transpose(c)
                tx = Tfull\transpose(c)
                @test norm(x-tx,Inf) <= 4*condT*max(eps()*norm(tx,Inf), eps(promty)*norm(x,Inf))
                @test_throws DimensionMismatch T\transpose(b)
            end
            offsizemat = Matrix{elty}(undef, n+1, 2)
            @test_throws DimensionMismatch T \ offsizemat
            @test_throws DimensionMismatch transpose(T) \ offsizemat
            @test_throws DimensionMismatch T' \ offsizemat

            let bb = b, cc = c
                for atype in ("Array", "SubArray")
                    if atype == "Array"
                        b = bb
                        c = cc
                    else
                        b = view(bb, 1:n)
                        c = view(cc, 1:n, 1:2)
                    end
                end
                x = T \ b
                tx = Tfull \ b
                @test_throws DimensionMismatch LinearAlgebra.naivesub!(T,Vector{elty}(undef,n+1))
                @test norm(x-tx,Inf) <= 4*condT*max(eps()*norm(tx,Inf), eps(promty)*norm(x,Inf))
                x = transpose(T) \ b
                tx = transpose(Tfull) \ b
                @test norm(x-tx,Inf) <= 4*condT*max(eps()*norm(tx,Inf), eps(promty)*norm(x,Inf))
                @testset "Generic Mat-vec ops" begin
                    @test T*b ≈ Tfull*b
                    @test T'*b ≈ Tfull'*b
                    if relty != BigFloat # not supported by pivoted QR
                        @test T/b' ≈ Tfull/b'
                    end
                end
            end
        end

        if elty <: BlasReal
            @testset "$f" for f in (floor, trunc, round, ceil)
                @test (f.(Int, T))::Bidiagonal == Bidiagonal(f.(Int, T.dv), f.(Int, T.ev), T.uplo)
                @test (f.(T))::Bidiagonal == Bidiagonal(f.(T.dv), f.(T.ev), T.uplo)
            end
        end

        @testset "diag" begin
            @test (@inferred diag(T))::typeof(dv) == dv
            @test (@inferred diag(T, uplo == :U ? 1 : -1))::typeof(dv) == ev
            @test (@inferred diag(T,2))::typeof(dv) == zeros(elty, n-2)
            @test_throws ArgumentError diag(T, -n - 1)
            @test_throws ArgumentError diag(T,  n + 1)
            # test diag with another wrapped vector type
            gdv, gev = GenericArray(dv), GenericArray(ev)
            G = Bidiagonal(gdv, gev, uplo)
            @test (@inferred diag(G))::typeof(gdv) == gdv
            @test (@inferred diag(G, uplo == :U ? 1 : -1))::typeof(gdv) == gev
            @test (@inferred diag(G,2))::typeof(gdv) == GenericArray(zeros(elty, n-2))
        end

        @testset "Eigensystems" begin
            if relty <: AbstractFloat
                d1, v1 = eigen(T)
                d2, v2 = eigen(map(elty<:Complex ? ComplexF64 : Float64,Tfull), sortby=nothing)
                @test (uplo == :U ? d1 : reverse(d1)) ≈ d2
                if elty <: Real
                    test_approx_eq_modphase(v1, uplo == :U ? v2 : v2[:,n:-1:1])
                end
            end
        end

        @testset "Singular systems" begin
            if (elty <: BlasReal)
                @test AbstractArray(svd(T)) ≈ AbstractArray(svd!(copy(Tfull)))
                @test svdvals(Tfull) ≈ svdvals(T)
                u1, d1, v1 = svd(Tfull)
                u2, d2, v2 = svd(T)
                @test d1 ≈ d2
                if elty <: Real
                    test_approx_eq_modphase(u1, u2)
                    test_approx_eq_modphase(copy(v1), copy(v2))
                end
                @test 0 ≈ norm(u2*Diagonal(d2)*v2'-Tfull) atol=n*max(n^2*eps(relty),norm(u1*Diagonal(d1)*v1'-Tfull))
                @inferred svdvals(T)
                @inferred svd(T)
            end
        end

        @testset "Binary operations" begin
            @test -T == Bidiagonal(-T.dv,-T.ev,T.uplo)
            @test convert(elty,-1.0) * T == Bidiagonal(-T.dv,-T.ev,T.uplo)
            @test T / convert(elty,-1.0) == Bidiagonal(-T.dv,-T.ev,T.uplo)
            @test T * convert(elty,-1.0) == Bidiagonal(-T.dv,-T.ev,T.uplo)
            @testset for uplo2 in (:U, :L)
                dv = convert(Vector{elty}, relty <: AbstractFloat ? randn(n) : rand(1:10, n))
                ev = convert(Vector{elty}, relty <: AbstractFloat ? randn(n-1) : rand(1:10, n-1))
                T2 = Bidiagonal(dv, ev, uplo2)
                Tfull2 = Array(T2)
                for op in (+, -, *)
                    @test Array(op(T, T2)) ≈ op(Tfull, Tfull2)
                end
            end
            # test pass-through of mul! for SymTridiagonal*Bidiagonal
            TriSym = SymTridiagonal(T.dv, T.ev)
            @test Array(TriSym*T) ≈ Array(TriSym)*Array(T)
            # test pass-through of mul! for AbstractTriangular*Bidiagonal
            Tri = UpperTriangular(diagm(1 => T.ev))
            @test Array(Tri*T) ≈ Array(Tri)*Array(T)
            # test mul! for Diagonal*Bidiagonal
            C = Matrix{elty}(undef, n, n)
            Dia = Diagonal(T.dv)
            @test mul!(C, Dia, T) ≈ Array(Dia)*Array(T)
        end

        @test inv(T)*Tfull ≈ Matrix(I, n, n)
        @test factorize(T) === T
    end
    BD = Bidiagonal(dv, ev, :U)
    @test Matrix{Complex{Float64}}(BD) == BD
end

# Issue 10742 and similar
let A = Bidiagonal([1,2,3], [0,0], :U)
    @test istril(A)
    @test isdiag(A)
end

# test construct from range
@test Bidiagonal(1:3, 1:2, :U) == [1 1 0; 0 2 2; 0 0 3]

@testset "promote_rule" begin
    A = Bidiagonal(fill(1f0,10),fill(1f0,9),:U)
    B = rand(Float64,10,10)
    C = Tridiagonal(rand(Float64,9),rand(Float64,10),rand(Float64,9))
    @test promote_rule(Matrix{Float64}, Bidiagonal{Float64}) == Matrix{Float64}
    @test promote(B,A) == (B, convert(Matrix{Float64}, A))
    @test promote(B,A) isa Tuple{Matrix{Float64}, Matrix{Float64}}
    @test promote(C,A) == (C,Tridiagonal(zeros(Float64,9),convert(Vector{Float64},A.dv),convert(Vector{Float64},A.ev)))
    @test promote(C,A) isa Tuple{Tridiagonal, Tridiagonal}
end

using LinearAlgebra: fillstored!, UnitLowerTriangular
@testset "fill! and fillstored!" begin
    let # fillstored!
        A = Tridiagonal(randn(2), randn(3), randn(2))
        @test fillstored!(A, 3) == Tridiagonal([3, 3], [3, 3, 3], [3, 3])
        B = Bidiagonal(randn(3), randn(2), :U)
        @test fillstored!(B, 2) == Bidiagonal([2,2,2], [2,2], :U)
        S = SymTridiagonal(randn(3), randn(2))
        @test fillstored!(S, 1) == SymTridiagonal([1,1,1], [1,1])
        Ult = UnitLowerTriangular(randn(3,3))
        @test fillstored!(Ult, 3) == UnitLowerTriangular([1 0 0; 3 1 0; 3 3 1])
    end
    let # fill!(exotic, 0)
        exotic_arrays = Any[Tridiagonal(randn(3), randn(4), randn(3)),
        Bidiagonal(randn(3), randn(2), rand([:U,:L])),
        SymTridiagonal(randn(3), randn(2)),
        sparse(randn(3,4)),
        Diagonal(randn(5)),
        sparse(rand(3)),
        # LowerTriangular(randn(3,3)), # AbstractTriangular fill! deprecated, see below
        # UpperTriangular(randn(3,3)) # AbstractTriangular fill! deprecated, see below
        ]
        for A in exotic_arrays
            @test iszero(fill!(A, 0))
        end

        # Diagonal fill! is no longer deprecated. See #29780
        # AbstractTriangular fill! was defined as fillstored!,
        # not matching the general behavior of fill!, and so it has been deprecated.
        # In a future dev cycle, this fill! methods should probably be reintroduced
        # with behavior matching that of fill! for other structured matrix types.
        # In the interim, equivalently test fillstored! below
        @test iszero(fillstored!(Diagonal(fill(1, 3)), 0))
        @test iszero(fillstored!(LowerTriangular(fill(1, 3, 3)), 0))
        @test iszero(fillstored!(UpperTriangular(fill(1, 3, 3)), 0))
    end
    let # fill!(small, x)
        val = randn()
        b = Bidiagonal(randn(1,1), :U)
        st = SymTridiagonal(randn(1,1))
        d = Diagonal(rand(1))
        for x in (b, st, d)
            @test Array(fill!(x, val)) == fill!(Array(x), val)
        end
        b = Bidiagonal(randn(2,2), :U)
        st = SymTridiagonal(randn(3), randn(2))
        t = Tridiagonal(randn(3,3))
        d = Diagonal(rand(3))
        for x in (b, t, st, d)
            @test_throws ArgumentError fill!(x, val)
            @test Array(fill!(x, 0)) == fill!(Array(x), 0)
        end
    end
end

@testset "pathological promotion (#24707)" begin
    @test promote_type(Matrix{Int}, Bidiagonal{Tuple{S}} where S<:Integer) <: Matrix
    @test promote_type(Matrix{Tuple{T}} where T<:Integer, Bidiagonal{Tuple{S}} where S<:Integer) <: Matrix
    @test promote_type(Matrix{Tuple{T}} where T<:Integer, Bidiagonal{Int}) <: Matrix
    @test promote_type(Tridiagonal{Int}, Bidiagonal{Tuple{S}} where S<:Integer) <: Tridiagonal
    @test promote_type(Tridiagonal{Tuple{T}} where T<:Integer, Bidiagonal{Tuple{S}} where S<:Integer) <: Tridiagonal
    @test promote_type(Tridiagonal{Tuple{T}} where T<:Integer, Bidiagonal{Int}) <: Tridiagonal
end

@testset "solve with matrix elements" begin
    A = triu(tril(randn(9, 9), 3), -3)
    b = randn(9)
    Alb = Bidiagonal(Any[tril(A[1:3,1:3]), tril(A[4:6,4:6]), tril(A[7:9,7:9])],
                     Any[triu(A[4:6,1:3]), triu(A[7:9,4:6])], 'L')
    Aub = Bidiagonal(Any[triu(A[1:3,1:3]), triu(A[4:6,4:6]), triu(A[7:9,7:9])],
                     Any[tril(A[1:3,4:6]), tril(A[4:6,7:9])], 'U')
    bb = Any[b[1:3], b[4:6], b[7:9]]
    @test vcat((Alb\bb)...) ≈ LowerTriangular(A)\b
    @test vcat((Aub\bb)...) ≈ UpperTriangular(A)\b
end

<<<<<<< HEAD
@testset "opnorms" begin
    B = Bidiagonal([1,-2,3,-4], [1,2,3], 'U')

    @test opnorm(B, 1) == opnorm(Matrix(B), 1)
    @test opnorm(B, 2) ≈ opnorm(Matrix(B), 2)
    @test opnorm(B, Inf) == opnorm(Matrix(B), Inf)

    B = Bidiagonal([1,-2,3,-4], [1,2,3], 'L')

    @test opnorm(B, 1) == opnorm(Matrix(B), 1)
    @test opnorm(B, 2) ≈ opnorm(Matrix(B), 2)
    @test opnorm(B, Inf) == opnorm(Matrix(B), Inf)

    B = Bidiagonal([2], Int[], 'L')

    @test opnorm(B, 1) == opnorm(Matrix(B), 1)
    @test opnorm(B, 2) ≈ opnorm(Matrix(B), 2)
    @test opnorm(B, Inf) == opnorm(Matrix(B), Inf)

    B = Bidiagonal([2], Int[], 'U')

    @test opnorm(B, 1) == opnorm(Matrix(B), 1)
    @test opnorm(B, 2) ≈ opnorm(Matrix(B), 2)
    @test opnorm(B, Inf) == opnorm(Matrix(B), Inf)
end


=======
@testset "sum" begin
    @test sum(Bidiagonal([1,2,3], [1,2], :U)) == 9
    @test sum(Bidiagonal([1,2,3], [1,2], :L)) == 9
end

>>>>>>> 152030f1
end # module TestBidiagonal<|MERGE_RESOLUTION|>--- conflicted
+++ resolved
@@ -409,7 +409,6 @@
     @test vcat((Aub\bb)...) ≈ UpperTriangular(A)\b
 end
 
-<<<<<<< HEAD
 @testset "opnorms" begin
     B = Bidiagonal([1,-2,3,-4], [1,2,3], 'U')
 
@@ -436,12 +435,9 @@
     @test opnorm(B, Inf) == opnorm(Matrix(B), Inf)
 end
 
-
-=======
 @testset "sum" begin
     @test sum(Bidiagonal([1,2,3], [1,2], :U)) == 9
     @test sum(Bidiagonal([1,2,3], [1,2], :L)) == 9
 end
 
->>>>>>> 152030f1
 end # module TestBidiagonal