--- conflicted
+++ resolved
@@ -1023,7 +1023,6 @@
     @test_throws "cannot set entry" B[1,2] = 4
 end
 
-<<<<<<< HEAD
 @testset "mul for small matrices" begin
     @testset for n in 0:6
         D = Diagonal(rand(n))
@@ -1089,28 +1088,6 @@
         @test D * B ≈ Matrix(D) * Matrix(B)
         @test B * D ≈ Matrix(B) * Matrix(D)
     end
-=======
-@testset "mul with empty arrays" begin
-    A = zeros(5,0)
-    B = Bidiagonal(zeros(0), zeros(0), :U)
-    BL = Bidiagonal(zeros(5), zeros(4), :U)
-    @test size(A * B) == size(A)
-    @test size(BL * A) == size(A)
-    @test size(B * B) == size(B)
-    C = similar(A)
-    @test mul!(C, A, B) == A * B
-    @test mul!(C, BL, A) == BL * A
-    @test mul!(similar(B), B, B) == B * B
-    @test mul!(similar(B, size(B)), B, B) == B * B
-
-    v = zeros(size(B,2))
-    @test size(B * v) == size(v)
-    @test mul!(similar(v), B, v) == B * v
-
-    D = Diagonal(zeros(size(B,2)))
-    @test size(B * D) == size(D * B) == size(D)
-    @test mul!(similar(D), B, D) == mul!(similar(D), D, B) == B * D
->>>>>>> 638a049a
 end
 
 end # module TestBidiagonal