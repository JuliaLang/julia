# This file is a part of Julia. License is MIT: https://julialang.org/license

module TestBidiagonal

using Test, LinearAlgebra, Random
using LinearAlgebra: BlasReal, BlasFloat

const BASE_TEST_PATH = joinpath(Sys.BINDIR, "..", "share", "julia", "test")

isdefined(Main, :Furlongs) || @eval Main include(joinpath($(BASE_TEST_PATH), "testhelpers", "Furlongs.jl"))
using .Main.Furlongs

isdefined(Main, :Quaternions) || @eval Main include(joinpath($(BASE_TEST_PATH), "testhelpers", "Quaternions.jl"))
using .Main.Quaternions

isdefined(Main, :InfiniteArrays) || @eval Main include(joinpath($(BASE_TEST_PATH), "testhelpers", "InfiniteArrays.jl"))
using .Main.InfiniteArrays

isdefined(Main, :FillArrays) || @eval Main include(joinpath($(BASE_TEST_PATH), "testhelpers", "FillArrays.jl"))
using .Main.FillArrays

isdefined(Main, :OffsetArrays) || @eval Main include(joinpath($(BASE_TEST_PATH), "testhelpers", "OffsetArrays.jl"))
using .Main.OffsetArrays

isdefined(Main, :SizedArrays) || @eval Main include(joinpath($(BASE_TEST_PATH), "testhelpers", "SizedArrays.jl"))
using .Main.SizedArrays

include("testutils.jl") # test_approx_eq_modphase

n = 10 #Size of test matrix
Random.seed!(1)

@testset for relty in (Int, Float32, Float64, BigFloat), elty in (relty, Complex{relty})
    if relty <: AbstractFloat
        dv = convert(Vector{elty}, randn(n))
        ev = convert(Vector{elty}, randn(n-1))
        if (elty <: Complex)
            dv += im*convert(Vector{elty}, randn(n))
            ev += im*convert(Vector{elty}, randn(n-1))
        end
    elseif relty <: Integer
        dv = convert(Vector{elty}, rand(1:10, n))
        ev = convert(Vector{elty}, rand(1:10, n-1))
        if (elty <: Complex)
            dv += im*convert(Vector{elty}, rand(1:10, n))
            ev += im*convert(Vector{elty}, rand(1:10, n-1))
        end
    end
    dv0 = zeros(elty, 0)
    ev0 = zeros(elty, 0)

    @testset "Constructors" begin
        for (x, y) in ((dv0, ev0), (dv, ev), (GenericArray(dv), GenericArray(ev)))
            # from vectors
            ubd = Bidiagonal(x, y, :U)
            lbd = Bidiagonal(x, y, :L)
            @test ubd != lbd || x === dv0
            @test ubd.dv === x
            @test lbd.ev === y
            @test_throws ArgumentError Bidiagonal(x, y, :R)
            @test_throws ArgumentError Bidiagonal(x, y, 'R')
            x == dv0 || @test_throws DimensionMismatch Bidiagonal(x, x, :U)
            @test_throws MethodError Bidiagonal(x, y)
            # from matrix
            @test Bidiagonal(ubd, :U) == Bidiagonal(Matrix(ubd), :U) == ubd
            @test Bidiagonal(lbd, :L) == Bidiagonal(Matrix(lbd), :L) == lbd
            # from its own type
            @test typeof(ubd)(ubd) === ubd
            @test typeof(lbd)(lbd) === lbd
        end
        @test eltype(Bidiagonal{elty}([1,2,3,4], [1.0f0,2.0f0,3.0f0], :U)) == elty
        @test eltype(Bidiagonal([1,2,3,4], [1.0f0,2.0f0,3.0f0], :U)) == Float32 # promotion test
        @test isa(Bidiagonal{elty,Vector{elty}}(GenericArray(dv), ev, :U), Bidiagonal{elty,Vector{elty}})
        @test_throws MethodError Bidiagonal(dv, GenericArray(ev), :U)
        @test_throws MethodError Bidiagonal(GenericArray(dv), ev, :U)
        BI = Bidiagonal([1,2,3,4], [1,2,3], :U)
        @test Bidiagonal(BI) === BI
        @test isa(Bidiagonal{elty}(BI), Bidiagonal{elty})
    end

    @testset "getindex, setindex!, size, and similar" begin
        ubd = Bidiagonal(dv, ev, :U)
        lbd = Bidiagonal(dv, ev, :L)
        # bidiagonal getindex / upper & lower
        @test_throws BoundsError ubd[n + 1, 1]
        @test_throws BoundsError ubd[1, n + 1]
        @test ubd[2, 2] == dv[2]
        # bidiagonal getindex / upper
        @test ubd[2, 3] == ev[2]
        @test iszero(ubd[3, 2])
        # bidiagonal getindex / lower
        @test lbd[3, 2] == ev[2]
        @test iszero(lbd[2, 3])
        # bidiagonal setindex! / upper
        cubd = copy(ubd)
        @test_throws ArgumentError ubd[2, 1] = 1
        @test_throws ArgumentError ubd[3, 1] = 1
        @test (cubd[2, 1] = 0; cubd == ubd)
        @test ((cubd[1, 2] = 10) == 10; cubd[1, 2] == 10)
        # bidiagonal setindex! / lower
        clbd = copy(lbd)
        @test_throws ArgumentError lbd[1, 2] = 1
        @test_throws ArgumentError lbd[1, 3] = 1
        @test (clbd[1, 2] = 0; clbd == lbd)
        @test ((clbd[2, 1] = 10) == 10; clbd[2, 1] == 10)
        # bidiagonal setindex! / upper & lower
        @test_throws BoundsError ubd[n + 1, 1] = 1
        @test_throws BoundsError ubd[1, n + 1] = 1
        @test ((cubd[2, 2] = 10) == 10; cubd[2, 2] == 10)
        # bidiagonal size
        @test_throws BoundsError size(ubd, 0)
        @test size(ubd, 1) == size(ubd, 2) == n
        @test size(ubd, 3) == 1
        # bidiagonal similar
        @test isa(similar(ubd), Bidiagonal{elty})
        @test similar(ubd).uplo == ubd.uplo
        @test isa(similar(ubd, Int), Bidiagonal{Int})
        @test similar(ubd, Int).uplo == ubd.uplo
        @test isa(similar(ubd, (3, 2)), Matrix)
        @test isa(similar(ubd, Int, (3, 2)), Matrix{Int})

        # setindex! when off diagonal is zero bug
        Bu = Bidiagonal(rand(elty, 10), zeros(elty, 9), 'U')
        Bl = Bidiagonal(rand(elty, 10), zeros(elty, 9), 'L')
        @test_throws ArgumentError Bu[5, 4] = 1
        @test_throws ArgumentError Bl[4, 5] = 1
    end

    @testset "isstored" begin
        ubd = Bidiagonal(dv, ev, :U)
        lbd = Bidiagonal(dv, ev, :L)
        # bidiagonal isstored / upper & lower
        @test_throws BoundsError Base.isstored(ubd, n + 1, 1)
        @test_throws BoundsError Base.isstored(ubd, 1, n + 1)
        @test Base.isstored(ubd, 2, 2)
        # bidiagonal isstored / upper
        @test Base.isstored(ubd, 2, 3)
        @test !Base.isstored(ubd, 3, 2)
        # bidiagonal isstored / lower
        @test Base.isstored(lbd, 3, 2)
        @test !Base.isstored(lbd, 2, 3)
    end

    @testset "show" begin
        BD = Bidiagonal(dv, ev, :U)
        dstring = sprint(Base.print_matrix,BD.dv')
        estring = sprint(Base.print_matrix,BD.ev')
        @test sprint(show,BD) == "$(summary(BD)):\n diag:$dstring\n super:$estring"
        BD = Bidiagonal(dv,ev,:L)
        @test sprint(show,BD) == "$(summary(BD)):\n diag:$dstring\n sub:$estring"
    end

    @testset for uplo in (:U, :L)
        T = Bidiagonal(dv, ev, uplo)

        @testset "Constructor and basic properties" begin
            @test size(T, 1) == size(T, 2) == n
            @test size(T) == (n, n)
            @test Array(T) == diagm(0 => dv, (uplo === :U ? 1 : -1) => ev)
            @test Bidiagonal(Array(T), uplo) == T
            @test big.(T) == T
            @test Array(abs.(T)) == abs.(diagm(0 => dv, (uplo === :U ? 1 : -1) => ev))
            @test Array(real(T)) == real(diagm(0 => dv, (uplo === :U ? 1 : -1) => ev))
            @test Array(imag(T)) == imag(diagm(0 => dv, (uplo === :U ? 1 : -1) => ev))
        end

        @testset for func in (conj, transpose, adjoint)
            @test func(func(T)) == T
        end

        @testset "permutedims(::Bidiagonal)" begin
            @test permutedims(permutedims(T)) === T
            @test permutedims(T) == transpose.(transpose(T))
            @test permutedims(T, [1, 2]) === T
            @test permutedims(T, (2, 1)) == permutedims(T)
        end

        @testset "triu and tril" begin
            zerosdv = zeros(elty, length(dv))
            zerosev = zeros(elty, length(ev))
            bidiagcopy(dv, ev, uplo) = Bidiagonal(copy(dv), copy(ev), uplo)

            @test istril(Bidiagonal(dv,ev,:L))
            @test istril(Bidiagonal(dv,ev,:L), 1)
            @test !istril(Bidiagonal(dv,ev,:L), -1)
            @test istril(Bidiagonal(zerosdv,ev,:L), -1)
            @test !istril(Bidiagonal(zerosdv,ev,:L), -2)
            @test istril(Bidiagonal(zerosdv,zerosev,:L), -2)
            @test !istril(Bidiagonal(dv,ev,:U))
            @test istril(Bidiagonal(dv,ev,:U), 1)
            @test !istril(Bidiagonal(dv,ev,:U), -1)
            @test !istril(Bidiagonal(zerosdv,ev,:U), -1)
            @test istril(Bidiagonal(zerosdv,zerosev,:U), -1)
            @test tril!(bidiagcopy(dv,ev,:U),-1) == Bidiagonal(zerosdv,zerosev,:U)
            @test tril!(bidiagcopy(dv,ev,:L),-1) == Bidiagonal(zerosdv,ev,:L)
            @test tril!(bidiagcopy(dv,ev,:U),-2) == Bidiagonal(zerosdv,zerosev,:U)
            @test tril!(bidiagcopy(dv,ev,:L),-2) == Bidiagonal(zerosdv,zerosev,:L)
            @test tril!(bidiagcopy(dv,ev,:U),1)  == Bidiagonal(dv,ev,:U)
            @test tril!(bidiagcopy(dv,ev,:L),1)  == Bidiagonal(dv,ev,:L)
            @test tril!(bidiagcopy(dv,ev,:U))    == Bidiagonal(dv,zerosev,:U)
            @test tril!(bidiagcopy(dv,ev,:L))    == Bidiagonal(dv,ev,:L)
            @test_throws ArgumentError tril!(bidiagcopy(dv, ev, :U), -n - 2)
            @test_throws ArgumentError tril!(bidiagcopy(dv, ev, :U), n)

            @test istriu(Bidiagonal(dv,ev,:U))
            @test istriu(Bidiagonal(dv,ev,:U), -1)
            @test !istriu(Bidiagonal(dv,ev,:U), 1)
            @test istriu(Bidiagonal(zerosdv,ev,:U), 1)
            @test !istriu(Bidiagonal(zerosdv,ev,:U), 2)
            @test istriu(Bidiagonal(zerosdv,zerosev,:U), 2)
            @test !istriu(Bidiagonal(dv,ev,:L))
            @test istriu(Bidiagonal(dv,ev,:L), -1)
            @test !istriu(Bidiagonal(dv,ev,:L), 1)
            @test !istriu(Bidiagonal(zerosdv,ev,:L), 1)
            @test istriu(Bidiagonal(zerosdv,zerosev,:L), 1)
            @test triu!(bidiagcopy(dv,ev,:L),1)  == Bidiagonal(zerosdv,zerosev,:L)
            @test triu!(bidiagcopy(dv,ev,:U),1)  == Bidiagonal(zerosdv,ev,:U)
            @test triu!(bidiagcopy(dv,ev,:U),2)  == Bidiagonal(zerosdv,zerosev,:U)
            @test triu!(bidiagcopy(dv,ev,:L),2)  == Bidiagonal(zerosdv,zerosev,:L)
            @test triu!(bidiagcopy(dv,ev,:U),-1) == Bidiagonal(dv,ev,:U)
            @test triu!(bidiagcopy(dv,ev,:L),-1) == Bidiagonal(dv,ev,:L)
            @test triu!(bidiagcopy(dv,ev,:L))    == Bidiagonal(dv,zerosev,:L)
            @test triu!(bidiagcopy(dv,ev,:U))    == Bidiagonal(dv,ev,:U)
            @test_throws ArgumentError triu!(bidiagcopy(dv, ev, :U), -n)
            @test_throws ArgumentError triu!(bidiagcopy(dv, ev, :U), n + 2)
            @test !isdiag(Bidiagonal(dv,ev,:U))
            @test !isdiag(Bidiagonal(dv,ev,:L))
            @test isdiag(Bidiagonal(dv,zerosev,:U))
            @test isdiag(Bidiagonal(dv,zerosev,:L))
        end

        @testset "iszero and isone" begin
            for uplo in (:U, :L)
                BDzero = Bidiagonal(zeros(elty, 10), zeros(elty, 9), uplo)
                BDone = Bidiagonal(ones(elty, 10), zeros(elty, 9), uplo)
                BDmix = Bidiagonal(zeros(elty, 10), zeros(elty, 9), uplo)
                BDmix[end,end] = one(elty)

                @test iszero(BDzero)
                @test !isone(BDzero)
                @test !iszero(BDone)
                @test isone(BDone)
                @test !iszero(BDmix)
                @test !isone(BDmix)
            end
        end

        @testset "trace" begin
            for uplo in (:U, :L)
                B = Bidiagonal(dv, ev, uplo)
                if relty <: Integer
                    @test tr(B) == tr(Matrix(B))
                else
                    @test tr(B) ≈ tr(Matrix(B)) rtol=2eps(relty)
                end
            end
        end

        Tfull = Array(T)
        @testset "Linear solves" begin
            if relty <: AbstractFloat
                c = convert(Matrix{elty}, randn(n,n))
                b = convert(Matrix{elty}, randn(n, 2))
                if (elty <: Complex)
                    b += im*convert(Matrix{elty}, randn(n, 2))
                end
            elseif relty <: Integer
                c = convert(Matrix{elty}, rand(1:10, n, n))
                b = convert(Matrix{elty}, rand(1:10, n, 2))
                if (elty <: Complex)
                    b += im*convert(Matrix{elty}, rand(1:10, n, 2))
                end
            end
            condT = cond(map(ComplexF64,Tfull))
            promty = typeof((zero(relty)*zero(relty) + zero(relty)*zero(relty))/one(relty))
            if relty != BigFloat
                x = transpose(T)\transpose(c)
                tx = transpose(Tfull) \ transpose(c)
                elty <: AbstractFloat && @test norm(x-tx,Inf) <= 4*condT*max(eps()*norm(tx,Inf), eps(promty)*norm(x,Inf))
                @test_throws DimensionMismatch transpose(T)\transpose(b)
                x = T'\copy(transpose(c))
                tx = Tfull'\copy(transpose(c))
                @test norm(x-tx,Inf) <= 4*condT*max(eps()*norm(tx,Inf), eps(promty)*norm(x,Inf))
                @test_throws DimensionMismatch T'\copy(transpose(b))
                x = T\transpose(c)
                tx = Tfull\transpose(c)
                @test norm(x-tx,Inf) <= 4*condT*max(eps()*norm(tx,Inf), eps(promty)*norm(x,Inf))
                @test_throws DimensionMismatch T\transpose(b)
            end
            offsizemat = Matrix{elty}(undef, n+1, 2)
            @test_throws DimensionMismatch T \ offsizemat
            @test_throws DimensionMismatch transpose(T) \ offsizemat
            @test_throws DimensionMismatch T' \ offsizemat

            if elty <: BigFloat
                @test_throws SingularException ldiv!(Bidiagonal(zeros(elty, n), ones(elty, n-1), :U), rand(elty, n))
                @test_throws SingularException ldiv!(Bidiagonal(zeros(elty, n), ones(elty, n-1), :L), rand(elty, n))
            end
            let bb = b, cc = c
                for atype in ("Array", "SubArray")
                    if atype == "Array"
                        b = bb
                        c = cc
                    else
                        b = view(bb, 1:n)
                        c = view(cc, 1:n, 1:2)
                    end
                end
                x = T \ b
                tx = Tfull \ b
                @test_throws DimensionMismatch ldiv!(T, Vector{elty}(undef, n+1))
                @test norm(x-tx,Inf) <= 4*condT*max(eps()*norm(tx,Inf), eps(promty)*norm(x,Inf))
                x = transpose(T) \ b
                tx = transpose(Tfull) \ b
                @test norm(x-tx,Inf) <= 4*condT*max(eps()*norm(tx,Inf), eps(promty)*norm(x,Inf))
                x = copy(transpose(b)) / T
                tx = copy(transpose(b)) / Tfull
                @test_throws DimensionMismatch rdiv!(Matrix{elty}(undef, 1, n+1), T)
                @test norm(x-tx,Inf) <= 4*condT*max(eps()*norm(tx,Inf), eps(promty)*norm(x,Inf))
                x = copy(transpose(b)) / transpose(T)
                tx = copy(transpose(b)) / transpose(Tfull)
                @test norm(x-tx,Inf) <= 4*condT*max(eps()*norm(tx,Inf), eps(promty)*norm(x,Inf))
                @testset "Generic Mat-vec ops" begin
                    @test T*b ≈ Tfull*b
                    @test T'*b ≈ Tfull'*b
                    if relty != BigFloat # not supported by pivoted QR
                        @test T/b' ≈ Tfull/b'
                    end
                end
            end
            zdv = Vector{elty}(undef, 0)
            zev = Vector{elty}(undef, 0)
            zA  = Bidiagonal(zdv, zev, :U)
            zb  = Vector{elty}(undef, 0)
            @test ldiv!(zA, zb) === zb
            @testset "linear solves with abstract matrices" begin
                diag = b[:,1]
                D = Diagonal(diag)
                x = T \ D
                tx = Tfull \ D
                @test norm(x-tx,Inf) <= 4*condT*max(eps()*norm(tx,Inf), eps(promty)*norm(x,Inf))
                x = D / T
                tx = D / Tfull
                @test norm(x-tx,Inf) <= 4*condT*max(eps()*norm(tx,Inf), eps(promty)*norm(x,Inf))
                x = transpose(T) \ D
                tx = transpose(Tfull) \ D
                @test norm(x-tx,Inf) <= 4*condT*max(eps()*norm(tx,Inf), eps(promty)*norm(x,Inf))
                x = D / transpose(T)
                tx = D / transpose(Tfull)
                @test norm(x-tx,Inf) <= 4*condT*max(eps()*norm(tx,Inf), eps(promty)*norm(x,Inf))
            end
            @testset "Specialized multiplication/division" begin
                getval(x) = x
                getval(x::Furlong) = x.val
                function _bidiagdivmultest(T,
                        x,
                        typemul=T.uplo == 'U' ? UpperTriangular : Matrix,
                        typediv=T.uplo == 'U' ? UpperTriangular : Matrix,
                        typediv2=T.uplo == 'U' ? UpperTriangular : Matrix)
                    TM = Matrix(T)
                    @test map(getval, (T*x)::typemul) ≈ map(getval, TM*x)
                    @test map(getval, (x*T)::typemul) ≈ map(getval, x*TM)
                    @test map(getval, (x\T)::typediv) ≈ map(getval, x\TM)
                    @test map(getval, (T/x)::typediv) ≈ map(getval, TM/x)
                    if !isa(x, Number)
                        @test map(getval, Array((T\x)::typediv2)) ≈ map(getval, Array(TM\x))
                        @test map(getval, Array((x/T)::typediv2)) ≈ map(getval, Array(x/TM))
                    end
                    return nothing
                end
                A = Matrix(T)
                for t in (T, Furlong.(T)), (A, dv, ev) in ((A, dv, ev), (Furlong.(A), Furlong.(dv), Furlong.(ev)))
                    _bidiagdivmultest(t, 5, Bidiagonal, Bidiagonal)
                    _bidiagdivmultest(t, 5I, Bidiagonal, Bidiagonal, t.uplo == 'U' ? UpperTriangular : LowerTriangular)
                    _bidiagdivmultest(t, Diagonal(dv), Bidiagonal, Bidiagonal, t.uplo == 'U' ? UpperTriangular : LowerTriangular)
                    _bidiagdivmultest(t, UpperTriangular(A))
                    _bidiagdivmultest(t, UnitUpperTriangular(A))
                    _bidiagdivmultest(t, LowerTriangular(A), t.uplo == 'L' ? LowerTriangular : Matrix, t.uplo == 'L' ? LowerTriangular : Matrix, t.uplo == 'L' ? LowerTriangular : Matrix)
                    _bidiagdivmultest(t, UnitLowerTriangular(A), t.uplo == 'L' ? LowerTriangular : Matrix, t.uplo == 'L' ? LowerTriangular : Matrix, t.uplo == 'L' ? LowerTriangular : Matrix)
                    _bidiagdivmultest(t, Bidiagonal(dv, ev, :U), Matrix, Matrix, Matrix)
                    _bidiagdivmultest(t, Bidiagonal(dv, ev, :L), Matrix, Matrix, Matrix)
                end
            end
        end

        if elty <: BlasReal
            @testset "$f" for f in (floor, trunc, round, ceil)
                @test (f.(Int, T))::Bidiagonal == Bidiagonal(f.(Int, T.dv), f.(Int, T.ev), T.uplo)
                @test (f.(T))::Bidiagonal == Bidiagonal(f.(T.dv), f.(T.ev), T.uplo)
            end
        end

        @testset "diag" begin
            @test (@inferred diag(T))::typeof(dv) == dv
            @test (@inferred diag(T, uplo === :U ? 1 : -1))::typeof(dv) == ev
            @test (@inferred diag(T,2))::typeof(dv) == zeros(elty, n-2)
            @test_throws ArgumentError diag(T, -n - 1)
            @test_throws ArgumentError diag(T,  n + 1)
            # test diag with another wrapped vector type
            gdv, gev = GenericArray(dv), GenericArray(ev)
            G = Bidiagonal(gdv, gev, uplo)
            @test (@inferred diag(G))::typeof(gdv) == gdv
            @test (@inferred diag(G, uplo === :U ? 1 : -1))::typeof(gdv) == gev
            @test (@inferred diag(G,2))::typeof(gdv) == GenericArray(zeros(elty, n-2))
        end

        @testset "Eigensystems" begin
            if relty <: AbstractFloat
                d1, v1 = eigen(T)
                d2, v2 = eigen(map(elty<:Complex ? ComplexF64 : Float64,Tfull), sortby=nothing)
                @test (uplo === :U ? d1 : reverse(d1)) ≈ d2
                if elty <: Real
                    test_approx_eq_modphase(v1, uplo === :U ? v2 : v2[:,n:-1:1])
                end
            end
        end

        @testset "Singular systems" begin
            if (elty <: BlasReal)
                @test AbstractArray(svd(T)) ≈ AbstractArray(svd!(copy(Tfull)))
                @test svdvals(Tfull) ≈ svdvals(T)
                u1, d1, v1 = svd(Tfull)
                u2, d2, v2 = svd(T)
                @test d1 ≈ d2
                if elty <: Real
                    test_approx_eq_modphase(u1, u2)
                    test_approx_eq_modphase(copy(v1), copy(v2))
                end
                @test 0 ≈ norm(u2*Diagonal(d2)*v2'-Tfull) atol=n*max(n^2*eps(relty),norm(u1*Diagonal(d1)*v1'-Tfull))
                @inferred svdvals(T)
                @inferred svd(T)
            end
        end

        @testset "Binary operations" begin
            @test -T == Bidiagonal(-T.dv,-T.ev,T.uplo)
            @test convert(elty,-1.0) * T == Bidiagonal(-T.dv,-T.ev,T.uplo)
            @test T / convert(elty,-1.0) == Bidiagonal(-T.dv,-T.ev,T.uplo)
            @test T * convert(elty,-1.0) == Bidiagonal(-T.dv,-T.ev,T.uplo)
            @testset for uplo2 in (:U, :L)
                dv = convert(Vector{elty}, relty <: AbstractFloat ? randn(n) : rand(1:10, n))
                ev = convert(Vector{elty}, relty <: AbstractFloat ? randn(n-1) : rand(1:10, n-1))
                T2 = Bidiagonal(dv, ev, uplo2)
                Tfull2 = Array(T2)
                for op in (+, -, *)
                    @test Array(op(T, T2)) ≈ op(Tfull, Tfull2)
                end
                A = kron(T.dv, T.dv')
                @test T * A ≈ lmul!(T, copy(A))
                @test A * T ≈ rmul!(copy(A), T)
            end
            # test pass-through of mul! for SymTridiagonal*Bidiagonal
            TriSym = SymTridiagonal(T.dv, T.ev)
            @test Array(TriSym*T) ≈ Array(TriSym)*Array(T)
            # test pass-through of mul! for AbstractTriangular*Bidiagonal
            Tri = UpperTriangular(diagm(1 => T.ev))
            Dia = Diagonal(T.dv)
            @test Array(Tri*T) ≈ Array(Tri)*Array(T) ≈ rmul!(copy(Tri), T)
            @test Array(T*Tri) ≈ Array(T)*Array(Tri) ≈ lmul!(T, copy(Tri))
            # test mul! itself for these types
            for AA in (Tri, Dia)
                for f in (identity, transpose, adjoint)
                    C = rand(elty, n, n)
                    D = copy(C) + 2.0 * Array(f(AA) * T)
                    mul!(C, f(AA), T, 2.0, 1.0) ≈ D
                end
            end
            # test mul! for BiTrySym * adjoint/transpose AbstractMat
            for f in (identity, transpose, adjoint)
                C = relty == Int ? rand(float(elty), n, n) : rand(elty, n, n)
                B = rand(elty, n, n)
                D = C + 2.0 * Array(T*f(B))
                @test mul!(C, T, f(B), 2.0, 1.0) ≈ D
                @test lmul!(T, copy(f(B))) ≈ T * f(B)
                @test rmul!(copy(f(B)), T) ≈ f(B) * T
            end

            # Issue #31870
            # Bi/Tri/Sym times Diagonal
            Diag = Diagonal(rand(elty, 10))
            BidiagU = Bidiagonal(rand(elty, 10), rand(elty, 9), 'U')
            BidiagL = Bidiagonal(rand(elty, 10), rand(elty, 9), 'L')
            Tridiag = Tridiagonal(rand(elty, 9), rand(elty, 10), rand(elty, 9))
            SymTri = SymTridiagonal(rand(elty, 10), rand(elty, 9))

            mats = Any[Diag, BidiagU, BidiagL, Tridiag, SymTri]
            for a in mats
                for b in mats
                    @test a*b ≈ Matrix(a)*Matrix(b)
                end
            end

            @test typeof(BidiagU*Diag) <: Bidiagonal
            @test typeof(BidiagL*Diag) <: Bidiagonal
            @test typeof(Tridiag*Diag) <: Tridiagonal
            @test typeof(SymTri*Diag)  <: Tridiagonal

            @test typeof(BidiagU*Diag) <: Bidiagonal
            @test typeof(Diag*BidiagL) <: Bidiagonal
            @test typeof(Diag*Tridiag) <: Tridiagonal
            @test typeof(Diag*SymTri)  <: Tridiagonal
        end

        @test inv(T)*Tfull ≈ Matrix(I, n, n)
        @test factorize(T) === T
    end
    BD = Bidiagonal(dv, ev, :U)
    @test Matrix{ComplexF64}(BD) == BD
end

# Issue 10742 and similar
let A = Bidiagonal([1,2,3], [0,0], :U)
    @test istril(A)
    @test isdiag(A)
end

# test construct from range
@test Bidiagonal(1:3, 1:2, :U) == [1 1 0; 0 2 2; 0 0 3]

@testset "promote_rule" begin
    A = Bidiagonal(fill(1f0,10),fill(1f0,9),:U)
    B = rand(Float64,10,10)
    C = Tridiagonal(rand(Float64,9),rand(Float64,10),rand(Float64,9))
    @test promote_rule(Matrix{Float64}, Bidiagonal{Float64}) == Matrix{Float64}
    @test promote(B,A) == (B, convert(Matrix{Float64}, A))
    @test promote(B,A) isa Tuple{Matrix{Float64}, Matrix{Float64}}
    @test promote(C,A) == (C,Tridiagonal(zeros(Float64,9),convert(Vector{Float64},A.dv),convert(Vector{Float64},A.ev)))
    @test promote(C,A) isa Tuple{Tridiagonal, Tridiagonal}
end

using LinearAlgebra: fillstored!, UnitLowerTriangular
@testset "fill! and fillstored!" begin
    let # fillstored!
        A = Tridiagonal(randn(2), randn(3), randn(2))
        @test fillstored!(A, 3) == Tridiagonal([3, 3], [3, 3, 3], [3, 3])
        B = Bidiagonal(randn(3), randn(2), :U)
        @test fillstored!(B, 2) == Bidiagonal([2,2,2], [2,2], :U)
        S = SymTridiagonal(randn(3), randn(2))
        @test fillstored!(S, 1) == SymTridiagonal([1,1,1], [1,1])
        Ult = UnitLowerTriangular(randn(3,3))
        @test fillstored!(Ult, 3) == UnitLowerTriangular([1 0 0; 3 1 0; 3 3 1])
    end
    let # fill!(exotic, 0)
        exotic_arrays = Any[Tridiagonal(randn(3), randn(4), randn(3)),
        Bidiagonal(randn(3), randn(2), rand([:U,:L])),
        SymTridiagonal(randn(3), randn(2)),
        Diagonal(randn(5)),
        # LowerTriangular(randn(3,3)), # AbstractTriangular fill! deprecated, see below
        # UpperTriangular(randn(3,3)) # AbstractTriangular fill! deprecated, see below
        ]
        for A in exotic_arrays
            @test iszero(fill!(A, 0))
        end

        # Diagonal fill! is no longer deprecated. See #29780
        # AbstractTriangular fill! was defined as fillstored!,
        # not matching the general behavior of fill!, and so it has been deprecated.
        # In a future dev cycle, this fill! methods should probably be reintroduced
        # with behavior matching that of fill! for other structured matrix types.
        # In the interim, equivalently test fillstored! below
        @test iszero(fillstored!(Diagonal(fill(1, 3)), 0))
        @test iszero(fillstored!(LowerTriangular(fill(1, 3, 3)), 0))
        @test iszero(fillstored!(UpperTriangular(fill(1, 3, 3)), 0))
    end
    let # fill!(small, x)
        val = randn()
        b = Bidiagonal(randn(1,1), :U)
        st = SymTridiagonal(randn(1,1))
        d = Diagonal(rand(1))
        for x in (b, st, d)
            @test Array(fill!(x, val)) == fill!(Array(x), val)
        end
        b = Bidiagonal(randn(2,2), :U)
        st = SymTridiagonal(randn(3), randn(2))
        t = Tridiagonal(randn(3,3))
        d = Diagonal(rand(3))
        for x in (b, t, st, d)
            @test_throws ArgumentError fill!(x, val)
            @test Array(fill!(x, 0)) == fill!(Array(x), 0)
        end
    end
end

@testset "pathological promotion (#24707)" begin
    @test promote_type(Matrix{Int}, Bidiagonal{Tuple{S}} where S<:Integer) <: Matrix
    @test promote_type(Matrix{Tuple{T}} where T<:Integer, Bidiagonal{Tuple{S}} where S<:Integer) <: Matrix
    @test promote_type(Matrix{Tuple{T}} where T<:Integer, Bidiagonal{Int}) <: Matrix
    @test promote_type(Tridiagonal{Int}, Bidiagonal{Tuple{S}} where S<:Integer) <: Tridiagonal
    @test promote_type(Tridiagonal{Tuple{T}} where T<:Integer, Bidiagonal{Tuple{S}} where S<:Integer) <: Tridiagonal
    @test promote_type(Tridiagonal{Tuple{T}} where T<:Integer, Bidiagonal{Int}) <: Tridiagonal
end

@testset "solve with matrix elements" begin
    A = triu(tril(randn(9, 9), 3), -3)
    b = randn(9)
    Alb = Bidiagonal(Any[tril(A[1:3,1:3]), tril(A[4:6,4:6]), tril(A[7:9,7:9])],
                     Any[triu(A[4:6,1:3]), triu(A[7:9,4:6])], 'L')
    Aub = Bidiagonal(Any[triu(A[1:3,1:3]), triu(A[4:6,4:6]), triu(A[7:9,7:9])],
                     Any[tril(A[1:3,4:6]), tril(A[4:6,7:9])], 'U')
    bb = Any[b[1:3], b[4:6], b[7:9]]
    @test vcat((Alb\bb)...) ≈ LowerTriangular(A)\b
    @test vcat((Aub\bb)...) ≈ UpperTriangular(A)\b
    Alb = Bidiagonal([tril(A[1:3,1:3]), tril(A[4:6,4:6]), tril(A[7:9,7:9])],
                     [triu(A[4:6,1:3]), triu(A[7:9,4:6])], 'L')
    Aub = Bidiagonal([triu(A[1:3,1:3]), triu(A[4:6,4:6]), triu(A[7:9,7:9])],
                     [tril(A[1:3,4:6]), tril(A[4:6,7:9])], 'U')
    d = [randn(3,3) for _ in 1:3]
    dl = [randn(3,3) for _ in 1:2]
    B = [randn(3,3) for _ in 1:3, _ in 1:3]
    for W in (UpperTriangular, LowerTriangular), t in (identity, adjoint, transpose)
        @test Matrix(t(Alb) \ W(B)) ≈ t(Alb) \ Matrix(W(B))
        @test Matrix(t(Aub) \ W(B)) ≈ t(Aub) \ Matrix(W(B))
        @test Matrix(W(B) / t(Alb)) ≈ Matrix(W(B)) / t(Alb)
        @test Matrix(W(B) / t(Aub)) ≈ Matrix(W(B)) / t(Aub)
    end
end

@testset "sum, mapreduce" begin
    Bu = Bidiagonal([1,2,3], [1,2], :U)
    Budense = Matrix(Bu)
    Bl = Bidiagonal([1,2,3], [1,2], :L)
    Bldense = Matrix(Bl)
    @test sum(Bu) == 9
    @test sum(Bl) == 9
    @test_throws ArgumentError sum(Bu, dims=0)
    @test sum(Bu, dims=1) == sum(Budense, dims=1)
    @test sum(Bu, dims=2) == sum(Budense, dims=2)
    @test sum(Bu, dims=3) == sum(Budense, dims=3)
    @test typeof(sum(Bu, dims=1)) == typeof(sum(Budense, dims=1))
    @test mapreduce(one, min, Bu, dims=1) == mapreduce(one, min, Budense, dims=1)
    @test mapreduce(one, min, Bu, dims=2) == mapreduce(one, min, Budense, dims=2)
    @test mapreduce(one, min, Bu, dims=3) == mapreduce(one, min, Budense, dims=3)
    @test typeof(mapreduce(one, min, Bu, dims=1)) == typeof(mapreduce(one, min, Budense, dims=1))
    @test mapreduce(zero, max, Bu, dims=1) == mapreduce(zero, max, Budense, dims=1)
    @test mapreduce(zero, max, Bu, dims=2) == mapreduce(zero, max, Budense, dims=2)
    @test mapreduce(zero, max, Bu, dims=3) == mapreduce(zero, max, Budense, dims=3)
    @test typeof(mapreduce(zero, max, Bu, dims=1)) == typeof(mapreduce(zero, max, Budense, dims=1))
    @test_throws ArgumentError sum(Bl, dims=0)
    @test sum(Bl, dims=1) == sum(Bldense, dims=1)
    @test sum(Bl, dims=2) == sum(Bldense, dims=2)
    @test sum(Bl, dims=3) == sum(Bldense, dims=3)
    @test typeof(sum(Bl, dims=1)) == typeof(sum(Bldense, dims=1))
    @test mapreduce(one, min, Bl, dims=1) == mapreduce(one, min, Bldense, dims=1)
    @test mapreduce(one, min, Bl, dims=2) == mapreduce(one, min, Bldense, dims=2)
    @test mapreduce(one, min, Bl, dims=3) == mapreduce(one, min, Bldense, dims=3)
    @test typeof(mapreduce(one, min, Bl, dims=1)) == typeof(mapreduce(one, min, Bldense, dims=1))
    @test mapreduce(zero, max, Bl, dims=1) == mapreduce(zero, max, Bldense, dims=1)
    @test mapreduce(zero, max, Bl, dims=2) == mapreduce(zero, max, Bldense, dims=2)
    @test mapreduce(zero, max, Bl, dims=3) == mapreduce(zero, max, Bldense, dims=3)
    @test typeof(mapreduce(zero, max, Bl, dims=1)) == typeof(mapreduce(zero, max, Bldense, dims=1))

    Bu = Bidiagonal([2], Int[], :U)
    Budense = Matrix(Bu)
    Bl = Bidiagonal([2], Int[], :L)
    Bldense = Matrix(Bl)
    @test sum(Bu) == 2
    @test sum(Bl) == 2
    @test_throws ArgumentError sum(Bu, dims=0)
    @test sum(Bu, dims=1) == sum(Budense, dims=1)
    @test sum(Bu, dims=2) == sum(Budense, dims=2)
    @test sum(Bu, dims=3) == sum(Budense, dims=3)
    @test typeof(sum(Bu, dims=1)) == typeof(sum(Budense, dims=1))
end

@testset "empty sub-diagonal" begin
    # `mul!` must use non-specialized method when sub-diagonal is empty
    A = [1 2 3 4]'
    @test A * Tridiagonal(ones(1, 1)) == A
end

@testset "generalized dot" begin
    for elty in (Float64, ComplexF64), n in (5, 1)
        dv = randn(elty, n)
        ev = randn(elty, n-1)
        x = randn(elty, n)
        y = randn(elty, n)
        for uplo in (:U, :L)
            B = Bidiagonal(dv, ev, uplo)
            @test dot(x, B, y) ≈ dot(B'x, y) ≈ dot(x, B*y) ≈ dot(x, Matrix(B), y)
        end
        dv = Vector{elty}(undef, 0)
        ev = Vector{elty}(undef, 0)
        x = Vector{elty}(undef, 0)
        y = Vector{elty}(undef, 0)
        for uplo in (:U, :L)
            B = Bidiagonal(dv, ev, uplo)
            @test dot(x, B, y) === zero(elty)
        end
    end
end

@testset "multiplication of bidiagonal and triangular matrix" begin
    n = 5
    for eltyB in (Int, ComplexF64)
        if eltyB == Int
            BU = Bidiagonal(rand(1:7, n), rand(1:7, n - 1), :U)
            BL = Bidiagonal(rand(1:7, n), rand(1:7, n - 1), :L)
        else
            BU = Bidiagonal(randn(eltyB, n), randn(eltyB, n - 1), :U)
            BL = Bidiagonal(randn(eltyB, n), randn(eltyB, n - 1), :L)
        end
        for eltyT in (Int, ComplexF64)
            for TriT in (LowerTriangular, UnitLowerTriangular, UpperTriangular, UnitUpperTriangular)
                if eltyT == Int
                    T = TriT(rand(1:7, n, n))
                else
                    T = TriT(randn(eltyT, n, n))
                end
                for B in (BU, BL)
                    MB = Matrix(B)
                    MT = Matrix(T)
                    for transB in (identity, adjoint, transpose), transT in (identity, adjoint, transpose)
                        @test transB(B) * transT(T) ≈ transB(MB) * transT(MT)
                        @test transT(T) * transB(B) ≈ transT(MT) * transB(MB)
                    end
                end
            end
        end
    end
end

struct MyNotANumberType
    n::Float64
end
Base.zero(n::MyNotANumberType)      = MyNotANumberType(zero(Float64))
Base.zero(T::Type{MyNotANumberType}) = MyNotANumberType(zero(Float64))
Base.copy(n::MyNotANumberType)      = MyNotANumberType(copy(n.n))
Base.transpose(n::MyNotANumberType) = n

@testset "transpose for a non-numeric eltype" begin
    @test !(MyNotANumberType(1.0) isa Number)
    a = [MyNotANumberType(1.0), MyNotANumberType(2.0), MyNotANumberType(3.0)]
    b = [MyNotANumberType(5.0), MyNotANumberType(6.0)]
    B = Bidiagonal(a, b, :U)
    tB = transpose(B)
    @test tB == Bidiagonal(a, b, :L)
    @test transpose(copy(tB)) == B
end

@testset "empty bidiagonal matrices" begin
    dv0 = zeros(0)
    ev0 = zeros(0)
    zm = zeros(0, 0)
    ubd = Bidiagonal(dv0, ev0, :U)
    lbd = Bidiagonal(dv0, ev0, :L)
    @test size(ubd) == (0, 0)
    @test_throws BoundsError getindex(ubd, 1, 1)
    @test_throws BoundsError setindex!(ubd, 0.0, 1, 1)
    @test similar(ubd) == ubd
    @test similar(lbd, Int) == zeros(Int, 0, 0)
    @test ubd == zm
    @test lbd == zm
    @test ubd == lbd
    @test ubd * ubd == ubd
    @test lbd + lbd == lbd
    @test lbd' == ubd
    @test ubd' == lbd
    @test triu(ubd, 1) == ubd
    @test triu(lbd, 1) == ubd
    @test tril(ubd, -1) == ubd
    @test tril(lbd, -1) == ubd
    @test_throws ArgumentError triu(ubd)
    @test_throws ArgumentError tril(ubd)
    @test sum(ubd) == 0.0
    @test reduce(+, ubd) == 0.0
    @test reduce(+, ubd, dims=1) == zeros(1, 0)
    @test reduce(+, ubd, dims=2) == zeros(0, 1)
    @test hcat(ubd, ubd) == zm
    @test vcat(ubd, lbd) == zm
    @test hcat(lbd, ones(0, 3)) == ones(0, 3)
    @test fill!(copy(ubd), 1.0) == ubd
    @test map(abs, ubd) == zm
    @test lbd .+ 1 == zm
    @test lbd + ubd isa Bidiagonal
    @test lbd .+ ubd isa Bidiagonal
    @test ubd * 5 == ubd
    @test ubd .* 3 == ubd
end

@testset "non-commutative algebra (#39701)" begin
    A = Bidiagonal(Quaternion.(randn(5), randn(5), randn(5), randn(5)), Quaternion.(randn(4), randn(4), randn(4), randn(4)), :U)
    c = Quaternion(1,2,3,4)
    @test A * c ≈ Matrix(A) * c
    @test A / c ≈ Matrix(A) / c
    @test c * A ≈ c * Matrix(A)
    @test c \ A ≈ c \ Matrix(A)
end

isdefined(Main, :ImmutableArrays) || @eval Main include(joinpath($(BASE_TEST_PATH), "testhelpers", "ImmutableArrays.jl"))
using .Main.ImmutableArrays

@testset "Conversion to AbstractArray" begin
    # tests corresponding to #34995
    dv = ImmutableArray([1, 2, 3, 4])
    ev = ImmutableArray([7, 8, 9])
    Bu = Bidiagonal(dv, ev, :U)
    Bl = Bidiagonal(dv, ev, :L)

    @test convert(AbstractArray{Float64}, Bu)::Bidiagonal{Float64,ImmutableArray{Float64,1,Array{Float64,1}}} == Bu
    @test convert(AbstractMatrix{Float64}, Bu)::Bidiagonal{Float64,ImmutableArray{Float64,1,Array{Float64,1}}} == Bu
    @test convert(AbstractArray{Float64}, Bl)::Bidiagonal{Float64,ImmutableArray{Float64,1,Array{Float64,1}}} == Bl
    @test convert(AbstractMatrix{Float64}, Bl)::Bidiagonal{Float64,ImmutableArray{Float64,1,Array{Float64,1}}} == Bl
end

@testset "block-bidiagonal matrix indexing" begin
    dv = [ones(4,3), ones(2,2).*2, ones(2,3).*3, ones(4,4).*4]
    evu = [ones(4,2), ones(2,3).*2, ones(2,4).*3]
    evl = [ones(2,3), ones(2,2).*2, ones(4,3).*3]
    BU = Bidiagonal(dv, evu, :U)
    BL = Bidiagonal(dv, evl, :L)
    # check that all the matrices along a column have the same number of columns,
    # and the matrices along a row have the same number of rows
    for j in axes(BU, 2), i in 2:size(BU, 1)
        @test size(BU[i,j], 2) == size(BU[1,j], 2)
        @test size(BU[i,j], 1) == size(BU[i,1], 1)
        if j < i || j > i + 1
            @test iszero(BU[i,j])
        end
    end
    for j in axes(BL, 2), i in 2:size(BL, 1)
        @test size(BL[i,j], 2) == size(BL[1,j], 2)
        @test size(BL[i,j], 1) == size(BL[i,1], 1)
        if j < i-1 || j > i
            @test iszero(BL[i,j])
        end
    end

    M = ones(2,2)
    for n in 0:1
        dv = fill(M, n)
        ev = fill(M, 0)
        B = Bidiagonal(dv, ev, :U)
        @test B == Matrix{eltype(B)}(B)
    end
end

@testset "copyto! with UniformScaling" begin
    @testset "Fill" begin
        for len in (4, InfiniteArrays.Infinity())
            d = FillArrays.Fill(1, len)
            ud = FillArrays.Fill(0, len-1)
            B = Bidiagonal(d, ud, :U)
            @test copyto!(B, I) === B
        end
    end
    B = Bidiagonal(fill(2, 4), fill(3, 3), :U)
    copyto!(B, I)
    @test all(isone, diag(B))
    @test all(iszero, diag(B, 1))
end

@testset "diagind" begin
    B = Bidiagonal(1:4, 1:3, :U)
    M = Matrix(B)
    @testset for k in -4:4
        @test B[diagind(B,k)] == M[diagind(M,k)]
    end
end

@testset "custom axes" begin
    dv, uv = OffsetArray(1:4), OffsetArray(1:3)
    B = Bidiagonal(dv, uv, :U)
    ax = axes(dv, 1)
    @test axes(B) === (ax, ax)
end

@testset "avoid matmul ambiguities with ::MyMatrix * ::AbstractMatrix" begin
    A = [i+j for i in 1:2, j in 1:2]
    S = SizedArrays.SizedArray{(2,2)}(A)
    B = Bidiagonal([1:2;], [1;], :U)
    @test S * B == A * B
    @test B * S == B * A
    C1, C2 = zeros(2,2), zeros(2,2)
    @test mul!(C1, S, B) == mul!(C2, A, B)
    @test mul!(C1, S, B, 1, 2) == mul!(C2, A, B, 1 ,2)
    @test mul!(C1, B, S) == mul!(C2, B, A)
    @test mul!(C1, B, S, 1, 2) == mul!(C2, B, A, 1 ,2)

    v = [i for i in 1:2]
    sv = SizedArrays.SizedArray{(2,)}(v)
    @test B * sv == B * v
    C1, C2 = zeros(2), zeros(2)
    @test mul!(C1, B, sv) == mul!(C2, B, v)
    @test mul!(C1, B, sv, 1, 2) == mul!(C2, B, v, 1 ,2)
end

<<<<<<< HEAD
@testset "rmul!/lmul! with banded matrices" begin
    dv, ev = rand(4), rand(3)
    for A in (Bidiagonal(dv, ev, :U), Bidiagonal(dv, ev, :L))
        @testset "$(nameof(typeof(B)))" for B in (
                                Bidiagonal(dv, ev, :U),
                                Bidiagonal(dv, ev, :L),
                                Diagonal(dv)
                        )
            @test_throws ArgumentError rmul!(B, A)
            @test_throws ArgumentError lmul!(A, B)
        end
        D = Diagonal(dv)
        @test rmul!(copy(A), D) ≈ A * D
        @test lmul!(D, copy(A)) ≈ D * A
    end
    @testset "non-commutative" begin
        S32 = SizedArrays.SizedArray{(3,2)}(rand(3,2))
        S33 = SizedArrays.SizedArray{(3,3)}(rand(3,3))
        S22 = SizedArrays.SizedArray{(2,2)}(rand(2,2))
        for uplo in (:L, :U)
            B = Bidiagonal(fill(S32, 4), fill(S32, 3), uplo)
            D = Diagonal(fill(S22, size(B,2)))
            @test rmul!(copy(B), D) ≈ B * D
            D = Diagonal(fill(S33, size(B,1)))
            @test lmul!(D, copy(B)) ≈ D * B
        end

        B = Bidiagonal(fill(S33, 4), fill(S33, 3), :U)
        D = Diagonal(fill(S32, 4))
        @test lmul!(B, Array(D)) ≈ B * D
        B = Bidiagonal(fill(S22, 4), fill(S22, 3), :U)
        @test rmul!(Array(D), B) ≈ D * B
    end
end
=======
@testset "off-band indexing error" begin
    B = Bidiagonal(Vector{BigInt}(undef, 4), Vector{BigInt}(undef,3), :L)
    @test_throws "cannot set entry" B[1,2] = 4
end

>>>>>>> 28fcbfff
end # module TestBidiagonal<|MERGE_RESOLUTION|>--- conflicted
+++ resolved
@@ -884,7 +884,6 @@
     @test mul!(C1, B, sv, 1, 2) == mul!(C2, B, v, 1 ,2)
 end
 
-<<<<<<< HEAD
 @testset "rmul!/lmul! with banded matrices" begin
     dv, ev = rand(4), rand(3)
     for A in (Bidiagonal(dv, ev, :U), Bidiagonal(dv, ev, :L))
@@ -919,11 +918,10 @@
         @test rmul!(Array(D), B) ≈ D * B
     end
 end
-=======
+
 @testset "off-band indexing error" begin
     B = Bidiagonal(Vector{BigInt}(undef, 4), Vector{BigInt}(undef,3), :L)
     @test_throws "cannot set entry" B[1,2] = 4
 end
 
->>>>>>> 28fcbfff
 end # module TestBidiagonal