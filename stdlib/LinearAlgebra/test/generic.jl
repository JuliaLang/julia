# This file is a part of Julia. License is MIT: https://julialang.org/license

module TestGeneric

using Test, LinearAlgebra, Random

const BASE_TEST_PATH = joinpath(Sys.BINDIR, "..", "share", "julia", "test")

isdefined(Main, :Quaternions) || @eval Main include(joinpath($(BASE_TEST_PATH), "testhelpers", "Quaternions.jl"))
using .Main.Quaternions

isdefined(Main, :OffsetArrays) || @eval Main include(joinpath($(BASE_TEST_PATH), "testhelpers", "OffsetArrays.jl"))
using .Main.OffsetArrays


Random.seed!(123)

n = 5 # should be odd

@testset for elty in (Int, Rational{BigInt}, Float32, Float64, BigFloat, ComplexF32, ComplexF64, Complex{BigFloat})
    # In the long run, these tests should step through Strang's
    #  axiomatic definition of determinants.
    # If all axioms are satisfied and all the composition rules work,
    #  all determinants will be correct except for floating point errors.
    if elty != Rational{BigInt}
        @testset "det(A::Matrix)" begin
            # The determinant of the identity matrix should always be 1.
            for i = 1:10
                A = Matrix{elty}(I, i, i)
                @test det(A) ≈ one(elty)
            end

            # The determinant of a Householder reflection matrix should always be -1.
            for i = 1:10
                A = Matrix{elty}(I, 10, 10)
                A[i, i] = -one(elty)
                @test det(A) ≈ -one(elty)
            end

            # The determinant of a rotation matrix should always be 1.
            if elty != Int
                for theta = convert(Vector{elty}, pi ./ [1:4;])
                    R = [cos(theta) -sin(theta);
                         sin(theta) cos(theta)]
                    @test convert(elty, det(R)) ≈ one(elty)
                end
            end
        end
    end
    if elty <: Int
        A = rand(-n:n, n, n) + 10I
    elseif elty <: Rational
        A = Rational{BigInt}[rand(-n:n) / rand(1:n) for i = 1:n, j = 1:n] + 10I
    elseif elty <: Real
        A = convert(Matrix{elty}, randn(n, n)) + 10I
    else
        A = convert(Matrix{elty}, complex.(randn(n, n), randn(n, n)))
    end

    @testset "logdet and logabsdet" begin
        @test logdet(A[1,1]) == log(det(A[1,1]))
        @test logdet(A) ≈ log(det(A))
        @test logabsdet(A)[1] ≈ log(abs(det(A)))
        @test logabsdet(Matrix{elty}(-I, n, n))[2] == -1
        infinity = convert(float(elty), Inf)
        @test logabsdet(zeros(elty, n, n)) == (-infinity, zero(elty))
        if elty <: Real
            @test logabsdet(A)[2] == sign(det(A))
            @test_throws DomainError logdet(Matrix{elty}(-I, n, n))
        else
            @test logabsdet(A)[2] ≈ sign(det(A))
        end
    end
end

@testset "diag" begin
    A = Matrix(1.0I, 4, 4)
    @test diag(A) == fill(1, 4)
    @test diag(view(A, 1:3, 1:3)) == fill(1, 3)
    @test diag(view(A, 1:2, 1:2)) == fill(1, 2)
    @test_throws ArgumentError diag(rand(10))
end

@testset "generic axpy" begin
    x = ['a','b','c','d','e']
    y = ['a','b','c','d','e']
    α, β = 'f', 'g'
    @test_throws DimensionMismatch LinearAlgebra.axpy!(α, x, ['g'])
    @test_throws DimensionMismatch LinearAlgebra.axpby!(α, x, β, ['g'])
    @test_throws BoundsError LinearAlgebra.axpy!(α, x, Vector(-1:5), y, Vector(1:7))
    @test_throws BoundsError LinearAlgebra.axpy!(α, x, Vector(1:7), y, Vector(-1:5))
    @test_throws BoundsError LinearAlgebra.axpy!(α, x, Vector(1:7), y, Vector(1:7))
    @test_throws DimensionMismatch LinearAlgebra.axpy!(α, x, Vector(1:3), y, Vector(1:5))
end

@test !issymmetric(fill(1, 5, 3))
@test !ishermitian(fill(1, 5, 3))
@test (x = fill(1, 3); cross(x, x) == zeros(3))
@test_throws DimensionMismatch cross(fill(1, 3), fill(1, 4))
@test_throws DimensionMismatch cross(fill(1, 2), fill(1, 3))

@test tr(Bidiagonal(fill(1, 5), fill(0, 4), :U)) == 5


@testset "array and subarray" begin
    aa = reshape([1.:6;], (2, 3))
    for a in (aa, view(aa, 1:2, 1:2))
        am, an = size(a)
        @testset "Scaling with rmul! and lmul" begin
            @test rmul!(copy(a), 5.) == a * 5
            @test lmul!(5., copy(a)) == a * 5
            b = randn(2048)
            subB = view(b, :, :)
            @test rmul!(copy(b), 5.) == b * 5
            @test rmul!(copy(subB), 5.) == subB * 5
            @test lmul!(Diagonal([1.; 2.]), copy(a)) == a .* [1; 2]
            @test lmul!(Diagonal([1; 2]), copy(a)) == a .* [1; 2]
            @test rmul!(copy(a), Diagonal(1.:an)) == a .* Vector(1:an)'
            @test rmul!(copy(a), Diagonal(1:an)) == a .* Vector(1:an)'
            @test_throws DimensionMismatch lmul!(Diagonal(Vector{Float64}(undef, am + 1)), a)
            @test_throws DimensionMismatch rmul!(a, Diagonal(Vector{Float64}(undef, an + 1)))
        end

        @testset "Scaling with rdiv! and ldiv!" begin
            @test rdiv!(copy(a), 5.) == a / 5
            @test ldiv!(5., copy(a)) == a / 5
            @test ldiv!(zero(a), 5., copy(a)) == a / 5
        end

        @testset "Scaling with 3-argument mul!" begin
            @test mul!(similar(a), 5., a) == a * 5
            @test mul!(similar(a), a, 5.) == a * 5
            @test mul!(similar(a), Diagonal([1.; 2.]), a) == a .* [1; 2]
            @test mul!(similar(a), Diagonal([1; 2]), a)   == a .* [1; 2]
            @test_throws DimensionMismatch mul!(similar(a), Diagonal(Vector{Float64}(undef, am + 1)), a)
            @test_throws DimensionMismatch mul!(Matrix{Float64}(undef, 3, 2), a, Diagonal(Vector{Float64}(undef, an + 1)))
            @test_throws DimensionMismatch mul!(similar(a), a, Diagonal(Vector{Float64}(undef, an + 1)))
            @test mul!(similar(a), a, Diagonal(1.:an)) == a .* Vector(1:an)'
            @test mul!(similar(a), a, Diagonal(1:an))  == a .* Vector(1:an)'
        end

        @testset "Scaling with 5-argument mul!" begin
<<<<<<< HEAD
            @test mul!(copy(a), 5., a, 10, 100) == a * 150
            @test mul!(copy(a), a, 5., 10, 100) == a * 150
            @test mul!(copy(a), Diagonal([1.; 2.]), a, 10, 100) == 10a .* [1; 2] .+ 100a
            @test mul!(copy(a), Diagonal([1; 2]), a, 10, 100)   == 10a .* [1; 2] .+ 100a
            @test mul!(copy(a), a, Diagonal(1.:an), 10, 100) == 10a .* Vector(1:an)' .+ 100a
            @test mul!(copy(a), a, Diagonal(1:an), 10, 100)  == 10a .* Vector(1:an)' .+ 100a
=======
            @test mul!(copy(a), 5., a, 10, 100) == a*150
            @test mul!(copy(a), a, 5., 10, 100) == a*150
            @test mul!(vec(copy(a)), 5., a, 10, 100) == vec(a*150)
            @test mul!(vec(copy(a)), a, 5., 10, 100) == vec(a*150)
            @test_throws DimensionMismatch mul!([vec(copy(a)); 0], 5., a, 10, 100)
            @test_throws DimensionMismatch mul!([vec(copy(a)); 0], a, 5., 10, 100)
            @test mul!(copy(a), Diagonal([1.; 2.]), a, 10, 100) == 10a.*[1; 2] .+ 100a
            @test mul!(copy(a), Diagonal([1; 2]), a, 10, 100)   == 10a.*[1; 2] .+ 100a
            @test mul!(copy(a), a, Diagonal(1.:an), 10, 100) == 10a.*Vector(1:an)' .+ 100a
            @test mul!(copy(a), a, Diagonal(1:an), 10, 100)  == 10a.*Vector(1:an)' .+ 100a
>>>>>>> 0bae1931
        end
    end
end

@testset "scale real matrix by complex type" begin
    @test_throws InexactError rmul!([1.0], 2.0im)
    @test isequal([1.0] * 2.0im,             ComplexF64[2.0im])
    @test isequal(2.0im * [1.0],             ComplexF64[2.0im])
    @test isequal(Float32[1.0] * 2.0f0im,    ComplexF32[2.0im])
    @test isequal(Float32[1.0] * 2.0im,      ComplexF64[2.0im])
    @test isequal(Float64[1.0] * 2.0f0im,    ComplexF64[2.0im])
    @test isequal(Float32[1.0] * big(2.0)im, Complex{BigFloat}[2.0im])
    @test isequal(Float64[1.0] * big(2.0)im, Complex{BigFloat}[2.0im])
    @test isequal(BigFloat[1.0] * 2.0im,     Complex{BigFloat}[2.0im])
    @test isequal(BigFloat[1.0] * 2.0f0im,   Complex{BigFloat}[2.0im])
end
@testset "* and mul! for non-commutative scaling" begin
    q = Quaternion(0.44567, 0.755871, 0.882548, 0.423612)
    qmat = [Quaternion(0.015007, 0.355067, 0.418645, 0.318373)]
    @test lmul!(q, copy(qmat)) != rmul!(copy(qmat), q)
    @test q * qmat ≉ qmat * q
    @test conj(q * qmat) ≈ conj(qmat) * conj(q)
    @test q * (q \ qmat) ≈ qmat ≈ (qmat / q) * q
    @test q \ qmat ≉ qmat / q
    alpha = Quaternion(rand(4)...)
    beta = Quaternion(0, 0, 0, 0)
    @test mul!(copy(qmat), qmat, q, alpha, beta) ≈ qmat * q * alpha
    @test mul!(copy(qmat), q, qmat, alpha, beta) ≈ q * qmat * alpha
end
@testset "ops on Numbers" begin
    @testset for elty in [Float32,Float64,ComplexF32,ComplexF64]
        a = rand(elty)
        @test tr(a)            == a
        @test rank(zero(elty)) == 0
        @test rank(one(elty))  == 1
        @test !isfinite(cond(zero(elty)))
        @test cond(a)          == one(elty)
        @test cond(a, 1)        == one(elty)
        @test issymmetric(a)
        @test ishermitian(one(elty))
        @test det(a) == a
        @test norm(a) == abs(a)
        @test norm(a, 0) == 1
        @test norm(0, 0) == 0
    end

    @test !issymmetric(NaN16)
    @test !issymmetric(NaN32)
    @test !issymmetric(NaN)
    @test norm(NaN)    === NaN
    @test norm(NaN, 0) === NaN
end

@test rank(fill(0, 0, 0)) == 0
@test rank([1.0 0.0; 0.0 0.9], 0.95) == 1
@test rank([1.0 0.0; 0.0 0.9], rtol=0.95) == 1
@test rank([1.0 0.0; 0.0 0.9], atol=0.95) == 1
@test rank([1.0 0.0; 0.0 0.9], atol=0.95, rtol=0.95) == 1
@test qr(big.([0 1; 0 0])).R == [0 1; 0 0]

@test norm([2.4e-322, 4.4e-323]) ≈ 2.47e-322
@test norm([2.4e-322, 4.4e-323], 3) ≈ 2.4e-322
@test_throws ArgumentError opnorm(Matrix{Float64}(undef, 5, 5), 5)

# operator norm for zero-dimensional domain is zero (see #40370)
@testset "opnorm" begin
    for m in (0, 1, 2)
        @test @inferred(opnorm(fill(1, 0, m))) == 0.0
        @test @inferred(opnorm(fill(1, m, 0))) == 0.0
    end
    for m in (1, 2)
        @test @inferred(opnorm(fill(1im, 1, m))) ≈ sqrt(m)
        @test @inferred(opnorm(fill(1im, m, 1))) ≈ sqrt(m)
    end
    @test @inferred(opnorm(fill(1, 2, 2))) ≈ 2
end

@testset "generic norm for arrays of arrays" begin
    x = Vector{Int}[[1,2], [3,4]]
    @test @inferred(norm(x)) ≈ sqrt(30)
    @test norm(x, 0) == length(x)
    @test norm(x, 1) ≈ 5 + sqrt(5)
    @test norm(x, 3) ≈ cbrt(5^3  + sqrt(5)^3)
end

@testset "rotate! and reflect!" begin
    x = rand(ComplexF64, 10)
    y = rand(ComplexF64, 10)
    c = rand(Float64)
    s = rand(ComplexF64)

    x2 = copy(x)
    y2 = copy(y)
    rotate!(x, y, c, s)
<<<<<<< HEAD
    @test x ≈ c * x2 + s * y2
    @test y ≈ -conj(s) * x2 + c * y2
=======
    @test x ≈ c*x2 + s*y2
    @test y ≈ -conj(s)*x2 + c*y2
    @test_throws DimensionMismatch rotate!([x; x], y, c, s)
>>>>>>> 0bae1931

    x3 = copy(x)
    y3 = copy(y)
    reflect!(x, y, c, s)
<<<<<<< HEAD
    @test x ≈ c * x3 + s * y3
    @test y ≈ conj(s) * x3 - c * y3
=======
    @test x ≈ c*x3 + s*y3
    @test y ≈ conj(s)*x3 - c*y3
    @test_throws DimensionMismatch reflect!([x; x], y, c, s)
>>>>>>> 0bae1931
end

@testset "LinearAlgebra.axp(b)y! for element type without commutative multiplication" begin
    α = [1 2; 3 4]
    β = [5 6; 7 8]
    x = fill([ 9 10; 11 12], 3)
    y = fill([13 14; 15 16], 3)
    axpy = LinearAlgebra.axpy!(α, x, deepcopy(y))
    axpby = LinearAlgebra.axpby!(α, x, β, deepcopy(y))
    @test axpy == x .* [α] .+ y
    @test axpy != [α] .* x .+ y
    @test axpby == x .* [α] .+ y .* [β]
    @test axpby != [α] .* x .+ [β] .* y
end

@testset "LinearAlgebra.axpy! for x and y of different dimensions" begin
    α = 5
    x = 2:5
    y = fill(1, 2, 4)
    rx = [1 4]
    ry = [2 8]
    @test LinearAlgebra.axpy!(α, x, rx, y, ry) == [1 1 1 1; 11 1 1 26]
end

@testset "norm and normalize!" begin
    vr = [3.0, 4.0]
    for Tr in (Float32, Float64)
        for T in (Tr, Complex{Tr})
            v = convert(Vector{T}, vr)
            @test norm(v) == 5.0
            w = normalize(v)
            @test norm(w - [0.6, 0.8], Inf) < eps(Tr)
            @test norm(w) == 1.0
            @test norm(normalize!(copy(v)) - w, Inf) < eps(Tr)
            @test isempty(normalize!(T[]))
        end
    end
end

@testset "normalize for multidimensional arrays" begin

    for arr in (fill(10.0, ()),  # 0 dim
        [1.0],           # 1 dim
        [1.0 2.0 3.0; 4.0 5.0 6.0], # 2-dim
        rand(1, 2, 3),                # higher dims
        rand(1, 2, 3, 4),
        OffsetArray([-1,0], (-2,)))
        @test normalize(arr) == normalize!(copy(arr))
        @test size(normalize(arr)) == size(arr)
        @test axes(normalize(arr)) == axes(arr)
        @test vec(normalize(arr)) == normalize(vec(arr))
    end

    @test typeof(normalize([1 2 3; 4 5 6])) == Array{Float64,2}
end

@testset "Issue #30466" begin
    @test norm([typemin(Int), typemin(Int)], Inf) == -float(typemin(Int))
    @test norm([typemin(Int), typemin(Int)], 1) == -2float(typemin(Int))
end

@testset "potential overflow in normalize!" begin
    δ = inv(prevfloat(typemax(Float64)))
    v = [δ, -δ]

    @test norm(v) === 7.866824069956793e-309
    w = normalize(v)
    @test w ≈ [1 / √2, -1 / √2]
    @test norm(w) === 1.0
    @test norm(normalize!(v) - w, Inf) < eps()
end

@testset "normalize with Infs. Issue 29681." begin
    @test all(isequal.(normalize([1, -1, Inf]),
                       [0.0, -0.0, NaN]))
    @test all(isequal.(normalize([complex(1), complex(0, -1), complex(Inf, -Inf)]),
                       [0.0 + 0.0im, 0.0 - 0.0im, NaN + NaN * im]))
end

@testset "Issue 14657" begin
    @test det([true false; false true]) == det(Matrix(1I, 2, 2))
end

@test_throws ArgumentError LinearAlgebra.char_uplo(:Z)

@testset "Issue 17650" begin
    @test [0.01311489462160816, Inf] ≈ [0.013114894621608135, Inf]
end

@testset "Issue 19035" begin
    @test LinearAlgebra.promote_leaf_eltypes([1, 2, [3.0, 4.0]]) == Float64
    @test LinearAlgebra.promote_leaf_eltypes([[1,2, [3,4]], 5.0, [6im, [7.0, 8.0]]]) == ComplexF64
    @test [1, 2, 3] ≈ [1, 2, 3]
    @test [[1, 2], [3, 4]] ≈ [[1, 2], [3, 4]]
    @test [[1, 2], [3, 4]] ≈ [[1.0 - eps(), 2.0 + eps()], [3.0 + 2eps(), 4.0 - 1e8eps()]]
    @test [[1, 2], [3, 4]] ≉ [[1.0 - eps(), 2.0 + eps()], [3.0 + 2eps(), 4.0 - 1e9eps()]]
    @test [[1,2, [3,4]], 5.0, [6im, [7.0, 8.0]]] ≈ [[1,2, [3,4]], 5.0, [6im, [7.0, 8.0]]]
end

@testset "Issue 40128" begin
	@test LinearAlgebra.det_bareiss(BigInt[1 2; 3 4]) == -2
end

# Minimal modulo number type - but not subtyping Number
struct ModInt{n}
    k
    ModInt{n}(k) where {n} = new(mod(k, n))
    ModInt{n}(k::ModInt{n}) where {n} = k
end
Base.:+(a::ModInt{n}, b::ModInt{n}) where {n} = ModInt{n}(a.k + b.k)
Base.:-(a::ModInt{n}, b::ModInt{n}) where {n} = ModInt{n}(a.k - b.k)
Base.:*(a::ModInt{n}, b::ModInt{n}) where {n} = ModInt{n}(a.k * b.k)
Base.:-(a::ModInt{n}) where {n} = ModInt{n}(-a.k)
Base.inv(a::ModInt{n}) where {n} = ModInt{n}(invmod(a.k, n))
Base.:/(a::ModInt{n}, b::ModInt{n}) where {n} = a * inv(b)

Base.zero(::Type{ModInt{n}}) where {n} = ModInt{n}(0)
Base.zero(::ModInt{n}) where {n} = ModInt{n}(0)
Base.one(::Type{ModInt{n}}) where {n} = ModInt{n}(1)
Base.one(::ModInt{n}) where {n} = ModInt{n}(1)
Base.conj(a::ModInt{n}) where {n} = a
Base.adjoint(a::ModInt{n}) where {n} = ModInt{n}(conj(a))
Base.transpose(a::ModInt{n}) where {n} = a  # see Issue 20978
LinearAlgebra.Adjoint(a::ModInt{n}) where {n} = adjoint(a)
LinearAlgebra.Transpose(a::ModInt{n}) where {n} = transpose(a)

@testset "Issue 22042" begin
    A = [ModInt{2}(1) ModInt{2}(0); ModInt{2}(1) ModInt{2}(1)]
    b = [ModInt{2}(1), ModInt{2}(0)]

    @test A * (lu(A, Val(false)) \ b) == b

    # Needed for pivoting:
    Base.abs(a::ModInt{n}) where {n} = a
    Base.:<(a::ModInt{n}, b::ModInt{n}) where {n} = a.k < b.k

    @test A * (lu(A, Val(true)) \ b) == b
end

@testset "Issue 18742" begin
    @test_throws DimensionMismatch ones(4, 5) / zeros(3, 6)
    @test_throws DimensionMismatch ones(4, 5) \ zeros(3, 6)
end
@testset "fallback throws properly for AbstractArrays with dimension > 2" begin
    @test_throws ErrorException adjoint(rand(2, 2, 2, 2))
    @test_throws ErrorException transpose(rand(2, 2, 2, 2))
end

@testset "generic functions for checking whether matrices have banded structure" begin
    using LinearAlgebra: isbanded
    pentadiag = [1 2 3; 4 5 6; 7 8 9]
    tridiag   = [1 2 0; 4 5 6; 0 8 9]
    ubidiag   = [1 2 0; 0 5 6; 0 0 9]
    lbidiag   = [1 0 0; 4 5 0; 0 8 9]
    adiag     = [1 0 0; 0 5 0; 0 0 9]
    @testset "istriu" begin
        @test !istriu(pentadiag)
        @test istriu(pentadiag, -2)
        @test !istriu(tridiag)
        @test istriu(tridiag, -1)
        @test istriu(ubidiag)
        @test !istriu(ubidiag, 1)
        @test !istriu(lbidiag)
        @test istriu(lbidiag, -1)
        @test istriu(adiag)
    end
    @testset "istril" begin
        @test !istril(pentadiag)
        @test istril(pentadiag, 2)
        @test !istril(tridiag)
        @test istril(tridiag, 1)
        @test !istril(ubidiag)
        @test istril(ubidiag, 1)
        @test istril(lbidiag)
        @test !istril(lbidiag, -1)
        @test istril(adiag)
    end
    @testset "isbanded" begin
        @test isbanded(pentadiag, -2, 2)
        @test !isbanded(pentadiag, -1, 2)
        @test !isbanded(pentadiag, -2, 1)
        @test isbanded(tridiag, -1, 1)
        @test !isbanded(tridiag, 0, 1)
        @test !isbanded(tridiag, -1, 0)
        @test isbanded(ubidiag, 0, 1)
        @test !isbanded(ubidiag, 1, 1)
        @test !isbanded(ubidiag, 0, 0)
        @test isbanded(lbidiag, -1, 0)
        @test !isbanded(lbidiag, 0, 0)
        @test !isbanded(lbidiag, -1, -1)
        @test isbanded(adiag, 0, 0)
        @test !isbanded(adiag, -1, -1)
        @test !isbanded(adiag, 1, 1)
    end
    @testset "isdiag" begin
        @test !isdiag(tridiag)
        @test !isdiag(ubidiag)
        @test !isdiag(lbidiag)
        @test isdiag(adiag)
    end
end

@testset "missing values" begin
    @test ismissing(norm(missing))
end

@testset "peakflops" begin
    @test LinearAlgebra.peakflops() > 0
end

@testset "NaN handling: Issue 28972" begin
    @test all(isnan, rmul!([NaN], 0.0))
    @test all(isnan, rmul!(Any[NaN], 0.0))
    @test all(isnan, lmul!(0.0, [NaN]))
    @test all(isnan, lmul!(0.0, Any[NaN]))

    @test all(!isnan, rmul!([NaN], false))
    @test all(!isnan, rmul!(Any[NaN], false))
    @test all(!isnan, lmul!(false, [NaN]))
    @test all(!isnan, lmul!(false, Any[NaN]))
end

@testset "adjtrans dot" begin
    for t in (transpose, adjoint)
        x, y = t(rand(ComplexF64, 10)), t(rand(ComplexF64, 10))
        X, Y = copy(x), copy(y)
        @test dot(x, y) ≈ dot(X, Y)
        x, y = t([rand(ComplexF64, 2, 2) for _ in 1:5]), t([rand(ComplexF64, 2, 2) for _ in 1:5])
        X, Y = copy(x), copy(y)
        @test dot(x, y) ≈ dot(X, Y)
        x, y = t(rand(ComplexF64, 10, 5)), t(rand(ComplexF64, 10, 5))
        X, Y = copy(x), copy(y)
        @test dot(x, y) ≈ dot(X, Y)
        x = t([rand(ComplexF64, 2, 2) for _ in 1:5, _ in 1:5])
        y = t([rand(ComplexF64, 2, 2) for _ in 1:5, _ in 1:5])
        X, Y = copy(x), copy(y)
        @test dot(x, y) ≈ dot(X, Y)
    end
end

@testset "generalized dot #32739" begin
    for elty in (Int, Float32, Float64, BigFloat, ComplexF32, ComplexF64, Complex{BigFloat})
        n = 10
        if elty <: Int
            A = rand(-n:n, n, n)
            x = rand(-n:n, n)
            y = rand(-n:n, n)
        elseif elty <: Real
            A = convert(Matrix{elty}, randn(n, n))
            x = rand(elty, n)
            y = rand(elty, n)
        else
            A = convert(Matrix{elty}, complex.(randn(n, n), randn(n, n)))
            x = rand(elty, n)
            y = rand(elty, n)
        end
        @test dot(x, A, y) ≈ dot(A'x, y) ≈ *(x', A, y) ≈ (x'A) * y
        @test dot(x, A', y) ≈ dot(A * x, y) ≈ *(x', A', y) ≈ (x'A') * y
        elty <: Real && @test dot(x, transpose(A), y) ≈ dot(x, transpose(A) * y) ≈ *(x', transpose(A), y) ≈ (x' * transpose(A)) * y
        B = reshape([A], 1, 1)
        x = [x]
        y = [y]
        @test dot(x, B, y) ≈ dot(B'x, y)
        @test dot(x, B', y) ≈ dot(B * x, y)
        elty <: Real && @test dot(x, transpose(B), y) ≈ dot(x, transpose(B) * y)
    end
end

@testset "condskeel #34512" begin
    A = rand(3, 3)
    @test condskeel(A) ≈ condskeel(A, [8,8,8])
end

end # module TestGeneric<|MERGE_RESOLUTION|>--- conflicted
+++ resolved
@@ -140,25 +140,16 @@
         end
 
         @testset "Scaling with 5-argument mul!" begin
-<<<<<<< HEAD
             @test mul!(copy(a), 5., a, 10, 100) == a * 150
             @test mul!(copy(a), a, 5., 10, 100) == a * 150
+            @test mul!(vec(copy(a)), 5., a, 10, 100) == vec(a * 150)
+            @test mul!(vec(copy(a)), a, 5., 10, 100) == vec(a * 150)
+            @test_throws DimensionMismatch mul!([vec(copy(a)); 0], 5., a, 10, 100)
+            @test_throws DimensionMismatch mul!([vec(copy(a)); 0], a, 5., 10, 100)
             @test mul!(copy(a), Diagonal([1.; 2.]), a, 10, 100) == 10a .* [1; 2] .+ 100a
             @test mul!(copy(a), Diagonal([1; 2]), a, 10, 100)   == 10a .* [1; 2] .+ 100a
             @test mul!(copy(a), a, Diagonal(1.:an), 10, 100) == 10a .* Vector(1:an)' .+ 100a
             @test mul!(copy(a), a, Diagonal(1:an), 10, 100)  == 10a .* Vector(1:an)' .+ 100a
-=======
-            @test mul!(copy(a), 5., a, 10, 100) == a*150
-            @test mul!(copy(a), a, 5., 10, 100) == a*150
-            @test mul!(vec(copy(a)), 5., a, 10, 100) == vec(a*150)
-            @test mul!(vec(copy(a)), a, 5., 10, 100) == vec(a*150)
-            @test_throws DimensionMismatch mul!([vec(copy(a)); 0], 5., a, 10, 100)
-            @test_throws DimensionMismatch mul!([vec(copy(a)); 0], a, 5., 10, 100)
-            @test mul!(copy(a), Diagonal([1.; 2.]), a, 10, 100) == 10a.*[1; 2] .+ 100a
-            @test mul!(copy(a), Diagonal([1; 2]), a, 10, 100)   == 10a.*[1; 2] .+ 100a
-            @test mul!(copy(a), a, Diagonal(1.:an), 10, 100) == 10a.*Vector(1:an)' .+ 100a
-            @test mul!(copy(a), a, Diagonal(1:an), 10, 100)  == 10a.*Vector(1:an)' .+ 100a
->>>>>>> 0bae1931
         end
     end
 end
@@ -253,26 +244,16 @@
     x2 = copy(x)
     y2 = copy(y)
     rotate!(x, y, c, s)
-<<<<<<< HEAD
-    @test x ≈ c * x2 + s * y2
-    @test y ≈ -conj(s) * x2 + c * y2
-=======
     @test x ≈ c*x2 + s*y2
     @test y ≈ -conj(s)*x2 + c*y2
     @test_throws DimensionMismatch rotate!([x; x], y, c, s)
->>>>>>> 0bae1931
 
     x3 = copy(x)
     y3 = copy(y)
     reflect!(x, y, c, s)
-<<<<<<< HEAD
     @test x ≈ c * x3 + s * y3
     @test y ≈ conj(s) * x3 - c * y3
-=======
-    @test x ≈ c*x3 + s*y3
-    @test y ≈ conj(s)*x3 - c*y3
     @test_throws DimensionMismatch reflect!([x; x], y, c, s)
->>>>>>> 0bae1931
 end
 
 @testset "LinearAlgebra.axp(b)y! for element type without commutative multiplication" begin
