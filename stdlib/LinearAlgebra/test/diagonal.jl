# This file is a part of Julia. License is MIT: https://julialang.org/license

module TestDiagonal

using Test, LinearAlgebra, SparseArrays, Random
using LinearAlgebra: mul!, mul!, rmul!, lmul!, ldiv!, rdiv!, BlasFloat, BlasComplex, SingularException

n=12 #Size of matrix problem to test
Random.seed!(1)

@testset for relty in (Float32, Float64, BigFloat), elty in (relty, Complex{relty})
    dd=convert(Vector{elty}, randn(n))
    vv=convert(Vector{elty}, randn(n))
    UU=convert(Matrix{elty}, randn(n,n))
    if elty <: Complex
        dd+=im*convert(Vector{elty}, randn(n))
        vv+=im*convert(Vector{elty}, randn(n))
        UU+=im*convert(Matrix{elty}, randn(n,n))
    end
    D = Diagonal(dd)
    DM = Matrix(Diagonal(dd))

    @testset "constructor" begin
        for x in (dd, GenericArray(dd))
            @test Diagonal(x)::Diagonal{elty,typeof(x)} == DM
            @test Diagonal(x).diag === x
            @test Diagonal{elty}(x)::Diagonal{elty,typeof(x)} == DM
            @test Diagonal{elty}(x).diag === x
            @test Diagonal{elty}(D) === D
        end
        @test eltype(Diagonal{elty}([1,2,3,4])) == elty
        @test isa(Diagonal{elty,Vector{elty}}(GenericArray([1,2,3,4])), Diagonal{elty,Vector{elty}})
        DI = Diagonal([1,2,3,4])
        @test Diagonal(DI) === DI
        @test isa(Diagonal{elty}(DI), Diagonal{elty})
        # issue #26178
        @test_throws MethodError convert(Diagonal, [1, 2, 3, 4])
    end

    @testset "Basic properties" begin
        @test_throws ArgumentError size(D,0)
        @test typeof(convert(Diagonal{ComplexF32},D)) <: Diagonal{ComplexF32}
        @test typeof(convert(AbstractMatrix{ComplexF32},D)) <: Diagonal{ComplexF32}

        @test Array(real(D)) == real(DM)
        @test Array(abs.(D)) == abs.(DM)
        @test Array(imag(D)) == imag(DM)

        @test parent(D) == dd
        @test D[1,1] == dd[1]
        @test D[1,2] == 0

        @test issymmetric(D)
        @test isdiag(D)
        @test isdiag(Diagonal([[1 0; 0 1], [1 0; 0 1]]))
        @test !isdiag(Diagonal([[1 0; 0 1], [1 0; 1 1]]))
        @test istriu(D)
        @test istriu(D, -1)
        @test !istriu(D, 1)
        @test istriu(Diagonal(zero(diag(D))), 1)
        @test istril(D)
        @test !istril(D, -1)
        @test istril(D, 1)
        @test istril(Diagonal(zero(diag(D))), -1)
        if elty <: Real
            @test ishermitian(D)
        end
    end

    @testset "diag" begin
        @test_throws ArgumentError diag(D,  n+1)
        @test_throws ArgumentError diag(D, -n-1)
        @test (@inferred diag(D))::typeof(dd) == dd
        @test (@inferred diag(D, 0))::typeof(dd) == dd
        @test (@inferred diag(D, 1))::typeof(dd) == zeros(elty, n-1)
        DG = Diagonal(GenericArray(dd))
        @test (@inferred diag(DG))::typeof(GenericArray(dd)) == GenericArray(dd)
        @test (@inferred diag(DG, 1))::typeof(GenericArray(dd)) == GenericArray(zeros(elty, n-1))
    end


    @testset "Simple unary functions" begin
        for op in (-,)
            @test op(D)==op(DM)
        end

        for func in (det, tr)
            @test func(D) ≈ func(DM) atol=n^2*eps(relty)*(1+(elty<:Complex))
        end
        if relty <: BlasFloat
            for func in (exp, cis, sinh, cosh, tanh, sech, csch, coth)
                @test func(D) ≈ func(DM) atol=n^3*eps(relty)
            end
            @test log(Diagonal(abs.(D.diag))) ≈ log(abs.(DM)) atol=n^3*eps(relty)
        end
        if elty <: BlasComplex
            for func in (logdet, sqrt, sin, cos, tan, sec, csc, cot,
                         asin, acos, atan, asec, acsc, acot,
                         asinh, acosh, atanh, asech, acsch, acoth)
                @test func(D) ≈ func(DM) atol=n^2*eps(relty)*2
            end
        end
    end

    @testset "Two-dimensional Euler formula for Diagonal" begin
        @test cis(Diagonal([π, π])) ≈ -I
    end

    @testset "Linear solve" begin
        for (v, U) in ((vv, UU), (view(vv, 1:n), view(UU, 1:n, 1:2)))
            @test D*v ≈ DM*v atol=n*eps(relty)*(1+(elty<:Complex))
            @test D*U ≈ DM*U atol=n^2*eps(relty)*(1+(elty<:Complex))

            @test transpose(U)*D ≈ transpose(U)*Array(D)
            @test U'*D ≈ U'*Array(D)

            if relty != BigFloat
                atol_two = 2n^2 * eps(relty) * (1 + (elty <: Complex))
                atol_three = 2n^3 * eps(relty) * (1 + (elty <: Complex))
                @test D\v ≈ DM\v atol=atol_two
                @test D\U ≈ DM\U atol=atol_three
                @test ldiv!(D, copy(v)) ≈ DM\v atol=atol_two
                @test ldiv!(transpose(D), copy(v)) ≈ DM\v atol=atol_two
                @test ldiv!(adjoint(conj(D)), copy(v)) ≈ DM\v atol=atol_two
                @test ldiv!(D, copy(U)) ≈ DM\U atol=atol_three
                @test ldiv!(transpose(D), copy(U)) ≈ DM\U atol=atol_three
                @test ldiv!(adjoint(conj(D)), copy(U)) ≈ DM\U atol=atol_three
                # this method tests AbstractMatrix/AbstractVec for second arg
                Usym_bad = Symmetric(ones(elty, n+1, n+1))
                @test_throws DimensionMismatch ldiv!(D, copy(Usym_bad))

                @test ldiv!(zero(v), D, copy(v)) ≈ DM\v atol=atol_two
                @test ldiv!(zero(v), transpose(D), copy(v)) ≈ DM\v atol=atol_two
                @test ldiv!(zero(v), adjoint(conj(D)), copy(v)) ≈ DM\v atol=atol_two
                @test ldiv!(zero(U), D, copy(U)) ≈ DM\U atol=atol_three
                @test ldiv!(zero(U), transpose(D), copy(U)) ≈ DM\U atol=atol_three
                @test ldiv!(zero(U), adjoint(conj(D)), copy(U)) ≈ DM\U atol=atol_three

                Uc = copy(U')
                target = rmul!(Uc, Diagonal(inv.(D.diag)))
                @test rdiv!(Uc, D) ≈ target atol=atol_three
                @test_throws DimensionMismatch rdiv!(Matrix{elty}(I, n-1, n-1), D)
                @test_throws SingularException rdiv!(Uc, Diagonal(fill!(similar(D.diag), 0)))
                @test rdiv!(Uc, transpose(D)) ≈ target atol=atol_three
                @test rdiv!(Uc, adjoint(conj(D))) ≈ target atol=atol_three
                @test ldiv!(D, Matrix{eltype(D)}(I, size(D))) ≈ D \ Matrix{eltype(D)}(I, size(D)) atol=atol_three
                @test_throws DimensionMismatch ldiv!(D, fill(elty(1), n + 1))
                @test_throws SingularException ldiv!(Diagonal(zeros(relty, n)), copy(v))
                b = rand(elty, n, n)
                b = sparse(b)
                @test ldiv!(D, copy(b)) ≈ Array(D)\Array(b)
                @test_throws SingularException ldiv!(Diagonal(zeros(elty, n)), copy(b))
                b = view(rand(elty, n), Vector(1:n))
                b2 = copy(b)
                c = ldiv!(D, b)
                d = Array(D)\b2
                @test c ≈ d
                @test_throws SingularException ldiv!(Diagonal(zeros(elty, n)), b)
                b = rand(elty, n+1, n+1)
                b = sparse(b)
                @test_throws DimensionMismatch ldiv!(D, copy(b))
                b = view(rand(elty, n+1), Vector(1:n+1))
                @test_throws DimensionMismatch ldiv!(D, b)
            end
        end
    end
    d = convert(Vector{elty}, randn(n))
    D2 = Diagonal(d)
    DM2= Matrix(Diagonal(d))
    @testset "Binary operations" begin
        for op in (+, -, *)
            @test Array(op(D, D2)) ≈ op(DM, DM2)
        end
        @testset "with plain numbers" begin
            a = rand()
            @test Array(a*D) ≈ a*DM
            @test Array(D*a) ≈ DM*a
            @test Array(D/a) ≈ DM/a
            if relty <: BlasFloat
                for b in (rand(elty,n,n), sparse(rand(elty,n,n)), rand(elty,n), sparse(rand(elty,n)))
                    @test lmul!(copy(D), copy(b)) ≈ Array(D)*Array(b)
                    @test lmul!(transpose(copy(D)), copy(b)) ≈ transpose(Array(D))*Array(b)
                    @test lmul!(adjoint(copy(D)), copy(b)) ≈ Array(D)'*Array(b)
                end
            end
        end

        #a few missing mults
        bd = Bidiagonal(D2)
        @test D*transpose(D2) ≈ Array(D)*transpose(Array(D2))
        @test D2*transpose(D) ≈ Array(D2)*transpose(Array(D))
        @test D2*D' ≈ Array(D2)*Array(D)'

        #division of two Diagonals
        @test D/D2 ≈ Diagonal(D.diag./D2.diag)
        @test D\D2 ≈ Diagonal(D2.diag./D.diag)

        # QR \ Diagonal
        A = rand(elty, n, n)
        qrA = qr(A)
        @test qrA \ D ≈ A \ D

        # HermOrSym
        A     = rand(elty, n, n)
        Asym  = Symmetric(A + transpose(A), :U)
        Aherm = Hermitian(A + adjoint(A), :U)
        for op in (+, -)
            @test op(Asym, D) isa Symmetric
            @test Array(op(Asym, D)) ≈ Array(Symmetric(op(Array(Asym), Array(D))))
            @test op(D, Asym) isa Symmetric
            @test Array(op(D, Asym)) ≈ Array(Symmetric(op(Array(D), Array(Asym))))
            if !(elty <: Real)
                Dr = real(D)
                @test op(Aherm, Dr) isa Hermitian
                @test Array(op(Aherm, Dr)) ≈ Array(Hermitian(op(Array(Aherm), Array(Dr))))
                @test op(Dr, Aherm) isa Hermitian
                @test Array(op(Dr, Aherm)) ≈ Array(Hermitian(op(Array(Dr), Array(Aherm))))
            end
        end
        @test Array(D*Transpose(Asym)) ≈ Array(D) * Array(transpose(Asym))
        @test Array(D*Adjoint(Asym)) ≈ Array(D) * Array(adjoint(Asym))
        @test Array(D*Transpose(Aherm)) ≈ Array(D) * Array(transpose(Aherm))
        @test Array(D*Adjoint(Aherm)) ≈ Array(D) * Array(adjoint(Aherm))
        @test Array(Transpose(Asym)*Transpose(D)) ≈ Array(transpose(Asym)) * Array(transpose(D))
        @test Array(Transpose(D)*Transpose(Asym)) ≈ Array(transpose(D)) * Array(transpose(Asym))
        @test Array(Adjoint(Aherm)*Adjoint(D)) ≈ Array(adjoint(Aherm)) * Array(adjoint(D))
        @test Array(Adjoint(D)*Adjoint(Aherm)) ≈ Array(adjoint(D)) * Array(adjoint(Aherm))

        # Performance specialisations for A*_mul_B!
        vvv = similar(vv)
        @test (r = Matrix(D) * vv   ; mul!(vvv, D, vv)  ≈ r ≈ vvv)
        @test (r = Matrix(D)' * vv  ; mul!(vvv, adjoint(D), vv) ≈ r ≈ vvv)
        @test (r = transpose(Matrix(D)) * vv ; mul!(vvv, transpose(D), vv) ≈ r ≈ vvv)

        UUU = similar(UU)
        for transformA in (identity, adjoint, transpose)
            for transformD in (identity, Adjoint, Transpose, adjoint, transpose)
                @test mul!(UUU, transformA(UU), transformD(D)) ≈  transformA(UU) * Matrix(transformD(D))
                @test mul!(UUU, transformD(D), transformA(UU)) ≈  Matrix(transformD(D)) * transformA(UU)
            end
        end

        alpha = elty(randn())  # randn(elty) does not work with BigFloat
        beta = elty(randn())
        @test begin
            vvv = similar(vv)
            vvv .= randn(size(vvv))  # randn!(vvv) does not work with BigFloat
            r = alpha * Matrix(D) * vv + beta * vvv
            mul!(vvv, D, vv, alpha, beta)  ≈ r ≈ vvv
        end
        @test begin
            vvv = similar(vv)
            vvv .= randn(size(vvv))  # randn!(vvv) does not work with BigFloat
            r = alpha * Matrix(D)' * vv + beta * vvv
            mul!(vvv, adjoint(D), vv, alpha, beta) ≈ r ≈ vvv
        end
        @test begin
            vvv = similar(vv)
            vvv .= randn(size(vvv))  # randn!(vvv) does not work with BigFloat
            r = alpha * transpose(Matrix(D)) * vv + beta * vvv
            mul!(vvv, transpose(D), vv, alpha, beta) ≈ r ≈ vvv
        end

        @test begin
            UUU = similar(UU)
            UUU .= randn(size(UUU))  # randn!(UUU) does not work with BigFloat
            r = alpha * Matrix(D) * UU + beta * UUU
            mul!(UUU, D, UU, alpha, beta) ≈ r ≈ UUU
        end
        @test begin
            UUU = similar(UU)
            UUU .= randn(size(UUU))  # randn!(UUU) does not work with BigFloat
            r = alpha * Matrix(D)' * UU + beta * UUU
            mul!(UUU, adjoint(D), UU, alpha, beta) ≈ r ≈ UUU
        end
        @test begin
            UUU = similar(UU)
            UUU .= randn(size(UUU))  # randn!(UUU) does not work with BigFloat
            r = alpha * transpose(Matrix(D)) * UU + beta * UUU
            mul!(UUU, transpose(D), UU, alpha, beta) ≈ r ≈ UUU
        end

        # make sure that mul!(A, {Adj|Trans}(B)) works with B as a Diagonal
        VV = Array(D)
        DD = copy(D)
        r  = VV * Matrix(D)
        @test Array(rmul!(VV, DD)) ≈ r ≈ Array(D)*Array(D)
        DD = copy(D)
        r  = VV * transpose(Array(D))
        @test Array(rmul!(VV, transpose(DD))) ≈ r
        DD = copy(D)
        r  = VV * Array(D)'
        @test Array(rmul!(VV, adjoint(DD))) ≈ r

        # kron
        D3 = Diagonal(convert(Vector{elty}, rand(n÷2)))
        DM3= Matrix(D3)
        @test Matrix(kron(D, D3)) ≈ kron(DM, DM3)
        M4 = rand(elty, n÷2, n÷2)
        @test kron(D3, M4) ≈ kron(DM3, M4)
        @test kron(M4, D3) ≈ kron(M4, DM3)
        X = [ones(1,1) for i in 1:2, j in 1:2]
        @test kron(I(2), X)[1,3] == zeros(1,1)
        X = [ones(2,2) for i in 1:2, j in 1:2]
        @test kron(I(2), X)[1,3] == zeros(2,2)
    end
    @testset "iszero, isone, triu, tril" begin
        Dzero = Diagonal(zeros(elty, 10))
        Done = Diagonal(ones(elty, 10))
        Dmix = Diagonal(zeros(elty, 10))
        Dmix[end,end] = one(elty)
        @test iszero(Dzero)
        @test !isone(Dzero)
        @test !iszero(Done)
        @test isone(Done)
        @test !iszero(Dmix)
        @test !isone(Dmix)
        @test istriu(D)
        @test istril(D)
        @test iszero(triu(D,1))
        @test triu(D,0)  == D
        @test triu(D,-1) == D
        @test tril(D,1)  == D
        @test iszero(tril(D,-1))
        @test tril(D,0)  == D
        @test_throws ArgumentError tril(D, -n - 2)
        @test_throws ArgumentError tril(D, n)
        @test_throws ArgumentError triu(D, -n)
        @test_throws ArgumentError triu(D, n + 2)
    end

    # factorize
    @test factorize(D) == D

    @testset "Eigensystem" begin
        eigD = eigen(D)
        @test Diagonal(eigD.values) ≈ D
        @test eigD.vectors == Matrix(I, size(D))
    end

    @testset "ldiv" begin
        v = rand(n + 1)
        @test_throws DimensionMismatch D\v
        v = rand(n)
        @test D\v ≈ DM\v
        V = rand(n + 1, n)
        @test_throws DimensionMismatch D\V
        V = rand(n, n)
        @test D\V ≈ DM\V
    end

    @testset "conj and transpose" begin
        @test transpose(D) == D
        if elty <: BlasComplex
            @test Array(conj(D)) ≈ conj(DM)
            @test adjoint(D) == conj(D)
        end
        # Translates to Ac/t_mul_B, which is specialized after issue 21286
        @test(D' * vv == conj(D) * vv)
        @test(transpose(D) * vv == D * vv)
    end

    # logdet and logabsdet
    if relty <: Real
        lD = Diagonal(convert(Vector{relty}, rand(n)))
        lM = Matrix(lD)
        @test logdet(lD) ≈ logdet(lM)
        d1, s1 = @inferred logabsdet(lD)
        d2, s2 = logabsdet(lM)
        @test d1 ≈ d2
        @test s1 == s2
        @test logdet(Diagonal(relty[-1,-2])) ≈ log(2)
        @test_throws DomainError logdet(Diagonal(relty[-1,-2,-3]))
    end

    @testset "similar" begin
        @test isa(similar(D), Diagonal{elty})
        @test isa(similar(D, Int), Diagonal{Int})
        @test isa(similar(D, (3,2)), SparseMatrixCSC{elty})
        @test isa(similar(D, Int, (3,2)), SparseMatrixCSC{Int})
    end

    # Issue number 10036
    # make sure issymmetric/ishermitian work for
    # non-real diagonal matrices
    @testset "issymmetric/hermitian for complex Diagonal" begin
        @test issymmetric(D2)
        @test ishermitian(D2)
        if elty <: Complex
            dc = d .+ elty(1im)
            D3 = Diagonal(dc)
            @test issymmetric(D3)
            @test !ishermitian(D3)
        end
    end

    @testset "svd (#11120/#11247)" begin
        U, s, V = svd(D)
        @test (U*Diagonal(s))*V' ≈ D
        @test svdvals(D) == s
        @test svd(D).V == V
    end

end

@testset "kron (issue #40595)" begin
    # custom array type to test that kron on Diagonal matrices preserves types of the parents if possible
    struct KronTestArray{T, N, AT} <: AbstractArray{T, N}
        data::AT
    end
    KronTestArray(data::AbstractArray) = KronTestArray{eltype(data), ndims(data), typeof(data)}(data)
    Base.size(A::KronTestArray) = size(A.data)
    LinearAlgebra.kron(A::KronTestArray, B::KronTestArray) = KronTestArray(kron(A.data, B.data))
    Base.getindex(K::KronTestArray{<:Any,N}, i::Vararg{Int,N}) where {N} = K.data[i...]

    A = KronTestArray([1, 2, 3]);
    @test kron(A, A) isa KronTestArray
    Ad = Diagonal(A);
    @test kron(Ad, Ad).diag isa KronTestArray
    @test kron(Ad, Ad).diag == kron([1, 2, 3], [1, 2, 3])
end

@testset "svdvals and eigvals (#11120/#11247)" begin
    D = Diagonal(Matrix{Float64}[randn(3,3), randn(2,2)])
    @test sort([svdvals(D)...;], rev = true) ≈ svdvals([D.diag[1] zeros(3,2); zeros(2,3) D.diag[2]])
    @test sort([eigvals(D)...;], by=LinearAlgebra.eigsortby) ≈ eigvals([D.diag[1] zeros(3,2); zeros(2,3) D.diag[2]])
end

@testset "eigmin (#27847)" begin
    for _ in 1:100
        d = randn(rand(1:10))
        D = Diagonal(d)
        @test eigmin(D) == minimum(d)
    end
end

@testset "isposdef" begin
    @test isposdef(Diagonal(1.0 .+ rand(n)))
    @test !isposdef(Diagonal(-1.0 * rand(n)))
    @test isposdef(Diagonal(complex(1.0, 0.0) .+ rand(n)))
    @test !isposdef(Diagonal(complex(1.0, 1.0) .+ rand(n)))
    @test isposdef(Diagonal([[1 0; 0 1], [1 0; 0 1]]))
    @test !isposdef(Diagonal([[1 0; 0 1], [1 0; 1 1]]))
end

@testset "getindex" begin
    d = randn(n)
    D = Diagonal(d)
    # getindex bounds checking
    @test_throws BoundsError D[0, 0]
    @test_throws BoundsError D[-1, -2]
    @test_throws BoundsError D[n, n + 1]
    @test_throws BoundsError D[n + 1, n]
    @test_throws BoundsError D[n + 1, n + 1]
    # getindex on and off the diagonal
    for i in 1:n, j in 1:n
        @test D[i, j] == (i == j ? d[i] : 0)
    end
end

@testset "setindex!" begin
    d = randn(n)
    D = Diagonal(d)
    # setindex! bounds checking
    @test_throws BoundsError D[0, 0] = 0
    @test_throws BoundsError D[-1 , -2] = 0
    @test_throws BoundsError D[n, n + 1] = 0
    @test_throws BoundsError D[n + 1, n] = 0
    @test_throws BoundsError D[n + 1, n + 1] = 0
    for i in 1:n, j in 1:n
        if i == j
            # setindex on! the diagonal
            @test ((D[i, j] = i) == i; D[i, j] == i)
        else
            # setindex! off the diagonal
            @test ((D[i, j] = 0) == 0; iszero(D[i, j]))
            @test_throws ArgumentError D[i, j] = 1
        end
    end
end

@testset "inverse" begin
    for d in (randn(n), [1, 2, 3], [1im, 2im, 3im])
        D = Diagonal(d)
        @test inv(D) ≈ inv(Array(D))
    end
    @test_throws SingularException inv(Diagonal(zeros(n)))
    @test_throws SingularException inv(Diagonal([0, 1, 2]))
    @test_throws SingularException inv(Diagonal([0im, 1im, 2im]))
end

# allow construct from range
@test all(Diagonal(range(1, stop=3, length=3)) .== Diagonal([1.0,2.0,3.0]))

# Issue 12803
for t in (Float32, Float64, Int, ComplexF64, Rational{Int})
    @test Diagonal(Matrix{t}[fill(t(1), 2, 2), fill(t(1), 3, 3)])[2,1] == zeros(t, 3, 2)
end

# Issue 15401
@test Matrix(1.0I, 5, 5) \ Diagonal(fill(1.,5)) == Matrix(I, 5, 5)

@testset "Triangular and Diagonal" begin
    function _test_matrix(type)
        if type == Int
            return rand(1:9, 5, 5)
        else
            return randn(type, 5, 5)
        end
    end
    types = (Float64, Int, ComplexF64)
    for ta in types
        D = Diagonal(_test_matrix(ta))
        for tb in types
            B = _test_matrix(tb)
            Tmats = (LowerTriangular(B), UnitLowerTriangular(B), UpperTriangular(B), UnitUpperTriangular(B))
            restypes = (LowerTriangular, LowerTriangular, UpperTriangular, UpperTriangular)
            for (T, rtype) in zip(Tmats, restypes)
                adjtype = (rtype == LowerTriangular) ? UpperTriangular : LowerTriangular

                # Triangular * Diagonal
                R = T * D
                @test R ≈ Array(T) * Array(D)
                @test isa(R, rtype)

                # Diagonal * Triangular
                R = D * T
                @test R ≈ Array(D) * Array(T)
                @test isa(R, rtype)

                # Adjoint of Triangular * Diagonal
                R = T' * D
                @test R ≈ Array(T)' * Array(D)
                @test isa(R, adjtype)

                # Diagonal * Adjoint of Triangular
                R = D * T'
                @test R ≈ Array(D) * Array(T)'
                @test isa(R, adjtype)

                # Transpose of Triangular * Diagonal
                R = transpose(T) * D
                @test R ≈ transpose(Array(T)) * Array(D)
                @test isa(R, adjtype)

                # Diagonal * Transpose of Triangular
                R = D * transpose(T)
                @test R ≈ Array(D) * transpose(Array(T))
                @test isa(R, adjtype)
            end
        end
    end
end

let D1 = Diagonal(rand(5)), D2 = Diagonal(rand(5))
    @test LinearAlgebra.rmul!(copy(D1),D2) == D1*D2
    @test LinearAlgebra.lmul!(D1,copy(D2)) == D1*D2
    @test LinearAlgebra.rmul!(copy(D1),transpose(D2)) == D1*transpose(D2)
    @test LinearAlgebra.lmul!(transpose(D1),copy(D2)) == transpose(D1)*D2
    @test LinearAlgebra.rmul!(copy(D1),adjoint(D2)) == D1*adjoint(D2)
    @test LinearAlgebra.lmul!(adjoint(D1),copy(D2)) == adjoint(D1)*D2
end

@testset "multiplication of QR Q-factor and Diagonal (#16615 spot test)" begin
    D = Diagonal(randn(5))
    Q = qr(randn(5, 5)).Q
    @test D * Q' == Array(D) * Q'
    Q = qr(randn(5, 5), Val(true)).Q
    @test_throws ArgumentError lmul!(Q, D)
end

@testset "block diagonal matrices" begin
    D = Diagonal([[1 2; 3 4], [1 2; 3 4]])
    Dherm = Diagonal([[1 1+im; 1-im 1], [1 1+im; 1-im 1]])
    Dsym = Diagonal([[1 1+im; 1+im 1], [1 1+im; 1+im 1]])
    @test adjoint(D) == Diagonal([[1 3; 2 4], [1 3; 2 4]])
    @test transpose(D) == Diagonal([[1 3; 2 4], [1 3; 2 4]])
    @test adjoint(Dherm) == Dherm
    @test transpose(Dherm) == Diagonal([[1 1-im; 1+im 1], [1 1-im; 1+im 1]])
    @test adjoint(Dsym) == Diagonal([[1 1-im; 1-im 1], [1 1-im; 1-im 1]])
    @test transpose(Dsym) == Dsym

    v = [[1, 2], [3, 4]]
    @test Dherm' * v == Dherm * v
    @test transpose(D) * v == [[7, 10], [15, 22]]

    @test issymmetric(D) == false
    @test issymmetric(Dherm) == false
    @test issymmetric(Dsym) == true

    @test ishermitian(D) == false
    @test ishermitian(Dherm) == true
    @test ishermitian(Dsym) == false

    @test exp(D) == Diagonal([exp([1 2; 3 4]), exp([1 2; 3 4])])
    @test cis(D) == Diagonal([cis([1 2; 3 4]), cis([1 2; 3 4])])
    @test log(D) == Diagonal([log([1 2; 3 4]), log([1 2; 3 4])])
    @test sqrt(D) == Diagonal([sqrt([1 2; 3 4]), sqrt([1 2; 3 4])])

    @test tr(D) == 10
    @test det(D) == 4

    # sparse matrix block diagonals
    s = SparseArrays.sparse([1 2; 3 4])
    D = Diagonal([s, s])
    @test D[1, 1] == s
    @test D[1, 2] == zero(s)
    @test isa(D[2, 1], SparseMatrixCSC)
end

@testset "linear solve for block diagonal matrices" begin
    D = Diagonal([rand(2,2) for _ in 1:5])
    b = [rand(2,2) for _ in 1:5]
    B = [rand(2,2) for _ in 1:5, _ in 1:5]
    @test ldiv!(D, copy(b)) ≈ Diagonal(inv.(D.diag)) * b
    @test ldiv!(D, copy(B)) ≈ Diagonal(inv.(D.diag)) * B
    @test rdiv!(copy(B), D) ≈ B * Diagonal(inv.(D.diag))
end

@testset "multiplication with Symmetric/Hermitian" begin
    for T in (Float64, ComplexF64)
        D = Diagonal(randn(T, n))
        A = randn(T, n, n); A = A'A
        S = Symmetric(A)
        H = Hermitian(A)
        for (transform1, transform2) in ((identity,  identity),
                (identity,  adjoint  ), (adjoint,   identity ), (adjoint,   adjoint  ),
                (identity,  transpose), (transpose, identity ), (transpose, transpose) )
            @test *(transform1(D), transform2(S)) ≈ *(transform1(Matrix(D)), transform2(Matrix(S)))
            @test *(transform1(D), transform2(H)) ≈ *(transform1(Matrix(D)), transform2(Matrix(H)))
            @test *(transform1(S), transform2(D)) ≈ *(transform1(Matrix(S)), transform2(Matrix(D)))
            @test *(transform1(S), transform2(H)) ≈ *(transform1(Matrix(S)), transform2(Matrix(H)))
        end
    end
end

@testset "multiplication of transposes of Diagonal (#22428)" begin
    for T in (Float64, ComplexF64)
        D = Diagonal(randn(T, 5, 5))
        B = Diagonal(randn(T, 5, 5))
        DD = Diagonal([randn(T, 2, 2), rand(T, 2, 2)])
        BB = Diagonal([randn(T, 2, 2), rand(T, 2, 2)])
        fullDD = copyto!(Matrix{Matrix{T}}(undef, 2, 2), DD)
        fullBB = copyto!(Matrix{Matrix{T}}(undef, 2, 2), BB)
        for (transform1, transform2) in ((identity,  identity),
                (identity,  adjoint  ), (adjoint,   identity ), (adjoint,   adjoint  ),
                (identity,  transpose), (transpose, identity ), (transpose, transpose),
                (identity,  Adjoint  ), (Adjoint,   identity ), (Adjoint,   Adjoint  ),
                (identity,  Transpose), (Transpose, identity ), (Transpose, Transpose))
            @test *(transform1(D), transform2(B))::typeof(D) ≈ *(transform1(Matrix(D)), transform2(Matrix(B))) atol=2 * eps()
            @test *(transform1(DD), transform2(BB))::typeof(DD) == *(transform1(fullDD), transform2(fullBB))
        end
        M = randn(T, 5, 5)
        MM = [randn(T, 2, 2) for _ in 1:2, _ in 1:2]
        for transform in (identity, adjoint, transpose, Adjoint, Transpose)
            @test lmul!(transform(D), copy(M)) ≈ *(transform(Matrix(D)), M)
            @test rmul!(copy(M), transform(D)) ≈ *(M, transform(Matrix(D)))
            @test lmul!(transform(DD), copy(MM)) ≈ *(transform(fullDD), MM)
            @test rmul!(copy(MM), transform(DD)) ≈ *(MM, transform(fullDD))
        end
    end
end

@testset "Diagonal of adjoint/transpose vectors (#23649)" begin
    @test Diagonal(adjoint([1, 2, 3])) == Diagonal([1 2 3])
    @test Diagonal(transpose([1, 2, 3])) == Diagonal([1 2 3])
end

@testset "Multiplication with Adjoint and Transpose vectors (#26863)" begin
    x = collect(1:2)
    xt = transpose(x)
    A = reshape([[1 2; 3 4], zeros(Int,2,2), zeros(Int, 2, 2), [5 6; 7 8]], 2, 2)
    D = Diagonal(A)
    @test x'*D == x'*A == copy(x')*D == copy(x')*A
    @test xt*D == xt*A == copy(xt)*D == copy(xt)*A
    y = [x, x]
    yt = transpose(y)
    @test y'*D*y == (y'*D)*y == (y'*A)*y
    @test yt*D*y == (yt*D)*y == (yt*A)*y
end

@testset "Multiplication of single element Diagonal (#36746, #40726)" begin
    @test_throws DimensionMismatch Diagonal(randn(1)) * randn(5)
    @test_throws DimensionMismatch Diagonal(randn(1)) * Diagonal(randn(3, 3))
    A = [1 0; 0 2]
    v = [3, 4]
    @test Diagonal(A) * v == A * v
    @test Diagonal(A) * Diagonal(A) == A * A
    @test_throws DimensionMismatch [1 0;0 1] * Diagonal([2 3])   # Issue #40726
    @test_throws DimensionMismatch lmul!(Diagonal([1]), [1,2,3]) # nearby
end

@testset "Triangular division by Diagonal #27989" begin
    K = 5
    for elty in (Float32, Float64, ComplexF32, ComplexF64)
        U = UpperTriangular(randn(elty, K, K))
        L = LowerTriangular(randn(elty, K, K))
        D = Diagonal(randn(elty, K))
        @test (U / D)::UpperTriangular{elty} == UpperTriangular(Matrix(U) / Matrix(D))
        @test (L / D)::LowerTriangular{elty} == LowerTriangular(Matrix(L) / Matrix(D))
        @test (D \ U)::UpperTriangular{elty} == UpperTriangular(Matrix(D) \ Matrix(U))
        @test (D \ L)::LowerTriangular{elty} == LowerTriangular(Matrix(D) \ Matrix(L))
    end
end

@testset "eigenvalue sorting" begin
    D = Diagonal([0.4, 0.2, -1.3])
    @test eigvals(D) == eigen(D).values == [0.4, 0.2, -1.3] # not sorted by default
    @test eigvals(Matrix(D)) == eigen(Matrix(D)).values == [-1.3, 0.2, 0.4] # sorted even if diagonal special case is detected
    E = eigen(D, sortby=abs) # sortby keyword supported for eigen(::Diagonal)
    @test E.values == [0.2, 0.4, -1.3]
    @test E.vectors == [0 1 0; 1 0 0; 0 0 1]
end

@testset "sum, mapreduce" begin
    D = Diagonal([1,2,3])
    Ddense = Matrix(D)
    @test sum(D) == 6
    @test_throws ArgumentError sum(D, dims=0)
    @test sum(D, dims=1) == sum(Ddense, dims=1)
    @test sum(D, dims=2) == sum(Ddense, dims=2)
    @test sum(D, dims=3) == sum(Ddense, dims=3)
    @test typeof(sum(D, dims=1)) == typeof(sum(Ddense, dims=1))
    @test mapreduce(one, min, D, dims=1) == mapreduce(one, min, Ddense, dims=1)
    @test mapreduce(one, min, D, dims=2) == mapreduce(one, min, Ddense, dims=2)
    @test mapreduce(one, min, D, dims=3) == mapreduce(one, min, Ddense, dims=3)
    @test typeof(mapreduce(one, min, D, dims=1)) == typeof(mapreduce(one, min, Ddense, dims=1))
    @test mapreduce(zero, max, D, dims=1) == mapreduce(zero, max, Ddense, dims=1)
    @test mapreduce(zero, max, D, dims=2) == mapreduce(zero, max, Ddense, dims=2)
    @test mapreduce(zero, max, D, dims=3) == mapreduce(zero, max, Ddense, dims=3)
    @test typeof(mapreduce(zero, max, D, dims=1)) == typeof(mapreduce(zero, max, Ddense, dims=1))

    D = Diagonal(Int[])
    Ddense = Matrix(D)
    @test sum(D) == 0
    @test_throws ArgumentError sum(D, dims=0)
    @test sum(D, dims=1) == sum(Ddense, dims=1)
    @test sum(D, dims=2) == sum(Ddense, dims=2)
    @test sum(D, dims=3) == sum(Ddense, dims=3)
    @test typeof(sum(D, dims=1)) == typeof(sum(Ddense, dims=1))

    D = Diagonal(Int[2])
    Ddense = Matrix(D)
    @test sum(D) == 2
    @test_throws ArgumentError sum(D, dims=0)
    @test sum(D, dims=1) == sum(Ddense, dims=1)
    @test sum(D, dims=2) == sum(Ddense, dims=2)
    @test sum(D, dims=3) == sum(Ddense, dims=3)
    @test typeof(sum(D, dims=1)) == typeof(sum(Ddense, dims=1))
end

@testset "logabsdet for generic eltype" begin
    d = Any[1, -2.0, -3.0]
    D = Diagonal(d)
    d1, s1 = logabsdet(D)
    @test d1 ≈ sum(log ∘ abs, d)
    @test s1 == prod(sign, d)
end

@testset "Empty (#35424)" begin
    @test zeros(0)'*Diagonal(zeros(0))*zeros(0) === 0.0
    @test transpose(zeros(0))*Diagonal(zeros(Complex{Int}, 0))*zeros(0) === 0.0 + 0.0im
    @test dot(zeros(Int32, 0), Diagonal(zeros(Int, 0)), zeros(Int16, 0)) === 0
end

<<<<<<< HEAD
# issue 37359
@testset "Issue #37359 return Diagonal Matrix for Abstract type :> Number" begin
    D = Diagonal(rand(Int, n))
    D2 = Diagonal{Integer}(rand(Int, n))
    @test isa(I \ Diagonal(ones(Integer, n)), Diagonal)
    @test D \ D2 ≈ Diagonal(Matrix(D) \ Matrix(D2))
    v = Integer[-5:5...]
    @test 2I \ Diagonal(v) == 2\Diagonal(v) == Diagonal(v/2)
=======
@testset "Diagonal(undef)" begin
    d = Diagonal{Float32}(undef, 2)
    @test length(d.diag) == 2
end

@testset "permutedims (#39447)" begin
    for D in (Diagonal(zeros(5)), Diagonal(zeros(5) .+ 1im), Diagonal([[1,2],[3,4]]))
        @test permutedims(D) === permutedims(D,(1,2)) === permutedims(D,(2,1)) === D
        @test_throws ArgumentError permutedims(D,(1,3))
    end
end

@testset "Inner product" begin
    A = Diagonal(rand(10) .+ im)
    B = Diagonal(rand(10) .+ im)
    @test dot(A, B) ≈ dot(Matrix(A), B)
    @test dot(A, B) ≈ dot(A, Matrix(B))
    @test dot(A, B) ≈ dot(Matrix(A), Matrix(B))
    @test dot(A, B) ≈ conj(dot(B, A))
>>>>>>> feba24fd
end

end # module TestDiagonal<|MERGE_RESOLUTION|>--- conflicted
+++ resolved
@@ -763,8 +763,6 @@
     @test dot(zeros(Int32, 0), Diagonal(zeros(Int, 0)), zeros(Int16, 0)) === 0
 end
 
-<<<<<<< HEAD
-# issue 37359
 @testset "Issue #37359 return Diagonal Matrix for Abstract type :> Number" begin
     D = Diagonal(rand(Int, n))
     D2 = Diagonal{Integer}(rand(Int, n))
@@ -772,7 +770,8 @@
     @test D \ D2 ≈ Diagonal(Matrix(D) \ Matrix(D2))
     v = Integer[-5:5...]
     @test 2I \ Diagonal(v) == 2\Diagonal(v) == Diagonal(v/2)
-=======
+end
+
 @testset "Diagonal(undef)" begin
     d = Diagonal{Float32}(undef, 2)
     @test length(d.diag) == 2
@@ -792,7 +791,6 @@
     @test dot(A, B) ≈ dot(A, Matrix(B))
     @test dot(A, B) ≈ dot(Matrix(A), Matrix(B))
     @test dot(A, B) ≈ conj(dot(B, A))
->>>>>>> feba24fd
 end
 
 end # module TestDiagonal