# This file is a part of Julia. License is MIT: https://julialang.org/license

module TestMatmul

using Base: rtoldefault
using Test, LinearAlgebra, Random
using LinearAlgebra: mul!

## Test Julia fallbacks to BLAS routines

@testset "matrices with zero dimensions" begin
    for (dimsA, dimsB, dimsC) in (
        ((0, 5), (5, 3), (0, 3)),
        ((3, 5), (5, 0), (3, 0)),
        ((3, 0), (0, 4), (3, 4)),
        ((0, 5), (5, 0), (0, 0)),
        ((0, 0), (0, 4), (0, 4)),
        ((3, 0), (0, 0), (3, 0)),
        ((0, 0), (0, 0), (0, 0)))
        @test Matrix{Float64}(undef, dimsA) * Matrix{Float64}(undef, dimsB) == zeros(dimsC)
    end
    @test Matrix{Float64}(undef, 5, 0) |> t -> t't == zeros(0, 0)
    @test Matrix{Float64}(undef, 5, 0) |> t -> t * t' == zeros(5, 5)
    @test Matrix{ComplexF64}(undef, 5, 0) |> t -> t't == zeros(0, 0)
    @test Matrix{ComplexF64}(undef, 5, 0) |> t -> t * t' == zeros(5, 5)
end
@testset "2x2 matmul" begin
    AA = [1 2; 3 4]
    BB = [5 6; 7 8]
    AAi = AA + (0.5 * im) .* BB
    BBi = BB + (2.5 * im) .* AA[[2, 1], [2, 1]]
    for A in (copy(AA), view(AA, 1:2, 1:2)), B in (copy(BB), view(BB, 1:2, 1:2))
        @test A * B == [19 22; 43 50]
        @test *(transpose(A), B) == [26 30; 38 44]
        @test *(A, transpose(B)) == [17 23; 39 53]
        @test *(transpose(A), transpose(B)) == [23 31; 34 46]
    end
    for Ai in (copy(AAi), view(AAi, 1:2, 1:2)), Bi in (copy(BBi), view(BBi, 1:2, 1:2))
        @test Ai * Bi == [-21+53.5im -4.25+51.5im; -12+95.5im 13.75+85.5im]
        @test *(adjoint(Ai), Bi) == [68.5-12im 57.5-28im; 88-3im 76.5-25im]
        @test *(Ai, adjoint(Bi)) == [64.5+5.5im 43+31.5im; 104-18.5im 80.5+31.5im]
        @test *(adjoint(Ai), adjoint(Bi)) == [-28.25-66im 9.75-58im; -26-89im 21-73im]
        @test_throws DimensionMismatch [1 2; 0 0; 0 0] * [1 2]
    end
    @test_throws DimensionMismatch mul!(Matrix{Float64}(undef, 3, 3), AA, BB)
end
@testset "3x3 matmul" begin
    AA = [1 2 3; 4 5 6; 7 8 9] .- 5
    BB = [1 0 5; 6 -10 3; 2 -4 -1]
    AAi = AA + (0.5 * im) .* BB
    BBi = BB + (2.5 * im) .* AA[[2, 1, 3], [2, 3, 1]]
    for A in (copy(AA), view(AA, 1:3, 1:3)), B in (copy(BB), view(BB, 1:3, 1:3))
        @test A * B == [-26 38 -27; 1 -4 -6; 28 -46 15]
        @test *(adjoint(A), B) == [-6 2 -25; 3 -12 -18; 12 -26 -11]
        @test *(A, adjoint(B)) == [-14 0 6; 4 -3 -3; 22 -6 -12]
        @test *(adjoint(A), adjoint(B)) == [6 -8 -6; 12 -9 -9; 18 -10 -12]
    end
    for Ai in (copy(AAi), view(AAi, 1:3, 1:3)), Bi in (copy(BBi), view(BBi, 1:3, 1:3))
        @test Ai * Bi == [-44.75+13im 11.75-25im -38.25+30im; -47.75-16.5im -51.5+51.5im -56+6im; 16.75-4.5im -53.5+52im -15.5im]
        @test *(adjoint(Ai), Bi) == [-21+2im -1.75+49im -51.25+19.5im; 25.5+56.5im -7-35.5im 22+35.5im; -3+12im -32.25+43im -34.75-2.5im]
        @test *(Ai, adjoint(Bi)) == [-20.25+15.5im -28.75-54.5im 22.25+68.5im; -12.25+13im -15.5+75im -23+27im; 18.25+im 1.5+94.5im -27-54.5im]
        @test *(adjoint(Ai), adjoint(Bi)) == [1+2im 20.75+9im -44.75+42im; 19.5+17.5im -54-36.5im 51-14.5im; 13+7.5im 11.25+31.5im -43.25-14.5im]
        @test_throws DimensionMismatch [1 2 3; 0 0 0; 0 0 0] * [1 2 3]
    end
    @test_throws DimensionMismatch mul!(Matrix{Float64}(undef, 4, 4), AA, BB)
end

# Generic AbstractArrays
module MyArray15367
using Test, Random

struct MyArray{T,N} <: AbstractArray{T,N}
    data::Array{T,N}
end

Base.size(A::MyArray) = size(A.data)
Base.getindex(A::MyArray, indices...) = A.data[indices...]

A = MyArray(rand(4, 5))
b = rand(5)
@test A * b ≈ A.data * b
end

@testset "Generic integer matrix multiplication" begin
    AA = [1 2 3; 4 5 6] .- 3
    BB = [2 -2; 3 -5; -4 7]
    for A in (copy(AA), view(AA, 1:2, 1:3)), B in (copy(BB), view(BB, 1:3, 1:2))
        @test A * B == [-7 9; -4 9]
        @test *(transpose(A), transpose(B)) == [-6 -11 15; -6 -13 18; -6 -15 21]
    end
    AA = fill(1, 2, 100)
    BB = fill(1, 100, 3)
    for A in (copy(AA), view(AA, 1:2, 1:100)), B in (copy(BB), view(BB, 1:100, 1:3))
        @test A * B == [100 100 100; 100 100 100]
    end
    AA = rand(1:20, 5, 5) .- 10
    BB = rand(1:20, 5, 5) .- 10
    CC = Matrix{Int}(undef, size(AA, 1), size(BB, 2))
    for A in (copy(AA), view(AA, 1:5, 1:5)), B in (copy(BB), view(BB, 1:5, 1:5)), C in (copy(CC), view(CC, 1:5, 1:5))
        @test *(transpose(A), B) == A' * B
        @test *(A, transpose(B)) == A * B'
        # Preallocated
        @test mul!(C, A, B) == A * B
        @test mul!(C, transpose(A), B) == A' * B
        @test mul!(C, A, transpose(B)) == A * B'
        @test mul!(C, transpose(A), transpose(B)) == A' * B'
        @test LinearAlgebra.mul!(C, adjoint(A), transpose(B)) == A' * transpose(B)

        # Inplace multiply-add
        α = rand(-10:10)
        β = rand(-10:10)
        rand!(C, -10:10)
        βC = β * C
        _C0 = copy(C)
        C0() = (C .= _C0; C)  # reset C but don't change the container type
        @test mul!(C0(), A, B, α, β) == α * A * B .+ βC
        @test mul!(C0(), transpose(A), B, α, β) == α * A' * B .+ βC
        @test mul!(C0(), A, transpose(B), α, β) == α * A * B' .+ βC
        @test mul!(C0(), transpose(A), transpose(B), α, β) == α * A' * B' .+ βC
        @test mul!(C0(), adjoint(A), transpose(B), α, β) == α * A' * transpose(B) .+ βC

        #test DimensionMismatch for generic_matmatmul
        @test_throws DimensionMismatch LinearAlgebra.mul!(C, adjoint(A), transpose(fill(1, 4, 4)))
        @test_throws DimensionMismatch LinearAlgebra.mul!(C, adjoint(fill(1, 4, 4)), transpose(B))
    end
    vv = [1, 2]
    CC = Matrix{Int}(undef, 2, 2)
    for v in (copy(vv), view(vv, 1:2)), C in (copy(CC), view(CC, 1:2, 1:2))
        @test @inferred(mul!(C, v, adjoint(v))) == [1 2; 2 4]

        C .= [1 0; 0 1]
        @test @inferred(mul!(C, v, adjoint(v), 2, 3)) == [5 4; 4 11]
    end
end

@testset "generic_matvecmul" begin
    AA = rand(5, 5)
    BB = rand(5)
    for A in (copy(AA), view(AA, 1:5, 1:5)), B in (copy(BB), view(BB, 1:5))
        @test_throws DimensionMismatch LinearAlgebra.generic_matvecmul!(zeros(6), 'N', A, B)
        @test_throws DimensionMismatch LinearAlgebra.generic_matvecmul!(B, 'N', A, zeros(6))
    end
    vv = [1, 2, 3]
    CC = Matrix{Int}(undef, 3, 3)
    for v in (copy(vv), view(vv, 1:3)), C in (copy(CC), view(CC, 1:3, 1:3))
        @test mul!(C, v, transpose(v)) == v * v'
        C .= C0 = rand(-10:10, size(C))
        @test mul!(C, v, transpose(v), 2, 3) == 2v * v' .+ 3C0
    end
    vvf = map(Float64, vv)
    CC = Matrix{Float64}(undef, 3, 3)
    for vf in (copy(vvf), view(vvf, 1:3)), C in (copy(CC), view(CC, 1:3, 1:3))
        @test mul!(C, vf, transpose(vf)) == vf * vf'
        C .= C0 = rand(eltype(C), size(C))
        @test mul!(C, vf, transpose(vf), 2, 3) ≈ 2vf * vf' .+ 3C0
    end
end

@testset "fallbacks & such for BlasFloats" begin
    AA = rand(Float64, 6, 6)
    BB = rand(Float64, 6, 6)
    CC = zeros(Float64, 6, 6)
    for A in (copy(AA), view(AA, 1:6, 1:6)), B in (copy(BB), view(BB, 1:6, 1:6)), C in (copy(CC), view(CC, 1:6, 1:6))
        @test LinearAlgebra.mul!(C, transpose(A), transpose(B)) == transpose(A) * transpose(B)
        @test LinearAlgebra.mul!(C, A, adjoint(B)) == A * transpose(B)
        @test LinearAlgebra.mul!(C, adjoint(A), B) == transpose(A) * B

        # Inplace multiply-add
        α = rand(Float64)
        β = rand(Float64)
        rand!(C)
        βC = β * C
        _C0 = copy(C)
        C0() = (C .= _C0; C)  # reset C but don't change the container type
        @test mul!(C0(), transpose(A), transpose(B), α, β) ≈ α * transpose(A) * transpose(B) .+ βC
        @test mul!(C0(), A, adjoint(B), α, β) ≈ α * A * transpose(B) .+ βC
        @test mul!(C0(), adjoint(A), B, α, β) ≈ α * transpose(A) * B .+ βC
    end
end

@testset "mixed Blas-non-Blas matmul" begin
    AA = rand(-10:10, 6, 6)
    BB = rand(Float64, 6, 6)
    CC = zeros(Float64, 6, 6)
    for A in (copy(AA), view(AA, 1:6, 1:6)), B in (copy(BB), view(BB, 1:6, 1:6)), C in (copy(CC), view(CC, 1:6, 1:6))
        @test LinearAlgebra.mul!(C, A, B) == A * B
        @test LinearAlgebra.mul!(C, transpose(A), transpose(B)) == transpose(A) * transpose(B)
        @test LinearAlgebra.mul!(C, A, adjoint(B)) == A * transpose(B)
        @test LinearAlgebra.mul!(C, adjoint(A), B) == transpose(A) * B
    end
end

@testset "matrix algebra with subarrays of floats (stride != 1)" begin
    A = reshape(map(Float64, 1:20), 5, 4)
    Aref = A[1:2:end, 1:2:end]
    Asub = view(A, 1:2:5, 1:2:4)
    b = [1.2, -2.5]
    @test (Aref * b) == (Asub * b)
    @test *(transpose(Asub), Asub) == *(transpose(Aref), Aref)
    @test *(Asub, transpose(Asub)) == *(Aref, transpose(Aref))
    Ai = A .+ im
    Aref = Ai[1:2:end, 1:2:end]
    Asub = view(Ai, 1:2:5, 1:2:4)
    @test *(adjoint(Asub), Asub) == *(adjoint(Aref), Aref)
    @test *(Asub, adjoint(Asub)) == *(Aref, adjoint(Aref))
end

@testset "matrix x matrix with negative stride" begin
    M = reshape(map(Float64, 1:77), 7, 11)
    N = reshape(map(Float64, 1:63), 9, 7)
    U = view(M, 7:-1:1, 11:-2:1)
    V = view(N, 7:-1:2, 7:-1:1)
    @test U * V ≈ Matrix(U) * Matrix(V)
end

@testset "dot product of subarrays of vectors (floats, negative stride, issue #37767)" begin
    for T in (Float32, Float64, ComplexF32, ComplexF64)
        a = Vector{T}(3:2:7)
        b = Vector{T}(1:10)
        v = view(b, 7:-2:3)
        @test dot(a, Vector(v)) ≈ 67.0
        @test dot(a, v) ≈ 67.0
        @test dot(v, a) ≈ 67.0
        @test dot(Vector(v), Vector(v)) ≈ 83.0
        @test dot(v, v) ≈ 83.0
    end
end

@testset "dot product of stride-vector like input" begin
    for T in (Float32, Float64, ComplexF32, ComplexF64)
        a = randn(T, 10)
        b = view(a, 1:10)
        c = reshape(b, 5, 2)
        d = view(c, :, 1:2)
        r = sum(abs2, a)
        for x in (a,b,c,d), y in (a,b,c,d)
            @test dot(x, y) ≈ r
        end
    end
end

@testset "Complex matrix x real MatOrVec etc (issue #29224)" for T in (Float32, Float64)
    A0 = randn(complex(T), 10, 10)
    B0 = randn(T, 10, 10)
    @testset "Combination Mat{$(complex(T))} Mat{$T}" for Bax1 in (1:5, 2:2:10), Bax2 in (1:5, 2:2:10)
        B = view(A0, Bax1, Bax2)
        tB = transpose(B)
        Bd, tBd = copy(B), copy(tB)
        for Aax1 in (1:5, 2:2:10, (:)), Aax2 in (1:5, 2:2:10)
            A = view(A0, Aax1, Aax2)
            AB_correct = copy(A) * Bd
            AtB_correct = copy(A) * tBd
            @test A*Bd ≈ AB_correct # view times matrix
            @test A*B ≈ AB_correct # view times view
            @test A*tBd ≈ AtB_correct # view times transposed matrix
            @test A*tB ≈ AtB_correct # view times transposed view
        end
    end
    x = randn(T, 10)
    y0 = similar(A0, 20)
    @testset "Combination Mat{$(complex(T))} Vec{$T}" for Aax1 in (1:5, 2:2:10, (:)), Aax2 in (1:5, 2:2:10)
        A = view(A0, Aax1, Aax2)
        Ad = copy(A)
        for indx in (1:5, 1:2:10, 6:-1:2)
            vx = view(x, indx)
            dx = x[indx]
            Ax_correct = Ad*dx
            @test A*vx ≈ A*dx ≈ Ad*vx ≈ Ax_correct # view/matrix times view/vector
            for indy in (1:2:2size(A,1), size(A,1):-1:1)
                y = view(y0, indy)
                @test mul!(y, A, vx) ≈ mul!(y, A, dx) ≈ mul!(y, Ad, vx) ≈
                    mul!(y, Ad, dx) ≈ Ax_correct   # test for uncontiguous dest
            end
        end
    end
end

@testset "real matrix x complex vec" begin
    _matmulres(M, v) = [mapreduce(*, +, row, v) for row in eachrow(M)]
    testmatmul(M, v) = @test M * v ≈ _matmulres(M, v)

    @testset for T in (Float32, Float64), n = (4, 5)
        M1 = reshape(Vector{T}(1:n^2), n, n)
        M2 = reinterpret(reshape, T, [Tuple(T(i + j) for j in 1:n) for i in 1:n])
        v = convert(Vector{Complex{T}}, (1:n) .+ im .* (4 .+ (1:n)))

        for M in (M1, M2)
            M_view_cont = @view M[:, :]
            v_view_cont = @view v[:]
            for _M in (M, M_view_cont), _v in (v, v_view_cont)
                testmatmul(_M, _v)
            end

            # construct a view with strides(M, 1) == 1 and strides(M, 2) != 1
            ax_noncont = 1:2:n
            n1 = length(ax_noncont)
            M_view_noncont = @view M[1:n1, ax_noncont]
            v_view_noncont = @view v[ax_noncont]
            testmatmul(M_view_noncont, v_view_noncont)

            @testset for op in (transpose, adjoint)
                for _M in (M, M_view_cont), _v in (v, v_view_cont)
                    _M2 = op(_M)
                    testmatmul(_M2, _v)
                end
                _M2 = op(M_view_noncont)
                testmatmul(_M2, v_view_noncont)
            end
        end
    end
end

@testset "matrix x vector with negative lda or 0 stride" for T in (Float32, Float64)
    for TA in (T, complex(T)), TB in (T, complex(T))
        A = view(randn(TA, 10, 10), 1:10, 10:-1:1) # negative lda
        v = view([randn(TB)], 1 .+ 0(1:10)) # 0 stride
        Ad, vd = copy(A), copy(v)
        @test Ad * vd ≈ A * vd ≈ Ad * v ≈ A * v
    end
end

@testset "issue #15286" begin
    A = reshape(map(Float64, 1:20), 5, 4)
    C = zeros(8, 8)
    sC = view(C, 1:2:8, 1:2:8)
    B = reshape(map(Float64, -9:10), 5, 4)
    @test mul!(sC, transpose(A), A) == A' * A
    @test mul!(sC, transpose(A), B) == A' * B

    Aim = A .- im
    C = zeros(ComplexF64, 8, 8)
    sC = view(C, 1:2:8, 1:2:8)
    B = reshape(map(Float64, -9:10), 5, 4) .+ im
    @test mul!(sC, adjoint(Aim), Aim) == Aim' * Aim
    @test mul!(sC, adjoint(Aim), B) == Aim' * B
end

@testset "syrk & herk" begin
    AA = reshape(1:1503, 501, 3) .- 750.0
    res = Float64[135228751 9979252 -115270247; 9979252 10481254 10983256; -115270247 10983256 137236759]
    for A in (copy(AA), view(AA, 1:501, 1:3))
        @test *(transpose(A), A) == res
        @test *(adjoint(A), transpose(copy(A'))) == res
    end
    cutoff = 501
    A = reshape(1:6*cutoff, 2 * cutoff, 3) .- (6 * cutoff) / 2
    Asub = view(A, 1:2:2*cutoff, 1:3)
    Aref = A[1:2:2*cutoff, 1:3]
    @test *(transpose(Asub), Asub) == *(transpose(Aref), Aref)
    Ai = A .- im
    Asub = view(Ai, 1:2:2*cutoff, 1:3)
    Aref = Ai[1:2:2*cutoff, 1:3]
    @test *(adjoint(Asub), Asub) == *(adjoint(Aref), Aref)

    A5x5, A6x5 = Matrix{Float64}.(undef, ((5, 5), (6, 5)))
    @test_throws DimensionMismatch LinearAlgebra.syrk_wrapper!(A5x5, 'N', A6x5)
    @test_throws DimensionMismatch LinearAlgebra.herk_wrapper!(A5x5, 'N', A6x5)
end

@testset "matmul for types w/o sizeof (issue #1282)" begin
    AA = fill(complex(1, 1), 10, 10)
    for A in (copy(AA), view(AA, 1:10, 1:10))
        A2 = A^2
        @test A2[1, 1] == 20im
    end
end

@testset "mul! (scaling)" begin
    A5x5, b5, C5x6 = Array{Float64}.(undef, ((5, 5), 5, (5, 6)))
    for A in (A5x5, view(A5x5, :, :)), b in (b5, view(b5, :)), C in (C5x6, view(C5x6, :, :))
        @test_throws DimensionMismatch mul!(A, Diagonal(b), C)
    end
end

@testset "muladd" begin
    A23 = reshape(1:6, 2, 3) .+ 0
    B34 = reshape(1:12, 3, 4) .+ im
    u2 = [10, 20]
    v3 = [3, 5, 7] .+ im
    w4 = [11, 13, 17, 19im]

    @testset "matrix-matrix" begin
        @test muladd(A23, B34, 0) == A23 * B34
        @test muladd(A23, B34, 100) == A23 * B34 .+ 100
        @test muladd(A23, B34, u2) == A23 * B34 .+ u2
        @test muladd(A23, B34, w4') == A23 * B34 .+ w4'
        @test_throws DimensionMismatch muladd(B34, A23, 1)
        @test muladd(ones(1, 3), ones(3, 4), ones(1, 4)) == fill(4.0, 1, 4)
        @test_throws DimensionMismatch muladd(ones(1, 3), ones(3, 4), ones(9, 4))

        # broadcasting fallback method allows trailing dims
        @test muladd(A23, B34, ones(2, 4, 1)) == A23 * B34 + ones(2, 4, 1)
        @test_throws DimensionMismatch muladd(ones(1, 3), ones(3, 4), ones(9, 4, 1))
        @test_throws DimensionMismatch muladd(ones(1, 3), ones(3, 4), ones(1, 4, 9))
        # and catches z::Array{T,0}
        @test muladd(A23, B34, fill(0)) == A23 * B34
    end
    @testset "matrix-vector" begin
        @test muladd(A23, v3, 0) == A23 * v3
        @test muladd(A23, v3, 100) == A23 * v3 .+ 100
        @test muladd(A23, v3, u2) == A23 * v3 .+ u2
        @test muladd(A23, v3, im) isa Vector{Complex{Int}}
        @test muladd(ones(1, 3), ones(3), ones(1)) == [4]
        @test_throws DimensionMismatch muladd(ones(1, 3), ones(3), ones(7))

        # fallback
        @test muladd(A23, v3, ones(2, 1, 1)) == A23 * v3 + ones(2, 1, 1)
        @test_throws DimensionMismatch muladd(A23, v3, ones(2, 2))
        @test_throws DimensionMismatch muladd(ones(1, 3), ones(3), ones(7, 1))
        @test_throws DimensionMismatch muladd(ones(1, 3), ones(3), ones(1, 7))
        @test muladd(A23, v3, fill(0)) == A23 * v3
    end
    @testset "adjoint-matrix" begin
        @test muladd(v3', B34, 0) isa Adjoint
        @test muladd(v3', B34, 2im) == v3' * B34 .+ 2im
        @test muladd(v3', B34, w4') == v3' * B34 .+ w4'

        # via fallback
        @test muladd(v3', B34, ones(1, 4)) == (B34' * v3 + ones(4, 1))'
        @test_throws DimensionMismatch muladd(v3', B34, ones(7, 4))
        @test_throws DimensionMismatch muladd(v3', B34, ones(1, 4, 7))
        @test muladd(v3', B34, fill(0)) == v3' * B34 # does not make an Adjoint
    end
    @testset "vector-adjoint" begin
        @test muladd(u2, v3', 0) isa Matrix
        @test muladd(u2, v3', 99) == u2 * v3' .+ 99
        @test muladd(u2, v3', A23) == u2 * v3' .+ A23

        @test muladd(u2, v3', ones(2, 3, 1)) == u2 * v3' + ones(2, 3, 1)
        @test_throws DimensionMismatch muladd(u2, v3', ones(2, 3, 4))
        @test_throws DimensionMismatch muladd([1], v3', ones(7, 3))
        @test muladd(u2, v3', fill(0)) == u2 * v3'
    end
    @testset "dot" begin # all use muladd(::Any, ::Any, ::Any)
        @test muladd(u2', u2, 0) isa Number
        @test muladd(v3', v3, im) == dot(v3, v3) + im
        @test muladd(u2', u2, [1]) == [dot(u2, u2) + 1]
        @test_throws DimensionMismatch muladd(u2', u2, [1, 1]) == [dot(u2, u2) + 1]
        @test muladd(u2', u2, fill(0)) == dot(u2, u2)
    end
    @testset "arrays of arrays" begin
        vofm = [rand(1:9, 2, 2) for _ in 1:3]
        Mofm = [rand(1:9, 2, 2) for _ in 1:3, _ in 1:3]

        @test muladd(vofm', vofm, vofm[1]) == vofm' * vofm .+ vofm[1] # inner
        @test muladd(vofm, vofm', Mofm) == vofm * vofm' .+ Mofm       # outer
        @test muladd(vofm', Mofm, vofm') == vofm' * Mofm .+ vofm'     # bra-mat
        @test muladd(Mofm, Mofm, vofm) == Mofm * Mofm .+ vofm         # mat-mat
        @test muladd(Mofm, vofm, vofm) == Mofm * vofm .+ vofm         # mat-vec
    end
end

@testset "muladd & structured matrices" begin
    A33 = reshape(1:9, 3, 3) .+ im
    v3 = [3, 5, 7im]

    # no special treatment
    @test muladd(Symmetric(A33), Symmetric(A33), 1) == Symmetric(A33) * Symmetric(A33) .+ 1
    @test muladd(Hermitian(A33), Hermitian(A33), v3) == Hermitian(A33) * Hermitian(A33) .+ v3
    @test muladd(adjoint(A33), transpose(A33), A33) == A33' * transpose(A33) .+ A33

    u1 = muladd(UpperTriangular(A33), UpperTriangular(A33), Diagonal(v3))
    @test u1 isa UpperTriangular
    @test u1 == UpperTriangular(A33) * UpperTriangular(A33) + Diagonal(v3)

    # diagonal
    @test muladd(Diagonal(v3), Diagonal(A33), Diagonal(v3)).diag == ([1, 5, 9] .+ im .+ 1) .* v3

    # uniformscaling
    @test muladd(Diagonal(v3), I, I).diag == v3 .+ 1
    @test muladd(2 * I, 3 * I, I).λ == 7
    @test muladd(A33, A33', I) == A33 * A33' + I

    # https://github.com/JuliaLang/julia/issues/38426
    @test @evalpoly(A33, 1.0 * I, 1.0 * I) == I + A33
    @test @evalpoly(A33, 1.0 * I, 1.0 * I, 1.0 * I) == I + A33 + A33^2
end

# issue #6450
@test dot(Any[1.0, 2.0], Any[3.5, 4.5]) === 12.5

@testset "dot" for elty in (Float32, Float64, ComplexF32, ComplexF64)
    x = convert(Vector{elty}, [1.0, 2.0, 3.0])
    y = convert(Vector{elty}, [3.5, 4.5, 5.5])
    @test_throws DimensionMismatch dot(x, 1:2, y, 1:3)
    @test_throws BoundsError dot(x, 1:4, y, 1:4)
    @test_throws BoundsError dot(x, 1:3, y, 2:4)
    @test dot(x, 1:2, y, 1:2) == convert(elty, 12.5)
    @test transpose(x) * y == convert(elty, 29.0)
    X = convert(Matrix{elty}, [1.0 2.0; 3.0 4.0])
    Y = convert(Matrix{elty}, [1.5 2.5; 3.5 4.5])
    @test dot(X, Y) == convert(elty, 35.0)
    Z = Matrix{elty}[reshape(1:4, 2, 2), fill(1, 2, 2)]
    @test dot(Z, Z) == convert(elty, 34.0)
end

dot1(x, y) = invoke(dot, Tuple{Any,Any}, x, y)
dot2(x, y) = invoke(dot, Tuple{AbstractArray,AbstractArray}, x, y)
@testset "generic dot" begin
    AA = [1+2im 3+4im; 5+6im 7+8im]
    BB = [2+7im 4+1im; 3+8im 6+5im]
    for A in (copy(AA), view(AA, 1:2, 1:2)), B in (copy(BB), view(BB, 1:2, 1:2))
        @test dot(A, B) == dot(vec(A), vec(B)) == dot1(A, B) == dot2(A, B) == dot(float.(A), float.(B))
        @test dot(Int[], Int[]) == 0 == dot1(Int[], Int[]) == dot2(Int[], Int[])
        @test_throws MethodError dot(Any[], Any[])
        @test_throws MethodError dot1(Any[], Any[])
        @test_throws MethodError dot2(Any[], Any[])
        for n1 = 0:2, n2 = 0:2, d in (dot, dot1, dot2)
            if n1 != n2
                @test_throws DimensionMismatch d(1:n1, 1:n2)
            else
                @test d(1:n1, 1:n2) ≈ norm(1:n1)^2
            end
        end
    end
end

@testset "Issue 11978" begin
    A = Matrix{Matrix{Float64}}(undef, 2, 2)
    A[1, 1] = Matrix(1.0I, 3, 3)
    A[2, 2] = Matrix(1.0I, 2, 2)
    A[1, 2] = Matrix(1.0I, 3, 2)
    A[2, 1] = Matrix(1.0I, 2, 3)
    b = Vector{Vector{Float64}}(undef, 2)
    b[1] = fill(1.0, 3)
    b[2] = fill(1.0, 2)
    @test A * b == Vector{Float64}[[2, 2, 1], [2, 2]]
end

@test_throws ArgumentError LinearAlgebra.copytri!(Matrix{Float64}(undef, 10, 10), 'Z')

@testset "Issue 30055" begin
    B = [1+im 2+im 3+im; 4+im 5+im 6+im; 7+im 9+im im]
    A = UpperTriangular(B)
    @test copy(transpose(A)) == transpose(A)
    @test copy(A') == A'
    A = LowerTriangular(B)
    @test copy(transpose(A)) == transpose(A)
    @test copy(A') == A'
    B = Matrix{Matrix{Complex{Int}}}(undef, 2, 2)
    B[1, 1] = [1+im 2+im; 3+im 4+im]
    B[2, 1] = [1+2im 1+3im; 1+3im 1+4im]
    B[1, 2] = [7+im 8+2im; 9+3im 4im]
    B[2, 2] = [9+im 8+im; 7+im 6+im]
    A = UpperTriangular(B)
    @test copy(transpose(A)) == transpose(A)
    @test copy(A') == A'
    A = LowerTriangular(B)
    @test copy(transpose(A)) == transpose(A)
    @test copy(A') == A'
end

@testset "gemv! and gemm_wrapper for $elty" for elty in [Float32, Float64, ComplexF64, ComplexF32]
    A10x10, x10, x11 = Array{elty}.(undef, ((10, 10), 10, 11))
    @test_throws DimensionMismatch LinearAlgebra.gemv!(x10, 'N', A10x10, x11)
    @test_throws DimensionMismatch LinearAlgebra.gemv!(x11, 'N', A10x10, x10)
    @test LinearAlgebra.gemv!(elty[], 'N', Matrix{elty}(undef, 0, 0), elty[]) == elty[]
    @test LinearAlgebra.gemv!(x10, 'N', Matrix{elty}(undef, 10, 0), elty[]) == zeros(elty, 10)

    I0x0 = Matrix{elty}(I, 0, 0)
    I10x10 = Matrix{elty}(I, 10, 10)
    I10x11 = Matrix{elty}(I, 10, 11)
    @test LinearAlgebra.gemm_wrapper('N', 'N', I10x10, I10x10) == I10x10
    @test_throws DimensionMismatch LinearAlgebra.gemm_wrapper!(I10x10, 'N', 'N', I10x11, I10x10)
    @test_throws DimensionMismatch LinearAlgebra.gemm_wrapper!(I10x10, 'N', 'N', I0x0, I0x0)

    A = rand(elty, 3, 3)
    @test LinearAlgebra.matmul3x3('T', 'N', A, Matrix{elty}(I, 3, 3)) == transpose(A)
end

@testset "#13593, #13488" begin
    aa = rand(3, 3)
    bb = rand(3, 3)
    for a in (copy(aa), view(aa, 1:3, 1:3)), b in (copy(bb), view(bb, 1:3, 1:3))
        @test_throws ArgumentError mul!(a, a, b)
        @test_throws ArgumentError mul!(a, b, a)
        @test_throws ArgumentError mul!(a, a, a)
    end
end

@testset "#35163" begin
    # typemax(Int32) * Int32(1) + Int32(1) * Int32(1) should wrap around
    # not promote to Int64, convert to Int32 and throw inexacterror
    val = mul!(Int32[1], fill(typemax(Int32), 1, 1), Int32[1], Int32(1), Int32(1))
    @test val[1] == typemin(Int32)
end

# Number types that lack conversion to the destination type
struct RootInt
    i::Int
end
import Base: *, adjoint, transpose
import LinearAlgebra: Adjoint, Transpose
(*)(x::RootInt, y::RootInt) = x.i * y.i
adjoint(x::RootInt) = x
transpose(x::RootInt) = x
Adjoint(x::RootInt) = x
Transpose(x::RootInt) = x
# TODO once Adjoint/Transpose constructors call adjoint/transpose recursively
# rather than Adjoint/Transpose, the additional definitions should become unnecessary

@test Base.promote_op(*, RootInt, RootInt) === Int

@testset "#14293" begin
    a = [RootInt(3)]
    C = [0]
    mul!(C, a, transpose(a))
    @test C[1] == 9
    C = [1]
    mul!(C, a, transpose(a), 2, 3)
    @test C[1] == 21
    a = [RootInt(2), RootInt(10)]
    @test a * adjoint(a) == [4 20; 20 100]
    A = [RootInt(3) RootInt(5)]
    @test A * a == [56]
end

function test_mul(C, A, B)
    mul!(C, A, B)
    @test Array(A) * Array(B) ≈ C
    @test A * B ≈ C

    # This is similar to how `isapprox` choose `rtol` (when `atol=0`)
    # but consider all number types involved:
    rtol = max(rtoldefault.(real.(eltype.((C, A, B))))...)

    rand!(C)
    T = promote_type(eltype.((A, B))...)
    α = rand(T)
    β = rand(T)
    βArrayC = β * Array(C)
    βC = β * C
    mul!(C, A, B, α, β)
    @test α * Array(A) * Array(B) .+ βArrayC ≈ C rtol = rtol
    @test α * A * B .+ βC ≈ C rtol = rtol
end

@testset "mul! vs * for special types" begin
    eltypes = [Float32, Float64, Int64]
    for k in [3, 4, 10]
        T = rand(eltypes)
        bi1 = Bidiagonal(rand(T, k), rand(T, k - 1), rand([:U, :L]))
        bi2 = Bidiagonal(rand(T, k), rand(T, k - 1), rand([:U, :L]))
        tri1 = Tridiagonal(rand(T, k - 1), rand(T, k), rand(T, k - 1))
        tri2 = Tridiagonal(rand(T, k - 1), rand(T, k), rand(T, k - 1))
        stri1 = SymTridiagonal(rand(T, k), rand(T, k - 1))
        stri2 = SymTridiagonal(rand(T, k), rand(T, k - 1))
        C = rand(T, k, k)
        specialmatrices = (bi1, bi2, tri1, tri2, stri1, stri2)
        for A in specialmatrices
            B = specialmatrices[rand(1:length(specialmatrices))]
            test_mul(C, A, B)
        end
        for S in specialmatrices
            l = rand(1:6)
            B = randn(k, l)
            C = randn(k, l)
            test_mul(C, S, B)
            A = randn(l, k)
            C = randn(l, k)
            test_mul(C, A, S)
        end
    end
    for T in eltypes
        A = Bidiagonal(rand(T, 2), rand(T, 1), rand([:U, :L]))
        B = Bidiagonal(rand(T, 2), rand(T, 1), rand([:U, :L]))
        C = randn(2, 2)
        test_mul(C, A, B)
        B = randn(2, 9)
        C = randn(2, 9)
        test_mul(C, A, B)
    end
    let
        tri44 = Tridiagonal(randn(3), randn(4), randn(3))
        tri33 = Tridiagonal(randn(2), randn(3), randn(2))
        full43 = randn(4, 3)
        full24 = randn(2, 4)
        full33 = randn(3, 3)
        full44 = randn(4, 4)
        @test_throws DimensionMismatch mul!(full43, tri44, tri33)
        @test_throws DimensionMismatch mul!(full44, tri44, tri33)
        @test_throws DimensionMismatch mul!(full44, tri44, full43)
        @test_throws DimensionMismatch mul!(full43, tri33, full43)
        @test_throws DimensionMismatch mul!(full43, full43, tri44)
    end
end

# #18218
module TestPR18218
using Test
import Base.*, Base.+, Base.zero
struct TypeA
    x::Int
end
Base.convert(::Type{TypeA}, x::Int) = TypeA(x)
struct TypeB
    x::Int
end
struct TypeC
    x::Int
end
Base.convert(::Type{TypeC}, x::Int) = TypeC(x)
zero(c::TypeC) = TypeC(0)
zero(::Type{TypeC}) = TypeC(0)
(*)(x::Int, a::TypeA) = TypeB(x * a.x)
(*)(a::TypeA, x::Int) = TypeB(a.x * x)
(+)(a::Union{TypeB,TypeC}, b::Union{TypeB,TypeC}) = TypeC(a.x + b.x)
A = TypeA[1 2; 3 4]
b = [1, 2]
d = A * b
@test typeof(d) == Vector{TypeC}
@test d == TypeC[5, 11]
end

@testset "VecOrMat of Vectors" begin
    X = rand(ComplexF64, 3, 3)
    Xv1 = [X[:, j] for i in 1:1, j in 1:3]
    Xv2 = [transpose(X[i, :]) for i in 1:3]
    Xv3 = [transpose(X[i, :]) for i in 1:3, j in 1:1]

    XX = X * X
    XtX = transpose(X) * X
    XcX = X' * X
    XXt = X * transpose(X)
    XtXt = transpose(XX)
    XcXt = X' * transpose(X)
    XXc = X * X'
    XtXc = transpose(X) * X'
    XcXc = X' * X'

    @test (Xv1*Xv2)[1] ≈ XX
    @test (Xv1*Xv3)[1] ≈ XX
    @test transpose(Xv1) * Xv1 ≈ XtX
    @test transpose(Xv2) * Xv2 ≈ XtX
    @test (transpose(Xv3)*Xv3)[1] ≈ XtX
    @test Xv1' * Xv1 ≈ XcX
    @test Xv2' * Xv2 ≈ XcX
    @test (Xv3'*Xv3)[1] ≈ XcX
    @test (Xv1*transpose(Xv1))[1] ≈ XXt
    @test Xv2 * transpose(Xv2) ≈ XXt
    @test Xv3 * transpose(Xv3) ≈ XXt
    @test transpose(Xv1) * transpose(Xv2) ≈ XtXt
    @test transpose(Xv1) * transpose(Xv3) ≈ XtXt
    @test Xv1' * transpose(Xv2) ≈ XcXt
    @test Xv1' * transpose(Xv3) ≈ XcXt
    @test (Xv1*Xv1')[1] ≈ XXc
    @test Xv2 * Xv2' ≈ XXc
    @test Xv3 * Xv3' ≈ XXc
    @test transpose(Xv1) * Xv2' ≈ XtXc
    @test transpose(Xv1) * Xv3' ≈ XtXc
    @test Xv1' * Xv2' ≈ XcXc
    @test Xv1' * Xv3' ≈ XcXc
end

@testset "method ambiguity" begin
    # Ambiguity test is run inside a clean process.
    # https://github.com/JuliaLang/julia/issues/28804
    script = joinpath(@__DIR__, "ambiguous_exec.jl")
    cmd = `$(Base.julia_cmd()) --startup-file=no $script`
    @test success(pipeline(cmd; stdout = stdout, stderr = stderr))
end

struct A32092
    x::Float64
end
Base.:+(x::Float64, a::A32092) = x + a.x
Base.:*(x::Float64, a::A32092) = x * a.x
@testset "Issue #32092" begin
    @test ones(2, 2) * [A32092(1.0), A32092(2.0)] == fill(3.0, (2,))
end

@testset "strong zero" begin
    @testset for α in Any[false, 0.0, 0], n in 1:4
        C = ones(n, n)
        A = fill!(zeros(n, n), NaN)
        B = ones(n, n)
        @test mul!(copy(C), A, B, α, 1.0) == C
    end
end

@testset "CartesianIndex handling in _modify!" begin
    C = rand(10, 10)
    A = rand(10, 10)
    @test mul!(view(C, 1:10, 1:10), A, 0.5) == A * 0.5
end

@testset "Issue #33214: tiled generic mul!" begin
    n = 100
    A = rand(n, n)
    B = rand(n, n)
    C = zeros(n, n)
    mul!(C, A, B, -1 + 0im, 0)
    D = -A * B
    @test D ≈ C

    # Just in case dispatching on the surface API `mul!` is changed in the future,
    # let's test the function where the tiled multiplication is defined.
    fill!(C, 0)
    LinearAlgebra._generic_matmatmul!(C, 'N', 'N', A, B, LinearAlgebra.MulAddMul(-1, 0))
    @test D ≈ C
end

@testset "size zero types in matrix mult (see issue 39362)" begin
    A = [missing missing; missing missing]
    v = [missing, missing]
    @test (A * v == v) === missing
    M = fill(1.0, 2, 2)
    a = fill(missing, 2, 1)
    @test (a' * M * a == fill(missing, 1, 1)) === missing
end


@testset "multiplication of empty matrices without calling zero" begin
    r, c = rand(0:9, 2)
    A = collect(Number, rand(r, c))
    B = rand(c, 0)
    C = A * B
    @test size(C) == (r, 0)
    @test_throws MethodError zero(eltype(C))
end

@testset "Issue #33873: genmatmul! with empty operands" begin
    @test Matrix{Any}(undef, 0, 2) * Matrix{Any}(undef, 2, 3) == Matrix{Any}(undef, 0, 3)
    @test_throws MethodError Matrix{Any}(undef, 2, 0) * Matrix{Any}(undef, 0, 3)
    @test Matrix{Int}(undef, 2, 0) * Matrix{Int}(undef, 0, 3) == zeros(Int, 2, 3)
end

<<<<<<< HEAD
struct BrokenInt <: Number
   i::Int
end
Base.:*(::BrokenInt, ::BrokenInt) = BrokenInt(42)
Base.:+(::BrokenInt, ::BrokenInt) = BrokenInt(42)
Base.zero(::BrokenInt) = BrokenInt(0)
Base.conj(b::BrokenInt) = b.i == 42 ? b : error()
@testset "matmul uninit memory #40481" begin
    @test fill(BrokenInt(42), 10,100)' * fill(BrokenInt(42), 100,10)' == fill(BrokenInt(42), 100, 100)
=======
@testset "3-arg *, order by type" begin
    x = [1, 2im]
    y = [im, 20, 30 + 40im]
    z = [-1, 200 + im, -3]
    A = [1 2 3im; 4 5 6+im]
    B = [-10 -20; -30 -40]
    a = 3 + im * round(Int, 10^6 * (pi - 3))
    b = 123

    @test x' * A * y == (x' * A) * y == x' * (A * y)
    @test y' * A' * x == (y' * A') * x == y' * (A' * x)
    @test y' * transpose(A) * x == (y' * transpose(A)) * x == y' * (transpose(A) * x)

    @test B * A * y == (B * A) * y == B * (A * y)

    @test a * A * y == (a * A) * y == a * (A * y)
    @test A * y * a == (A * y) * a == A * (y * a)

    @test a * B * A == (a * B) * A == a * (B * A)
    @test B * A * a == (B * A) * a == B * (A * a)

    @test a * y' * z == (a * y') * z == a * (y' * z)
    @test y' * z * a == (y' * z) * a == y' * (z * a)

    @test a * y * z' == (a * y) * z' == a * (y * z')
    @test y * z' * a == (y * z') * a == y * (z' * a)

    @test a * x' * A == (a * x') * A == a * (x' * A)
    @test x' * A * a == (x' * A) * a == x' * (A * a)
    @test a * x' * A isa Adjoint{<:Any,<:Vector}

    @test a * transpose(x) * A == (a * transpose(x)) * A == a * (transpose(x) * A)
    @test transpose(x) * A * a == (transpose(x) * A) * a == transpose(x) * (A * a)
    @test a * transpose(x) * A isa Transpose{<:Any,<:Vector}

    @test x' * B * A == (x' * B) * A == x' * (B * A)
    @test x' * B * A isa Adjoint{<:Any,<:Vector}

    @test y * x' * A == (y * x') * A == y * (x' * A)
    y31 = reshape(y, 3, 1)
    @test y31 * x' * A == (y31 * x') * A == y31 * (x' * A)

    vm = [rand(1:9, 2, 2) for _ in 1:3]
    Mm = [rand(1:9, 2, 2) for _ in 1:3, _ in 1:3]

    @test vm' * Mm * vm == (vm' * Mm) * vm == vm' * (Mm * vm)
    @test Mm * Mm' * vm == (Mm * Mm') * vm == Mm * (Mm' * vm)
    @test vm' * Mm * Mm == (vm' * Mm) * Mm == vm' * (Mm * Mm)
    @test Mm * Mm' * Mm == (Mm * Mm') * Mm == Mm * (Mm' * Mm)
end

@testset "3-arg *, order by size" begin
    M44 = randn(4, 4)
    M24 = randn(2, 4)
    M42 = randn(4, 2)
    @test M44 * M44 * M44 ≈ (M44 * M44) * M44 ≈ M44 * (M44 * M44)
    @test M42 * M24 * M44 ≈ (M42 * M24) * M44 ≈ M42 * (M24 * M44)
    @test M44 * M42 * M24 ≈ (M44 * M42) * M24 ≈ M44 * (M42 * M24)
end

@testset "4-arg *, by type" begin
    y = [im, 20, 30 + 40im]
    z = [-1, 200 + im, -3]
    a = 3 + im * round(Int, 10^6 * (pi - 3))
    b = 123
    M = rand(vcat(1:9, im .* [1, 2, 3]), 3, 3)
    N = rand(vcat(1:9, im .* [1, 2, 3]), 3, 3)

    @test a * b * M * y == (a * b) * (M * y)
    @test a * b * M * N == (a * b) * (M * N)
    @test a * M * N * y == (a * M) * (N * y)
    @test a * y' * M * z == (a * y') * (M * z)
    @test a * y' * M * N == (a * y') * (M * N)

    @test M * y * a * b == (M * y) * (a * b)
    @test M * N * a * b == (M * N) * (a * b)
    @test M * N * y * a == (a * M) * (N * y)
    @test y' * M * z * a == (a * y') * (M * z)
    @test y' * M * N * a == (a * y') * (M * N)

    @test M * N * conj(M) * y == (M * N) * (conj(M) * y)
    @test y' * M * N * conj(M) == (y' * M) * (N * conj(M))
    @test y' * M * N * z == (y' * M) * (N * z)
end

@testset "4-arg *, by size" begin
    for shift in 1:5
        s1, s2, s3, s4, s5 = circshift(3:7, shift)
        a = randn(s1, s2)
        b = randn(s2, s3)
        c = randn(s3, s4)
        d = randn(s4, s5)

        # _quad_matmul
        @test *(a, b, c, d) ≈ (a * b) * (c * d)

        # _tri_matmul(A,B,B,δ)
        @test *(11.1, b, c, d) ≈ (11.1 * b) * (c * d)
        @test *(a, b, c, 99.9) ≈ (a * b) * (c * 99.9)
    end
>>>>>>> 34688de9
end

end # module TestMatmul<|MERGE_RESOLUTION|>--- conflicted
+++ resolved
@@ -825,7 +825,6 @@
     @test Matrix{Int}(undef, 2, 0) * Matrix{Int}(undef, 0, 3) == zeros(Int, 2, 3)
 end
 
-<<<<<<< HEAD
 struct BrokenInt <: Number
    i::Int
 end
@@ -835,7 +834,8 @@
 Base.conj(b::BrokenInt) = b.i == 42 ? b : error()
 @testset "matmul uninit memory #40481" begin
     @test fill(BrokenInt(42), 10,100)' * fill(BrokenInt(42), 100,10)' == fill(BrokenInt(42), 100, 100)
-=======
+end
+
 @testset "3-arg *, order by type" begin
     x = [1, 2im]
     y = [im, 20, 30 + 40im]
@@ -936,7 +936,6 @@
         @test *(11.1, b, c, d) ≈ (11.1 * b) * (c * d)
         @test *(a, b, c, 99.9) ≈ (a * b) * (c * 99.9)
     end
->>>>>>> 34688de9
 end
 
 end # module TestMatmul