--- conflicted
+++ resolved
@@ -275,15 +275,9 @@
     @eval ($func)(M::Bidiagonal) = Bidiagonal(($func)(M.dv), ($func)(M.ev), M.uplo)
 end
 
-<<<<<<< HEAD
-adjoint(B::Bidiagonal) = Adjoint(B)
-transpose(B::Bidiagonal) = Transpose(B)
 adjoint(B::Bidiagonal{<:Number}) = Bidiagonal(vec(adjoint(B.dv)), vec(adjoint(B.ev)), B.uplo == 'U' ? :L : :U)
 adjoint(B::Bidiagonal{<:Number, <:Base.ReshapedArray{<:Number,1,<:Adjoint}}) =
     Bidiagonal(adjoint(parent(B.dv)), adjoint(parent(B.ev)), B.uplo == 'U' ? :L : :U)
-=======
-adjoint(B::Bidiagonal{<:Number}) = Bidiagonal(conj(B.dv), conj(B.ev), B.uplo == 'U' ? :L : :U)
->>>>>>> 1ae41a2c
 transpose(B::Bidiagonal{<:Number}) = Bidiagonal(B.dv, B.ev, B.uplo == 'U' ? :L : :U)
 permutedims(B::Bidiagonal) = Bidiagonal(B.dv, B.ev, B.uplo == 'U' ? 'L' : 'U')
 function permutedims(B::Bidiagonal, perm)
