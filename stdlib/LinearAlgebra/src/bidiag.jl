--- conflicted
+++ resolved
@@ -573,7 +573,7 @@
     require_one_based_indexing(C)
     check_A_mul_B!_sizes(size(C), size(A), size(B))
     n = size(A,1)
-<<<<<<< HEAD
+    iszero(n) && return C
     if n <= 3
         # naive multiplication
         for I in CartesianIndices(C)
@@ -581,10 +581,6 @@
         end
         return C
     end
-=======
-    iszero(n) && return C
-    n <= 3 && return mul!(C, Array(A), Array(B), _add.alpha, _add.beta)
->>>>>>> 638a049a
     # We use `_rmul_or_fill!` instead of `_modify!` here since using
     # `_modify!` in the following loop will not update the
     # off-diagonal elements for non-zero beta.
@@ -930,11 +926,7 @@
     check_A_mul_B!_sizes(size(C), size(A), size(B))
     nA = size(A,1)
     nB = size(B,2)
-<<<<<<< HEAD
-    iszero(nA) && return C
-=======
     (iszero(nA) || iszero(nB)) && return C
->>>>>>> 638a049a
     iszero(_add.alpha) && return _rmul_or_fill!(C, _add.beta)
     if nA <= 3
         # naive multiplication
@@ -1004,17 +996,11 @@
     check_A_mul_B!_sizes(size(C), size(A), size(B))
     n = size(A,1)
     m = size(B,2)
-<<<<<<< HEAD
-    (iszero(_add.alpha) || iszero(m)) && return _rmul_or_fill!(C, _add.beta)
+    (iszero(m) || iszero(n)) && return C
+    iszero(_add.alpha) && return _rmul_or_fill!(C, _add.beta)
     if m == 1
         B11 = B[1,1]
         return mul!(C, A, B11, _add.alpha, _add.beta)
-=======
-    (iszero(m) || iszero(n)) && return C
-    iszero(_add.alpha) && return _rmul_or_fill!(C, _add.beta)
-    if n <= 3 || m <= 1
-        return mul!(C, Array(A), Array(B), _add.alpha, _add.beta)
->>>>>>> 638a049a
     end
     Bl = _diag(B, -1)
     Bd = _diag(B, 0)
@@ -1048,12 +1034,6 @@
     m, n = size(A)
     (iszero(m) || iszero(n)) && return C
     iszero(_add.alpha) && return _rmul_or_fill!(C, _add.beta)
-<<<<<<< HEAD
-=======
-    if size(A, 1) <= 3 || size(B, 2) <= 1
-        return mul!(C, Array(A), Array(B), _add.alpha, _add.beta)
-    end
->>>>>>> 638a049a
     @inbounds if B.uplo == 'U'
         for j in n:-1:2, i in 1:m
             _modify!(_add, A[i,j] * B.dv[j] + A[i,j-1] * B.ev[j-1], C, (i, j))
@@ -1080,17 +1060,13 @@
     require_one_based_indexing(C)
     check_A_mul_B!_sizes(size(C), size(A), size(B))
     n = size(A,1)
-<<<<<<< HEAD
+    iszero(n) && return C
     if n <= 3
         for I in CartesianIndices(C)
             _modify!(_add, A.diag[I[1]] * B[I[1], I[2]], C, I)
         end
         return C
     end
-=======
-    iszero(n) && return C
-    n <= 3 && return mul!(C, Array(A), Array(B), _add.alpha, _add.beta)
->>>>>>> 638a049a
     _rmul_or_fill!(C, _add.beta)  # see the same use above
     iszero(_add.alpha) && return C
     Ad = A.diag
