--- conflicted
+++ resolved
@@ -259,17 +259,6 @@
     return (rval, convert(BlasInt, rx != abs(x)))
 end
 
-<<<<<<< HEAD
-function _cholpivoted!(x::Number, tol)
-    rx = real(x)
-    iszero(rx) && return (rx, convert(BlasInt, 1))
-    rxr = sqrt(abs(rx))
-    rval = convert(promote_type(typeof(x), typeof(rxr)), rxr)
-    return (rval, convert(BlasInt, !(rx == abs(x) > tol)))
-end
-
-## for StridedMatrices, check that matrix is symmetric/Hermitian
-=======
 # _cholpivoted!. Internal methods for calling pivoted Cholesky
 Base.@propagate_inbounds function _swap_rowcols!(A, ::Type{UpperTriangular}, n, j, q)
     j == q && return
@@ -411,7 +400,13 @@
         return A, piv, convert(BlasInt, rank), convert(BlasInt, info)
     end
 end
->>>>>>> b8a058a8
+function _cholpivoted!(x::Number, tol)
+    rx = real(x)
+    iszero(rx) && return (rx, convert(BlasInt, 1))
+    rxr = sqrt(abs(rx))
+    rval = convert(promote_type(typeof(x), typeof(rxr)), rxr)
+    return (rval, convert(BlasInt, !(rx == abs(x) > tol)))
+end
 
 # cholesky!. Destructive methods for computing Cholesky factorization of real symmetric
 # or Hermitian matrix
@@ -479,11 +474,7 @@
     if !ishermitian(A)
         C = CholeskyPivoted(A, 'U', Vector{BlasInt}(), convert(BlasInt, 1),
                             tol, convert(BlasInt, -1))
-<<<<<<< HEAD
         check && checkpositivedefinite(convert(BlasInt, -1))
-=======
-        check && checkpositivedefinite(-1)
->>>>>>> b8a058a8
         return C
     else
         return cholesky!(Hermitian(A), RowMaximum(); tol, check)
