--- conflicted
+++ resolved
@@ -429,10 +429,7 @@
 
 ## reconstruct the original matrix
 ## TODO: understand the procedure described at
-<<<<<<< HEAD
 ## https://www.nag.com/numeric/FL/nagdoc_fl22/pdf/F07/f07mdf.pdf
-=======
-## http://www.nag.com/numeric/FL/nagdoc_fl22/pdf/F07/f07mdf.pdf
 
 
 ##--------------------------------------------------------------------------
@@ -1587,5 +1584,4 @@
     else
         return copytri!(B \ I, B.uplo, true)
     end
-end
->>>>>>> ca0a266e
+end