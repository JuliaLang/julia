# This file is a part of Julia. License is MIT: https://julialang.org/license

# Symmetric and Hermitian matrices
struct Symmetric{T,S<:AbstractMatrix{<:T}} <: AbstractMatrix{T}
    data::S
    uplo::Char

    function Symmetric{T,S}(data, uplo::Char) where {T,S<:AbstractMatrix{<:T}}
        require_one_based_indexing(data)
        (uplo != 'U' && uplo != 'L') && throw_uplo()
        new{T,S}(data, uplo)
    end
end
"""
    Symmetric(A, uplo=:U)

Construct a `Symmetric` view of the upper (if `uplo = :U`) or lower (if `uplo = :L`)
triangle of the matrix `A`.

`Symmetric` views are mainly useful for real-symmetric matrices, for which
specialized algorithms (e.g. for eigenproblems) are enabled for `Symmetric` types.
More generally, see also [`Hermitian(A)`](@ref) for Hermitian matrices `A == A'`, which
is effectively equivalent to `Symmetric` for real matrices but is also useful for
complex matrices.  (Whereas complex `Symmetric` matrices are supported but have few
if any specialized algorithms.)

To compute the symmetric part of a real matrix, or more generally the Hermitian part `(A + A') / 2` of
a real or complex matrix `A`, use [`hermitianpart`](@ref).

# Examples
```jldoctest
julia> A = [1 2 3; 4 5 6; 7 8 9]
3×3 Matrix{Int64}:
 1  2  3
 4  5  6
 7  8  9

julia> Supper = Symmetric(A)
3×3 Symmetric{Int64, Matrix{Int64}}:
 1  2  3
 2  5  6
 3  6  9

julia> Slower = Symmetric(A, :L)
3×3 Symmetric{Int64, Matrix{Int64}}:
 1  4  7
 4  5  8
 7  8  9

julia> hermitianpart(A)
3×3 Hermitian{Float64, Matrix{Float64}}:
 1.0  3.0  5.0
 3.0  5.0  7.0
 5.0  7.0  9.0
```

Note that `Supper` will not be equal to `Slower` unless `A` is itself symmetric (e.g. if
`A == transpose(A)`).
"""
function Symmetric(A::AbstractMatrix, uplo::Symbol=:U)
    checksquare(A)
    return symmetric_type(typeof(A))(A, char_uplo(uplo))
end

"""
    symmetric(A, uplo=:U)

Construct a symmetric view of `A`. If `A` is a matrix, `uplo` controls whether the upper
(if `uplo = :U`) or lower (if `uplo = :L`) triangle of `A` is used to implicitly fill the
other one. If `A` is a `Number`, it is returned as is.

If a symmetric view of a matrix is to be constructed of which the elements are neither
matrices nor numbers, an appropriate method of `symmetric` has to be implemented. In that
case, `symmetric_type` has to be implemented, too.
"""
symmetric(A::AbstractMatrix, uplo::Symbol=:U) = Symmetric(A, uplo)
symmetric(A::Number, ::Symbol=:U) = A

"""
    symmetric_type(T::Type)

The type of the object returned by `symmetric(::T, ::Symbol)`. For matrices, this is an
appropriately typed `Symmetric`, for `Number`s, it is the original type. If `symmetric` is
implemented for a custom type, so should be `symmetric_type`, and vice versa.
"""
function symmetric_type(::Type{T}) where {S, T<:AbstractMatrix{S}}
    return Symmetric{Union{S, promote_op(transpose, S), symmetric_type(S)}, T}
end
function symmetric_type(::Type{T}) where {S<:Number, T<:AbstractMatrix{S}}
    return Symmetric{S, T}
end
function symmetric_type(::Type{T}) where {S<:AbstractMatrix, T<:AbstractMatrix{S}}
    return Symmetric{AbstractMatrix, T}
end
symmetric_type(::Type{T}) where {T<:Number} = T

struct Hermitian{T,S<:AbstractMatrix{<:T}} <: AbstractMatrix{T}
    data::S
    uplo::Char

    function Hermitian{T,S}(data, uplo::Char) where {T,S<:AbstractMatrix{<:T}}
        require_one_based_indexing(data)
        (uplo != 'U' && uplo != 'L') && throw_uplo()
        new{T,S}(data, uplo)
    end
end
"""
    Hermitian(A, uplo=:U)

Construct a `Hermitian` view of the upper (if `uplo = :U`) or lower (if `uplo = :L`)
triangle of the matrix `A`.

To compute the Hermitian part of `A`, use [`hermitianpart`](@ref).

# Examples
```jldoctest
julia> A = [1 2+2im 3-3im; 4 5 6-6im; 7 8+8im 9]
3×3 Matrix{Complex{Int64}}:
 1+0im  2+2im  3-3im
 4+0im  5+0im  6-6im
 7+0im  8+8im  9+0im

julia> Hupper = Hermitian(A)
3×3 Hermitian{Complex{Int64}, Matrix{Complex{Int64}}}:
 1+0im  2+2im  3-3im
 2-2im  5+0im  6-6im
 3+3im  6+6im  9+0im

julia> Hlower = Hermitian(A, :L)
3×3 Hermitian{Complex{Int64}, Matrix{Complex{Int64}}}:
 1+0im  4+0im  7+0im
 4+0im  5+0im  8-8im
 7+0im  8+8im  9+0im

julia> hermitianpart(A)
3×3 Hermitian{ComplexF64, Matrix{ComplexF64}}:
 1.0+0.0im  3.0+1.0im  5.0-1.5im
 3.0-1.0im  5.0+0.0im  7.0-7.0im
 5.0+1.5im  7.0+7.0im  9.0+0.0im
```

Note that `Hupper` will not be equal to `Hlower` unless `A` is itself Hermitian (e.g. if `A == adjoint(A)`).

All non-real parts of the diagonal will be ignored.

```julia
Hermitian(fill(complex(1,1), 1, 1)) == fill(1, 1, 1)
```
"""
function Hermitian(A::AbstractMatrix, uplo::Symbol=:U)
    n = checksquare(A)
    return hermitian_type(typeof(A))(A, char_uplo(uplo))
end

"""
    hermitian(A, uplo=:U)

Construct a hermitian view of `A`. If `A` is a matrix, `uplo` controls whether the upper
(if `uplo = :U`) or lower (if `uplo = :L`) triangle of `A` is used to implicitly fill the
other one. If `A` is a `Number`, its real part is returned converted back to the input
type.

If a hermitian view of a matrix is to be constructed of which the elements are neither
matrices nor numbers, an appropriate method of `hermitian` has to be implemented. In that
case, `hermitian_type` has to be implemented, too.
"""
hermitian(A::AbstractMatrix, uplo::Symbol=:U) = Hermitian(A, uplo)
hermitian(A::Number, ::Symbol=:U) = convert(typeof(A), real(A))

"""
    hermitian_type(T::Type)

The type of the object returned by `hermitian(::T, ::Symbol)`. For matrices, this is an
appropriately typed `Hermitian`, for `Number`s, it is the original type. If `hermitian` is
implemented for a custom type, so should be `hermitian_type`, and vice versa.
"""
function hermitian_type(::Type{T}) where {S, T<:AbstractMatrix{S}}
    return Hermitian{Union{S, promote_op(adjoint, S), hermitian_type(S)}, T}
end
function hermitian_type(::Type{T}) where {S<:Number, T<:AbstractMatrix{S}}
    return Hermitian{S, T}
end
function hermitian_type(::Type{T}) where {S<:AbstractMatrix, T<:AbstractMatrix{S}}
    return Hermitian{AbstractMatrix, T}
end
hermitian_type(::Type{T}) where {T<:Number} = T

_unwrap(A::Hermitian) = parent(A)
_unwrap(A::Symmetric) = parent(A)

for (S, H) in ((:Symmetric, :Hermitian), (:Hermitian, :Symmetric))
    @eval begin
        $S(A::$S) = A
        function $S(A::$S, uplo::Symbol)
            if A.uplo == char_uplo(uplo)
                return A
            else
                throw(ArgumentError("Cannot construct $($S); uplo doesn't match"))
            end
        end
        $S(A::$H) = $S(A, sym_uplo(A.uplo))
        function $S(A::$H, uplo::Symbol)
            if A.uplo == char_uplo(uplo)
                if $H === Hermitian && !(eltype(A) <: Real) &&
                    any(!isreal, A.data[i] for i in diagind(A.data, IndexStyle(A.data)))

                    throw(ArgumentError("Cannot construct $($S)($($H))); diagonal contains complex values"))
                end
                return $S(A.data, sym_uplo(A.uplo))
            else
                throw(ArgumentError("Cannot construct $($S); uplo doesn't match"))
            end
        end
    end
end

convert(::Type{T}, m::Union{Symmetric,Hermitian}) where {T<:Symmetric} = m isa T ? m : T(m)::T
convert(::Type{T}, m::Union{Symmetric,Hermitian}) where {T<:Hermitian} = m isa T ? m : T(m)::T

const HermOrSym{T,        S} = Union{Hermitian{T,S}, Symmetric{T,S}}
const RealHermSym{T<:Real,S} = Union{Hermitian{T,S}, Symmetric{T,S}}
const RealHermSymComplexHerm{T<:Real,S} = Union{Hermitian{T,S}, Symmetric{T,S}, Hermitian{Complex{T},S}}
const RealHermSymComplexSym{T<:Real,S} = Union{Hermitian{T,S}, Symmetric{T,S}, Symmetric{Complex{T},S}}
const SelfAdjoint = Union{Symmetric{<:Real}, Hermitian{<:Number}}

size(A::HermOrSym) = size(A.data)
axes(A::HermOrSym) = axes(A.data)
@inline function Base.isassigned(A::HermOrSym, i::Int, j::Int)
    @boundscheck checkbounds(Bool, A, i, j) || return false
    @inbounds if i == j || ((A.uplo == 'U') == (i < j))
        return isassigned(A.data, i, j)
    else
        return isassigned(A.data, j, i)
    end
end

@inline function getindex(A::Symmetric, i::Int, j::Int)
    @boundscheck checkbounds(A, i, j)
    @inbounds if i == j
        return symmetric(A.data[i, j], sym_uplo(A.uplo))::symmetric_type(eltype(A.data))
    elseif (A.uplo == 'U') == (i < j)
        return A.data[i, j]
    else
        return transpose(A.data[j, i])
    end
end
@inline function getindex(A::Hermitian, i::Int, j::Int)
    @boundscheck checkbounds(A, i, j)
    @inbounds if i == j
        return hermitian(A.data[i, j], sym_uplo(A.uplo))::hermitian_type(eltype(A.data))
    elseif (A.uplo == 'U') == (i < j)
        return A.data[i, j]
    else
        return adjoint(A.data[j, i])
    end
end

Base._reverse(A::Symmetric, dims::Integer) = reverse!(Matrix(A); dims)
Base._reverse(A::Symmetric, ::Colon) = Symmetric(reverse(A.data), A.uplo == 'U' ? :L : :U)

@propagate_inbounds function setindex!(A::Symmetric, v, i::Integer, j::Integer)
    i == j || throw(ArgumentError("Cannot set a non-diagonal index in a symmetric matrix"))
    setindex!(A.data, v, i, j)
end

Base._reverse(A::Hermitian, dims) = reverse!(Matrix(A); dims)
Base._reverse(A::Hermitian, ::Colon) = Hermitian(reverse(A.data), A.uplo == 'U' ? :L : :U)

@propagate_inbounds function setindex!(A::Hermitian, v, i::Integer, j::Integer)
    if i != j
        throw(ArgumentError("Cannot set a non-diagonal index in a Hermitian matrix"))
    elseif !isreal(v)
        throw(ArgumentError("Cannot set a diagonal entry in a Hermitian matrix to a nonreal value"))
    else
        setindex!(A.data, v, i, j)
    end
end

Base.dataids(A::HermOrSym) = Base.dataids(parent(A))
Base.unaliascopy(A::Hermitian) = Hermitian(Base.unaliascopy(parent(A)), sym_uplo(A.uplo))
Base.unaliascopy(A::Symmetric) = Symmetric(Base.unaliascopy(parent(A)), sym_uplo(A.uplo))

_conjugation(::Symmetric) = transpose
_conjugation(::Hermitian) = adjoint

diag(A::Symmetric) = symmetric.(diag(parent(A)), sym_uplo(A.uplo))
diag(A::Hermitian) = hermitian.(diag(parent(A)), sym_uplo(A.uplo))

function applytri(f, A::HermOrSym)
    if A.uplo == 'U'
        f(uppertriangular(A.data))
    else
        f(lowertriangular(A.data))
    end
end

function applytri(f, A::HermOrSym, B::HermOrSym)
    if A.uplo == B.uplo == 'U'
        f(uppertriangular(A.data), uppertriangular(B.data))
    elseif A.uplo == B.uplo == 'L'
        f(lowertriangular(A.data), lowertriangular(B.data))
    elseif A.uplo == 'U'
        f(uppertriangular(A.data), uppertriangular(_conjugation(B)(B.data)))
    else # A.uplo == 'L'
        f(uppertriangular(_conjugation(A)(A.data)), uppertriangular(B.data))
    end
end
parentof_applytri(f, args...) = applytri(parent ∘ f, args...)

isdiag(A::HermOrSym) = applytri(isdiag, A)

# For A<:Union{Symmetric,Hermitian}, similar(A[, neweltype]) should yield a matrix with the same
# symmetry type, uplo flag, and underlying storage type as A. The following methods cover these cases.
similar(A::Symmetric, ::Type{T}) where {T} = Symmetric(similar(parent(A), T), ifelse(A.uplo == 'U', :U, :L))
# If the Hermitian constructor's check ascertaining that the wrapped matrix's
# diagonal is strictly real is removed, the following method can be simplified.
function similar(A::Hermitian, ::Type{T}) where T
    B = similar(parent(A), T)
    for i in 1:size(B, 1) B[i, i] = 0 end
    return Hermitian(B, ifelse(A.uplo == 'U', :U, :L))
end
# On the other hand, similar(A, [neweltype,] shape...) should yield a matrix of the underlying
# storage type of A (not wrapped in a symmetry type). The following method covers these cases.
similar(A::Union{Symmetric,Hermitian}, ::Type{T}, dims::Dims{N}) where {T,N} = similar(parent(A), T, dims)

parent(A::HermOrSym) = A.data
Symmetric{T,S}(A::Symmetric{T,S}) where {T,S<:AbstractMatrix{T}} = A
Symmetric{T,S}(A::Symmetric) where {T,S<:AbstractMatrix{T}} = Symmetric{T,S}(convert(S,A.data),A.uplo)
AbstractMatrix{T}(A::Symmetric) where {T} = Symmetric(convert(AbstractMatrix{T}, A.data), sym_uplo(A.uplo))
AbstractMatrix{T}(A::Symmetric{T}) where {T} = copy(A)
Hermitian{T,S}(A::Hermitian{T,S}) where {T,S<:AbstractMatrix{T}} = A
Hermitian{T,S}(A::Hermitian) where {T,S<:AbstractMatrix{T}} = Hermitian{T,S}(convert(S,A.data),A.uplo)
AbstractMatrix{T}(A::Hermitian) where {T} = Hermitian(convert(AbstractMatrix{T}, A.data), sym_uplo(A.uplo))
AbstractMatrix{T}(A::Hermitian{T}) where {T} = copy(A)

copy(A::Symmetric) = (Symmetric(parentof_applytri(copy, A), sym_uplo(A.uplo)))
copy(A::Hermitian) = (Hermitian(parentof_applytri(copy, A), sym_uplo(A.uplo)))

function copyto!(dest::Symmetric, src::Symmetric)
<<<<<<< HEAD
    if src.uplo == dest.uplo
=======
    if axes(dest) != axes(src)
        @invoke copyto!(dest::AbstractMatrix, src::AbstractMatrix)
    elseif src.uplo == dest.uplo
>>>>>>> 59074fa7
        copytrito!(dest.data, src.data, src.uplo)
    else
        transpose!(dest.data, Base.unalias(dest.data, src.data))
    end
    return dest
end

function copyto!(dest::Hermitian, src::Hermitian)
<<<<<<< HEAD
    if src.uplo == dest.uplo
=======
    if axes(dest) != axes(src)
        @invoke copyto!(dest::AbstractMatrix, src::AbstractMatrix)
    elseif src.uplo == dest.uplo
>>>>>>> 59074fa7
        copytrito!(dest.data, src.data, src.uplo)
    else
        adjoint!(dest.data, Base.unalias(dest.data, src.data))
    end
    return dest
end

@propagate_inbounds function copyto!(dest::StridedMatrix, A::HermOrSym)
    if axes(dest) != axes(A)
        @invoke copyto!(dest::StridedMatrix, A::AbstractMatrix)
    else
        _copyto!(dest, Base.unalias(dest, A))
    end
    return dest
end
@propagate_inbounds function _copyto!(dest::StridedMatrix, A::HermOrSym)
    copytrito!(dest, parent(A), A.uplo)
    conjugate = A isa Hermitian
    copytri!(dest, A.uplo, conjugate)
    _symmetrize_diagonal!(dest, A)
    return dest
end
@inline function _symmetrize_diagonal!(B, A::Symmetric)
    for i = 1:size(A, 1)
        B[i,i] = symmetric(A[i,i], sym_uplo(A.uplo))::symmetric_type(eltype(A.data))
    end
    return B
end
@inline function _symmetrize_diagonal!(B, A::Hermitian)
    for i = 1:size(A, 1)
        B[i,i] = hermitian(A[i,i], sym_uplo(A.uplo))::hermitian_type(eltype(A.data))
    end
    return B
end

# fill[stored]!
fill!(A::HermOrSym, x) = fillstored!(A, x)
function fillstored!(A::HermOrSym{T}, x) where T
    xT = convert(T, x)
    if isa(A, Hermitian)
        isreal(xT) || throw(ArgumentError("cannot fill Hermitian matrix with a nonreal value"))
    end
    if A.uplo == 'U'
        fillband!(A.data, xT, 0, size(A,2)-1)
    else # A.uplo == 'L'
        fillband!(A.data, xT, 1-size(A,1), 0)
    end
    return A
end

Base.isreal(A::HermOrSym{<:Real}) = true
function Base.isreal(A::HermOrSym)
    n = size(A, 1)
    @inbounds if A.uplo == 'U'
        for j in 1:n
            for i in 1:(j - (A isa Hermitian))
                if !isreal(A.data[i,j])
                    return false
                end
            end
        end
    else
        for j in 1:n
            for i in (j + (A isa Hermitian)):n
                if !isreal(A.data[i,j])
                    return false
                end
            end
        end
    end
    return true
end

ishermitian(A::Hermitian) = true
ishermitian(A::Symmetric{<:Real}) = true
ishermitian(A::Symmetric{<:Complex}) = isreal(A)
issymmetric(A::Hermitian{<:Real}) = true
issymmetric(A::Hermitian{<:Complex}) = isreal(A)
issymmetric(A::Symmetric) = true

adjoint(A::Hermitian) = A
transpose(A::Symmetric) = A
adjoint(A::Symmetric{<:Real}) = A
transpose(A::Hermitian{<:Real}) = A
adjoint(A::Symmetric) = Adjoint(A)
transpose(A::Hermitian) = Transpose(A)

real(A::Symmetric{<:Real}) = A
real(A::Hermitian{<:Real}) = A
real(A::Symmetric) = Symmetric(parentof_applytri(real, A), sym_uplo(A.uplo))
real(A::Hermitian) = Hermitian(parentof_applytri(real, A), sym_uplo(A.uplo))
imag(A::Symmetric) = Symmetric(parentof_applytri(imag, A), sym_uplo(A.uplo))

Base.copy(A::Adjoint{<:Any,<:Symmetric}) =
    Symmetric(copy(adjoint(A.parent.data)), ifelse(A.parent.uplo == 'U', :L, :U))
Base.copy(A::Transpose{<:Any,<:Hermitian}) =
    Hermitian(copy(transpose(A.parent.data)), ifelse(A.parent.uplo == 'U', :L, :U))

tr(A::Symmetric) = tr(A.data) # to avoid AbstractMatrix fallback (incl. allocations)
tr(A::Hermitian) = real(tr(A.data))

Base.conj(A::Symmetric) = Symmetric(parentof_applytri(conj, A), sym_uplo(A.uplo))
Base.conj(A::Hermitian) = Hermitian(parentof_applytri(conj, A), sym_uplo(A.uplo))
Base.conj!(A::HermOrSym) = typeof(A)(parentof_applytri(conj!, A), A.uplo)

# tril/triu
function tril(A::Hermitian, k::Integer=0)
    if A.uplo == 'U' && k <= 0
        return tril!(copy(A.data'),k)
    elseif A.uplo == 'U' && k > 0
        return tril!(copy(A.data'),-1) + tril!(triu(A.data),k)
    elseif A.uplo == 'L' && k <= 0
        return tril(A.data,k)
    else
        return tril(A.data,-1) + tril!(triu!(copy(A.data')),k)
    end
end

function tril(A::Symmetric, k::Integer=0)
    if A.uplo == 'U' && k <= 0
        return tril!(copy(transpose(A.data)),k)
    elseif A.uplo == 'U' && k > 0
        return tril!(copy(transpose(A.data)),-1) + tril!(triu(A.data),k)
    elseif A.uplo == 'L' && k <= 0
        return tril(A.data,k)
    else
        return tril(A.data,-1) + tril!(triu!(copy(transpose(A.data))),k)
    end
end

function triu(A::Hermitian, k::Integer=0)
    if A.uplo == 'U' && k >= 0
        return triu(A.data,k)
    elseif A.uplo == 'U' && k < 0
        return triu(A.data,1) + triu!(tril!(copy(A.data')),k)
    elseif A.uplo == 'L' && k >= 0
        return triu!(copy(A.data'),k)
    else
        return triu!(copy(A.data'),1) + triu!(tril(A.data),k)
    end
end

function triu(A::Symmetric, k::Integer=0)
    if A.uplo == 'U' && k >= 0
        return triu(A.data,k)
    elseif A.uplo == 'U' && k < 0
        return triu(A.data,1) + triu!(tril!(copy(transpose(A.data))),k)
    elseif A.uplo == 'L' && k >= 0
        return triu!(copy(transpose(A.data)),k)
    else
        return triu!(copy(transpose(A.data)),1) + triu!(tril(A.data),k)
    end
end

for (T, trans, real) in [(:Symmetric, :transpose, :identity), (:(Hermitian{<:Union{Real,Complex}}), :adjoint, :real)]
    @eval begin
        function dot(A::$T, B::$T)
            n = size(A, 2)
            if n != size(B, 2)
                throw(DimensionMismatch(lazy"A has dimensions $(size(A)) but B has dimensions $(size(B))"))
            end

            dotprod = $real(zero(dot(first(A), first(B))))
            @inbounds if A.uplo == 'U' && B.uplo == 'U'
                for j in 1:n
                    for i in 1:(j - 1)
                        dotprod += 2 * $real(dot(A.data[i, j], B.data[i, j]))
                    end
                    dotprod += $real(dot(A[j, j], B[j, j]))
                end
            elseif A.uplo == 'L' && B.uplo == 'L'
                for j in 1:n
                    dotprod += $real(dot(A[j, j], B[j, j]))
                    for i in (j + 1):n
                        dotprod += 2 * $real(dot(A.data[i, j], B.data[i, j]))
                    end
                end
            elseif A.uplo == 'U' && B.uplo == 'L'
                for j in 1:n
                    for i in 1:(j - 1)
                        dotprod += 2 * $real(dot(A.data[i, j], $trans(B.data[j, i])))
                    end
                    dotprod += $real(dot(A[j, j], B[j, j]))
                end
            else
                for j in 1:n
                    dotprod += $real(dot(A[j, j], B[j, j]))
                    for i in (j + 1):n
                        dotprod += 2 * $real(dot(A.data[i, j], $trans(B.data[j, i])))
                    end
                end
            end
            return dotprod
        end
    end
end

function kron(A::Hermitian{<:Union{Real,Complex},<:StridedMatrix}, B::Hermitian{<:Union{Real,Complex},<:StridedMatrix})
    resultuplo = A.uplo == 'U' || B.uplo == 'U' ? :U : :L
    C = Hermitian(Matrix{promote_op(*, eltype(A), eltype(B))}(undef, _kronsize(A, B)), resultuplo)
    return kron!(C, A, B)
end
function kron(A::Symmetric{<:Number,<:StridedMatrix}, B::Symmetric{<:Number,<:StridedMatrix})
    resultuplo = A.uplo == 'U' || B.uplo == 'U' ? :U : :L
    C = Symmetric(Matrix{promote_op(*, eltype(A), eltype(B))}(undef, _kronsize(A, B)), resultuplo)
    return kron!(C, A, B)
end

function kron!(C::Hermitian{<:Union{Real,Complex},<:StridedMatrix}, A::Hermitian{<:Union{Real,Complex},<:StridedMatrix}, B::Hermitian{<:Union{Real,Complex},<:StridedMatrix})
    size(C) == _kronsize(A, B) || throw(DimensionMismatch("kron!"))
    if ((A.uplo == 'U' || B.uplo == 'U') && C.uplo != 'U') || ((A.uplo == 'L' && B.uplo == 'L') && C.uplo != 'L')
        throw(ArgumentError("C.uplo must match A.uplo and B.uplo, got $(C.uplo) $(A.uplo) $(B.uplo)"))
    end
    _hermkron!(C.data, A.data, B.data, conj, real, A.uplo, B.uplo)
    return C
end
function kron!(C::Symmetric{<:Number,<:StridedMatrix}, A::Symmetric{<:Number,<:StridedMatrix}, B::Symmetric{<:Number,<:StridedMatrix})
    size(C) == _kronsize(A, B) || throw(DimensionMismatch("kron!"))
    if ((A.uplo == 'U' || B.uplo == 'U') && C.uplo != 'U') || ((A.uplo == 'L' && B.uplo == 'L') && C.uplo != 'L')
        throw(ArgumentError("C.uplo must match A.uplo and B.uplo, got $(C.uplo) $(A.uplo) $(B.uplo)"))
    end
    _hermkron!(C.data, A.data, B.data, identity, identity, A.uplo, B.uplo)
    return C
end

function _hermkron!(C, A, B, conj, real, Auplo, Buplo)
    n_A = size(A, 1)
    n_B = size(B, 1)
    @inbounds if Auplo == 'U' && Buplo == 'U'
        for j = 1:n_A
            jnB = (j - 1) * n_B
            for i = 1:(j-1)
                Aij = A[i, j]
                inB = (i - 1) * n_B
                for l = 1:n_B
                    for k = 1:(l-1)
                        C[inB+k, jnB+l] = Aij * B[k, l]
                        C[inB+l, jnB+k] = Aij * conj(B[k, l])
                    end
                    C[inB+l, jnB+l] = Aij * real(B[l, l])
                end
            end
            Ajj = real(A[j, j])
            for l = 1:n_B
                for k = 1:(l-1)
                    C[jnB+k, jnB+l] = Ajj * B[k, l]
                end
                C[jnB+l, jnB+l] = Ajj * real(B[l, l])
            end
        end
    elseif Auplo == 'U' && Buplo == 'L'
        for j = 1:n_A
            jnB = (j - 1) * n_B
            for i = 1:(j-1)
                Aij = A[i, j]
                inB = (i - 1) * n_B
                for l = 1:n_B
                    C[inB+l, jnB+l] = Aij * real(B[l, l])
                    for k = (l+1):n_B
                        C[inB+l, jnB+k] = Aij * conj(B[k, l])
                        C[inB+k, jnB+l] = Aij * B[k, l]
                    end
                end
            end
            Ajj = real(A[j, j])
            for l = 1:n_B
                C[jnB+l, jnB+l] = Ajj * real(B[l, l])
                for k = (l+1):n_B
                    C[jnB+l, jnB+k] = Ajj * conj(B[k, l])
                end
            end
        end
    elseif Auplo == 'L' && Buplo == 'U'
        for j = 1:n_A
            jnB = (j - 1) * n_B
            Ajj = real(A[j, j])
            for l = 1:n_B
                for k = 1:(l-1)
                    C[jnB+k, jnB+l] = Ajj * B[k, l]
                end
                C[jnB+l, jnB+l] = Ajj * real(B[l, l])
            end
            for i = (j+1):n_A
                conjAij = conj(A[i, j])
                inB = (i - 1) * n_B
                for l = 1:n_B
                    for k = 1:(l-1)
                        C[jnB+k, inB+l] = conjAij * B[k, l]
                        C[jnB+l, inB+k] = conjAij * conj(B[k, l])
                    end
                    C[jnB+l, inB+l] = conjAij * real(B[l, l])
                end
            end
        end
    else #if Auplo == 'L' && Buplo == 'L'
        for j = 1:n_A
            jnB = (j - 1) * n_B
            Ajj = real(A[j, j])
            for l = 1:n_B
                C[jnB+l, jnB+l] = Ajj * real(B[l, l])
                for k = (l+1):n_B
                    C[jnB+k, jnB+l] = Ajj * B[k, l]
                end
            end
            for i = (j+1):n_A
                Aij = A[i, j]
                inB = (i - 1) * n_B
                for l = 1:n_B
                    C[inB+l, jnB+l] = Aij * real(B[l, l])
                    for k = (l+1):n_B
                        C[inB+k, jnB+l] = Aij * B[k, l]
                        C[inB+l, jnB+k] = Aij * conj(B[k, l])
                    end
                end
            end
        end
    end
end

(-)(A::Symmetric) = Symmetric(parentof_applytri(-, A), sym_uplo(A.uplo))
(-)(A::Hermitian) = Hermitian(parentof_applytri(-, A), sym_uplo(A.uplo))

## Addition/subtraction
for f ∈ (:+, :-), Wrapper ∈ (:Hermitian, :Symmetric)
    @eval function $f(A::$Wrapper, B::$Wrapper)
        uplo = A.uplo == B.uplo ? sym_uplo(A.uplo) : (:U)
        $Wrapper(parentof_applytri($f, A, B), uplo)
    end
end

for f in (:+, :-)
    @eval begin
        $f(A::Hermitian, B::Symmetric{<:Real}) = $f(A, Hermitian(parent(B), sym_uplo(B.uplo)))
        $f(A::Symmetric{<:Real}, B::Hermitian) = $f(Hermitian(parent(A), sym_uplo(A.uplo)), B)
        $f(A::SymTridiagonal, B::Symmetric) = Symmetric($f(A, B.data), sym_uplo(B.uplo))
        $f(A::Symmetric, B::SymTridiagonal) = Symmetric($f(A.data, B), sym_uplo(A.uplo))
        $f(A::SymTridiagonal{<:Real}, B::Hermitian) = Hermitian($f(A, B.data), sym_uplo(B.uplo))
        $f(A::Hermitian, B::SymTridiagonal{<:Real}) = Hermitian($f(A.data, B), sym_uplo(A.uplo))
    end
end

*(A::HermOrSym, B::HermOrSym) = A * copyto!(similar(parent(B)), B)

function dot(x::AbstractVector, A::RealHermSymComplexHerm, y::AbstractVector)
    require_one_based_indexing(x, y)
    n = length(x)
    (n == length(y) == size(A, 1)) || throw(DimensionMismatch())
    data = A.data
    r = dot(zero(eltype(x)), zero(eltype(A)), zero(eltype(y)))
    iszero(n) && return r
    if A.uplo == 'U'
        @inbounds for j = 1:length(y)
            r += dot(x[j], real(data[j,j]), y[j])
            @simd for i = 1:j-1
                Aij = data[i,j]
                r += dot(x[i], Aij, y[j]) + dot(x[j], adjoint(Aij), y[i])
            end
        end
    else # A.uplo == 'L'
        @inbounds for j = 1:length(y)
            r += dot(x[j], real(data[j,j]), y[j])
            @simd for i = j+1:length(y)
                Aij = data[i,j]
                r += dot(x[i], Aij, y[j]) + dot(x[j], adjoint(Aij), y[i])
            end
        end
    end
    return r
end

# Scaling with Number
*(A::Symmetric, x::Number) = Symmetric(parentof_applytri(y -> y * x, A), sym_uplo(A.uplo))
*(x::Number, A::Symmetric) = Symmetric(parentof_applytri(y -> x * y, A), sym_uplo(A.uplo))
*(A::Hermitian, x::Real) = Hermitian(parentof_applytri(y -> y * x, A), sym_uplo(A.uplo))
*(x::Real, A::Hermitian) = Hermitian(parentof_applytri(y -> x * y, A), sym_uplo(A.uplo))
/(A::Symmetric, x::Number) = Symmetric(parentof_applytri(y -> y/x, A), sym_uplo(A.uplo))
/(A::Hermitian, x::Real) = Hermitian(parentof_applytri(y -> y/x, A), sym_uplo(A.uplo))

factorize(A::HermOrSym) = _factorize(A)
function _factorize(A::HermOrSym{T}; check::Bool=true) where T
    TT = typeof(sqrt(oneunit(T)))
    if isdiag(A)
        return Diagonal(A)
    elseif TT <: BlasFloat
        return bunchkaufman(A; check=check)
    else # fallback
        return lu(A; check=check)
    end
end

logabsdet(A::RealHermSymComplexHerm) = ((l, s) = logabsdet(_factorize(A; check=false)); return real(l), s)
logabsdet(A::Symmetric{<:Real}) = logabsdet(_factorize(A; check=false))
logabsdet(A::Symmetric) = logabsdet(_factorize(A; check=false))
logdet(A::RealHermSymComplexHerm) = real(logdet(_factorize(A; check=false)))
logdet(A::Symmetric{<:Real}) = logdet(_factorize(A; check=false))
logdet(A::Symmetric) = logdet(_factorize(A; check=false))
det(A::RealHermSymComplexHerm) = real(det(_factorize(A; check=false)))
det(A::Symmetric{<:Real}) = det(_factorize(A; check=false))
det(A::Symmetric) = det(_factorize(A; check=false))

\(A::HermOrSym, B::AbstractVector) = \(factorize(A), B)
# Bunch-Kaufman solves can not utilize BLAS-3 for multiple right hand sides
# so using LU is faster for AbstractMatrix right hand side
\(A::HermOrSym, B::AbstractMatrix) = \(isdiag(A) ? Diagonal(A) : lu(A), B)

function _inv(A::HermOrSym)
    n = checksquare(A)
    B = inv!(lu(A))
    conjugate = isa(A, Hermitian)
    # symmetrize
    if A.uplo == 'U' # add to upper triangle
        @inbounds for i = 1:n, j = i:n
            B[i,j] = conjugate ? (B[i,j] + conj(B[j,i])) / 2 : (B[i,j] + B[j,i]) / 2
        end
    else # A.uplo == 'L', add to lower triangle
        @inbounds for i = 1:n, j = i:n
            B[j,i] = conjugate ? (B[j,i] + conj(B[i,j])) / 2 : (B[j,i] + B[i,j]) / 2
        end
    end
    B
end
# StridedMatrix restriction seems necessary due to inv! call in _inv above
inv(A::Hermitian{<:Any,<:StridedMatrix}) = Hermitian(_inv(A), sym_uplo(A.uplo))
inv(A::Symmetric{<:Any,<:StridedMatrix}) = Symmetric(_inv(A), sym_uplo(A.uplo))

function svd(A::RealHermSymComplexHerm; full::Bool=false)
    vals, vecs = eigen(A)
    I = sortperm(vals; by=abs, rev=true)
    permute!(vals, I)
    Base.permutecols!!(vecs, I)         # left-singular vectors
    V = copy(vecs)                      # right-singular vectors
    # shifting -1 from singular values to right-singular vectors
    @inbounds for i = 1:length(vals)
        if vals[i] < 0
            vals[i] = -vals[i]
            for j = 1:size(V,1); V[j,i] = -V[j,i]; end
        end
    end
    return SVD(vecs, vals, V')
end
function svd(A::RealHermSymComplexHerm{Float16}; full::Bool = false)
    T = eltype(A)
    F = svd(eigencopy_oftype(A, eigtype(T)); full)
    return SVD{T}(F)
end

function svdvals!(A::RealHermSymComplexHerm)
    vals = eigvals!(A)
    for i = 1:length(vals)
        vals[i] = abs(vals[i])
    end
    return sort!(vals, rev = true)
end

# Matrix functions
^(A::Symmetric{<:Real}, p::Integer) = sympow(A, p)
^(A::Symmetric{<:Complex}, p::Integer) = sympow(A, p)
function sympow(A::Symmetric, p::Integer)
    if p < 0
        return Symmetric(Base.power_by_squaring(inv(A), -p))
    else
        return Symmetric(Base.power_by_squaring(A, p))
    end
end
function ^(A::Symmetric{<:Real}, p::Real)
    isinteger(p) && return integerpow(A, p)
    F = eigen(A)
    if all(λ -> λ ≥ 0, F.values)
        return Symmetric((F.vectors * Diagonal((F.values).^p)) * F.vectors')
    else
        return Symmetric((F.vectors * Diagonal((complex(F.values)).^p)) * F.vectors')
    end
end
function ^(A::Symmetric{<:Complex}, p::Real)
    isinteger(p) && return integerpow(A, p)
    return Symmetric(schurpow(A, p))
end
function ^(A::Hermitian, p::Integer)
    if p < 0
        retmat = Base.power_by_squaring(inv(A), -p)
    else
        retmat = Base.power_by_squaring(A, p)
    end
    for i = 1:size(A,1)
        retmat[i,i] = real(retmat[i,i])
    end
    return Hermitian(retmat)
end
function ^(A::Hermitian{T}, p::Real) where T
    isinteger(p) && return integerpow(A, p)
    F = eigen(A)
    if all(λ -> λ ≥ 0, F.values)
        retmat = (F.vectors * Diagonal((F.values).^p)) * F.vectors'
        if T <: Real
            return Hermitian(retmat)
        else
            for i = 1:size(A,1)
                retmat[i,i] = real(retmat[i,i])
            end
            return Hermitian(retmat)
        end
    else
        return (F.vectors * Diagonal((complex(F.values).^p))) * F.vectors'
    end
end

for func in (:exp, :cos, :sin, :tan, :cosh, :sinh, :tanh, :atan, :asinh, :atanh)
    @eval begin
        function ($func)(A::HermOrSym{<:Real})
            F = eigen(A)
            return Symmetric((F.vectors * Diagonal(($func).(F.values))) * F.vectors')
        end
        function ($func)(A::Hermitian{<:Complex})
            n = checksquare(A)
            F = eigen(A)
            retmat = (F.vectors * Diagonal(($func).(F.values))) * F.vectors'
            for i = 1:n
                retmat[i,i] = real(retmat[i,i])
            end
            return Hermitian(retmat)
        end
    end
end

function cis(A::Union{RealHermSymComplexHerm,SymTridiagonal{<:Real}})
    F = eigen(A)
    # The returned matrix is unitary, and is complex-symmetric for real A
    return F.vectors .* cis.(F.values') * F.vectors'
end

for func in (:acos, :asin)
    @eval begin
        function ($func)(A::HermOrSym{<:Real})
            F = eigen(A)
            if all(λ -> -1 ≤ λ ≤ 1, F.values)
                retmat = (F.vectors * Diagonal(($func).(F.values))) * F.vectors'
            else
                retmat = (F.vectors * Diagonal(($func).(complex.(F.values)))) * F.vectors'
            end
            return Symmetric(retmat)
        end
        function ($func)(A::Hermitian{<:Complex})
            n = checksquare(A)
            F = eigen(A)
            if all(λ -> -1 ≤ λ ≤ 1, F.values)
                retmat = (F.vectors * Diagonal(($func).(F.values))) * F.vectors'
                for i = 1:n
                    retmat[i,i] = real(retmat[i,i])
                end
                return Hermitian(retmat)
            else
                return (F.vectors * Diagonal(($func).(complex.(F.values)))) * F.vectors'
            end
        end
    end
end

function acosh(A::HermOrSym{<:Real})
    F = eigen(A)
    if all(λ -> λ ≥ 1, F.values)
        retmat = (F.vectors * Diagonal(acosh.(F.values))) * F.vectors'
    else
        retmat = (F.vectors * Diagonal(acosh.(complex.(F.values)))) * F.vectors'
    end
    return Symmetric(retmat)
end
function acosh(A::Hermitian{<:Complex})
    n = checksquare(A)
    F = eigen(A)
    if all(λ -> λ ≥ 1, F.values)
        retmat = (F.vectors * Diagonal(acosh.(F.values))) * F.vectors'
        for i = 1:n
            retmat[i,i] = real(retmat[i,i])
        end
        return Hermitian(retmat)
    else
        return (F.vectors * Diagonal(acosh.(complex.(F.values)))) * F.vectors'
    end
end

function sincos(A::HermOrSym{<:Real})
    n = checksquare(A)
    F = eigen(A)
    S, C = Diagonal(similar(A, (n,))), Diagonal(similar(A, (n,)))
    for i in 1:n
        S.diag[i], C.diag[i] = sincos(F.values[i])
    end
    return Symmetric((F.vectors * S) * F.vectors'), Symmetric((F.vectors * C) * F.vectors')
end
function sincos(A::Hermitian{<:Complex})
    n = checksquare(A)
    F = eigen(A)
    S, C = Diagonal(similar(A, (n,))), Diagonal(similar(A, (n,)))
    for i in 1:n
        S.diag[i], C.diag[i] = sincos(F.values[i])
    end
    retmatS, retmatC = (F.vectors * S) * F.vectors', (F.vectors * C) * F.vectors'
    for i = 1:n
        retmatS[i,i] = real(retmatS[i,i])
        retmatC[i,i] = real(retmatC[i,i])
    end
    return Hermitian(retmatS), Hermitian(retmatC)
end


for func in (:log, :sqrt)
    # sqrt has rtol arg to handle matrices that are semidefinite up to roundoff errors
    rtolarg = func === :sqrt ? Any[Expr(:kw, :(rtol::Real), :(eps(real(float(one(T))))*size(A,1)))] : Any[]
    rtolval = func === :sqrt ? :(-maximum(abs, F.values) * rtol) : 0
    @eval begin
        function ($func)(A::HermOrSym{T}; $(rtolarg...)) where {T<:Real}
            F = eigen(A)
            λ₀ = $rtolval # treat λ ≥ λ₀ as "zero" eigenvalues up to roundoff
            if all(λ -> λ ≥ λ₀, F.values)
                retmat = (F.vectors * Diagonal(($func).(max.(0, F.values)))) * F.vectors'
            else
                retmat = (F.vectors * Diagonal(($func).(complex.(F.values)))) * F.vectors'
            end
            return Symmetric(retmat)
        end

        function ($func)(A::Hermitian{T}; $(rtolarg...)) where {T<:Complex}
            n = checksquare(A)
            F = eigen(A)
            λ₀ = $rtolval # treat λ ≥ λ₀ as "zero" eigenvalues up to roundoff
            if all(λ -> λ ≥ λ₀, F.values)
                retmat = (F.vectors * Diagonal(($func).(max.(0, F.values)))) * F.vectors'
                for i = 1:n
                    retmat[i,i] = real(retmat[i,i])
                end
                return Hermitian(retmat)
            else
                retmat = (F.vectors * Diagonal(($func).(complex(F.values)))) * F.vectors'
                return retmat
            end
        end
    end
end

# Cube root of a real-valued symmetric matrix
function cbrt(A::HermOrSym{<:Real})
    F = eigen(A)
    A = F.vectors * Diagonal(cbrt.(F.values)) * F.vectors'
    return A
end

"""
    hermitianpart(A, uplo=:U) -> Hermitian

Return the Hermitian part of the square matrix `A`, defined as `(A + A') / 2`, as a
[`Hermitian`](@ref) matrix. For real matrices `A`, this is also known as the symmetric part
of `A`; it is also sometimes called the "operator real part". The optional argument `uplo` controls the corresponding argument of the
[`Hermitian`](@ref) view. For real matrices, the latter is equivalent to a
[`Symmetric`](@ref) view.

See also [`hermitianpart!`](@ref) for the corresponding in-place operation.

!!! compat "Julia 1.10"
    This function requires Julia 1.10 or later.
"""
hermitianpart(A::AbstractMatrix, uplo::Symbol=:U) = Hermitian(_hermitianpart(A), uplo)

"""
    hermitianpart!(A, uplo=:U) -> Hermitian

Overwrite the square matrix `A` in-place with its Hermitian part `(A + A') / 2`, and return
[`Hermitian(A, uplo)`](@ref). For real matrices `A`, this is also known as the symmetric
part of `A`.

See also [`hermitianpart`](@ref) for the corresponding out-of-place operation.

!!! compat "Julia 1.10"
    This function requires Julia 1.10 or later.
"""
hermitianpart!(A::AbstractMatrix, uplo::Symbol=:U) = Hermitian(_hermitianpart!(A), uplo)

_hermitianpart(A::AbstractMatrix) = _hermitianpart!(copy_similar(A, Base.promote_op(/, eltype(A), Int)))
_hermitianpart(a::Number) = real(a)

function _hermitianpart!(A::AbstractMatrix)
    require_one_based_indexing(A)
    n = checksquare(A)
    @inbounds for j in 1:n
        A[j, j] = _hermitianpart(A[j, j])
        for i in 1:j-1
            A[i, j] = val = (A[i, j] + adjoint(A[j, i])) / 2
            A[j, i] = adjoint(val)
        end
    end
    return A
end

## structured matrix printing ##
function Base.replace_in_print_matrix(A::HermOrSym,i::Integer,j::Integer,s::AbstractString)
    ijminmax = minmax(i, j)
    inds = A.uplo == 'U' ? ijminmax : reverse(ijminmax)
    Base.replace_in_print_matrix(parent(A), inds..., s)
end<|MERGE_RESOLUTION|>--- conflicted
+++ resolved
@@ -337,13 +337,9 @@
 copy(A::Hermitian) = (Hermitian(parentof_applytri(copy, A), sym_uplo(A.uplo)))
 
 function copyto!(dest::Symmetric, src::Symmetric)
-<<<<<<< HEAD
-    if src.uplo == dest.uplo
-=======
     if axes(dest) != axes(src)
         @invoke copyto!(dest::AbstractMatrix, src::AbstractMatrix)
     elseif src.uplo == dest.uplo
->>>>>>> 59074fa7
         copytrito!(dest.data, src.data, src.uplo)
     else
         transpose!(dest.data, Base.unalias(dest.data, src.data))
@@ -352,13 +348,9 @@
 end
 
 function copyto!(dest::Hermitian, src::Hermitian)
-<<<<<<< HEAD
-    if src.uplo == dest.uplo
-=======
     if axes(dest) != axes(src)
         @invoke copyto!(dest::AbstractMatrix, src::AbstractMatrix)
     elseif src.uplo == dest.uplo
->>>>>>> 59074fa7
         copytrito!(dest.data, src.data, src.uplo)
     else
         adjoint!(dest.data, Base.unalias(dest.data, src.data))
