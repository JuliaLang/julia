# This file is a part of Julia. License is MIT: https://julialang.org/license

"""
Linear algebra module. Provides array arithmetic,
matrix factorizations and other linear algebra related
functionality.
"""
module LinearAlgebra

import Base: \, /, //, *, ^, +, -, ==
import Base: USE_BLAS64, abs, acos, acosh, acot, acoth, acsc, acsch, adjoint, asec, asech,
    asin, asinh, atan, atanh, axes, big, broadcast, cbrt, ceil, cis, collect, conj, convert,
    copy, copyto!, copymutable, cos, cosh, cot, coth, csc, csch, eltype, exp, fill!, floor,
    getindex, hcat, getproperty, imag, inv, invpermuterows!, isapprox, isequal, isone, iszero,
    IndexStyle, kron, kron!, length, log, map, ndims, one, oneunit, parent, permutecols!,
    permutedims, permuterows!, power_by_squaring, promote_rule, real, sec, sech, setindex!,
    show, similar, sin, sincos, sinh, size, sqrt, strides, stride, tan, tanh, transpose, trunc,
    typed_hcat, vec, view, zero
using Base: IndexLinear, promote_eltype, promote_op, print_matrix,
    @propagate_inbounds, reduce, typed_hvcat, typed_vcat, require_one_based_indexing,
    splat, BitInteger
using Base.Broadcast: Broadcasted, broadcasted
using Base.PermutedDimsArrays: CommutativeOps
using OpenBLAS_jll
using libblastrampoline_jll
import Libdl

export
# Modules
    BLAS,
    LAPACK,

# Types
    Adjoint,
    Bidiagonal,
    BunchKaufman,
    Cholesky,
    CholeskyPivoted,
    ColumnNorm,
    Diagonal,
    Eigen,
    Factorization,
    GeneralizedEigen,
    GeneralizedSVD,
    GeneralizedSchur,
    Hermitian,
    Hessenberg,
    LDLt,
    LQ,
    LU,
    LowerTriangular,
    NoPivot,
    QR,
    QRPivoted,
    RowMaximum,
    RowNonZero,
    SVD,
    Schur,
    SymTridiagonal,
    Symmetric,
    Transpose,
    Tridiagonal,
    UniformScaling,
    UnitLowerTriangular,
    UnitUpperTriangular,
    UpperHessenberg,
    UpperTriangular,


# Functions
    adjoint!,
    adjoint,
    axpby!,
    axpy!,
    bunchkaufman!,
    bunchkaufman,
    cholesky!,
    cholesky,
    cond,
    condskeel,
    copy_adjoint!,
    copy_transpose!,
    copyto!,
    copytrito!,
    cross,
    det,
    diag,
    diagind,
    diagm,
    dot,
    eigen!,
    eigen,
    eigmax,
    eigmin,
    eigvals!,
    eigvals,
    eigvecs,
    factorize,
    givens,
    hermitianpart!,
    hermitianpart,
    hessenberg!,
    hessenberg,
    isdiag,
    ishermitian,
    isposdef!,
    isposdef,
    issuccess,
    issymmetric,
    istril,
    istriu,
    kron!,
    kron,
    ldiv!,
    ldlt!,
    ldlt,
    lmul!,
    logabsdet,
    logdet,
    lowrankdowndate!,
    lowrankdowndate,
    lowrankupdate!,
    lowrankupdate,
    lq!,
    lq,
    lu!,
    lu,
    lyap,
    mul!,
    norm,
    normalize!,
    normalize,
    nullspace,
    opnorm,
    ordschur!,
    ordschur,
    pinv,
    qr!,
    qr,
    rank,
    rdiv!,
    reflect!,
    rmul!,
    rotate!,
    schur!,
    schur,
    svd!,
    svd,
    svdvals!,
    svdvals,
    sylvester,
    tr,
    transpose!,
    transpose,
    tril!,
    tril,
    triu!,
    triu,


# Operators
    \,
    /,

# Constants
    I

# not exported, but public names
public AbstractTriangular,
        Givens,
        checksquare,
        hermitian,
        hermitian_type,
        isbanded,
        peakflops,
        symmetric,
        symmetric_type,
<<<<<<< HEAD
        zeroslike
=======
        matprod_dest
>>>>>>> 87acb9e0

const BlasFloat = Union{Float64,Float32,ComplexF64,ComplexF32}
const BlasReal = Union{Float64,Float32}
const BlasComplex = Union{ComplexF64,ComplexF32}

if USE_BLAS64
    const BlasInt = Int64
else
    const BlasInt = Int32
end


abstract type Algorithm end
struct DivideAndConquer <: Algorithm end
struct QRIteration <: Algorithm end
struct RobustRepresentations <: Algorithm end

# Pivoting strategies for matrix factorization algorithms.
abstract type PivotingStrategy end

"""
    NoPivot

Pivoting is not performed. This is the default strategy for [`cholesky`](@ref) and
[`qr`](@ref) factorizations. Note, however, that other matrix factorizations such as the LU
factorization may fail without pivoting, and may also be numerically unstable for
floating-point matrices in the face of roundoff error. In such cases, this pivot strategy
is mainly useful for pedagogical purposes.
"""
struct NoPivot <: PivotingStrategy end

"""
    RowNonZero

First non-zero element in the remaining rows is chosen as the pivot element.

Beware that for floating-point matrices, the resulting LU algorithm is numerically unstable
— this strategy is mainly useful for comparison to hand calculations (which typically use
this strategy) or for other algebraic types (e.g. rational numbers) not susceptible to
roundoff errors. Otherwise, the default `RowMaximum` pivoting strategy should be generally
preferred in Gaussian elimination.

Note that the [element type](@ref eltype) of the matrix must admit an [`iszero`](@ref)
method.
"""
struct RowNonZero <: PivotingStrategy end

"""
    RowMaximum

A row (and potentially also column) pivot is chosen based on a maximum property.
This is the default strategy for LU factorization and for pivoted Cholesky factorization
(though [`NoPivot`] is the default for [`cholesky`](@ref)).

In the LU case, the maximum-magnitude element within the current column in the remaining
rows is chosen as the pivot element. This is sometimes referred to as the "partial
pivoting" algorithm. In this case, the [element type](@ref eltype) of the matrix must admit
an [`abs`](@ref) method, whose result type must admit a [`<`](@ref) method.

In the Cholesky case, the maximal element among the remaining diagonal elements is
chosen as the pivot element. This is sometimes referred to as the "diagonal pivoting"
algorithm, and leads to _complete pivoting_ (i.e., of both rows and columns by the same
permutation). In this case, the (real part of the) [element type](@ref eltype) of the
matrix must admit a [`<`](@ref) method.
"""
struct RowMaximum <: PivotingStrategy end

"""
    ColumnNorm

The column with the maximum norm is used for subsequent computation. This is used for
pivoted QR factorization.

Note that the [element type](@ref eltype) of the matrix must admit [`norm`](@ref) and
[`abs`](@ref) methods, whose respective result types must admit a [`<`](@ref) method.
"""
struct ColumnNorm <: PivotingStrategy end

using Base: DimOrInd

# Check that stride of matrix/vector is 1
# Writing like this to avoid splatting penalty when called with multiple arguments,
# see PR 16416
"""
    stride1(A) -> Int

Return the distance between successive array elements
in dimension 1 in units of element size.

# Examples
```jldoctest
julia> A = [1,2,3,4]
4-element Vector{Int64}:
 1
 2
 3
 4

julia> LinearAlgebra.stride1(A)
1

julia> B = view(A, 2:2:4)
2-element view(::Vector{Int64}, 2:2:4) with eltype Int64:
 2
 4

julia> LinearAlgebra.stride1(B)
2
```
"""
stride1(x) = stride(x,1)
stride1(x::Array) = 1
stride1(x::DenseArray) = stride(x, 1)::Int

@inline chkstride1(A...) = _chkstride1(true, A...)
@noinline _chkstride1(ok::Bool) = ok || error("matrix does not have contiguous columns")
@inline _chkstride1(ok::Bool, A, B...) = _chkstride1(ok & (stride1(A) == 1), B...)

# Subtypes of StridedArrays that satisfy certain properties on their strides
# Similar to Base.RangeIndex, but only include range types where the step is statically known to be non-zero
const IncreasingRangeIndex = Union{BitInteger, AbstractUnitRange{<:BitInteger}}
const NonConstRangeIndex = Union{IncreasingRangeIndex, StepRange{<:BitInteger, <:BitInteger}}
# StridedArray subtypes for which _fullstride2(::T) === true is known from the type
DenseOrStridedReshapedReinterpreted{T,N} =
    Union{DenseArray{T,N}, Base.StridedReshapedArray{T,N}, Base.StridedReinterpretArray{T,N}}
# Similar to Base.StridedSubArray, except with a NonConstRangeIndex instead of a RangeIndex
StridedSubArrayStandard{T,N,A<:DenseOrStridedReshapedReinterpreted,
    I<:Tuple{Vararg{Union{NonConstRangeIndex, Base.ReshapedUnitRange, Base.AbstractCartesianIndex}}}} = Base.StridedSubArray{T,N,A,I}
StridedArrayStdSubArray{T,N} = Union{DenseOrStridedReshapedReinterpreted{T,N},StridedSubArrayStandard{T,N}}
# Similar to Base.StridedSubArray, except with a IncreasingRangeIndex instead of a RangeIndex
StridedSubArrayIncr{T,N,A<:DenseOrStridedReshapedReinterpreted,
    I<:Tuple{Vararg{Union{IncreasingRangeIndex, Base.ReshapedUnitRange, Base.AbstractCartesianIndex}}}} = Base.StridedSubArray{T,N,A,I}
StridedArrayStdSubArrayIncr{T,N} = Union{DenseOrStridedReshapedReinterpreted{T,N},StridedSubArrayIncr{T,N}}
# These subarrays have a stride of 1 along the first dimension
StridedSubArrayAUR{T,N,A<:DenseOrStridedReshapedReinterpreted,
    I<:Tuple{AbstractUnitRange{<:BitInteger}}} = Base.StridedSubArray{T,N,A,I}
StridedArrayStride1{T,N} = Union{DenseOrStridedReshapedReinterpreted{T,N},StridedSubArrayIncr{T,N}}
# StridedMatrixStride1 may typically be forwarded to LAPACK methods
StridedMatrixStride1{T} = StridedArrayStride1{T,2}

"""
    LinearAlgebra.checksquare(A)

Check that a matrix is square, then return its common dimension.
For multiple arguments, return a vector.

# Examples
```jldoctest
julia> A = fill(1, (4,4)); B = fill(1, (5,5));

julia> LinearAlgebra.checksquare(A, B)
2-element Vector{Int64}:
 4
 5
```
"""
function checksquare(A)
    m,n = size(A)
    m == n || throw(DimensionMismatch(lazy"matrix is not square: dimensions are $(size(A))"))
    m
end

function checksquare(A...)
    sizes = Int[]
    for a in A
        size(a,1)==size(a,2) || throw(DimensionMismatch(lazy"matrix is not square: dimensions are $(size(a))"))
        push!(sizes, size(a,1))
    end
    return sizes
end

function char_uplo(uplo::Symbol)
    if uplo === :U
        return 'U'
    elseif uplo === :L
        return 'L'
    else
        throw_uplo()
    end
end

function sym_uplo(uplo::Char)
    if uplo == 'U'
        return :U
    elseif uplo == 'L'
        return :L
    else
        throw_uplo()
    end
end

@noinline throw_uplo() = throw(ArgumentError("uplo argument must be either :U (upper) or :L (lower)"))

"""
    ldiv!(Y, A, B) -> Y

Compute `A \\ B` in-place and store the result in `Y`, returning the result.

The argument `A` should *not* be a matrix.  Rather, instead of matrices it should be a
factorization object (e.g. produced by [`factorize`](@ref) or [`cholesky`](@ref)).
The reason for this is that factorization itself is both expensive and typically allocates memory
(although it can also be done in-place via, e.g., [`lu!`](@ref)),
and performance-critical situations requiring `ldiv!` usually also require fine-grained
control over the factorization of `A`.

!!! note
    Certain structured matrix types, such as `Diagonal` and `UpperTriangular`, are permitted, as
    these are already in a factorized form

# Examples
```jldoctest
julia> A = [1 2.2 4; 3.1 0.2 3; 4 1 2];

julia> X = [1; 2.5; 3];

julia> Y = zero(X);

julia> ldiv!(Y, qr(A), X);

julia> Y ≈ A\\X
true
```
"""
ldiv!(Y, A, B)

"""
    ldiv!(A, B)

Compute `A \\ B` in-place and overwriting `B` to store the result.

The argument `A` should *not* be a matrix.  Rather, instead of matrices it should be a
factorization object (e.g. produced by [`factorize`](@ref) or [`cholesky`](@ref)).
The reason for this is that factorization itself is both expensive and typically allocates memory
(although it can also be done in-place via, e.g., [`lu!`](@ref)),
and performance-critical situations requiring `ldiv!` usually also require fine-grained
control over the factorization of `A`.

!!! note
    Certain structured matrix types, such as `Diagonal` and `UpperTriangular`, are permitted, as
    these are already in a factorized form

# Examples
```jldoctest
julia> A = [1 2.2 4; 3.1 0.2 3; 4 1 2];

julia> X = [1; 2.5; 3];

julia> Y = copy(X);

julia> ldiv!(qr(A), X);

julia> X ≈ A\\Y
true
```
"""
ldiv!(A, B)


"""
    rdiv!(A, B)

Compute `A / B` in-place and overwriting `A` to store the result.

The argument `B` should *not* be a matrix.  Rather, instead of matrices it should be a
factorization object (e.g. produced by [`factorize`](@ref) or [`cholesky`](@ref)).
The reason for this is that factorization itself is both expensive and typically allocates memory
(although it can also be done in-place via, e.g., [`lu!`](@ref)),
and performance-critical situations requiring `rdiv!` usually also require fine-grained
control over the factorization of `B`.

!!! note
    Certain structured matrix types, such as `Diagonal` and `UpperTriangular`, are permitted, as
    these are already in a factorized form
"""
rdiv!(A, B)

"""
    copy_oftype(A, T)

Creates a copy of `A` with eltype `T`. No assertions about mutability of the result are
made. When `eltype(A) == T`, then this calls `copy(A)` which may be overloaded for custom
array types. Otherwise, this calls `convert(AbstractArray{T}, A)`.
"""
copy_oftype(A::AbstractArray{T}, ::Type{T}) where {T} = copy(A)
copy_oftype(A::AbstractArray{T,N}, ::Type{S}) where {T,N,S} = convert(AbstractArray{S,N}, A)

"""
    copymutable_oftype(A, T)

Copy `A` to a mutable array with eltype `T` based on `similar(A, T)`.

The resulting matrix typically has similar algebraic structure as `A`. For
example, supplying a tridiagonal matrix results in another tridiagonal matrix.
In general, the type of the output corresponds to that of `similar(A, T)`.

In LinearAlgebra, mutable copies (of some desired eltype) are created to be passed
to in-place algorithms (such as `ldiv!`, `rdiv!`, `lu!` and so on). If the specific
algorithm is known to preserve the algebraic structure, use `copymutable_oftype`.
If the algorithm is known to return a dense matrix (or some wrapper backed by a dense
matrix), then use `copy_similar`.

See also: `Base.copymutable`, `copy_similar`.
"""
copymutable_oftype(A::AbstractArray, ::Type{S}) where {S} = copyto!(similar(A, S), A)

"""
    copy_similar(A, T)

Copy `A` to a mutable array with eltype `T` based on `similar(A, T, size(A))`.

Compared to `copymutable_oftype`, the result can be more flexible. In general, the type
of the output corresponds to that of the three-argument method `similar(A, T, size(A))`.

See also: `copymutable_oftype`.
"""
copy_similar(A::AbstractArray, ::Type{T}) where {T} = copyto!(similar(A, T, size(A)), A)

"""
    BandIndex(band, index)

Represent a Cartesian index as a linear index along a band.
This type is primarily meant to index into a specific band without branches,
so, for best performance, `band` should be a compile-time constant.
"""
struct BandIndex
    band :: Int
    index :: Int
end
function _cartinds(b::BandIndex)
    (; band, index) = b
    bandg0 = max(band,0)
    row = index - band + bandg0
    col = index + bandg0
    CartesianIndex(row, col)
end
function Base.to_indices(A, inds, t::Tuple{BandIndex, Vararg{Any}})
    to_indices(A, inds, (_cartinds(first(t)), Base.tail(t)...))
end
function Base.checkbounds(::Type{Bool}, A::AbstractMatrix, b::BandIndex)
    checkbounds(Bool, A, _cartinds(b))
end
function Base.checkbounds(A::Broadcasted, b::BandIndex)
    checkbounds(A, _cartinds(b))
end

include("adjtrans.jl")
include("transpose.jl")

include("exceptions.jl")
include("generic.jl")

include("blas.jl")
include("matmul.jl")
include("lapack.jl")

include("dense.jl")
include("tridiag.jl")
include("triangular.jl")

include("factorization.jl")
include("eigen.jl")
include("svd.jl")
include("symmetric.jl")
include("cholesky.jl")
include("lu.jl")
include("bunchkaufman.jl")
include("diagonal.jl")
include("symmetriceigen.jl")
include("bidiag.jl")
include("uniformscaling.jl")
include("qr.jl")
include("lq.jl")
include("hessenberg.jl")
include("abstractq.jl")
include("givens.jl")
include("special.jl")
include("bitarray.jl")
include("ldlt.jl")
include("schur.jl")
include("structuredbroadcast.jl")
include("deprecated.jl")

const ⋅ = dot
const × = cross
export ⋅, ×

# Separate the char corresponding to the wrapper from that corresponding to the uplo
# In most cases, the former may be constant-propagated, while the latter usually can't be.
# This improves type-inference in wrap for Symmetric/Hermitian matrices
# A WrapperChar is equivalent to `isuppertri ? uppercase(wrapperchar) : lowercase(wrapperchar)`
struct WrapperChar <: AbstractChar
    wrapperchar :: Char
    isuppertri :: Bool
end
function Base.Char(w::WrapperChar)
    T = w.wrapperchar
    if T ∈ ('N', 'T', 'C') # known cases where isuppertri is true
        T
    else
        _isuppertri(w) ? uppercase(T) : lowercase(T)
    end
end
Base.codepoint(w::WrapperChar) = codepoint(Char(w))
WrapperChar(n::UInt32) = WrapperChar(Char(n))
WrapperChar(c::Char) = WrapperChar(c, isuppercase(c))
# We extract the wrapperchar so that the result may be constant-propagated
# This doesn't return a value of the same type on purpose
Base.uppercase(w::WrapperChar) = uppercase(w.wrapperchar)
Base.lowercase(w::WrapperChar) = lowercase(w.wrapperchar)
_isuppertri(w::WrapperChar) = w.isuppertri
_isuppertri(x::AbstractChar) = isuppercase(x) # compatibility with earlier Char-based implementation
_uplosym(x) = _isuppertri(x) ? (:U) : (:L)

wrapper_char(::AbstractArray) = 'N'
wrapper_char(::Adjoint) = 'C'
wrapper_char(::Adjoint{<:Real}) = 'T'
wrapper_char(::Transpose) = 'T'
wrapper_char(A::Hermitian) =  WrapperChar('H', A.uplo == 'U')
wrapper_char(A::Hermitian{<:Real}) = WrapperChar('S', A.uplo == 'U')
wrapper_char(A::Symmetric) = WrapperChar('S', A.uplo == 'U')

wrapper_char_NTC(A::AbstractArray) = uppercase(wrapper_char(A)) == 'N'
wrapper_char_NTC(A::Union{StridedArray, Adjoint, Transpose}) = true
wrapper_char_NTC(A::Union{Symmetric, Hermitian}) = false

Base.@constprop :aggressive function wrap(A::AbstractVecOrMat, tA::AbstractChar)
    # merge the result of this before return, so that we can type-assert the return such
    # that even if the tmerge is inaccurate, inference can still identify that the
    # `_generic_matmatmul` signature still matches and doesn't require missing backedges
    tA_uc = uppercase(tA)
    B = if tA_uc == 'N'
        A
    elseif tA_uc == 'T'
        transpose(A)
    elseif tA_uc == 'C'
        adjoint(A)
    elseif tA_uc == 'H'
        Hermitian(A, _uplosym(tA))
    elseif tA_uc == 'S'
        Symmetric(A, _uplosym(tA))
    end
    return B::AbstractVecOrMat
end

_unwrap(A::AbstractVecOrMat) = A

## convenience methods
## return only the solution of a least squares problem while avoiding promoting
## vectors to matrices.
_cut_B(x::AbstractVector, r::UnitRange) = length(x)  > length(r) ? x[r]   : x
_cut_B(X::AbstractMatrix, r::UnitRange) = size(X, 1) > length(r) ? X[r,:] : X

# SymTridiagonal ev can be the same length as dv, but the last element is
# ignored. However, some methods can fail if they read the entire ev
# rather than just the meaningful elements. This is a helper function
# for getting only the meaningful elements of ev. See #41089
_evview(S::SymTridiagonal) = @view S.ev[begin:begin + length(S.dv) - 2]

## append right hand side with zeros if necessary
_zeros(::Type{T}, b::AbstractVector, n::Integer) where {T} = zeros(T, max(length(b), n))
_zeros(::Type{T}, B::AbstractMatrix, n::Integer) where {T} = zeros(T, max(size(B, 1), n), size(B, 2))

# append a zero element / drop the last element
_pushzero(A) = (B = similar(A, length(A)+1); @inbounds B[begin:end-1] .= A; @inbounds B[end] = zero(eltype(B)); B)
_droplast!(A) = deleteat!(A, lastindex(A))

# destination type for matmul
matprod_dest(A::StructuredMatrix, B::StructuredMatrix, TS) = similar(B, TS, size(B))
matprod_dest(A, B::StructuredMatrix, TS) = similar(A, TS, size(A))
matprod_dest(A::StructuredMatrix, B, TS) = similar(B, TS, size(B))
# diagonal is special, as it does not change the structure of the other matrix
# we call similar without a size to preserve the type of the matrix wherever possible
# reroute through _matprod_dest_diag to allow speicalizing on the type of the StructuredMatrix
# without defining methods for both the orderings
matprod_dest(A::StructuredMatrix, B::Diagonal, TS) = _matprod_dest_diag(A, TS)
matprod_dest(A::Diagonal, B::StructuredMatrix, TS) = _matprod_dest_diag(B, TS)
matprod_dest(A::Diagonal, B::Diagonal, TS) = _matprod_dest_diag(B, TS)
_matprod_dest_diag(A, TS) = similar(A, TS)
function _matprod_dest_diag(A::SymTridiagonal, TS)
    n = size(A, 1)
    ev = similar(A, TS, max(0, n-1))
    dv = similar(A, TS, n)
    Tridiagonal(ev, dv, similar(ev))
end

# Special handling for adj/trans vec
matprod_dest(A::Diagonal, B::AdjOrTransAbsVec, TS) = similar(B, TS)

# General fallback definition for handling under- and overdetermined system as well as square problems
# While this definition is pretty general, it does e.g. promote to common element type of lhs and rhs
# which is required by LAPACK but not SuiteSparse which allows real-complex solves in some cases. Hence,
# we restrict this method to only the LAPACK factorizations in LinearAlgebra.
# The definition is put here since it explicitly references all the Factorization structs so it has
# to be located after all the files that define the structs.
const LAPACKFactorizations{T,S} = Union{
    BunchKaufman{T,S},
    Cholesky{T,S},
    LQ{T,S},
    LU{T,S},
    QR{T,S},
    QRCompactWY{T,S},
    QRPivoted{T,S},
    SVD{T,<:Real,S}}

(\)(F::LAPACKFactorizations, B::AbstractVecOrMat) = ldiv(F, B)
(\)(F::AdjointFactorization{<:Any,<:LAPACKFactorizations}, B::AbstractVecOrMat) = ldiv(F, B)
(\)(F::TransposeFactorization{<:Any,<:LU}, B::AbstractVecOrMat) = ldiv(F, B)

function ldiv(F::Factorization, B::AbstractVecOrMat)
    require_one_based_indexing(B)
    m, n = size(F)
    if m != size(B, 1)
        throw(DimensionMismatch("arguments must have the same number of rows"))
    end

    TFB = typeof(oneunit(eltype(B)) / oneunit(eltype(F)))
    FF = Factorization{TFB}(F)

    # For wide problem we (often) compute a minimum norm solution. The solution
    # is larger than the right hand side so we use size(F, 2).
    BB = _zeros(TFB, B, n)

    if n > size(B, 1)
        # Underdetermined
        copyto!(view(BB, 1:m, :), B)
    else
        copyto!(BB, B)
    end

    ldiv!(FF, BB)

    # For tall problems, we compute a least squares solution so only part
    # of the rhs should be returned from \ while ldiv! uses (and returns)
    # the complete rhs
    return _cut_B(BB, 1:n)
end
# disambiguate
(\)(F::LAPACKFactorizations{T}, B::VecOrMat{Complex{T}}) where {T<:BlasReal} =
    @invoke \(F::Factorization{T}, B::VecOrMat{Complex{T}})
(\)(F::AdjointFactorization{T,<:LAPACKFactorizations}, B::VecOrMat{Complex{T}}) where {T<:BlasReal} =
    ldiv(F, B)
(\)(F::TransposeFactorization{T,<:LU}, B::VecOrMat{Complex{T}}) where {T<:BlasReal} =
    ldiv(F, B)

"""
    LinearAlgebra.peakflops(n::Integer=4096; eltype::DataType=Float64, ntrials::Integer=3, parallel::Bool=false)

`peakflops` computes the peak flop rate of the computer by using double precision
[`gemm!`](@ref LinearAlgebra.BLAS.gemm!). By default, if no arguments are specified, it
multiplies two `Float64` matrices of size `n x n`, where `n = 4096`. If the underlying BLAS is using
multiple threads, higher flop rates are realized. The number of BLAS threads can be set with
[`BLAS.set_num_threads(n)`](@ref).

If the keyword argument `eltype` is provided, `peakflops` will construct matrices with elements
of type `eltype` for calculating the peak flop rate.

By default, `peakflops` will use the best timing from 3 trials. If the `ntrials` keyword argument
is provided, `peakflops` will use those many trials for picking the best timing.

If the keyword argument `parallel` is set to `true`, `peakflops` is run in parallel on all
the worker processors. The flop rate of the entire parallel computer is returned. When
running in parallel, only 1 BLAS thread is used. The argument `n` still refers to the size
of the problem that is solved on each processor.

!!! compat "Julia 1.1"
    This function requires at least Julia 1.1. In Julia 1.0 it is available from
    the standard library `InteractiveUtils`.
"""
function peakflops(n::Integer=4096; eltype::DataType=Float64, ntrials::Integer=3, parallel::Bool=false)
    t = zeros(Float64, ntrials)
    for i=1:ntrials
        a = ones(eltype,n,n)
        t[i] = @elapsed a2 = a*a
        @assert a2[1,1] == n
    end

    if parallel
        let Distributed = Base.require(Base.PkgId(
                Base.UUID((0x8ba89e20_285c_5b6f, 0x9357_94700520ee1b)), "Distributed"))
            nworkers = @invokelatest Distributed.nworkers()
            results = @invokelatest Distributed.pmap(peakflops, fill(n, nworkers))
            return sum(results)
        end
    else
        return 2*Float64(n)^3 / minimum(t)
    end
end


function versioninfo(io::IO=stdout)
    indent = "  "
    config = BLAS.get_config()
    build_flags = join(string.(config.build_flags), ", ")
    println(io, "BLAS: ", BLAS.libblastrampoline, " (", build_flags, ")")
    for lib in config.loaded_libs
        interface = uppercase(string(lib.interface))
        println(io, indent, "--> ", lib.libname, " (", interface, ")")
    end
    println(io, "Threading:")
    println(io, indent, "Threads.threadpoolsize() = ", Threads.threadpoolsize())
    println(io, indent, "Threads.maxthreadid() = ", Base.Threads.maxthreadid())
    println(io, indent, "LinearAlgebra.BLAS.get_num_threads() = ", BLAS.get_num_threads())
    println(io, "Relevant environment variables:")
    env_var_names = [
        "JULIA_NUM_THREADS",
        "MKL_DYNAMIC",
        "MKL_NUM_THREADS",
         # OpenBLAS has a hierarchy of environment variables for setting the
         # number of threads, see
         # https://github.com/xianyi/OpenBLAS/blob/c43ec53bdd00d9423fc609d7b7ecb35e7bf41b85/README.md#setting-the-number-of-threads-using-environment-variables
        ("OPENBLAS_NUM_THREADS", "GOTO_NUM_THREADS", "OMP_NUM_THREADS"),
    ]
    printed_at_least_one_env_var = false
    print_var(io, indent, name) = println(io, indent, name, " = ", ENV[name])
    for name in env_var_names
        if name isa Tuple
            # If `name` is a Tuple, then find the first environment which is
            # defined, and disregard the following ones.
            for nm in name
                if haskey(ENV, nm)
                    print_var(io, indent, nm)
                    printed_at_least_one_env_var = true
                    break
                end
            end
        else
            if haskey(ENV, name)
                print_var(io, indent, name)
                printed_at_least_one_env_var = true
            end
        end
    end
    if !printed_at_least_one_env_var
        println(io, indent, "[none]")
    end
    return nothing
end

function __init__()
    try
        verbose = parse(Bool, get(ENV, "LBT_VERBOSE", "false"))
        BLAS.lbt_forward(OpenBLAS_jll.libopenblas_path; clear=true, verbose)
        BLAS.check()
    catch ex
        Base.showerror_nostdio(ex, "WARNING: Error during initialization of module LinearAlgebra")
    end
    # register a hook to disable BLAS threading
    Base.at_disable_library_threading(() -> BLAS.set_num_threads(1))

    # https://github.com/xianyi/OpenBLAS/blob/c43ec53bdd00d9423fc609d7b7ecb35e7bf41b85/README.md#setting-the-number-of-threads-using-environment-variables
    if !haskey(ENV, "OPENBLAS_NUM_THREADS") && !haskey(ENV, "GOTO_NUM_THREADS") && !haskey(ENV, "OMP_NUM_THREADS")
        @static if Sys.isapple() && Base.BinaryPlatforms.arch(Base.BinaryPlatforms.HostPlatform()) == "aarch64"
            BLAS.set_num_threads(max(1, @ccall(jl_effective_threads()::Cint)))
        else
            BLAS.set_num_threads(max(1, @ccall(jl_effective_threads()::Cint) ÷ 2))
        end
    end
end

end # module LinearAlgebra<|MERGE_RESOLUTION|>--- conflicted
+++ resolved
@@ -175,11 +175,8 @@
         peakflops,
         symmetric,
         symmetric_type,
-<<<<<<< HEAD
         zeroslike
-=======
         matprod_dest
->>>>>>> 87acb9e0
 
 const BlasFloat = Union{Float64,Float32,ComplexF64,ComplexF32}
 const BlasReal = Union{Float64,Float32}
