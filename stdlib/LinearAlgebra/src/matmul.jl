# This file is a part of Julia. License is MIT: https://julialang.org/license

# matmul.jl: Everything to do with dense matrix multiplication

matprod(x, y) = x*y + x*y

# Dot products

for (typ, bdot) in ((:BlasReal, :(BLAS.dot)), (:BlasComplex, :(BLAS.dotc)))
    @eval begin
        _vecdot(x::AbstractVector{T},       y::AbstractVector{T},
                 ::AbstractStridedLayout,    ::AbstractStridedLayout) where T<:$typ = $bdot(x, y)
     end
 end

_dotu(x::AbstractVector{T},     y::AbstractVector{T},
       ::AbstractStridedLayout,  ::AbstractStridedLayout) where {T<:BlasComplex} = BLAS.dotu(x, y)


function dot(x::Vector{T}, rx::Union{UnitRange{TI},AbstractRange{TI}}, y::Vector{T}, ry::Union{UnitRange{TI},AbstractRange{TI}}) where {T<:BlasReal,TI<:Integer}
    if length(rx) != length(ry)
        throw(DimensionMismatch("length of rx, $(length(rx)), does not equal length of ry, $(length(ry))"))
    end
    if minimum(rx) < 1 || maximum(rx) > length(x)
        throw(BoundsError(x, rx))
    end
    if minimum(ry) < 1 || maximum(ry) > length(y)
        throw(BoundsError(y, ry))
    end
    GC.@preserve x y BLAS.dot(length(rx), pointer(x)+(first(rx)-1)*sizeof(T), step(rx), pointer(y)+(first(ry)-1)*sizeof(T), step(ry))
end

function dot(x::Vector{T}, rx::Union{UnitRange{TI},AbstractRange{TI}}, y::Vector{T}, ry::Union{UnitRange{TI},AbstractRange{TI}}) where {T<:BlasComplex,TI<:Integer}
    if length(rx) != length(ry)
        throw(DimensionMismatch("length of rx, $(length(rx)), does not equal length of ry, $(length(ry))"))
    end
    if minimum(rx) < 1 || maximum(rx) > length(x)
        throw(BoundsError(x, rx))
    end
    if minimum(ry) < 1 || maximum(ry) > length(y)
        throw(BoundsError(y, ry))
    end
    GC.@preserve x y BLAS.dotc(length(rx), pointer(x)+(first(rx)-1)*sizeof(T), step(rx), pointer(y)+(first(ry)-1)*sizeof(T), step(ry))
end

# Matrix-vector multiplication
(*)(A::AbstractVecOrMat, B::AbstractVecOrMat) = _mul(A, B, MemoryLayout(A), MemoryLayout(B))

function _mul(A::AbstractMatrix{T}, x::AbstractVector{S}, ::StridedLayout, ::StridedLayout) where {T<:BlasFloat,S}
    TS = promote_op(matprod, T, S)
    mul!(similar(x, TS, size(A,1)), A, convert(AbstractVector{TS}, x))
end
function _mul(A::AbstractMatrix{T}, x::AbstractVector{S}, _1, _2) where {T,S}
    TS = promote_op(matprod, T, S)
    mul!(similar(x,TS,size(A,1)), A, x)
end

<<<<<<< HEAD
"""
    mul!(Y, A, B) -> Y

Calculates the matrix-matrix or matrix-vector product ``AB`` and stores the result in `Y`,
overwriting the existing value of `Y`. Note that `Y` must not be aliased with either `A` or
`B`.

# Examples
```jldoctest
julia> A=[1.0 2.0; 3.0 4.0]; B=[1.0 1.0; 1.0 1.0]; Y = similar(B); mul!(Y, A, B);

julia> Y
2×2 Array{Float64,2}:
 3.0  3.0
 7.0  7.0
```
"""
mul!(C::AbstractVecOrMat, A::AbstractVecOrMat, B::AbstractVecOrMat) = _mul!(C, A, B, MemoryLayout(C), MemoryLayout(A), MemoryLayout(B))

_mul!(y::AbstractVector, A::AbstractMatrix, x::AbstractVector, _1, _2, _3) = generic_matvecmul!(y, 'N', A, x)
_mul!(y::AbstractVector{T}, A::AbstractMatrix{T}, x::AbstractVector, ::AbstractStridedLayout, ::AbstractColumnMajor, _) where {T<:BlasFloat} =
    mul!(y, A, convert(Vector{T}, x))
_mul!(y::AbstractVector{T}, A::AbstractMatrix{T}, x::AbstractVector{T}, ::AbstractStridedLayout, ::AbstractColumnMajor, ::AbstractStridedLayout) where {T<:BlasFloat} = gemv!(y, 'N', A, x)
=======
# these will throw a DimensionMismatch unless B has 1 row (or 1 col for transposed case):
*(a::AbstractVector, transB::Transpose{<:Any,<:AbstractMatrix}) =
    (B = transB.parent; *(reshape(a,length(a),1), transpose(B)))
*(a::AbstractVector, adjB::Adjoint{<:Any,<:AbstractMatrix}) =
    (B = adjB.parent; *(reshape(a,length(a),1), adjoint(B)))
(*)(a::AbstractVector, B::AbstractMatrix) = reshape(a,length(a),1)*B

mul!(y::StridedVector{T}, A::StridedVecOrMat{T}, x::StridedVector{T}) where {T<:BlasFloat} = gemv!(y, 'N', A, x)
>>>>>>> ecf24255
for elty in (Float32,Float64)
    @eval begin
        function _mul!(y::AbstractVector{Complex{$elty}}, A::AbstractMatrix{Complex{$elty}}, x::AbstractVector{$elty}, ::AbstractStridedLayout, ::AbstractColumnMajor, ::AbstractStridedLayout)
            Afl = reinterpret($elty,A)
            yfl = reinterpret($elty,y)
            gemv!(yfl,'N',Afl,x)
            return y
        end
    end
end

_mul!(y::AbstractVector, transA::AbstractMatrix, x::AbstractVector, ::AbstractStridedLayout, ::AbstractRowMajor, ::AbstractStridedLayout) =
    (A = transpose(transA); generic_matvecmul!(y, 'T', A, x))
_mul!(y::AbstractVector, adjA::AbstractMatrix, x::AbstractVector, ::AbstractStridedLayout, ::ConjLayout{<:AbstractRowMajor}, ::AbstractStridedLayout) =
    (A = adjoint(adjA); generic_matvecmul!(y, 'C', A, x))
_mul!(y::AbstractVector{T}, adjA::AbstractMatrix{T}, x::AbstractVector{T}, ::AbstractStridedLayout, ::AbstractRowMajor, ::AbstractStridedLayout) where {T<:BlasFloat} =
    gemv!(y, 'T', transpose(adjA), x)
_mul!(y::AbstractVector{T}, adjA::AbstractMatrix{T}, x::AbstractVector{T}, ::AbstractStridedLayout, ::ConjLayout{<:AbstractRowMajor}, ::AbstractStridedLayout) where {T<:BlasComplex} =
    gemv!(y, 'C', adjoint(adjA), x)

# Vector-matrix multiplication

_mul(a::AbstractVector, B::AbstractMatrix, _1, _2) = reshape(a,length(a),1)*B

# these enable treating vectors as n x 1 matrices for important use-cases
mul!(y::AbstractMatrix, a::AbstractVector, B::AbstractMatrix) = mul!(y, reshape(a,length(a),1), B)
mul!(y::AbstractVector, a::AbstractVector, B::AbstractMatrix) = mul!(reshape(y,length(y),1), reshape(a,length(a),1), B)
mul!(y::AbstractVector, A::AbstractMatrix, B::AbstractMatrix) = mul!(reshape(y,length(b),1), A, B)

# Matrix-matrix multiplication
"""
    *(A::AbstractMatrix, B::AbstractMatrix)

Matrix multiplication.

# Examples
```jldoctest
julia> [1 1; 0 1] * [1 0; 1 1]
2×2 Array{Int64,2}:
 2  1
 1  1
```
"""
*(::AbstractMatrix, ::AbstractMatrix)

function _mul(A::AbstractMatrix, B::AbstractMatrix, _1, _2)
    TS = promote_op(matprod, eltype(A), eltype(B))
    mul!(similar(B, TS, (size(A,1), size(B,2))), A, B)
end


"""
    rmul!(A, B)

Calculate the matrix-matrix product ``AB``, overwriting `A`, and return the result.
"""
rmul!(A, B) = _rmul!(A, B, MemoryLayout(A), MemoryLayout(B))
_rmul!(A, B, _1, _2) = copyto!(A, mul!(similar(A), A, B))

"""
    lmul!(A, B)

Calculate the matrix-matrix product ``AB``, overwriting `B`, and return the result.
"""
lmul!(A, B) = _lmul!(A, B, MemoryLayout(A), MemoryLayout(B))
_lmul!(A, B, _1, _2) = copyto!(B, mul!(similar(B), A, B))

_mul!(C::AbstractMatrix, A::AbstractMatrix, B::AbstractMatrix, _1, _2, _3) = generic_matmatmul!(C, 'N', 'N', A, B)

_mul!(C::AbstractMatrix{T}, A::AbstractMatrix{T}, B::AbstractMatrix{T}, ::AbstractStridedLayout, ::AbstractStridedLayout, ::AbstractStridedLayout) where {T<:BlasFloat} =
    gemm_wrapper!(C, 'N', 'N', A, B)
for elty in (Float32,Float64)
    @eval begin
        function _mul!(C::AbstractMatrix{Complex{$elty}}, A::AbstractMatrix{Complex{$elty}}, B::AbstractMatrix{$elty}, ::AbstractColumnMajor, ::AbstractColumnMajor, ::AbstractColumnMajor)
            Afl = reinterpret($elty, A)
            Cfl = reinterpret($elty, C)
            gemm_wrapper!(Cfl, 'N', 'N', Afl, B)
            return C
        end
    end
end

_mul!(C::AbstractMatrix{T}, transA::AbstractMatrix{T}, B::AbstractMatrix{T}, ::AbstractColumnMajor, ::AbstractRowMajor, ::AbstractColumnMajor) where {T<:BlasFloat} =
    (A = transpose(transA); A === B ? syrk_wrapper!(C, 'T', A) : gemm_wrapper!(C, 'T', 'N', A, B))
_mul!(C::AbstractMatrix, transA::AbstractMatrix, B::AbstractMatrix, ::AbstractStridedLayout, ::AbstractRowMajor, ::AbstractStridedLayout) =
    (A = transpose(transA); generic_matmatmul!(C, 'T', 'N', A, B))
_mul!(C::AbstractMatrix{T}, A::AbstractMatrix{T}, transB::AbstractMatrix{T}, ::AbstractColumnMajor, ::AbstractColumnMajor, ::AbstractRowMajor) where {T<:BlasFloat} =
    (B = transpose(transB); A === B ? syrk_wrapper!(C, 'N', A) : gemm_wrapper!(C, 'N', 'T', A, B))

for elty in (Float32,Float64)
    @eval begin
        function _mul!(C::AbstractMatrix{Complex{$elty}}, A::AbstractMatrix{Complex{$elty}}, transB::AbstractMatrix{$elty}, ::AbstractColumnMajor, ::AbstractColumnMajor, ::AbstractRowMajor)
            B = transpose(transB)
            Afl = reinterpret($elty, A)
            Cfl = reinterpret($elty, C)
            gemm_wrapper!(Cfl, 'N', 'T', Afl, B)
            return C
        end
    end
end

_mul!(C::AbstractMatrix{T}, transA::AbstractMatrix{T}, transB::AbstractMatrix{T}, ::AbstractColumnMajor, ::AbstractRowMajor, ::AbstractRowMajor) where {T<:BlasFloat} =
    (A = transpose(transA); B = transpose(transB); gemm_wrapper!(C, 'T', 'T', A, B))
_mul!(C::AbstractMatrix, transA::AbstractMatrix, transB::AbstractMatrix, ::AbstractStridedLayout, ::AbstractRowMajor, ::AbstractRowMajor) =
    (A = transpose(transA); B = transpose(transB); generic_matmatmul!(C, 'T', 'T', A, B))

_mul!(C::AbstractMatrix{T}, adjA::AbstractMatrix{T}, B::AbstractMatrix{T}, ::AbstractColumnMajor, ::ConjLayout{<:AbstractRowMajor}, ::AbstractColumnMajor) where {T<:BlasComplex} =
    (A = adjoint(adjA); A===B ? herk_wrapper!(C,'C',A) : gemm_wrapper!(C,'C', 'N', A, B))
_mul!(C::AbstractMatrix, adjA::AbstractMatrix, B::AbstractMatrix, ::AbstractStridedLayout, ::ConjLayout{<:AbstractRowMajor}, ::AbstractStridedLayout) =
    (A = adjoint(adjA); generic_matmatmul!(C, 'C', 'N', A, B))

_mul!(C::AbstractMatrix{T}, A::AbstractMatrix{T}, adjB::AbstractMatrix{T}, ::AbstractColumnMajor, ::AbstractColumnMajor, ::ConjLayout{<:AbstractRowMajor}) where {T<:BlasComplex} =
    (B = adjoint(adjB); A===B ? herk_wrapper!(C, 'N', A) : gemm_wrapper!(C, 'N', 'C', A, B))
_mul!(C::AbstractMatrix, A::AbstractMatrix, adjB::AbstractMatrix, ::AbstractStridedLayout, ::AbstractStridedLayout, ::ConjLayout{<:AbstractRowMajor}) =
    (B = adjoint(adjB); generic_matmatmul!(C, 'N', 'C', A, B))

_mul!(C::AbstractMatrix{T}, adjA::AbstractMatrix{T}, adjB::AbstractMatrix{T}, ::AbstractColumnMajor, ::ConjLayout{<:AbstractRowMajor}, ::ConjLayout{<:AbstractRowMajor}) where {T<:BlasFloat} =
    (A = adjoint(adjA); B = adjoint(adjB); gemm_wrapper!(C, 'C', 'C', A, B))
_mul!(C::AbstractMatrix, adjA::AbstractMatrix, adjB::AbstractMatrix, ::AbstractStridedLayout, ::ConjLayout{<:AbstractRowMajor}, ::ConjLayout{<:AbstractRowMajor}) =
    (A = adjoint(adjA); B = adjoint(adjB); generic_matmatmul!(C, 'C', 'C', A, B))
_mul!(C::AbstractMatrix, adjA::AbstractMatrix, transB::AbstractMatrix, ::AbstractStridedLayout, ::ConjLayout{<:AbstractRowMajor}, ::AbstractRowMajor) =
    (A = adjoint(adjA); B = transpose(transB); generic_matmatmul!(C, 'C', 'T', A, B))

# Supporting functions for matrix multiplication

function copytri!(A::AbstractMatrix, uplo::AbstractChar, conjugate::Bool=false)
    n = checksquare(A)
    if uplo == 'U'
        for i = 1:(n-1), j = (i+1):n
            A[j,i] = conjugate ? adjoint(A[i,j]) : transpose(A[i,j])
        end
    elseif uplo == 'L'
        for i = 1:(n-1), j = (i+1):n
            A[i,j] = conjugate ? adjoint(A[j,i]) : transpose(A[j,i])
        end
    else
        throw(ArgumentError("uplo argument must be 'U' (upper) or 'L' (lower), got $uplo"))
    end
    A
end

function gemv!(y::AbstractVector{T}, tA::Char, A::AbstractVecOrMat{T}, x::AbstractVector{T}) where T<:BlasFloat
    mA, nA = lapack_size(tA, A)
    if nA != length(x)
        throw(DimensionMismatch("second dimension of A, $nA, does not match length of x, $(length(x))"))
    end
    if mA != length(y)
        throw(DimensionMismatch("first dimension of A, $mA, does not match length of y, $(length(y))"))
    end
    if mA == 0
        return y
    end
    if nA == 0
        return fill!(y,0)
    end
    stride(A, 1) == 1 && stride(A, 2) >= size(A, 1) && return BLAS.gemv!(tA, one(T), A, x, zero(T), y)
    return generic_matvecmul!(y, tA, A, x)
end

function syrk_wrapper!(C::StridedMatrix{T}, tA::AbstractChar, A::StridedVecOrMat{T}) where T<:BlasFloat
    nC = checksquare(C)
    if tA == 'T'
        (nA, mA) = size(A,1), size(A,2)
        tAt = 'N'
    else
        (mA, nA) = size(A,1), size(A,2)
        tAt = 'T'
    end
    if nC != mA
        throw(DimensionMismatch("output matrix has size: $(nC), but should have size $(mA)"))
    end
    if mA == 0 || nA == 0
        return fill!(C,0)
    end
    if mA == 2 && nA == 2
        return matmul2x2!(C,tA,tAt,A,A)
    end
    if mA == 3 && nA == 3
        return matmul3x3!(C,tA,tAt,A,A)
    end

    if stride(A, 1) == stride(C, 1) == 1 && stride(A, 2) >= size(A, 1) && stride(C, 2) >= size(C, 1)
        return copytri!(BLAS.syrk!('U', tA, one(T), A, zero(T), C), 'U')
    end
    return generic_matmatmul!(C, tA, tAt, A, A)
end

function herk_wrapper!(C::Union{StridedMatrix{T}, StridedMatrix{Complex{T}}}, tA::AbstractChar, A::Union{StridedVecOrMat{T}, StridedVecOrMat{Complex{T}}}) where T<:BlasReal
    nC = checksquare(C)
    if tA == 'C'
        (nA, mA) = size(A,1), size(A,2)
        tAt = 'N'
    else
        (mA, nA) = size(A,1), size(A,2)
        tAt = 'C'
    end
    if nC != mA
        throw(DimensionMismatch("output matrix has size: $(nC), but should have size $(mA)"))
    end
    if mA == 0 || nA == 0
        return fill!(C,0)
    end
    if mA == 2 && nA == 2
        return matmul2x2!(C,tA,tAt,A,A)
    end
    if mA == 3 && nA == 3
        return matmul3x3!(C,tA,tAt,A,A)
    end

    # Result array does not need to be initialized as long as beta==0
    #    C = Matrix{T}(undef, mA, mA)

    if stride(A, 1) == stride(C, 1) == 1 && stride(A, 2) >= size(A, 1) && stride(C, 2) >= size(C, 1)
        return copytri!(BLAS.herk!('U', tA, one(T), A, zero(T), C), 'U', true)
    end
    return generic_matmatmul!(C,tA, tAt, A, A)
end

function gemm_wrapper(tA::Char, tB::Char,
                      A::AbstractVecOrMat{T},
                      B::AbstractVecOrMat{T}) where T<:BlasFloat
    mA, nA = lapack_size(tA, A)
    mB, nB = lapack_size(tB, B)
    C = similar(B, T, mA, nB)
    gemm_wrapper!(C, tA, tB, A, B)
end

#gemm_wrapper! requires A, B, and C to conform to the strided array interface
function gemm_wrapper!(C::AbstractVecOrMat{T}, tA::Char, tB::Char,
                       A::AbstractVecOrMat{T},
                       B::AbstractVecOrMat{T}) where T<:BlasFloat
    mA, nA = lapack_size(tA, A)
    mB, nB = lapack_size(tB, B)

    if nA != mB
        throw(DimensionMismatch("A has dimensions ($mA,$nA) but B has dimensions ($mB,$nB)"))
    end

    if C === A || B === C
        throw(ArgumentError("output matrix must not be aliased with input matrix"))
    end

    if mA == 0 || nA == 0 || nB == 0
        if size(C) != (mA, nB)
            throw(DimensionMismatch("C has dimensions $(size(C)), should have ($mA,$nB)"))
        end
        return fill!(C,0)
    end

    if mA == 2 && nA == 2 && nB == 2
        return matmul2x2!(C,tA,tB,A,B)
    end
    if mA == 3 && nA == 3 && nB == 3
        return matmul3x3!(C,tA,tB,A,B)
    end

    if stride(A, 1) == stride(B, 1) == stride(C, 1) == 1 && stride(A, 2) >= size(A, 1) && stride(B, 2) >= size(B, 1) && stride(C, 2) >= size(C, 1)
        return BLAS.gemm!(tA, tB, one(T), A, B, zero(T), C)
    end
    generic_matmatmul!(C, tA, tB, A, B)
end

# blas.jl defines matmul for floats; other integer and mixed precision
# cases are handled here

lapack_size(t::AbstractChar, M::AbstractVecOrMat) = (size(M, t=='N' ? 1 : 2), size(M, t=='N' ? 2 : 1))

function copyto!(B::AbstractVecOrMat, ir_dest::UnitRange{Int}, jr_dest::UnitRange{Int}, tM::AbstractChar, M::AbstractVecOrMat, ir_src::UnitRange{Int}, jr_src::UnitRange{Int})
    if tM == 'N'
        copyto!(B, ir_dest, jr_dest, M, ir_src, jr_src)
    else
        LinearAlgebra.copy_transpose!(B, ir_dest, jr_dest, M, jr_src, ir_src)
        tM == 'C' && conj!(B)
    end
    B
end

function copy_transpose!(B::AbstractMatrix, ir_dest::UnitRange{Int}, jr_dest::UnitRange{Int}, tM::AbstractChar, M::AbstractVecOrMat, ir_src::UnitRange{Int}, jr_src::UnitRange{Int})
    if tM == 'N'
        LinearAlgebra.copy_transpose!(B, ir_dest, jr_dest, M, ir_src, jr_src)
    else
        copyto!(B, ir_dest, jr_dest, M, jr_src, ir_src)
        tM == 'C' && conj!(B)
    end
    B
end

# TODO: It will be faster for large matrices to convert to float,
# call BLAS, and convert back to required type.

# NOTE: the generic version is also called as fallback for
#       strides != 1 cases

function generic_matvecmul!(C::AbstractVector{R}, tA, A::AbstractVecOrMat, B::AbstractVector) where R
    mB = length(B)
    mA, nA = lapack_size(tA, A)
    if mB != nA
        throw(DimensionMismatch("matrix A has dimensions ($mA,$nA), vector B has length $mB"))
    end
    if mA != length(C)
        throw(DimensionMismatch("result C has length $(length(C)), needs length $mA"))
    end

    Astride = size(A, 1)

    if tA == 'T'  # fastest case
        for k = 1:mA
            aoffs = (k-1)*Astride
            if mB == 0
                s = zero(R)
            else
                s = zero(A[aoffs + 1]*B[1] + A[aoffs + 1]*B[1])
            end
            for i = 1:nA
                s += transpose(A[aoffs+i]) * B[i]
            end
            C[k] = s
        end
    elseif tA == 'C'
        for k = 1:mA
            aoffs = (k-1)*Astride
            if mB == 0
                s = zero(R)
            else
                s = zero(A[aoffs + 1]*B[1] + A[aoffs + 1]*B[1])
            end
            for i = 1:nA
                s += A[aoffs + i]'B[i]
            end
            C[k] = s
        end
    else # tA == 'N'
        for i = 1:mA
            if mB == 0
                C[i] = zero(R)
            else
                C[i] = zero(A[i]*B[1] + A[i]*B[1])
            end
        end
        for k = 1:mB
            aoffs = (k-1)*Astride
            b = B[k]
            for i = 1:mA
                C[i] += A[aoffs + i] * b
            end
        end
    end
    C
end

function   (tA, tB, A::AbstractVecOrMat{T}, B::AbstractMatrix{S}) where {T,S}
    mA, nA = lapack_size(tA, A)
    mB, nB = lapack_size(tB, B)
    C = similar(B, promote_op(matprod, T, S), mA, nB)
    generic_matmatmul!(C, tA, tB, A, B)
end

const tilebufsize = 10800  # Approximately 32k/3
# per-thread arrays of buffers resized by __init__ if needed
const Abuf = [Vector{UInt8}(undef, tilebufsize)]
const Bbuf = [Vector{UInt8}(undef, tilebufsize)]
const Cbuf = [Vector{UInt8}(undef, tilebufsize)]

function generic_matmatmul!(C::AbstractMatrix, tA, tB, A::AbstractMatrix, B::AbstractMatrix)
    mA, nA = lapack_size(tA, A)
    mB, nB = lapack_size(tB, B)
    mC, nC = size(C)

    if mA == nA == mB == nB == mC == nC == 2
        return matmul2x2!(C, tA, tB, A, B)
    end
    if mA == nA == mB == nB == mC == nC == 3
        return matmul3x3!(C, tA, tB, A, B)
    end
    _generic_matmatmul!(C, tA, tB, A, B)
end

generic_matmatmul!(C::AbstractVecOrMat, tA, tB, A::AbstractVecOrMat, B::AbstractVecOrMat) = _generic_matmatmul!(C, tA, tB, A, B)

function _generic_matmatmul!(C::AbstractVecOrMat{R}, tA, tB, A::AbstractVecOrMat{T}, B::AbstractVecOrMat{S}) where {T,S,R}
    mA, nA = lapack_size(tA, A)
    mB, nB = lapack_size(tB, B)
    if mB != nA
        throw(DimensionMismatch("matrix A has dimensions ($mA,$nA), matrix B has dimensions ($mB,$nB)"))
    end
    if size(C,1) != mA || size(C,2) != nB
        throw(DimensionMismatch("result C has dimensions $(size(C)), needs ($mA,$nB)"))
    end
    if isempty(A) || isempty(B)
        return fill!(C, zero(R))
    end

    tile_size = 0
    if isbitstype(R) && isbitstype(T) && isbitstype(S) && (tA == 'N' || tB != 'N')
        tile_size = floor(Int, sqrt(tilebufsize / max(sizeof(R), sizeof(S), sizeof(T))))
    end
    @inbounds begin
    if tile_size > 0
        sz = (tile_size, tile_size)
        # FIXME: This code is completely invalid!!!
        Atile = unsafe_wrap(Array, convert(Ptr{T}, pointer(Abuf[Threads.threadid()])), sz)
        Btile = unsafe_wrap(Array, convert(Ptr{S}, pointer(Bbuf[Threads.threadid()])), sz)

        z1 = zero(A[1, 1]*B[1, 1] + A[1, 1]*B[1, 1])
        z = convert(promote_type(typeof(z1), R), z1)

        if mA < tile_size && nA < tile_size && nB < tile_size
            copy_transpose!(Atile, 1:nA, 1:mA, tA, A, 1:mA, 1:nA)
            copyto!(Btile, 1:mB, 1:nB, tB, B, 1:mB, 1:nB)
            for j = 1:nB
                boff = (j-1)*tile_size
                for i = 1:mA
                    aoff = (i-1)*tile_size
                    s = z
                    for k = 1:nA
                        s += Atile[aoff+k] * Btile[boff+k]
                    end
                    C[i,j] = s
                end
            end
        else
            # FIXME: This code is completely invalid!!!
            Ctile = unsafe_wrap(Array, convert(Ptr{R}, pointer(Cbuf[Threads.threadid()])), sz)
            for jb = 1:tile_size:nB
                jlim = min(jb+tile_size-1,nB)
                jlen = jlim-jb+1
                for ib = 1:tile_size:mA
                    ilim = min(ib+tile_size-1,mA)
                    ilen = ilim-ib+1
                    fill!(Ctile, z)
                    for kb = 1:tile_size:nA
                        klim = min(kb+tile_size-1,mB)
                        klen = klim-kb+1
                        copy_transpose!(Atile, 1:klen, 1:ilen, tA, A, ib:ilim, kb:klim)
                        copyto!(Btile, 1:klen, 1:jlen, tB, B, kb:klim, jb:jlim)
                        for j=1:jlen
                            bcoff = (j-1)*tile_size
                            for i = 1:ilen
                                aoff = (i-1)*tile_size
                                s = z
                                for k = 1:klen
                                    s += Atile[aoff+k] * Btile[bcoff+k]
                                end
                                Ctile[bcoff+i] += s
                            end
                        end
                    end
                    copyto!(C, ib:ilim, jb:jlim, Ctile, 1:ilen, 1:jlen)
                end
            end
        end
    else
        # Multiplication for non-plain-data uses the naive algorithm

        if tA == 'N'
            if tB == 'N'
                for i = 1:mA, j = 1:nB
                    z2 = zero(A[i, 1]*B[1, j] + A[i, 1]*B[1, j])
                    Ctmp = convert(promote_type(R, typeof(z2)), z2)
                    for k = 1:nA
                        Ctmp += A[i, k]*B[k, j]
                    end
                    C[i,j] = Ctmp
                end
            elseif tB == 'T'
                for i = 1:mA, j = 1:nB
                    z2 = zero(A[i, 1]*B[j, 1] + A[i, 1]*B[j, 1])
                    Ctmp = convert(promote_type(R, typeof(z2)), z2)
                    for k = 1:nA
                        Ctmp += A[i, k] * transpose(B[j, k])
                    end
                    C[i,j] = Ctmp
                end
            else
                for i = 1:mA, j = 1:nB
                    z2 = zero(A[i, 1]*B[j, 1] + A[i, 1]*B[j, 1])
                    Ctmp = convert(promote_type(R, typeof(z2)), z2)
                    for k = 1:nA
                        Ctmp += A[i, k]*B[j, k]'
                    end
                    C[i,j] = Ctmp
                end
            end
        elseif tA == 'T'
            if tB == 'N'
                for i = 1:mA, j = 1:nB
                    z2 = zero(A[1, i]*B[1, j] + A[1, i]*B[1, j])
                    Ctmp = convert(promote_type(R, typeof(z2)), z2)
                    for k = 1:nA
                        Ctmp += transpose(A[k, i]) * B[k, j]
                    end
                    C[i,j] = Ctmp
                end
            elseif tB == 'T'
                for i = 1:mA, j = 1:nB
                    z2 = zero(A[1, i]*B[j, 1] + A[1, i]*B[j, 1])
                    Ctmp = convert(promote_type(R, typeof(z2)), z2)
                    for k = 1:nA
                        Ctmp += transpose(A[k, i]) * transpose(B[j, k])
                    end
                    C[i,j] = Ctmp
                end
            else
                for i = 1:mA, j = 1:nB
                    z2 = zero(A[1, i]*B[j, 1] + A[1, i]*B[j, 1])
                    Ctmp = convert(promote_type(R, typeof(z2)), z2)
                    for k = 1:nA
                        Ctmp += transpose(A[k, i]) * adjoint(B[j, k])
                    end
                    C[i,j] = Ctmp
                end
            end
        else
            if tB == 'N'
                for i = 1:mA, j = 1:nB
                    z2 = zero(A[1, i]*B[1, j] + A[1, i]*B[1, j])
                    Ctmp = convert(promote_type(R, typeof(z2)), z2)
                    for k = 1:nA
                        Ctmp += A[k, i]'B[k, j]
                    end
                    C[i,j] = Ctmp
                end
            elseif tB == 'T'
                for i = 1:mA, j = 1:nB
                    z2 = zero(A[1, i]*B[j, 1] + A[1, i]*B[j, 1])
                    Ctmp = convert(promote_type(R, typeof(z2)), z2)
                    for k = 1:nA
                        Ctmp += adjoint(A[k, i]) * transpose(B[j, k])
                    end
                    C[i,j] = Ctmp
                end
            else
                for i = 1:mA, j = 1:nB
                    z2 = zero(A[1, i]*B[j, 1] + A[1, i]*B[j, 1])
                    Ctmp = convert(promote_type(R, typeof(z2)), z2)
                    for k = 1:nA
                        Ctmp += A[k, i]'B[j, k]'
                    end
                    C[i,j] = Ctmp
                end
            end
        end
    end
    end # @inbounds
    C
end


# multiply 2x2 matrices
function matmul2x2(tA, tB, A::AbstractMatrix{T}, B::AbstractMatrix{S}) where {T,S}
    matmul2x2!(similar(B, promote_op(matprod, T, S), 2, 2), tA, tB, A, B)
end

function matmul2x2!(C::AbstractMatrix, tA, tB, A::AbstractMatrix, B::AbstractMatrix)
    if !(size(A) == size(B) == size(C) == (2,2))
        throw(DimensionMismatch("A has size $(size(A)), B has size $(size(B)), C has size $(size(C))"))
    end
    @inbounds begin
    if tA == 'T'
        # TODO making these lazy could improve perf
        A11 = copy(transpose(A[1,1])); A12 = copy(transpose(A[2,1]))
        A21 = copy(transpose(A[1,2])); A22 = copy(transpose(A[2,2]))
    elseif tA == 'C'
        # TODO making these lazy could improve perf
        A11 = copy(A[1,1]'); A12 = copy(A[2,1]')
        A21 = copy(A[1,2]'); A22 = copy(A[2,2]')
    else
        A11 = A[1,1]; A12 = A[1,2]; A21 = A[2,1]; A22 = A[2,2]
    end
    if tB == 'T'
        # TODO making these lazy could improve perf
        B11 = copy(transpose(B[1,1])); B12 = copy(transpose(B[2,1]))
        B21 = copy(transpose(B[1,2])); B22 = copy(transpose(B[2,2]))
    elseif tB == 'C'
        # TODO making these lazy could improve perf
        B11 = copy(B[1,1]'); B12 = copy(B[2,1]')
        B21 = copy(B[1,2]'); B22 = copy(B[2,2]')
    else
        B11 = B[1,1]; B12 = B[1,2];
        B21 = B[2,1]; B22 = B[2,2]
    end
    C[1,1] = A11*B11 + A12*B21
    C[1,2] = A11*B12 + A12*B22
    C[2,1] = A21*B11 + A22*B21
    C[2,2] = A21*B12 + A22*B22
    end # inbounds
    C
end

# Multiply 3x3 matrices
function matmul3x3(tA, tB, A::AbstractMatrix{T}, B::AbstractMatrix{S}) where {T,S}
    matmul3x3!(similar(B, promote_op(matprod, T, S), 3, 3), tA, tB, A, B)
end

function matmul3x3!(C::AbstractMatrix, tA, tB, A::AbstractMatrix, B::AbstractMatrix)
    if !(size(A) == size(B) == size(C) == (3,3))
        throw(DimensionMismatch("A has size $(size(A)), B has size $(size(B)), C has size $(size(C))"))
    end
    @inbounds begin
    if tA == 'T'
        # TODO making these lazy could improve perf
        A11 = copy(transpose(A[1,1])); A12 = copy(transpose(A[2,1])); A13 = copy(transpose(A[3,1]))
        A21 = copy(transpose(A[1,2])); A22 = copy(transpose(A[2,2])); A23 = copy(transpose(A[3,2]))
        A31 = copy(transpose(A[1,3])); A32 = copy(transpose(A[2,3])); A33 = copy(transpose(A[3,3]))
    elseif tA == 'C'
        # TODO making these lazy could improve perf
        A11 = copy(A[1,1]'); A12 = copy(A[2,1]'); A13 = copy(A[3,1]')
        A21 = copy(A[1,2]'); A22 = copy(A[2,2]'); A23 = copy(A[3,2]')
        A31 = copy(A[1,3]'); A32 = copy(A[2,3]'); A33 = copy(A[3,3]')
    else
        A11 = A[1,1]; A12 = A[1,2]; A13 = A[1,3]
        A21 = A[2,1]; A22 = A[2,2]; A23 = A[2,3]
        A31 = A[3,1]; A32 = A[3,2]; A33 = A[3,3]
    end

    if tB == 'T'
        # TODO making these lazy could improve perf
        B11 = copy(transpose(B[1,1])); B12 = copy(transpose(B[2,1])); B13 = copy(transpose(B[3,1]))
        B21 = copy(transpose(B[1,2])); B22 = copy(transpose(B[2,2])); B23 = copy(transpose(B[3,2]))
        B31 = copy(transpose(B[1,3])); B32 = copy(transpose(B[2,3])); B33 = copy(transpose(B[3,3]))
    elseif tB == 'C'
        # TODO making these lazy could improve perf
        B11 = copy(B[1,1]'); B12 = copy(B[2,1]'); B13 = copy(B[3,1]')
        B21 = copy(B[1,2]'); B22 = copy(B[2,2]'); B23 = copy(B[3,2]')
        B31 = copy(B[1,3]'); B32 = copy(B[2,3]'); B33 = copy(B[3,3]')
    else
        B11 = B[1,1]; B12 = B[1,2]; B13 = B[1,3]
        B21 = B[2,1]; B22 = B[2,2]; B23 = B[2,3]
        B31 = B[3,1]; B32 = B[3,2]; B33 = B[3,3]
    end

    C[1,1] = A11*B11 + A12*B21 + A13*B31
    C[1,2] = A11*B12 + A12*B22 + A13*B32
    C[1,3] = A11*B13 + A12*B23 + A13*B33

    C[2,1] = A21*B11 + A22*B21 + A23*B31
    C[2,2] = A21*B12 + A22*B22 + A23*B32
    C[2,3] = A21*B13 + A22*B23 + A23*B33

    C[3,1] = A31*B11 + A32*B21 + A33*B31
    C[3,2] = A31*B12 + A32*B22 + A33*B32
    C[3,3] = A31*B13 + A32*B23 + A33*B33
    end # inbounds
    C
end<|MERGE_RESOLUTION|>--- conflicted
+++ resolved
@@ -55,7 +55,6 @@
     mul!(similar(x,TS,size(A,1)), A, x)
 end
 
-<<<<<<< HEAD
 """
     mul!(Y, A, B) -> Y
 
@@ -79,16 +78,7 @@
 _mul!(y::AbstractVector{T}, A::AbstractMatrix{T}, x::AbstractVector, ::AbstractStridedLayout, ::AbstractColumnMajor, _) where {T<:BlasFloat} =
     mul!(y, A, convert(Vector{T}, x))
 _mul!(y::AbstractVector{T}, A::AbstractMatrix{T}, x::AbstractVector{T}, ::AbstractStridedLayout, ::AbstractColumnMajor, ::AbstractStridedLayout) where {T<:BlasFloat} = gemv!(y, 'N', A, x)
-=======
-# these will throw a DimensionMismatch unless B has 1 row (or 1 col for transposed case):
-*(a::AbstractVector, transB::Transpose{<:Any,<:AbstractMatrix}) =
-    (B = transB.parent; *(reshape(a,length(a),1), transpose(B)))
-*(a::AbstractVector, adjB::Adjoint{<:Any,<:AbstractMatrix}) =
-    (B = adjB.parent; *(reshape(a,length(a),1), adjoint(B)))
-(*)(a::AbstractVector, B::AbstractMatrix) = reshape(a,length(a),1)*B
-
-mul!(y::StridedVector{T}, A::StridedVecOrMat{T}, x::StridedVector{T}) where {T<:BlasFloat} = gemv!(y, 'N', A, x)
->>>>>>> ecf24255
+
 for elty in (Float32,Float64)
     @eval begin
         function _mul!(y::AbstractVector{Complex{$elty}}, A::AbstractMatrix{Complex{$elty}}, x::AbstractVector{$elty}, ::AbstractStridedLayout, ::AbstractColumnMajor, ::AbstractStridedLayout)
