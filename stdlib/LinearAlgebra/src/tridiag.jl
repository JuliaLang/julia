--- conflicted
+++ resolved
@@ -517,21 +517,16 @@
 """
 Tridiagonal(dl::V, d::V, du::V) where {T,V<:AbstractVector{T}} = Tridiagonal{T,V}(dl, d, du)
 Tridiagonal(dl::V, d::V, du::V, du2::V) where {T,V<:AbstractVector{T}} = Tridiagonal{T,V}(dl, d, du, du2)
-function Tridiagonal{T}(dl::AbstractVector, d::AbstractVector, du::AbstractVector) where {T}
+Tridiagonal(dl::AbstractVector{T}, d::AbstractVector{S}, du::AbstractVector{U}) where {T,S,U} =
+    Tridiagonal{promote_type(T, S, U)}(dl, d, du)
+Tridiagonal(dl::AbstractVector{T}, d::AbstractVector{S}, du::AbstractVector{U}, du2::AbstractVector{V}) where {T,S,U,V} =
+    Tridiagonal{promote_type(T, S, U, V)}(dl, d, du, du2)
+Tridiagonal{T}(dl::AbstractVector, d::AbstractVector, du::AbstractVector) where {T} =
     Tridiagonal(map(x->convert(AbstractVector{T}, x), (dl, d, du))...)
-end
-<<<<<<< HEAD
-function Tridiagonal(dl::Vector{T}, d::Vector{S}, du::Vector{U}) where {T,S,U}
-    TSU = promote_type(T,S,U)
-    return Tridiagonal{TSU,Vector{TSU}}(dl, d, du)
-end
-function Tridiagonal{T,V}(A::Tridiagonal) where {T,V<:AbstractVector{T}}
+Tridiagonal{T}(dl::AbstractVector, d::AbstractVector, du::AbstractVector, du2::AbstractVector) where {T} =
+    Tridiagonal(map(x->convert(AbstractVector{T}, x), (dl, d, du, du2))...)
+Tridiagonal{T,V}(A::Tridiagonal) where {T,V<:AbstractVector{T}} =
     Tridiagonal{T,V}(A.dl, A.d, A.du)
-=======
-function Tridiagonal{T}(dl::AbstractVector, d::AbstractVector, du::AbstractVector, du2::AbstractVector) where {T}
-    Tridiagonal(map(x->convert(AbstractVector{T}, x), (dl, d, du, du2))...)
->>>>>>> 39ccdb27
-end
 
 """
     Tridiagonal(A)
