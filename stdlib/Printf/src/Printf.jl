--- conflicted
+++ resolved
@@ -45,23 +45,13 @@
 
 # recreate the format specifier string from a typed Spec
 Base.string(f::Spec{T}; modifier::String="") where {T} =
-<<<<<<< HEAD
-    string("%", f.leftalign ? "-" : "", f.plus ? "+" : "", f.space ? " " : "",
-        f.zero ? "0" : "", f.hash ? "#" : "", f.apostrophe ? "'" : "", f.width > 0 ? f.width : "",
-        f.precision == 0 ? ".0" : f.precision > 0 ? ".$(f.precision)" : "", modifier, char(T))
-Base.show(io::IO, f::Spec) = print(io, string(f))
-
-floatfmt(s::Spec{T}) where {T} =
-    Spec{Val{'f'}}(s.leftalign, s.plus, s.space, s.zero, s.hash, s.apostrophe, s.width, 0)
-ptrfmt(s::Spec{T}, x) where {T} =
-    Spec{Val{'x'}}(s.leftalign, s.plus, s.space, s.zero, true, s.apostrophe, s.width, sizeof(x) == 8 ? 16 : 8)
-=======
     string("%",
            f.leftalign ? "-" : "",
            f.plus ? "+" : "",
            f.space ? " " : "",
            f.zero ? "0" : "",
            f.hash ? "#" : "",
+           f.apostrophe ? "'" : "",
            f.dynamic_width ? "*" : (f.width > 0 ? f.width : ""),
            f.dynamic_precision ? ".*" : (f.precision == 0 ? ".0" : (f.precision > 0 ? ".$(f.precision)" : "")),
            modifier,
@@ -70,10 +60,9 @@
 Base.show(io::IO, f::Spec) = print(io, string(f))
 
 floatfmt(s::Spec{T}) where {T} =
-    Spec{Val{'f'}}(s.leftalign, s.plus, s.space, s.zero, s.hash, s.width, 0, s.dynamic_width, s.dynamic_precision)
+    Spec{Val{'f'}}(s.leftalign, s.plus, s.space, s.zero, s.hash, s.apostrophe, s.width, 0, s.dynamic_width, s.dynamic_precision)
 ptrfmt(s::Spec{T}, x) where {T} =
-    Spec{Val{'x'}}(s.leftalign, s.plus, s.space, s.zero, true, s.width, sizeof(x) == 8 ? 16 : 8, s.dynamic_width, s.dynamic_precision)
->>>>>>> 14cf64fd
+    Spec{Val{'x'}}(s.leftalign, s.plus, s.space, s.zero, true, s.apostrophe, s.width, sizeof(x) == 8 ? 16 : 8, s.dynamic_width, s.dynamic_precision)
 
 """
     Printf.Format(format_str)
@@ -266,12 +255,8 @@
         elseif type <: Floats && !parsedprecdigits
             precision = 6
         end
-<<<<<<< HEAD
-        push!(fmts, Spec{type}(leftalign, plus, space, zero, hash, apostrophe, width, precision))
-=======
         numarguments += 1
-        push!(fmts, Spec{type}(leftalign, plus, space, zero, hash, width, precision, dynamic_width, dynamic_precision))
->>>>>>> 14cf64fd
+        push!(fmts, Spec{type}(leftalign, plus, space, zero, hash, apostrophe, width, precision, dynamic_width, dynamic_precision))
         start = pos
         while pos <= len
             b = bytes[pos]
@@ -326,7 +311,7 @@
         end
         argp += 1
     end
-    (Spec{T}(spec.leftalign, spec.plus, spec.space, zero, spec.hash, width, precision, false, false), argp)
+    (Spec{T}(spec.leftalign, spec.plus, spec.space, zero, spec.hash, spec.apostrophe, width, precision, false, false), argp)
 end
 
 @inline function fmt(buf, pos, args, argp, spec::Spec{T}) where {T}
@@ -409,7 +394,8 @@
     arg2 = toint(arg)
     n = i = ndigits(arg2, base=bs, pad=1)
     numsep = apostrophe ? countthousandsep(spec, arg2) : 0
-    x, neg = arg2 < 0 ? (-arg2, true) : (arg2, false)
+    neg = arg2 < 0
+    x = arg2 isa Base.BitSigned ? unsigned(abs(arg2)) : abs(arg2)
     arglen = n + (neg || (plus | space)) + numsep +
         (T == Val{'o'} && hash ? 1 : 0) +
         (T == Val{'x'} && hash ? 2 : 0) + (T == Val{'X'} && hash ? 2 : 0)
@@ -552,6 +538,8 @@
                     spec.apostrophe,
                     spec.width - numsep,
                     spec.precision,
+                    spec.dynamic_width,
+                    spec.dynamic_precision
                 )
             end
             GC.@preserve buf begin
@@ -564,9 +552,8 @@
                     resize!(buf, required_length + 1)
                     required_length = _snprintf(pointer(buf, pos), required_length + 1, str, x)
                 end
-<<<<<<< HEAD
-                len > 0 || throw(ArgumentError("invalid printf formatting $str for BigFloat"))
-                isexp = UInt8('e') in buf[pos:(pos + len - 1)] || UInt8('E') in buf[pos:(pos + len - 1)]
+                required_length > 0 || throw(ArgumentError("The given BigFloat would produce less than the maximum allowed number of bytes $__BIG_FLOAT_MAX__, but still couldn't be printed fully for an unknown reason."))
+                isexp = UInt8('e') in buf[pos:(pos + required_length- 1)] || UInt8('E') in buf[pos:(pos + required_length- 1)]
                 if hassep && isexp
                     # fix left padding when scientific notation is used
                     for _ = 1:numsep
@@ -584,19 +571,15 @@
                     )
                     siz = length(buf) - pos + 1
                     str = string(spec; modifier="R")
-                    len = _snprintf(pointer(buf, pos), siz, str, x)
+                    required_length= _snprintf(pointer(buf, pos), siz, str, x)
                 end
                 if hassep && !isexp
                     neg = x < 0 || x === -Base.zero(x)
-                    lenleftpad = findfirst(!=(UInt(' ')), buf[headpos:(pos + len - 1)]) - numsep - 1
-                    onesplace = findonesplace(buf, headpos, pos + len - 1)
+                    lenleftpad = findfirst(!=(UInt(' ')), buf[headpos:(pos + required_length- 1)]) - numsep - 1
+                    onesplace = findonesplace(buf, headpos, pos + required_length- 1)
                     insertsep(buf, headpos, numsep, onesplace, numskip=(neg ? 1 : 0) + lenleftpad)
                 end
-                return pos + len
-=======
-                required_length > 0 || throw(ArgumentError("The given BigFloat would produce less than the maximum allowed number of bytes $__BIG_FLOAT_MAX__, but still couldn't be printed fully for an unknown reason."))
                 return pos + required_length
->>>>>>> 14cf64fd
             end
         end
         x = Float64(x)
@@ -798,8 +781,8 @@
 
 # generic fallback
 function fmtfallback(buf, pos, arg, spec::Spec{T}) where {T}
-    leftalign, plus, space, zero, hash, width, prec =
-        spec.leftalign, spec.plus, spec.space, spec.zero, spec.hash, spec.width, spec.precision
+    leftalign, plus, space, zero, hash, apostrophe, width, prec =
+        spec.leftalign, spec.plus, spec.space, spec.zero, spec.hash, spec.apostrophe, spec.width, spec.precision
     buf2 = Base.StringVector(
         MAX_INTEGER_PART_WIDTH + MAX_FRACTIONAL_PART_WIDTH + MAX_FMT_CHARS_WIDTH
     )
@@ -972,8 +955,6 @@
     return pos
 end
 
-<<<<<<< HEAD
-
 @inline function findonesplace(buf, lbound, rbound)
     decimalpoint = findlast(==(UInt8('.')), buf[lbound:rbound])
     # find last digit of rounded float
@@ -1013,11 +994,11 @@
     x2 = trunc(BigInt, round(x, digits=f.precision))
     numsep = div((ndigits(x2) - 1), 3)
     return numsep
-=======
+end
+
 @inline function plength(f::Spec{T}, args, argp) where {T}
     f, argp = rmdynamic(f, args, argp)
     (plength(f, args[argp]), argp+1)
->>>>>>> 14cf64fd
 end
 
 function plength(f::Spec{T}, x) where {T <: Chars}
@@ -1037,26 +1018,16 @@
 
 function plength(f::Spec{T}, x) where {T <: Ints}
     x2 = toint(x)
-<<<<<<< HEAD
-    return max(f.width, f.precision + ndigits(x2, base=base(T), pad=1) + countthousandsep(f, x) + 5)
-end
-
-plength(f::Spec{T}, x::AbstractFloat) where {T <: Ints} =
-    max(f.width, 0 + 309 + 17 + f.hash + countthousandsep(f, x) + 5)
-plength(f::Spec{T}, x) where {T <: Floats} =
-    max(f.width, f.precision + 309 + 17 + f.hash + countthousandsep(f, x) + 5)
-=======
     return max(
         f.width,
-        f.precision + ndigits(x2, base=base(T), pad=1) + MAX_FMT_CHARS_WIDTH
+        f.precision + ndigits(x2, base=base(T), pad=1) + countthousandsep(f, x) + MAX_FMT_CHARS_WIDTH
     )
 end
 
 plength(f::Spec{T}, x::AbstractFloat) where {T <: Ints} =
-    max(f.width, f.hash + MAX_INTEGER_PART_WIDTH + 0 + MAX_FMT_CHARS_WIDTH)
+    max(f.width, f.hash + MAX_INTEGER_PART_WIDTH + 0 + countthousandsep(f, x) + MAX_FMT_CHARS_WIDTH)
 plength(f::Spec{T}, x) where {T <: Floats} =
-    max(f.width, f.hash + MAX_INTEGER_PART_WIDTH + f.precision + MAX_FMT_CHARS_WIDTH)
->>>>>>> 14cf64fd
+    max(f.width, f.hash + MAX_INTEGER_PART_WIDTH + f.precision + countthousandsep(f, x) + MAX_FMT_CHARS_WIDTH)
 plength(::Spec{PositionCounter}, x) = 0
 
 @inline function computelen(substringranges, formats, args)
@@ -1135,13 +1106,10 @@
 
 julia> @printf "Use shorter of decimal or scientific %g %g" 1.23 12300000.0
 Use shorter of decimal or scientific 1.23 1.23e+07
-<<<<<<< HEAD
 
 julia> @printf "Use thousand separators %'d" 1234567
 Use thousand separators 1,234,567
 ```
-=======
->>>>>>> 14cf64fd
 
 julia> @printf "Use dynamic width and precision  %*.*f" 10 2 0.12345
 Use dynamic width and precision        0.12
