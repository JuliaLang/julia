--- conflicted
+++ resolved
@@ -39,11 +39,8 @@
         Symbol(md.category)
     elseif md.category == "compat"
         :bright_cyan
-<<<<<<< HEAD
-=======
     elseif md.category == "todo"
         :magenta
->>>>>>> 59074fa7
     else
         :default
     end
