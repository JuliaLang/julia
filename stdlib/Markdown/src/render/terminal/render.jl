# This file is a part of Julia. License is MIT: https://julialang.org/license

include("formatting.jl")

cols(io) = displaysize(io)[2]

function term(io::IO, content::Vector, cols)
    isempty(content) && return
    for md in content[1:end-1]
        term(io, md, cols)
        print(io, '\n', '\n')
    end
    term(io, content[end], cols)
end

function term(io::IO, md::MD, columns = cols(io))
    md = insert_hlines(md)
    return term(io, md.content, columns)
end

function term(io::IO, md::Paragraph, columns)
    lines = wraplines(annotprint(terminline, md.content), columns-2margin)
    for (i, line) in enumerate(lines)
        print(io, ' '^margin, line)
        i < length(lines) && println(io)
    end
end

function term(io::IO, md::BlockQuote, columns)
    content = annotprint(term, md.content, columns - 10)
    lines = wraplines(rstrip(content), columns - 10)
    for (i, line) in enumerate(lines)
        print(io, ' '^margin, '│', line)
        i < length(lines) && println(io)
    end
end

function term(io::IO, md::Admonition, columns)
    accent = if md.category == "danger"
        :error
    elseif md.category in ("warning", "info", "note", "tip")
        Symbol(md.category)
    elseif md.category == "compat"
        :bright_cyan
    elseif md.category == "todo"
        :magenta
    else
        :default
    end
    title = if isempty(md.title) md.category else md.title end
    print(io, ' '^margin, styled"{$accent,markdown_admonition:│ $title}",
          '\n', ' '^margin, styled"{$accent,markdown_admonition:│}", '\n')
    content = annotprint(term, md.content, columns - 10)
    lines = split(rstrip(content), '\n')
    for (i, line) in enumerate(lines)
        print(io, ' '^margin, styled"{$accent,markdown_admonition:│}", line)
        i < length(lines) && println(io)
    end
end

function term(io::IO, f::Footnote, columns)
    print(io, ' '^margin, "│ ")
    print(io, styled"{markdown_footnote:[^$(f.id)]}")
    println(io, '\n', ' '^margin, '│')
    content = annotprint(term, f.text, columns - 10)
    lines = split(rstrip(content), '\n')
    for (i, line) in enumerate(lines)
        print(io, ' '^margin, '│', line)
        i < length(lines) && println(io)
    end
end

const _list_bullets = ("•  ", "–  ", "▪  ")

function term(io::IO, md::List, columns, depth::Int = 1)
    dterm(io, md, columns, _depth)      = term(io, md, columns)
    dterm(io, md::List, columns, depth) = term(io, md, columns, depth)
    for (i, point) in enumerate(md.items)
        bullet = if isordered(md)
            string(lpad(i + md.ordered - 1, ndigits(length(md.items))), ". ")
        elseif depth == 1
            first(_list_bullets)
        else
            _list_bullets[2 + mod(depth, length(_list_bullets) - 1)]
        end
        print(io, ' '^ifelse(depth == 1, 2margin, 2*(depth-1)), styled"{markdown_list:$bullet}")
        buf = AnnotatedIOBuffer()
        if point isa Vector && !isempty(point)
            for (i, elt) in enumerate(point[1:end-1])
                dterm(buf, elt, columns - 10, depth + 1)
                println(buf)
                (!(point[i+1] isa List) || point[i+1].loose) && println(buf)
            end
            dterm(buf, point[end], columns - 10, depth + 1)
        else
            dterm(buf, point, columns - 10, depth + 1)
        end
        content = read(seekstart(buf), AnnotatedString)
        lines = split(rstrip(content), '\n')
        common_indent = minimum(
            (sum((1 for _ in Iterators.takewhile(isspace, line)), init=0)
             for line in Iterators.filter(!isempty, lines)),
            init=if isempty(lines) 0 else length(first(lines)) end)
        for (l, line) in enumerate(lines)
            l > 1 && print(io, ' '^ifelse(depth == 1, 2margin + 3, 3))
            !isempty(line) && print(io, line[common_indent+1:end])
            l < length(lines) && println(io)
        end
        i < length(md.items) && print(io, '\n'^(1 + md.loose))
    end
end

const _header_underlines = collect("≡=–-⋅ ")
# TODO settle on another option with unicode e.g. "≡=≃–∼⋅" ?

function term(io::AnnotIO, md::Header{l}, columns) where l
    face = Symbol("markdown_h$l")
    underline = _header_underlines[l]
    pre = ' '^margin
<<<<<<< HEAD
    local line_width
    with_output_annotations(io, :face => getface(face)) do io
=======
    line_width = with_output_annotations(io, :face => face) do io
>>>>>>> 0d671a28
        headline = annotprint(terminline, md.text)
        lines = wraplines(headline, columns - 4margin)
        for (i, line) in enumerate(lines)
            print(io, pre, line)
            i < length(lines) && println(io)
        end
        if length(lines) == 1
            return min(textwidth(lines[end]), columns)
        elseif length(lines) > 1
            return max(textwidth(lines[end]), div(columns, 3)+length(pre))
        else
            return 0
        end
    end
    header_width = max(0, line_width)
    if underline != ' ' && header_width > 0
        print(io, '\n', ' '^(margin))
        with_output_annotations(io -> print(io, underline^header_width), io, :face => getface(face))
    end
end

function term(io::IO, md::Code, columns)
    code = if md.language == "julia"
        highlight(md.code)
    elseif md.language == "julia-repl" || Base.startswith(md.language, "jldoctest")
        hl = AnnotatedString(md.code)
        for (; match) in eachmatch(r"(?:^|\n)julia>", hl)
            StyledStrings.face!(match, :markdown_julia_prompt)
            afterprompt = match.offset + ncodeunits(match) + 1
            _, exprend = Meta.parse(md.code, afterprompt, raise = false)
            highlight!(hl[afterprompt:prevind(md.code, exprend)])
            if (nextspace = findnext(' ', md.code, exprend)) |> !isnothing
                nextword = hl[exprend:prevind(hl, nextspace)]
                if nextword == "ERROR:"
                    StyledStrings.face!(nextword, :error)
                end
            end
        end
        hl
    elseif md.language == "styled"
        styled(md.code)
    else
        styled"{markdown_code:$(md.code)}"
    end
    lines = split(code, '\n')
    for (i, line) in enumerate(lines)
        print(io, ' '^margin, line)
        i < length(lines) && println(io)
    end
end

function term(io::IO, tex::LaTeX, columns)
    print(io, ' '^margin, styled"{markdown_latex:$(tex.formula)}")
end

term(io::IO, br::LineBreak, columns) = nothing # line breaks already printed between subsequent elements

function term(io::IO, br::HorizontalRule, columns)
    print(io, ' '^margin, styled"{markdown_hrule:$('─'^(columns - 2margin))}")
end

function term(io::IO, md::MarkdownElement, columns)
    a = IOContext(AnnotatedIOBuffer(), io)
    term(a, md, columns)
    print(io, read(seekstart(a.io), AnnotatedString))
end

term(io::IO, x, _) = show(io, MIME"text/plain"(), x)

# Inline Content

terminline(io::IO, content...) = terminline(io, collect(content))

function terminline(io::IO, content::Vector)
    for md in content
        terminline(io, md)
    end
end

function terminline(io::IO, md::AbstractString)
    print(io, replace(md, r"[\s\t\n]+" => ' '))
end

function terminline(io::AnnotIO, md::Bold)
    with_output_annotations(io -> terminline(io, md.text), io, :face => getface(:bold))
end

function terminline(io::AnnotIO, md::Italic)
    with_output_annotations(io -> terminline(io, md.text), io, :face => getface(:italic))
end

function terminline(io::IO, md::LineBreak)
    println(io)
end

function terminline(io::IO, md::Image)
    terminline(io, "(Image: $(md.alt))")
end

function terminline(io::IO, f::Footnote)
    print(io, styled"{markdown_footnote:[^$(f.id)]}")
end

function terminline(io::AnnotIO, md::Link)
    annots = if occursin(r"^(https?|file)://", md.url)
        (:face => getface(:markdown_link), :link => md.url)
    else
        (:face => getface(:markdown_link),)
    end
    with_output_annotations(io -> terminline(io, md.text), io, annots...)
end

function terminline(io::IO, code::Code)
    body = if code.language == "styled"
        styled(code.code)
    else
        code.code
    end
    print(io, styled"{markdown_inlinecode:$body}")
end

function terminline(io::IO, tex::LaTeX)
    print(io, styled"{markdown_latex:$(tex.formula)}")
end

function terminline(io::IO, md::MarkdownElement)
    a = IOContext(AnnotatedIOBuffer(), io)
    terminline(a, md)
    print(io, read(seekstart(a.io), AnnotatedString))
end

terminline(io::IO, x) = show(io, MIME"text/plain"(), x)

# Show in terminal
Base.show(io::IO, ::MIME"text/plain", md::MD) = (term(io, md); nothing)<|MERGE_RESOLUTION|>--- conflicted
+++ resolved
@@ -117,12 +117,7 @@
     face = Symbol("markdown_h$l")
     underline = _header_underlines[l]
     pre = ' '^margin
-<<<<<<< HEAD
-    local line_width
-    with_output_annotations(io, :face => getface(face)) do io
-=======
-    line_width = with_output_annotations(io, :face => face) do io
->>>>>>> 0d671a28
+    line_width = with_output_annotations(io, :face => getface(face)) do io
         headline = annotprint(terminline, md.text)
         lines = wraplines(headline, columns - 4margin)
         for (i, line) in enumerate(lines)
