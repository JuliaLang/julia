# This file is a part of Julia. License is MIT: https://julialang.org/license

# Conversion/Promotion

"""
    Date(dt::DateTime)

Convert a `DateTime` to a `Date`. The hour, minute, second, and millisecond parts of
the `DateTime` are truncated, so only the year, month and day parts are used in
construction.
"""
Date(dt::TimeType) = convert(Date, dt)

"""
    DateTime(dt::Date)

Convert a `Date` to a `DateTime`. The hour, minute, second, and millisecond parts of
the new `DateTime` are assumed to be zero.
"""
DateTime(dt::TimeType) = convert(DateTime, dt)

"""
    Time(dt::DateTime)

Convert a `DateTime` to a `Time`. The hour, minute, second, and millisecond parts of
the `DateTime` are used to create the new `Time`. Microsecond and nanoseconds are zero by default.
"""
Time(dt::DateTime) = convert(Time, dt)

Base.convert(::Type{DateTime}, dt::Date) = DateTime(UTM(value(dt) * 86400000))
Base.convert(::Type{Date}, dt::DateTime) = Date(UTD(days(dt)))
Base.convert(::Type{Time}, dt::DateTime) = Time(Nanosecond((value(dt) % 86400000) * 1000000))

Base.convert(::Type{DateTime},x::Millisecond)  = DateTime(Dates.UTInstant(x))  # Converts Rata Die milliseconds to a DateTime
Base.convert(::Type{Millisecond},dt::DateTime) = Millisecond(value(dt))        # Converts DateTime to Rata Die milliseconds
Base.convert(::Type{Date},x::Day)  = Date(Dates.UTInstant(x))  # Converts Rata Die days to a Date
Base.convert(::Type{Day},dt::Date) = Day(value(dt))            # Converts Date to Rata Die days

### External Conversions
const UNIXEPOCH = value(DateTime(1970)) #Rata Die milliseconds for 1970-01-01T00:00:00

"""
<<<<<<< HEAD
    unix2datetime(x::Real; localtime::Bool=false) -> DateTime
=======
    unix2datetime(x)::DateTime
>>>>>>> 5ebc5b46

Take the number of seconds since unix epoch `1970-01-01T00:00:00` (UTC) and convert to the
corresponding `DateTime`. If `localtime` is `true`, then the output is in the local
time zone, otherwise it is in UTC/GMT.
"""
function unix2datetime(x::Real; localtime::Bool=false)
    # Rounding should match `now` below
    s = trunc(Int64, Int64(1000) * x)
    if localtime
        DateTime(Libc.TmStruct(s))
    else
        rata = UNIXEPOCH + s
        return DateTime(UTM(rata))
    end
end

"""
    datetime2unix(dt::DateTime)::Float64

Take the given `DateTime` and return the number of seconds
since the unix epoch `1970-01-01T00:00:00` as a [`Float64`](@ref).
"""
datetime2unix(dt::DateTime) = (value(dt) - UNIXEPOCH) / 1000.0

"""
    now()::DateTime

Return a `DateTime` corresponding to the user's system time including the system timezone
locale.
"""
function now()
    tv = Libc.TimeVal()
    tm = Libc.TmStruct(tv.sec)
    return DateTime(tm.year + 1900, tm.month + 1, tm.mday, tm.hour, tm.min, tm.sec, div(tv.usec, 1000))
end

"""
    today()::Date

Return the date portion of `now()`.
"""
today() = Date(now())

"""
    now(::Type{UTC})::DateTime

Return a `DateTime` corresponding to the user's system time as UTC/GMT.
For other time zones, see the TimeZones.jl package.

# Examples
```jldoctest; filter = r"\\d{4}-\\d{2}-\\d{2}T\\d{2}:\\d{2}:\\d{2}(\\.\\d{3})?" => "2023-01-04T10:52:24.864"
julia> now(UTC)
2023-01-04T10:52:24.864
```
"""
now(::Type{UTC}) = unix2datetime(time())

"""
    rata2datetime(days)::DateTime

Take the number of Rata Die days since epoch `0000-12-31T00:00:00` and return the
corresponding `DateTime`.
"""
rata2datetime(days) = DateTime(yearmonthday(days)...)

"""
    datetime2rata(dt::TimeType)::Int64

Return the number of Rata Die days since epoch from the given `Date` or `DateTime`.
"""
datetime2rata(dt::TimeType) = days(dt)

# Julian conversions
const JULIANEPOCH = value(DateTime(-4713, 11, 24, 12))

"""
    julian2datetime(julian_days)::DateTime

Take the number of Julian calendar days since epoch `-4713-11-24T12:00:00` and return the
corresponding `DateTime`.
"""
function julian2datetime(f)
    rata = JULIANEPOCH + round(Int64, Int64(86400000) * f)
    return DateTime(UTM(rata))
end

"""
    datetime2julian(dt::DateTime)::Float64

Take the given `DateTime` and return the number of Julian calendar days since the julian
epoch `-4713-11-24T12:00:00` as a [`Float64`](@ref).
"""
datetime2julian(dt::DateTime) = (value(dt) - JULIANEPOCH) / 86400000.0<|MERGE_RESOLUTION|>--- conflicted
+++ resolved
@@ -40,11 +40,7 @@
 const UNIXEPOCH = value(DateTime(1970)) #Rata Die milliseconds for 1970-01-01T00:00:00
 
 """
-<<<<<<< HEAD
-    unix2datetime(x::Real; localtime::Bool=false) -> DateTime
-=======
-    unix2datetime(x)::DateTime
->>>>>>> 5ebc5b46
+    unix2datetime(x::Real; localtime::Bool=false)::DateTime
 
 Take the number of seconds since unix epoch `1970-01-01T00:00:00` (UTC) and convert to the
 corresponding `DateTime`. If `localtime` is `true`, then the output is in the local
