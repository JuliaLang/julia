# This file is a part of Julia. License is MIT: https://julialang.org/license

# macro wrappers for various reflection functions

using Base: insert!, replace_ref_begin_end!,
    infer_return_type, infer_exception_type, infer_effects, code_ircode, isexpr

# defined in Base so it's possible to time all imports, including InteractiveUtils and its deps
# via. `Base.@time_imports` etc.
import Base: @time_imports, @trace_compile, @trace_dispatch

typesof_expr(args::Vector{Any}, where_params::Union{Nothing, Vector{Any}} = nothing) = rewrap_where(:(Tuple{$(get_typeof.(args)...)}), where_params)

function extract_where_parameters(ex::Expr)
    isexpr(ex, :where) || return ex, nothing
    ex.args[1], ex.args[2:end]
end

function rewrap_where(ex::Expr, where_params::Union{Nothing, Vector{Any}})
    isnothing(where_params) && return ex
    Expr(:where, ex, esc.(where_params)...)
end

function get_typeof(@nospecialize ex)
    isexpr(ex, :(::), 1) && return esc(ex.args[1])
    isexpr(ex, :(::), 2) && return esc(ex.args[2])
    if isexpr(ex, :..., 1)
        splatted = ex.args[1]
        isexpr(splatted, :(::), 1) && return Expr(:curly, :Vararg, esc(splatted.args[1]))
        return :(Any[Core.Typeof(x) for x in $(esc(splatted))]...)
    end
    return :(Core.Typeof($(esc(ex))))
end

"""
Transform a dot expression into one where each argument has been replaced by a
variable "xj" (with j an integer from 1 to the returned i).
The list `args` contains the original arguments that have been replaced.
"""
function recursive_dotcalls!(ex, args, i=1)
    if !(ex isa Expr) || ((ex.head !== :. || !(ex.args[2] isa Expr)) &&
                          (ex.head !== :call || string(ex.args[1])[1] != '.'))
        newarg = Symbol('x', i)
        if isexpr(ex, :...)
            push!(args, only(ex.args))
            return Expr(:..., newarg), i+1
        else
            push!(args, ex)
            return newarg, i+1
        end
    end
    (start, branches) = ex.head === :. ? (1, ex.args[2].args) : (2, ex.args)
    length_branches = length(branches)::Int
    for j in start:length_branches
        branch, i = recursive_dotcalls!(branches[j], args, i)
        branches[j] = branch
    end
    return ex, i
end

function extract_farg(@nospecialize arg)
    !isexpr(arg, :(::), 1) && return esc(arg)
    fT = esc(arg.args[1])
    :($construct_callable($fT))
end

function construct_callable(@nospecialize(func::Type))
    # Support function singleton types such as `(::typeof(f))(args...)`
    Base.issingletontype(func) && isdefined(func, :instance) && return func.instance
    # Don't support type annotations otherwise, we don't want to give wrong answers
    # for callables such as `(::Returns{Int})(args...)` where using `Returns{Int}`
    # would give us code for the constructor, not for the callable object.
    throw(ArgumentError("If a function type is explicitly provided, it must be a singleton whose only instance is the callable object"))
end

function separate_kwargs(exs::Vector{Any})
    args = []
    kwargs = []
    for ex in exs
        if isexpr(ex, :kw)
            push!(kwargs, ex)
        elseif isexpr(ex, :parameters)
            for kw in ex.args
                push!(kwargs, kw)
            end
        else
            push!(args, ex)
        end
    end
    args, kwargs
end

function are_kwargs_valid(kwargs::Vector{Any})
    for kwarg in kwargs
        isexpr(kwarg, :..., 1) && continue
        isexpr(kwarg, :kw, 2) && isa(kwarg.args[1], Symbol) && continue
        isexpr(kwarg, :(::), 2) && continue
        isa(kwarg, Symbol) && continue
        return false
    end
    return true
end

# Generate an expression that merges `kwargs` onto a single `NamedTuple`
function generate_merged_namedtuple_type(kwargs::Vector{Any})
    nts = Any[]
    ntargs = Pair{Symbol, Any}[]
    for ex in kwargs
        if isexpr(ex, :..., 1)
            if !isempty(ntargs)
                # Construct a `NamedTuple` containing the previous parameters.
                push!(nts, generate_namedtuple_type(ntargs))
                empty!(ntargs)
            end
            push!(nts, Expr(:call, typeof_nt, esc(ex.args[1])))
        elseif isexpr(ex, :kw, 2)
            push!(ntargs, ex.args[1]::Symbol => get_typeof(ex.args[2]))
        elseif isexpr(ex, :(::), 2)
            push!(ntargs, ex.args[1]::Symbol => get_typeof(ex))
        else
            ex::Symbol
            push!(ntargs, ex => get_typeof(ex))
        end
    end
    !isempty(ntargs) && push!(nts, generate_namedtuple_type(ntargs))
    return :($merge_namedtuple_types($(nts...)))
end

function generate_namedtuple_type(ntargs::Vector{Pair{Symbol, Any}})
    names = Expr(:tuple)
    tt = Expr(:curly, :Tuple)
    for (name, type) in ntargs
        push!(names.args, QuoteNode(name))
        push!(tt.args, type)
    end
    return :(NamedTuple{$names, $tt})
end

typeof_nt(nt::NamedTuple) = typeof(nt)
typeof_nt(nt::Base.Pairs) = typeof(values(nt))

function merge_namedtuple_types(nt::Type{<:NamedTuple}, nts::Type{<:NamedTuple}...)
    @nospecialize
    isempty(nts) && return nt
    names = Symbol[]
    types = Any[]
    for nt in (nt, nts...)
        for (name, type) in zip(fieldnames(nt), fieldtypes(nt))
            i = findfirst(==(name), names)
            if isnothing(i)
                push!(names, name)
                push!(types, type)
            else
                types[i] = type
            end
        end
    end
    NamedTuple{Tuple(names), Tuple{types...}}
end

function gen_call_with_extracted_types(__module__, fcn, ex0, kws=Expr[])
    if isexpr(ex0, :ref)
        ex0 = replace_ref_begin_end!(ex0)
    end
    # assignments get bypassed: @edit a = f(x) <=> @edit f(x)
    if isa(ex0, Expr) && ex0.head == :(=) && isa(ex0.args[1], Symbol) && isempty(kws)
        return gen_call_with_extracted_types(__module__, fcn, ex0.args[2])
    end
<<<<<<< HEAD
    if isa(ex0, Symbol) && (fcn === :which || fcn === :less || fcn === :edit)
        return Expr(:call, fcn, __module__, QuoteNode(ex0))
=======
    where_params = nothing
    if isa(ex0, Expr)
        ex0, where_params = extract_where_parameters(ex0)
>>>>>>> 2a5cfee2
    end
    if isa(ex0, Expr)
        if ex0.head === :do && isexpr(get(ex0.args, 1, nothing), :call)
            if length(ex0.args) != 2
                return Expr(:call, :error, "ill-formed do call")
            end
            i = findlast(@nospecialize(a)->(isexpr(a, :kw) || isexpr(a, :parameters)), ex0.args[1].args)
            args = copy(ex0.args[1].args)
            insert!(args, (isnothing(i) ? 2 : 1+i::Int), ex0.args[2])
            ex0 = Expr(:call, args...)
        end
        if ex0.head === :. || (ex0.head === :call && ex0.args[1] !== :.. && string(ex0.args[1])[1] == '.')
            codemacro = startswith(string(fcn), "code_")
            if codemacro && (ex0.head === :call || ex0.args[2] isa Expr)
                # Manually wrap a dot call in a function
                args = Any[]
                ex, i = recursive_dotcalls!(copy(ex0), args)
                xargs = [Symbol('x', j) for j in 1:i-1]
                dotfuncname = gensym("dotfunction")
                dotfuncdef = Expr(:local, Expr(:(=), Expr(:call, dotfuncname, xargs...), ex))
                return quote
                    $(esc(dotfuncdef))
                    $(fcn)($(esc(dotfuncname)), $(typesof_expr(args, where_params)); $(kws...))
                end
            elseif !codemacro
                fully_qualified_symbol = true # of the form A.B.C.D
                ex1 = ex0
                while ex1 isa Expr && ex1.head === :.
                    fully_qualified_symbol = (length(ex1.args) == 2 &&
                                              ex1.args[2] isa QuoteNode &&
                                              ex1.args[2].value isa Symbol)
                    fully_qualified_symbol || break
                    ex1 = ex1.args[1]
                end
                fully_qualified_symbol &= ex1 isa Symbol
                if fully_qualified_symbol || isexpr(ex1, :(::), 1)
                    getproperty_ex = :($(fcn)(Base.getproperty, $(typesof_expr(ex0.args, where_params))))
                    isexpr(ex0.args[1], :(::), 1) && return getproperty_ex
                    return quote
                        local arg1 = $(esc(ex0.args[1]))
                        if isa(arg1, Module)
                            $(if fcn === :which || fcn === :less || fcn === :edit
                                  :(($fcn)(arg1, $(ex0.args[2])))
                              else
                                  :(error("expression is not a function call"))
                              end)
                        else
                            $getproperty_ex
                        end
                    end
                else
                    return Expr(:call, :error, "dot expressions are not lowered to "
                                * "a single function call, so @$fcn cannot analyze "
                                * "them. You may want to use Meta.@lower to identify "
                                * "which function call to target.")
                end
            end
        end
        if any(@nospecialize(a)->(isexpr(a, :kw) || isexpr(a, :parameters)), ex0.args)
            args, kwargs = separate_kwargs(ex0.args)
            are_kwargs_valid(kwargs) || return quote
                error("keyword argument format unrecognized; they must be of the form `x` or `x = <value>`")
                $(esc(ex0)) # trigger syntax errors if any
            end
            nt = generate_merged_namedtuple_type(kwargs)
            tt = rewrap_where(:(Tuple{$nt, $(get_typeof.(args)...)}), where_params)
            return :($(fcn)(Core.kwcall, $tt; $(kws...)))
        elseif ex0.head === :call
            argtypes = Any[get_typeof(arg) for arg in ex0.args[2:end]]
            if ex0.args[1] === :^ && length(ex0.args) >= 3 && isa(ex0.args[3], Int)
                farg = :(Base.literal_pow)
                pushfirst!(argtypes, :(typeof(^)))
                argtypes[3] = :(Val{$(ex0.args[3])})
            else
                farg = extract_farg(ex0.args[1])
            end
            tt = rewrap_where(:(Tuple{$(argtypes...)}), where_params)
            return Expr(:call, fcn, farg, tt, kws...)
        elseif ex0.head === :(=) && length(ex0.args) == 2
            lhs, rhs = ex0.args
            if isa(lhs, Expr)
                if lhs.head === :(.)
                    return Expr(:call, fcn, Base.setproperty!,
                                typesof_expr(Any[lhs.args..., rhs], where_params), kws...)
                elseif lhs.head === :ref
                    return Expr(:call, fcn, Base.setindex!,
                                typesof_expr(Any[lhs.args[1], rhs, lhs.args[2:end]...], where_params), kws...)
                end
            end
        elseif ex0.head === :vcat || ex0.head === :typed_vcat
            if ex0.head === :vcat
                f, hf = Base.vcat, Base.hvcat
                args = ex0.args
            else
                f, hf = Base.typed_vcat, Base.typed_hvcat
                args = ex0.args[2:end]
            end
            if any(@nospecialize(a)->isa(a,Expr) && a.head === :row, args)
                rows = Any[ (isa(x,Expr) && x.head === :row ? x.args : Any[x]) for x in args ]
                lens = map(length, rows)
                args = Any[Expr(:tuple, lens...); vcat(rows...)]
                ex0.head === :typed_vcat && pushfirst!(args, ex0.args[1])
                return Expr(:call, fcn, hf, typesof_expr(args, where_params), kws...)
            else
                return Expr(:call, fcn, f, typesof_expr(ex0.args, where_params), kws...)
            end
        else
            for (head, f) in (:ref => Base.getindex, :hcat => Base.hcat, :(.) => Base.getproperty, :vect => Base.vect, Symbol("'") => Base.adjoint, :typed_hcat => Base.typed_hcat, :string => string)
                if ex0.head === head
                    return Expr(:call, fcn, f, typesof_expr(ex0.args, where_params), kws...)
                end
            end
        end
    end
    if isa(ex0, Expr) && ex0.head === :macrocall # Make @edit @time 1+2 edit the macro by using the types of the *expressions*
        return Expr(:call, fcn, esc(ex0.args[1]), Tuple{#=__source__=#LineNumberNode, #=__module__=#Module, Any[ Core.Typeof(a) for a in ex0.args[3:end] ]...}, kws...)
    end

    ex = Meta.lower(__module__, ex0)
    if !isa(ex, Expr)
        return Expr(:call, :error, "expression is not a function call or symbol")
    end

    exret = Expr(:none)
    if ex.head === :call
        if any(@nospecialize(x) -> isexpr(x, :...), ex0.args) &&
            (ex.args[1] === GlobalRef(Core,:_apply_iterate) ||
             ex.args[1] === GlobalRef(Base,:_apply_iterate))
            # check for splatting
            exret = Expr(:call, ex.args[2], fcn,
                        Expr(:tuple, extract_farg(ex.args[3]), typesof_expr(ex.args[4:end], where_params)))
        else
            exret = Expr(:call, fcn, extract_farg(ex.args[1]), typesof_expr(ex.args[2:end], where_params), kws...)
        end
    end
    if ex.head === :thunk || exret.head === :none
        exret = Expr(:call, :error, "expression is not a function call, "
                                  * "or is too complex for @$fcn to analyze; "
                                  * "break it down to simpler parts if possible. "
                                  * "In some cases, you may want to use Meta.@lower.")
    end
    return exret
end

"""
Same behaviour as `gen_call_with_extracted_types` except that keyword arguments
of the form "foo=bar" are passed on to the called function as well.
The keyword arguments must be given before the mandatory argument.
"""
function gen_call_with_extracted_types_and_kwargs(__module__, fcn, ex0)
    kws = Expr[]
    arg = ex0[end] # Mandatory argument
    for i in 1:length(ex0)-1
        x = ex0[i]
        if x isa Expr && x.head === :(=) # Keyword given of the form "foo=bar"
            if length(x.args) != 2
                return Expr(:call, :error, "Invalid keyword argument: $x")
            end
            push!(kws, Expr(:kw, esc(x.args[1]), esc(x.args[2])))
        else
            return Expr(:call, :error, "@$fcn expects only one non-keyword argument")
        end
    end
    return gen_call_with_extracted_types(__module__, fcn, arg, kws)
end

for fname in [:which, :less, :edit, :functionloc]
    @eval begin
        macro ($fname)(ex0)
            gen_call_with_extracted_types(__module__, $(Expr(:quote, fname)), ex0)
        end
    end
end

<<<<<<< HEAD
for fname in [:code_warntype, :code_llvm, :code_native, :infer_effects]
    @eval begin
        macro ($fname)(ex0...)
            gen_call_with_extracted_types_and_kwargs(__module__, $(Expr(:quote, fname)), ex0)
        end
    end
end

macro code_typed(ex0...)
    thecall = gen_call_with_extracted_types_and_kwargs(__module__, :code_typed, ex0)
    quote
        local results = $thecall
        length(results) == 1 ? results[1] : results
=======
macro which(ex0::Symbol)
    ex0 = QuoteNode(ex0)
    return :(which($__module__, $ex0))
end

for fname in [:code_warntype, :code_llvm, :code_native,
              :infer_return_type, :infer_effects, :infer_exception_type]
    @eval macro ($fname)(ex0...)
        gen_call_with_extracted_types_and_kwargs(__module__, $(QuoteNode(fname)), ex0)
>>>>>>> 2a5cfee2
    end
end

for fname in [:code_typed, :code_lowered, :code_ircode]
    @eval macro ($fname)(ex0...)
        thecall = gen_call_with_extracted_types_and_kwargs(__module__, $(QuoteNode(fname)), ex0)
        quote
            local results = $thecall
            length(results) == 1 ? results[1] : results
        end
    end
end

"""
    @functionloc

Applied to a function or macro call, it evaluates the arguments to the specified call, and
returns a tuple `(filename,line)` giving the location for the method that would be called for those arguments.
It calls out to the [`functionloc`](@ref) function.
"""
:@functionloc

"""
    @which

Applied to a function or macro call, it evaluates the arguments to the specified call, and
returns the `Method` object for the method that would be called for those arguments. Applied
to a variable, it returns the module in which the variable was bound. It calls out to the
[`which`](@ref) function.

See also: [`@less`](@ref), [`@edit`](@ref).
"""
:@which

"""
    @less

Evaluates the arguments to the function or macro call, determines their types, and calls the [`less`](@ref)
function on the resulting expression.

See also: [`@edit`](@ref), [`@which`](@ref), [`@code_lowered`](@ref).
"""
:@less

"""
    @edit

Evaluates the arguments to the function or macro call, determines their types, and calls the [`edit`](@ref)
function on the resulting expression.

See also: [`@less`](@ref), [`@which`](@ref).
"""
:@edit

"""
    @code_typed

Evaluates the arguments to the function or macro call, determines their types, and calls
[`code_typed`](@ref) on the resulting expression. Use the optional argument `optimize` with

    @code_typed optimize=true foo(x)

to control whether additional optimizations, such as inlining, are also applied.

See also: [`code_typed`](@ref), [`@code_warntype`](@ref), [`@code_lowered`](@ref), [`@code_llvm`](@ref), [`@code_native`](@ref).
"""
:@code_typed

"""
    @code_lowered

Evaluates the arguments to the function or macro call, determines their types, and calls
[`code_lowered`](@ref) on the resulting expression.

See also: [`code_lowered`](@ref), [`@code_warntype`](@ref), [`@code_typed`](@ref), [`@code_llvm`](@ref), [`@code_native`](@ref).
"""
:@code_lowered

"""
    @code_warntype

Evaluates the arguments to the function or macro call, determines their types, and calls
[`code_warntype`](@ref) on the resulting expression.

See also: [`code_warntype`](@ref), [`@code_typed`](@ref), [`@code_lowered`](@ref), [`@code_llvm`](@ref), [`@code_native`](@ref).
"""
:@code_warntype

"""
    @code_llvm

Evaluates the arguments to the function or macro call, determines their types, and calls
[`code_llvm`](@ref) on the resulting expression.
Set the optional keyword arguments `raw`, `dump_module`, `debuginfo`, `optimize`
by putting them and their value before the function call, like this:

    @code_llvm raw=true dump_module=true debuginfo=:default f(x)
    @code_llvm optimize=false f(x)

`optimize` controls whether additional optimizations, such as inlining, are also applied.
`raw` makes all metadata and dbg.* calls visible.
`debuginfo` may be one of `:source` (default) or `:none`,  to specify the verbosity of code comments.
`dump_module` prints the entire module that encapsulates the function.

See also: [`code_llvm`](@ref), [`@code_warntype`](@ref), [`@code_typed`](@ref), [`@code_lowered`](@ref), [`@code_native`](@ref).
"""
:@code_llvm

"""
    @code_native

Evaluates the arguments to the function or macro call, determines their types, and calls
[`code_native`](@ref) on the resulting expression.

Set any of the optional keyword arguments `syntax`, `debuginfo`, `binary` or `dump_module`
by putting it before the function call, like this:

    @code_native syntax=:intel debuginfo=:default binary=true dump_module=false f(x)

* Set assembly syntax by setting `syntax` to `:intel` (default) for Intel syntax or `:att` for AT&T syntax.
* Specify verbosity of code comments by setting `debuginfo` to `:source` (default) or `:none`.
* If `binary` is `true`, also print the binary machine code for each instruction precedented by an abbreviated address.
* If `dump_module` is `false`, do not print metadata such as rodata or directives.

See also: [`code_native`](@ref), [`@code_warntype`](@ref), [`@code_typed`](@ref), [`@code_lowered`](@ref), [`@code_llvm`](@ref).
"""
:@code_native

"""
    @time_imports

A macro to execute an expression and produce a report of any time spent importing packages and their
dependencies. Any compilation time will be reported as a percentage, and how much of which was recompilation, if any.

One line is printed per package or package extension. The duration shown is the time to import that package itself, not including the time to load any of its dependencies.

On Julia 1.9+ [package extensions](@ref man-extensions) will show as Parent → Extension.

!!! note
    During the load process a package sequentially imports all of its dependencies, not just its direct dependencies.

```julia-repl
julia> @time_imports using CSV
     50.7 ms  Parsers 17.52% compilation time
      0.2 ms  DataValueInterfaces
      1.6 ms  DataAPI
      0.1 ms  IteratorInterfaceExtensions
      0.1 ms  TableTraits
     17.5 ms  Tables
     26.8 ms  PooledArrays
    193.7 ms  SentinelArrays 75.12% compilation time
      8.6 ms  InlineStrings
     20.3 ms  WeakRefStrings
      2.0 ms  TranscodingStreams
      1.4 ms  Zlib_jll
      1.8 ms  CodecZlib
      0.8 ms  Compat
     13.1 ms  FilePathsBase 28.39% compilation time
   1681.2 ms  CSV 92.40% compilation time
```

!!! compat "Julia 1.8"
    This macro requires at least Julia 1.8

"""
:@time_imports

"""
    @trace_compile

A macro to execute an expression and show any methods that were compiled (or recompiled in yellow),
like the julia args `--trace-compile=stderr --trace-compile-timing` but specifically for a call.

```julia-repl
julia> @trace_compile rand(2,2) * rand(2,2)
#=   39.1 ms =# precompile(Tuple{typeof(Base.rand), Int64, Int64})
#=  102.0 ms =# precompile(Tuple{typeof(Base.:(*)), Array{Float64, 2}, Array{Float64, 2}})
2×2 Matrix{Float64}:
 0.421704  0.864841
 0.211262  0.444366
```

!!! compat "Julia 1.12"
    This macro requires at least Julia 1.12

"""
:@trace_compile

"""
    @trace_dispatch

A macro to execute an expression and report methods that were compiled via dynamic dispatch,
like the julia arg `--trace-dispatch=stderr` but specifically for a call.

!!! compat "Julia 1.12"
    This macro requires at least Julia 1.12

"""
:@trace_dispatch

"""
    @activate Component

Activate a newly loaded copy of an otherwise builtin component. The `Component`
to be activated will be resolved using the ordinary rules of module resolution
in the current environment.

When using `@activate`, additional options for a component may be specified in
square brackets `@activate Compiler[:option1, :option]`

Currently `Compiler` and `JuliaLowering` are the only available components that
may be activatived.

For `@activate Compiler`, the following options are available:
1. `:reflection` - Activate the compiler for reflection purposes only.
                   The ordinary reflection functionality in `Base` and `InteractiveUtils`.
                   Will use the newly loaded compiler. Note however, that these reflection
                   functions will still interact with the ordinary native cache (both loading
                   and storing). An incorrect compiler implementation may thus corrupt runtime
                   state if reflection is used. Use external packages like `Cthulhu.jl`
                   introspecting compiler behavior with a separated cache partition.

2. `:codegen`   - Activate the compiler for internal codegen purposes. The new compiler
                  will be invoked whenever the runtime requests compilation.

`@activate Compiler` without options is equivalent to `@activate Compiler[:reflection]`.

"""
macro activate(what)
    options = Symbol[]
    if isexpr(what, :ref)
        Component = what.args[1]
        for i = 2:length(what.args)
            arg = what.args[i]
            if !isa(arg, QuoteNode) || !isa(arg.value, Symbol)
                error("Usage Error: Option $arg is not a symbol")
            end
            push!(options, arg.value)
        end
    else
        Component = what
    end
    if !isa(Component, Symbol)
        error("Usage Error: Component $Component is not a symbol")
    end
    allowed_components = (:Compiler, :JuliaLowering)
    if !(Component in allowed_components)
        error("Usage Error: Component $Component is not recognized. Expected one of $allowed_components")
    end
    s = gensym()
    if Component === :Compiler && isempty(options)
        push!(options, :reflection)
    end
    options = map(options) do opt
        Expr(:kw, opt, true)
    end
    Expr(:toplevel,
        esc(:(import $Component as $s)),
        esc(:($s.activate!(;$(options...)))))
end<|MERGE_RESOLUTION|>--- conflicted
+++ resolved
@@ -166,14 +166,12 @@
     if isa(ex0, Expr) && ex0.head == :(=) && isa(ex0.args[1], Symbol) && isempty(kws)
         return gen_call_with_extracted_types(__module__, fcn, ex0.args[2])
     end
-<<<<<<< HEAD
     if isa(ex0, Symbol) && (fcn === :which || fcn === :less || fcn === :edit)
         return Expr(:call, fcn, __module__, QuoteNode(ex0))
-=======
+    end
     where_params = nothing
     if isa(ex0, Expr)
         ex0, where_params = extract_where_parameters(ex0)
->>>>>>> 2a5cfee2
     end
     if isa(ex0, Expr)
         if ex0.head === :do && isexpr(get(ex0.args, 1, nothing), :call)
@@ -348,31 +346,10 @@
     end
 end
 
-<<<<<<< HEAD
-for fname in [:code_warntype, :code_llvm, :code_native, :infer_effects]
-    @eval begin
-        macro ($fname)(ex0...)
-            gen_call_with_extracted_types_and_kwargs(__module__, $(Expr(:quote, fname)), ex0)
-        end
-    end
-end
-
-macro code_typed(ex0...)
-    thecall = gen_call_with_extracted_types_and_kwargs(__module__, :code_typed, ex0)
-    quote
-        local results = $thecall
-        length(results) == 1 ? results[1] : results
-=======
-macro which(ex0::Symbol)
-    ex0 = QuoteNode(ex0)
-    return :(which($__module__, $ex0))
-end
-
 for fname in [:code_warntype, :code_llvm, :code_native,
               :infer_return_type, :infer_effects, :infer_exception_type]
     @eval macro ($fname)(ex0...)
         gen_call_with_extracted_types_and_kwargs(__module__, $(QuoteNode(fname)), ex0)
->>>>>>> 2a5cfee2
     end
 end
 
