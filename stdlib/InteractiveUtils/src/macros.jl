# This file is a part of Julia. License is MIT: https://julialang.org/license

# macro wrappers for various reflection functions

using Base: insert!, replace_ref_begin_end_!,
    infer_return_type, infer_exception_type, infer_effects, code_ircode, isexpr

# defined in Base so it's possible to time all imports, including InteractiveUtils and its deps
# via. `Base.@time_imports` etc.
import Base: @time_imports, @trace_compile, @trace_dispatch

typesof_expr(args::Vector{Any}, where_params::Union{Nothing, Vector{Any}} = nothing) = rewrap_where(:(Tuple{$(Any[get_typeof(a) for a in args]...)}), where_params)

function extract_where_parameters(ex::Expr)
    isexpr(ex, :where) || return ex, nothing
    ex.args[1], ex.args[2:end]
end

function rewrap_where(ex::Expr, where_params::Union{Nothing, Vector{Any}})
    isnothing(where_params) && return ex
    Expr(:where, ex, where_params...)
end

get_typeof(ex::Ref) = ex[]
function get_typeof(@nospecialize ex)
<<<<<<< HEAD
    isexpr(ex, :(::), 1) && return ex.args[1]
    isexpr(ex, :(::), 2) && return ex.args[2]
    if isexpr(ex, :..., 1)
        splatted = ex.args[1]
        isexpr(splatted, :(::), 1) && return Expr(:curly, :Vararg, splatted.args[1])
        return :(Any[Core.Typeof(x) for x in $splatted]...)
    end
    return :(Core.Typeof($ex))
=======
    # Always unescape to get the core expression, then reescape and esc
    original_ex = ex
    ex = Meta.unescape(ex)

    if isexpr(ex, :(::), 1)
        return esc(Meta.reescape(ex.args[1], original_ex))
    end
    if isexpr(ex, :(::), 2)
        return esc(Meta.reescape(ex.args[2], original_ex))
    end
    if isexpr(ex, :..., 1)
        splatted = ex.args[1]
        if isexpr(splatted, :(::), 1)
            return Expr(:curly, :Vararg, esc(Meta.reescape(splatted.args[1], original_ex)))
        end
        return :(Any[Core.Typeof(x) for x in $(esc(Meta.reescape(splatted, original_ex)))]...)
    end
    return :(Core.Typeof($(esc(Meta.reescape(ex, original_ex)))))
>>>>>>> 6a783956
end

function is_broadcasting_call(ex)
    isa(ex, Expr) || return false
    # Standard broadcasting: f.(x)
    isexpr(ex, :.) && length(ex.args) ≥ 2 && isexpr(ex.args[2], :tuple) && return true
    # Infix broadcasting: x .+ y, x .<< y, etc.
    if isexpr(ex, :call)
        f = ex.args[1]
        f == :.. && return false
        string(f)[1] == '.' && return true
    end
    return false
end
is_broadcasting_expr(ex) = is_broadcasting_call(ex) || is_broadcasting_assignment(ex)
function is_broadcasting_assignment(ex)
    isa(ex, Expr) || return false
    isexpr(ex, :.) && return false
    head = string(ex.head)
    # x .= y, x .+= y, x .<<= y, etc.
    head[begin] == '.' && head[end] == '=' && return true
    return false
end

"""
Transform a dot expression into one where each argument has been replaced by a
variable "xj" (with j an integer from 1 to the returned i).
The list `args` contains the original arguments that have been replaced.
"""
function recursive_dotcalls!(ex, args, i=1)
    if is_broadcasting_expr(ex)
        if is_broadcasting_assignment(ex)
            (start, branches) = (1, ex.args)
        elseif isexpr(ex, :.)
            (start, branches) = (1, ex.args[2].args)
        else
            (start, branches) = (2, ex.args)
        end
        for j in start:length(branches)::Int
            branch, i = recursive_dotcalls!(branches[j], args, i)
            branches[j] = branch
        end
        return ex, i
    elseif isexpr(ex, :parameters)
        for j in eachindex(ex.args)
            param, i = recursive_dotcalls!(ex.args[j], args, i)
            ex.args[j] = param
        end
        return ex, i
    end
    newarg = Symbol('x', i)
    if isexpr(ex, :...)
        newarg = Expr(:..., newarg)
        push!(args, only(ex.args))
    elseif isexpr(ex, :kw)
        newarg = Expr(:kw, ex.args[1], newarg)
        push!(args, ex.args[end])
    else
        push!(args, ex)
    end
    return newarg, i+1
end

function extract_farg(@nospecialize arg)
<<<<<<< HEAD
    !isexpr(arg, :(::), 1) && return arg
    fT = arg.args[1]
=======
    # Always unescape to get the core expression, then reescape and esc
    original_arg = arg
    arg = Meta.unescape(arg)

    if !isexpr(arg, :(::), 1)
        return esc(Meta.reescape(arg, original_arg))
    end
    fT = esc(Meta.reescape(arg.args[1], original_arg))
>>>>>>> 6a783956
    :($construct_callable($fT))
end

function construct_callable(@nospecialize(func::Type))
    # Support function singleton types such as `(::typeof(f))(args...)`
    Base.issingletontype(func) && isdefined(func, :instance) && return func.instance
    # Don't support type annotations otherwise, we don't want to give wrong answers
    # for callables such as `(::Returns{Int})(args...)` where using `Returns{Int}`
    # would give us code for the constructor, not for the callable object.
    throw(ArgumentError("If the function type is explicitly provided via a type annotation, it must be a singleton whose only instance is the callable object.
                         To remove this restriction, the reflection macro must set `use_signature_tuple = true` if the reflection function supports a single signature tuple type argument, such as `Tuple{typeof(f), argtypes...}`"))
end

function separate_kwargs(exs::Vector{Any})
    args = []
    kwargs = []
    for ex in exs
        if isexpr(ex, :kw)
            push!(kwargs, ex)
        elseif isexpr(ex, :parameters)
            for kw in ex.args
                push!(kwargs, kw)
            end
        else
            push!(args, ex)
        end
    end
    args, kwargs
end

function are_kwargs_valid(kwargs::Vector{Any})
    for kwarg in kwargs
        isexpr(kwarg, :..., 1) && continue
        isexpr(kwarg, :kw, 2) && isa(kwarg.args[1], Symbol) && continue
        isexpr(kwarg, :(::), 2) && continue
        isa(kwarg, Symbol) && continue
        return false
    end
    return true
end

# Generate an expression that merges `kwargs` onto a single `NamedTuple`
function generate_merged_namedtuple_type(kwargs::Vector{Any})
    nts = Any[]
    ntargs = Pair{Symbol, Any}[]
    for ex in kwargs
        if isexpr(ex, :..., 1)
            if !isempty(ntargs)
                # Construct a `NamedTuple` containing the previous parameters.
                push!(nts, generate_namedtuple_type(ntargs))
                empty!(ntargs)
            end
            push!(nts, Expr(:call, typeof_nt, ex.args[1]))
        elseif isexpr(ex, :kw, 2)
            push!(ntargs, ex.args[1]::Symbol => get_typeof(ex.args[2]))
        elseif isexpr(ex, :(::), 2)
            push!(ntargs, ex.args[1]::Symbol => get_typeof(ex))
        else
            ex::Symbol
            push!(ntargs, ex => get_typeof(ex))
        end
    end
    !isempty(ntargs) && push!(nts, generate_namedtuple_type(ntargs))
    return :($merge_namedtuple_types($(nts...)))
end

function generate_namedtuple_type(ntargs::Vector{Pair{Symbol, Any}})
    names = Expr(:tuple)
    tt = Expr(:curly, :Tuple)
    for (name, type) in ntargs
        push!(names.args, QuoteNode(name))
        push!(tt.args, type)
    end
    return :(NamedTuple{$names, $tt})
end

typeof_nt(nt::NamedTuple) = typeof(nt)
typeof_nt(nt::Base.Pairs) = typeof(values(nt))

function merge_namedtuple_types(nt::Type{<:NamedTuple}, nts::Type{<:NamedTuple}...)
    @nospecialize
    isempty(nts) && return nt
    names = Symbol[]
    types = Any[]
    for nt in (nt, nts...)
        for (name, type) in zip(fieldnames(nt), fieldtypes(nt))
            i = findfirst(==(name), names)
            if isnothing(i)
                push!(names, name)
                push!(types, type)
            else
                types[i] = type
            end
        end
    end
    return NamedTuple{Tuple(names), Tuple{types...}}
end

function gen_call(fcn, args, where_params, kws; use_signature_tuple::Bool)
    f, args... = args
    args = collect(Any, args)
    !use_signature_tuple && return :($fcn($(esc(extract_farg(f))), $(esc(typesof_expr(args, where_params))); $(kws...)))
    # We use a signature tuple only if we are sure we won't get an opaque closure as first argument.
    # If we do get one, we have to use the 2-argument form.
    with_signature_tuple = :($fcn($(esc(typesof_expr(Any[f, args...], where_params))); $(kws...)))
    isexpr(f, :(::)) && return with_signature_tuple # we have a type, not a value, so not an OpaqueClosure
    return quote
        f = $(esc(f))
        if isa(f, Core.OpaqueClosure)
            $fcn(f, $(esc(typesof_expr(args, where_params))); $(kws...))
        else
            $with_signature_tuple
        end
    end
end

is_code_macro(fcn) = startswith(string(fcn), "code_")

<<<<<<< HEAD
"""
    gen_call_with_extracted_types(__module__, fcn, ex, kws = Expr[]; is_source_reflection = !is_code_macro(fcn), supports_binding_reflection = false, use_signature_tuple = false)

Destructures the input expression `ex` into a function call or a binding access, then generates a call to either:
- `fcn(f, tt; kws...)`
- `fcn(sigt; kws...)` # if `use_signature_tuple = true`
- `fcn(mod, name; kws...)` # if `supports_binding_reflection = true`

## `fcn` API requirements

`fcn` is a user function expected to satisfy the following API:
- `fcn(f, tt)`: `f` is a value (such as `sum`, unlike `typeof(sum)`), and `tt := Tuple{argtypes...}`
  is a `Tuple` holding argument types. `f` may be a `Core.OpaqueClosure`.

If `use_signature_tuple = true`:
- `fcn(sigt)`: `sigt := Tuple{typeof(f), argtypes...}` represents the low-level signature tuple to be used for introspection.

If `supports_binding_reflection = true`:
- `fcn(mod::Module, name::Symbol)`: `name` is the name of a binding that may or may not exist in `mod`.

!!! warning
    This function is not public and may be subject to breaking changes. However, we recognize that it may
    be very convenient for macro developers, and as it is already used by a certain number of packages,
    we will do our best to avoid breakages.

## Examples

Here are a few usage patterns that may help you get started.

For most "code" macros (`@code_typed`, `@code_llvm`, `@code_native` etc):
```julia
    gen_call_with_extracted_types(__module__, fcn, ex, kws; is_source_reflection = false, use_signature_tuple = true #= may be false =#)
```

For source reflection macros (`@which`, `@edit`, `@less` etc):
```julia
    gen_call_with_extracted_types(__module__, fcn, ex, kws; is_source_reflection = true, use_signature_tuple = true #= may be false =#)
```

# Extended help

## Type annotations

Type annotations may be used instead of concrete values for the callable or for any of the arguments. The generated code
will directly use the right-hand side of the type annotation instead of extracting the type of a value at runtime.

This is particularly useful for callable objects (notably, for those that are hard to construct by hand on the spot),
or when wanting to provide a type that is not concrete. However, support for callable objects requires setting
`use_signature_tuple` to true, which is not a default (see the corresponding section below).

Constraints on type parameters are also supported with a `where` syntax, enabling these patterns:
- `f(x::Vector{T}, y::T) where {T}`
- `(::Returns{T})() where {T<:Real}`
- `(::MyPolynomial{N,T})(::T, ::AbstractArray{T,N}) where {N,T}`

Type-annotated expressions may be mixed with runtime values, as in `x + ::Float64`.

## Broadcasting

When `ex` is a broadcasting expression (a broadcasted assignment `a .+= b` or a broadcasted function call `a .+ b`),
there is no actual function that corresponds to this expression because lowering maps it to more than one call.

If `is_source_reflection` is true, we assume that `fcn` uses provenance information (e.g. used by `@edit` to go
to a source location, or `@which` to get the method matching the input). In this case, we don't have a clear
semantic source to give (shall it be `broadcasted`, or `materialize`, or something else?), so we return a throwing
expression.

However, if provenance is not of interest, we define an intermediate function on the spot that performs the broadcast,
then carry on using this function. For example, for the input expression `a .+ b`, we emit the anonymous function
`(a, b) -> a .+ b` then call `fcn` just as if the user had issued a call to this anonymous function. That should be the
desired behavior for most macros that want to map an expression to the corresponding generated code, as in `@code_typed`
or `@code_llvm` for instance.

## Binding reflection

Expressions of the form `a.b` (or `a.b.c` and so on) are by default interpreted as calls to `getproperty`.
However, if the value corresponding to the left-hand side (`a`, `a.b`, etc) is a module, some implementations
may instead be interested in the binding lookup, instead of the function call. If that is the case,
`supports_binding_reflection` may be set to `true` which will emit a call to `fcn(a, :b)` (or `fcn(a.b, :c)` etc).

## Tuple signature type

If `use_signature_tuple = true`, then a single tuple consisting of `Tuple{ft, argtypes...}` will be formed
and provided to `fcn`. `fcn` is then expected to use `ft` as the callable type with no further transformation.

This behavior is required to enable support type-annotated callable objects.

To understand this requirement, we'll use `code_typed` as an example. `code_typed(f, ())` interprets its input as the signature
`Tuple{typeof(f)}`, and `code_typed(Returns{Int}, ())` interprets that as the signature `Tuple{Type{Returns{Int}}}`, corresponding
to the type constructor.
To remove the ambiguity, `code_typed` must support an implementation that directly accepts a function type. This implementation
is assumed to be the method for `fcn(sigt::Type{<:Tuple})`.
"""
function gen_call_with_extracted_types(__module__, fcn, ex0, kws = Expr[]; is_source_reflection = !is_code_macro(fcn), supports_binding_reflection = false, use_signature_tuple = false)
    if isexpr(ex0, :ref)
        ex0 = replace_ref_begin_end!(ex0)
    end
=======
function gen_call_with_extracted_types(__module__, fcn, ex0, kws = Expr[]; is_source_reflection = !is_code_macro(fcn), supports_binding_reflection = false)
>>>>>>> 6a783956
    # assignments get bypassed: @edit a = f(x) <=> @edit f(x)
    if isa(ex0, Expr) && ex0.head == :(=) && isa(ex0.args[1], Symbol) && isempty(kws)
        return gen_call_with_extracted_types(__module__, fcn, ex0.args[2], kws; is_source_reflection, supports_binding_reflection)
    end
    where_params = nothing
    if isa(ex0, Expr)
        ex0, where_params = extract_where_parameters(ex0)
    end
    if isa(ex0, Expr)
        if ex0.head === :do && isexpr(get(ex0.args, 1, nothing), :call)
            # Normalize `f(args...) do ... end` calls to `f(do_anonymous_function, args...)`
            if length(ex0.args) != 2
                return Expr(:call, :error, "ill-formed do call")
            end
            i = findlast(@nospecialize(a)->(isexpr(a, :kw) || isexpr(a, :parameters)), ex0.args[1].args)
            args = copy(ex0.args[1].args)
            insert!(args, (isnothing(i) ? 2 : 1+i::Int), ex0.args[2])
            ex0 = Expr(:call, args...)
        end
        if is_broadcasting_expr(ex0) && !is_source_reflection
            # Manually wrap top-level broadcasts in a function.
            # We don't do that if `fcn` reflects into the source,
            # because that destroys provenance information.
            args = Any[]
            ex, i = recursive_dotcalls!(copy(ex0), args)
            xargs = [Symbol('x', j) for j in 1:i-1]
            dotfuncname = gensym("dotfunction")
            dotfuncdef = :(local $dotfuncname($(xargs...)) = $ex)
            return quote
                $(esc(dotfuncdef))
                $(gen_call_with_extracted_types(__module__, fcn, :($dotfuncname($(args...))), kws; is_source_reflection, supports_binding_reflection))
            end
        elseif isexpr(ex0, :.) && is_source_reflection
            # If `ex0` has the form A.B (or some chain A.B.C.D) and `fcn` reflects into the source,
            # `A` (or `A.B.C`) may be a module, in which case `fcn` is probably more interested in
            # the binding rather than the `getproperty` call.
            # If binding reflection is not supported, we generate an error; `getproperty(::Module, field)`
            # is not going to be interesting to reflect into, so best to allow future non-breaking support
            # for binding reflection in case the macro may eventually support that.
            fully_qualified_symbol = true
            ex1 = ex0
            while ex1 isa Expr && ex1.head === :.
                fully_qualified_symbol = (length(ex1.args) == 2 &&
                                            ex1.args[2] isa QuoteNode &&
                                            ex1.args[2].value isa Symbol)
                fully_qualified_symbol || break
                ex1 = ex1.args[1]
            end
            fully_qualified_symbol &= ex1 isa Symbol
            if fully_qualified_symbol || isexpr(ex1, :(::), 1)
                call_reflection = gen_call(fcn, [:(Base.getproperty); ex0.args], where_params, kws; use_signature_tuple)
                isexpr(ex0.args[1], :(::), 1) && return call_reflection
                if supports_binding_reflection
                    binding_reflection = :($fcn(arg1, $(ex0.args[2]); $(kws...)))
                else
                    binding_reflection = :(error("expression is not a function call"))
                end
                return quote
                    local arg1 = $(esc(ex0.args[1]))
                    if isa(arg1, Module)
                        $binding_reflection
                    else
                        $call_reflection
                    end
                end
            end
        end
        if is_broadcasting_expr(ex0)
            return Expr(:call, :error, "dot expressions are not lowered to "
                * "a single function call, so @$fcn cannot analyze "
                * "them. You may want to use Meta.@lower to identify "
                * "which function call to target.")
        end
        if any(@nospecialize(a)->(isexpr(a, :kw) || isexpr(a, :parameters)), ex0.args)
            args, kwargs = separate_kwargs(ex0.args)
            are_kwargs_valid(kwargs) || return quote
                error("keyword argument format unrecognized; they must be of the form `x` or `x = <value>`")
                $(esc(ex0)) # trigger syntax errors if any
            end
            nt = generate_merged_namedtuple_type(kwargs)
            nt = Ref(nt) # ignore `get_typeof` handling
            return gen_call(fcn, Any[:(Core.kwcall), nt, args...], where_params, kws; use_signature_tuple)
        elseif ex0.head === :call
<<<<<<< HEAD
            args = copy(ex0.args)
=======
            argtypes = Any[get_typeof(ex0.args[i]) for i in 2:length(ex0.args)]
>>>>>>> 6a783956
            if ex0.args[1] === :^ && length(ex0.args) >= 3 && isa(ex0.args[3], Int)
                pushfirst!(args, :(Base.literal_pow))
                args[4] = :(Val($(ex0.args[3])))
            end
            return gen_call(fcn, args, where_params, kws; use_signature_tuple)
        elseif ex0.head === :(=) && length(ex0.args) == 2
            lhs, rhs = ex0.args
            if isa(lhs, Expr)
                if lhs.head === :(.)
                    return gen_call(fcn, Any[:(Base.setproperty!), lhs.args..., rhs], where_params, kws; use_signature_tuple)
                elseif lhs.head === :ref
<<<<<<< HEAD
                    return gen_call(fcn, Any[:(Base.setindex!), lhs.args[1], rhs, lhs.args[2:end]...], where_params, kws; use_signature_tuple)
=======
                    arr = lhs.args[1]
                    lhs.args = Any[get_typeof(a) for a in lhs.args]
                    arrex = lhs.args[1]
                    if isexpr(arr, :(::), 1) || isexpr(arr, :(::), 2) || isexpr(arr, :..., 1)
                        lhs.args[1] = Expr(:call, :error, "array expression with begin/end cannot also use ::")
                    else
                        lhs.args[1] = esc(arr)
                    end
                    ex, _ = replace_ref_begin_end_!(__module__, lhs, nothing, false, 1)
                    ## since replace_ref_begin_end! mutates lhs in place, we can mutate inplace also then return ex
                    lhs.head = :call
                    lhs.args[1] = get_typeof(rhs)
                    pushfirst!(lhs.args, arrex)
                    lhs.args = Any[fcn, Base.setindex!, rewrap_where(:(Tuple{$(lhs.args...)}), where_params), kws...]
                    return ex
>>>>>>> 6a783956
                end
            end
        elseif ex0.head === :vcat || ex0.head === :typed_vcat
            if ex0.head === :vcat
                f, hf = Base.vcat, Base.hvcat
                args = ex0.args
            else
                f, hf = Base.typed_vcat, Base.typed_hvcat
                args = ex0.args[2:end]
            end
            if any(@nospecialize(a)->isa(a,Expr) && a.head === :row, args)
                rows = Any[ (isa(x,Expr) && x.head === :row ? x.args : Any[x]) for x in args ]
                lens = map(length, rows)
                args = Any[Expr(:tuple, lens...); vcat(rows...)]
                ex0.head === :typed_vcat && pushfirst!(args, ex0.args[1])
                return gen_call(fcn, Any[hf, args...], where_params, kws; use_signature_tuple)
            else
                return gen_call(fcn, Any[f, ex0.args...], where_params, kws; use_signature_tuple)
            end
        elseif ex0.head === :ref
            arr = ex0.args[1]
            ex0.args = Any[get_typeof(a) for a in ex0.args]
            arrex = ex0.args[1]
            if isexpr(arr, :(::), 1) || isexpr(arr, :(::), 2) || isexpr(arr, :..., 1)
                ex0.args[1] = Expr(:call, :error, "array expression with begin/end cannot also use ::")
            else
                ex0.args[1] = esc(arr)
            end
            ex, _ = replace_ref_begin_end_!(__module__, ex0, nothing, false, 1)
            ## since replace_ref_begin_end! mutates ex0 in place, we can mutate inplace also then return ex
            ex0.head = :call
            ex0.args[1] = arrex
            ex0.args = Any[fcn, Base.getindex, rewrap_where(:(Tuple{$(ex0.args...)}), where_params), kws...]
            return ex
        else
            PairSymAny = Pair{Symbol, Any}
            for (head, f) in (PairSymAny(:hcat, Base.hcat),
                              PairSymAny(:(.), Base.getproperty),
                              PairSymAny(:vect, Base.vect),
                              PairSymAny(Symbol("'"), Base.adjoint),
                              PairSymAny(:typed_hcat, Base.typed_hcat),
                              PairSymAny(:string, string))
                if ex0.head === head
                    return gen_call(fcn, Any[f, ex0.args...], where_params, kws; use_signature_tuple)
                end
            end
        end
    end
    if isa(ex0, Expr) && ex0.head === :macrocall # Make @edit @time 1+2 edit the macro by using the types of the *expressions*
<<<<<<< HEAD
        args = [#=__source__::=#LineNumberNode, #=__module__::=#Module, Core.Typeof.(ex0.args[3:end])...]
        return gen_call(fcn, Any[ex0.args[1], Ref.(args)...], where_params, kws; use_signature_tuple)
=======
        return Expr(:call, fcn, esc(ex0.args[1]), Tuple{#=__source__=#LineNumberNode, #=__module__=#Module, Any[ Core.Typeof(ex0.args[i]) for i in 3:length(ex0.args) ]...}, kws...)
>>>>>>> 6a783956
    end

    ex = Meta.lower(__module__, ex0)
    if !isa(ex, Expr)
        return Expr(:call, :error, "expression is not a function call or symbol")
    end

    if ex.head === :thunk || exret.head === :none
<<<<<<< HEAD
        return Expr(:call, :error, "expression is not a function call, "
                                  * "or is too complex for @$fcn to analyze; "
                                  * "break it down to simpler parts if possible. "
                                  * "In some cases, you may want to use Meta.@lower.")
=======
        exret = Expr(:call, :error, "expression is not a function call, \
                                    or is too complex for @$fcn to analyze; \
                                    break it down to simpler parts if possible. \
                                    In some cases, you may want to use Meta.@lower.")
>>>>>>> 6a783956
    end
    return Expr(:none)
end

"""
Same behaviour as `gen_call_with_extracted_types` except that keyword arguments
of the form "foo=bar" are passed on to the called function as well.
The keyword arguments must be given before the mandatory argument.
"""
function gen_call_with_extracted_types_and_kwargs(__module__, fcn, ex0; is_source_reflection = !is_code_macro(fcn), supports_binding_reflection = false, use_signature_tuple = false)
    kws = Expr[]
    arg = ex0[end] # Mandatory argument
    for i in 1:length(ex0)-1
        x = ex0[i]
        if x isa Expr && x.head === :(=) # Keyword given of the form "foo=bar"
            if length(x.args) != 2
                return Expr(:call, :error, "Invalid keyword argument: $x")
            end
            push!(kws, Expr(:kw, esc(x.args[1]), esc(x.args[2])))
        else
            return Expr(:call, :error, "@$fcn expects only one non-keyword argument")
        end
    end
    return gen_call_with_extracted_types(__module__, fcn, arg, kws; is_source_reflection, supports_binding_reflection, use_signature_tuple)
end

for fname in [:which, :less, :edit, :functionloc]
    @eval begin
        macro ($fname)(ex0)
            gen_call_with_extracted_types(__module__, $(Expr(:quote, fname)), ex0, Expr[];
                                          is_source_reflection = true,
                                          supports_binding_reflection = $(fname === :which),
                                          use_signature_tuple = true)
        end
    end
end

macro which(ex0::Symbol)
    ex0 = QuoteNode(ex0)
    return :(which($__module__, $ex0))
end

for fname in [:code_warntype, :code_llvm, :code_native,
              :infer_return_type, :infer_effects, :infer_exception_type]
    @eval macro ($fname)(ex0...)
        gen_call_with_extracted_types_and_kwargs(__module__, $(QuoteNode(fname)), ex0; is_source_reflection = false, use_signature_tuple = $(in(fname, [:code_warntype, :code_llvm, :code_native])))
    end
end

for fname in [:code_typed, :code_lowered, :code_ircode]
    @eval macro ($fname)(ex0...)
        thecall = gen_call_with_extracted_types_and_kwargs(__module__, $(QuoteNode(fname)), ex0; is_source_reflection = false, use_signature_tuple = true)
        quote
            local results = $thecall
            length(results) == 1 ? results[1] : results
        end
    end
end

"""
    @functionloc

Applied to a function or macro call, it evaluates the arguments to the specified call, and
returns a tuple `(filename,line)` giving the location for the method that would be called for those arguments.
It calls out to the [`functionloc`](@ref) function.
"""
:@functionloc

"""
    @which

Applied to a function or macro call, it evaluates the arguments to the specified call, and
returns the `Method` object for the method that would be called for those arguments. Applied
to a variable, it returns the module in which the variable was bound. It calls out to the
[`which`](@ref) function.

See also: [`@less`](@ref), [`@edit`](@ref).
"""
:@which

"""
    @less

Evaluates the arguments to the function or macro call, determines their types, and calls the [`less`](@ref)
function on the resulting expression.

See also: [`@edit`](@ref), [`@which`](@ref), [`@code_lowered`](@ref).
"""
:@less

"""
    @edit

Evaluates the arguments to the function or macro call, determines their types, and calls the [`edit`](@ref)
function on the resulting expression.

See also: [`@less`](@ref), [`@which`](@ref).
"""
:@edit

"""
    @code_typed

Evaluates the arguments to the function or macro call, determines their types, and calls
[`code_typed`](@ref) on the resulting expression. Use the optional argument `optimize` with

    @code_typed optimize=true foo(x)

to control whether additional optimizations, such as inlining, are also applied.

See also: [`code_typed`](@ref), [`@code_warntype`](@ref), [`@code_lowered`](@ref), [`@code_llvm`](@ref), [`@code_native`](@ref).
"""
:@code_typed

"""
    @code_lowered

Evaluates the arguments to the function or macro call, determines their types, and calls
[`code_lowered`](@ref) on the resulting expression.

See also: [`code_lowered`](@ref), [`@code_warntype`](@ref), [`@code_typed`](@ref), [`@code_llvm`](@ref), [`@code_native`](@ref).
"""
:@code_lowered

"""
    @code_warntype

Evaluates the arguments to the function or macro call, determines their types, and calls
[`code_warntype`](@ref) on the resulting expression.

See also: [`code_warntype`](@ref), [`@code_typed`](@ref), [`@code_lowered`](@ref), [`@code_llvm`](@ref), [`@code_native`](@ref).
"""
:@code_warntype

"""
    @code_llvm

Evaluates the arguments to the function or macro call, determines their types, and calls
[`code_llvm`](@ref) on the resulting expression.
Set the optional keyword arguments `raw`, `dump_module`, `debuginfo`, `optimize`
by putting them and their value before the function call, like this:

    @code_llvm raw=true dump_module=true debuginfo=:default f(x)
    @code_llvm optimize=false f(x)

`optimize` controls whether additional optimizations, such as inlining, are also applied.
`raw` makes all metadata and dbg.* calls visible.
`debuginfo` may be one of `:source` (default) or `:none`,  to specify the verbosity of code comments.
`dump_module` prints the entire module that encapsulates the function.

See also: [`code_llvm`](@ref), [`@code_warntype`](@ref), [`@code_typed`](@ref), [`@code_lowered`](@ref), [`@code_native`](@ref).
"""
:@code_llvm

"""
    @code_native

Evaluates the arguments to the function or macro call, determines their types, and calls
[`code_native`](@ref) on the resulting expression.

Set any of the optional keyword arguments `syntax`, `debuginfo`, `binary` or `dump_module`
by putting it before the function call, like this:

    @code_native syntax=:intel debuginfo=:default binary=true dump_module=false f(x)

* Set assembly syntax by setting `syntax` to `:intel` (default) for Intel syntax or `:att` for AT&T syntax.
* Specify verbosity of code comments by setting `debuginfo` to `:source` (default) or `:none`.
* If `binary` is `true`, also print the binary machine code for each instruction precedented by an abbreviated address.
* If `dump_module` is `false`, do not print metadata such as rodata or directives.

See also: [`code_native`](@ref), [`@code_warntype`](@ref), [`@code_typed`](@ref), [`@code_lowered`](@ref), [`@code_llvm`](@ref).
"""
:@code_native

"""
    @time_imports

A macro to execute an expression and produce a report of any time spent importing packages and their
dependencies. Any compilation time will be reported as a percentage, and how much of which was recompilation, if any.

One line is printed per package or package extension. The duration shown is the time to import that package itself, not including the time to load any of its dependencies.

On Julia 1.9+ [package extensions](@ref man-extensions) will show as Parent → Extension.

!!! note
    During the load process a package sequentially imports all of its dependencies, not just its direct dependencies.

```julia-repl
julia> @time_imports using CSV
     50.7 ms  Parsers 17.52% compilation time
      0.2 ms  DataValueInterfaces
      1.6 ms  DataAPI
      0.1 ms  IteratorInterfaceExtensions
      0.1 ms  TableTraits
     17.5 ms  Tables
     26.8 ms  PooledArrays
    193.7 ms  SentinelArrays 75.12% compilation time
      8.6 ms  InlineStrings
     20.3 ms  WeakRefStrings
      2.0 ms  TranscodingStreams
      1.4 ms  Zlib_jll
      1.8 ms  CodecZlib
      0.8 ms  Compat
     13.1 ms  FilePathsBase 28.39% compilation time
   1681.2 ms  CSV 92.40% compilation time
```

!!! compat "Julia 1.8"
    This macro requires at least Julia 1.8

"""
:@time_imports

"""
    @trace_compile

A macro to execute an expression and show any methods that were compiled (or recompiled in yellow),
like the julia args `--trace-compile=stderr --trace-compile-timing` but specifically for a call.

```julia-repl
julia> @trace_compile rand(2,2) * rand(2,2)
#=   39.1 ms =# precompile(Tuple{typeof(Base.rand), Int64, Int64})
#=  102.0 ms =# precompile(Tuple{typeof(Base.:(*)), Array{Float64, 2}, Array{Float64, 2}})
2×2 Matrix{Float64}:
 0.421704  0.864841
 0.211262  0.444366
```

!!! compat "Julia 1.12"
    This macro requires at least Julia 1.12

"""
:@trace_compile

"""
    @trace_dispatch

A macro to execute an expression and report methods that were compiled via dynamic dispatch,
like the julia arg `--trace-dispatch=stderr` but specifically for a call.

!!! compat "Julia 1.12"
    This macro requires at least Julia 1.12

"""
:@trace_dispatch

"""
    @activate Component

Activate a newly loaded copy of an otherwise builtin component. The `Component`
to be activated will be resolved using the ordinary rules of module resolution
in the current environment.

When using `@activate`, additional options for a component may be specified in
square brackets `@activate Compiler[:option1, :option]`

Currently `Compiler` and `JuliaLowering` are the only available components that
may be activatived.

For `@activate Compiler`, the following options are available:
1. `:reflection` - Activate the compiler for reflection purposes only.
                   The ordinary reflection functionality in `Base` and `InteractiveUtils`.
                   Will use the newly loaded compiler. Note however, that these reflection
                   functions will still interact with the ordinary native cache (both loading
                   and storing). An incorrect compiler implementation may thus corrupt runtime
                   state if reflection is used. Use external packages like `Cthulhu.jl`
                   introspecting compiler behavior with a separated cache partition.

2. `:codegen`   - Activate the compiler for internal codegen purposes. The new compiler
                  will be invoked whenever the runtime requests compilation.

`@activate Compiler` without options is equivalent to `@activate Compiler[:reflection]`.

"""
macro activate(what)
    options = Symbol[]
    if isexpr(what, :ref)
        Component = what.args[1]
        for i = 2:length(what.args)
            arg = what.args[i]
            if !isa(arg, QuoteNode) || !isa(arg.value, Symbol)
                error("Usage Error: Option $arg is not a symbol")
            end
            push!(options, arg.value)
        end
    else
        Component = what
    end
    if !isa(Component, Symbol)
        error("Usage Error: Component $Component is not a symbol")
    end
    allowed_components = (:Compiler, :JuliaLowering)
    if !(Component in allowed_components)
        error("Usage Error: Component $Component is not recognized. Expected one of $allowed_components")
    end
    if Component === :Compiler && isempty(options)
        push!(options, :reflection)
    end
    options = map(options) do opt
        Expr(:kw, opt, true)
    end
    return :(Base.require($__module__, $(QuoteNode(Component))).activate!(; $(options...)))
end<|MERGE_RESOLUTION|>--- conflicted
+++ resolved
@@ -23,7 +23,6 @@
 
 get_typeof(ex::Ref) = ex[]
 function get_typeof(@nospecialize ex)
-<<<<<<< HEAD
     isexpr(ex, :(::), 1) && return ex.args[1]
     isexpr(ex, :(::), 2) && return ex.args[2]
     if isexpr(ex, :..., 1)
@@ -32,26 +31,25 @@
         return :(Any[Core.Typeof(x) for x in $splatted]...)
     end
     return :(Core.Typeof($ex))
-=======
-    # Always unescape to get the core expression, then reescape and esc
-    original_ex = ex
-    ex = Meta.unescape(ex)
-
-    if isexpr(ex, :(::), 1)
-        return esc(Meta.reescape(ex.args[1], original_ex))
-    end
-    if isexpr(ex, :(::), 2)
-        return esc(Meta.reescape(ex.args[2], original_ex))
-    end
-    if isexpr(ex, :..., 1)
-        splatted = ex.args[1]
-        if isexpr(splatted, :(::), 1)
-            return Expr(:curly, :Vararg, esc(Meta.reescape(splatted.args[1], original_ex)))
-        end
-        return :(Any[Core.Typeof(x) for x in $(esc(Meta.reescape(splatted, original_ex)))]...)
-    end
-    return :(Core.Typeof($(esc(Meta.reescape(ex, original_ex)))))
->>>>>>> 6a783956
+
+    # # Always unescape to get the core expression, then reescape and esc
+    # original_ex = ex
+    # ex = Meta.unescape(ex)
+
+    # if isexpr(ex, :(::), 1)
+    #     return esc(Meta.reescape(ex.args[1], original_ex))
+    # end
+    # if isexpr(ex, :(::), 2)
+    #     return esc(Meta.reescape(ex.args[2], original_ex))
+    # end
+    # if isexpr(ex, :..., 1)
+    #     splatted = ex.args[1]
+    #     if isexpr(splatted, :(::), 1)
+    #         return Expr(:curly, :Vararg, esc(Meta.reescape(splatted.args[1], original_ex)))
+    #     end
+    #     return :(Any[Core.Typeof(x) for x in $(esc(Meta.reescape(splatted, original_ex)))]...)
+    # end
+    # return :(Core.Typeof($(esc(Meta.reescape(ex, original_ex)))))
 end
 
 function is_broadcasting_call(ex)
@@ -116,19 +114,16 @@
 end
 
 function extract_farg(@nospecialize arg)
-<<<<<<< HEAD
     !isexpr(arg, :(::), 1) && return arg
     fT = arg.args[1]
-=======
-    # Always unescape to get the core expression, then reescape and esc
-    original_arg = arg
-    arg = Meta.unescape(arg)
-
-    if !isexpr(arg, :(::), 1)
-        return esc(Meta.reescape(arg, original_arg))
-    end
-    fT = esc(Meta.reescape(arg.args[1], original_arg))
->>>>>>> 6a783956
+    # # Always unescape to get the core expression, then reescape and esc
+    # original_arg = arg
+    # arg = Meta.unescape(arg)
+
+    # if !isexpr(arg, :(::), 1)
+    #     return esc(Meta.reescape(arg, original_arg))
+    # end
+    # fT = esc(Meta.reescape(arg.args[1], original_arg))
     :($construct_callable($fT))
 end
 
@@ -247,7 +242,6 @@
 
 is_code_macro(fcn) = startswith(string(fcn), "code_")
 
-<<<<<<< HEAD
 """
     gen_call_with_extracted_types(__module__, fcn, ex, kws = Expr[]; is_source_reflection = !is_code_macro(fcn), supports_binding_reflection = false, use_signature_tuple = false)
 
@@ -342,12 +336,9 @@
 is assumed to be the method for `fcn(sigt::Type{<:Tuple})`.
 """
 function gen_call_with_extracted_types(__module__, fcn, ex0, kws = Expr[]; is_source_reflection = !is_code_macro(fcn), supports_binding_reflection = false, use_signature_tuple = false)
-    if isexpr(ex0, :ref)
-        ex0 = replace_ref_begin_end!(ex0)
-    end
-=======
-function gen_call_with_extracted_types(__module__, fcn, ex0, kws = Expr[]; is_source_reflection = !is_code_macro(fcn), supports_binding_reflection = false)
->>>>>>> 6a783956
+    # if isexpr(ex0, :ref)
+    #     ex0 = replace_ref_begin_end!(ex0)
+    # end
     # assignments get bypassed: @edit a = f(x) <=> @edit f(x)
     if isa(ex0, Expr) && ex0.head == :(=) && isa(ex0.args[1], Symbol) && isempty(kws)
         return gen_call_with_extracted_types(__module__, fcn, ex0.args[2], kws; is_source_reflection, supports_binding_reflection)
@@ -431,11 +422,8 @@
             nt = Ref(nt) # ignore `get_typeof` handling
             return gen_call(fcn, Any[:(Core.kwcall), nt, args...], where_params, kws; use_signature_tuple)
         elseif ex0.head === :call
-<<<<<<< HEAD
             args = copy(ex0.args)
-=======
-            argtypes = Any[get_typeof(ex0.args[i]) for i in 2:length(ex0.args)]
->>>>>>> 6a783956
+            # argtypes = Any[get_typeof(ex0.args[i]) for i in 2:length(ex0.args)]
             if ex0.args[1] === :^ && length(ex0.args) >= 3 && isa(ex0.args[3], Int)
                 pushfirst!(args, :(Base.literal_pow))
                 args[4] = :(Val($(ex0.args[3])))
@@ -447,25 +435,22 @@
                 if lhs.head === :(.)
                     return gen_call(fcn, Any[:(Base.setproperty!), lhs.args..., rhs], where_params, kws; use_signature_tuple)
                 elseif lhs.head === :ref
-<<<<<<< HEAD
                     return gen_call(fcn, Any[:(Base.setindex!), lhs.args[1], rhs, lhs.args[2:end]...], where_params, kws; use_signature_tuple)
-=======
-                    arr = lhs.args[1]
-                    lhs.args = Any[get_typeof(a) for a in lhs.args]
-                    arrex = lhs.args[1]
-                    if isexpr(arr, :(::), 1) || isexpr(arr, :(::), 2) || isexpr(arr, :..., 1)
-                        lhs.args[1] = Expr(:call, :error, "array expression with begin/end cannot also use ::")
-                    else
-                        lhs.args[1] = esc(arr)
-                    end
-                    ex, _ = replace_ref_begin_end_!(__module__, lhs, nothing, false, 1)
-                    ## since replace_ref_begin_end! mutates lhs in place, we can mutate inplace also then return ex
-                    lhs.head = :call
-                    lhs.args[1] = get_typeof(rhs)
-                    pushfirst!(lhs.args, arrex)
-                    lhs.args = Any[fcn, Base.setindex!, rewrap_where(:(Tuple{$(lhs.args...)}), where_params), kws...]
-                    return ex
->>>>>>> 6a783956
+                    # arr = lhs.args[1]
+                    # lhs.args = Any[get_typeof(a) for a in lhs.args]
+                    # arrex = lhs.args[1]
+                    # if isexpr(arr, :(::), 1) || isexpr(arr, :(::), 2) || isexpr(arr, :..., 1)
+                    #     lhs.args[1] = Expr(:call, :error, "array expression with begin/end cannot also use ::")
+                    # else
+                    #     lhs.args[1] = esc(arr)
+                    # end
+                    # ex, _ = replace_ref_begin_end_!(__module__, lhs, nothing, false, 1)
+                    # ## since replace_ref_begin_end! mutates lhs in place, we can mutate inplace also then return ex
+                    # lhs.head = :call
+                    # lhs.args[1] = get_typeof(rhs)
+                    # pushfirst!(lhs.args, arrex)
+                    # lhs.args = Any[fcn, Base.setindex!, rewrap_where(:(Tuple{$(lhs.args...)}), where_params), kws...]
+                    # return ex
                 end
             end
         elseif ex0.head === :vcat || ex0.head === :typed_vcat
@@ -515,12 +500,9 @@
         end
     end
     if isa(ex0, Expr) && ex0.head === :macrocall # Make @edit @time 1+2 edit the macro by using the types of the *expressions*
-<<<<<<< HEAD
         args = [#=__source__::=#LineNumberNode, #=__module__::=#Module, Core.Typeof.(ex0.args[3:end])...]
         return gen_call(fcn, Any[ex0.args[1], Ref.(args)...], where_params, kws; use_signature_tuple)
-=======
-        return Expr(:call, fcn, esc(ex0.args[1]), Tuple{#=__source__=#LineNumberNode, #=__module__=#Module, Any[ Core.Typeof(ex0.args[i]) for i in 3:length(ex0.args) ]...}, kws...)
->>>>>>> 6a783956
+        # return Expr(:call, fcn, esc(ex0.args[1]), Tuple{#=__source__=#LineNumberNode, #=__module__=#Module, Any[ Core.Typeof(ex0.args[i]) for i in 3:length(ex0.args) ]...}, kws...)
     end
 
     ex = Meta.lower(__module__, ex0)
@@ -529,17 +511,10 @@
     end
 
     if ex.head === :thunk || exret.head === :none
-<<<<<<< HEAD
-        return Expr(:call, :error, "expression is not a function call, "
-                                  * "or is too complex for @$fcn to analyze; "
-                                  * "break it down to simpler parts if possible. "
-                                  * "In some cases, you may want to use Meta.@lower.")
-=======
-        exret = Expr(:call, :error, "expression is not a function call, \
+        return Expr(:call, :error, "expression is not a function call, \
                                     or is too complex for @$fcn to analyze; \
                                     break it down to simpler parts if possible. \
                                     In some cases, you may want to use Meta.@lower.")
->>>>>>> 6a783956
     end
     return Expr(:none)
 end
