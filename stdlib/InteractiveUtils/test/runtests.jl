# This file is a part of Julia. License is MIT: https://julialang.org/license

using Test, InteractiveUtils

@testset "highlighting" begin
    include("highlighting.jl")
end

# test methodswith
# `methodswith` relies on exported symbols
export func4union, Base
struct NoMethodHasThisType end
@test isempty(methodswith(NoMethodHasThisType))
@test !isempty(methodswith(Int))
struct Type4Union end
func4union(::Union{Type4Union,Int}) = ()
@test !isempty(methodswith(Type4Union, @__MODULE__))

# PR #19964
@test isempty(subtypes(Float64))

# Issue #20086
abstract type A20086{T,N} end
struct B20086{T,N} <: A20086{T,N} end
@test subtypes(A20086) == [B20086]
@test subtypes(A20086{Int}) == [B20086{Int}]
@test subtypes(A20086{T,3} where T) == [B20086{T,3} where T]
@test subtypes(A20086{Int,3}) == [B20086{Int,3}]

# supertypes
@test supertypes(B20086) == (B20086, A20086, Any)
@test supertypes(B20086{Int}) == (B20086{Int}, A20086{Int}, Any)
@test supertypes(B20086{Int,2}) == (B20086{Int,2}, A20086{Int,2}, Any)
@test supertypes(Any) == (Any,)

# code_warntype
module WarnType
using Test, Random, InteractiveUtils

function warntype_hastag(f, types, tag)
    iob = IOBuffer()
    code_warntype(iob, f, types)
    str = String(take!(iob))
    return occursin(tag, str)
end

pos_stable(x) = x > 0 ? x : zero(x)
pos_unstable(x) = x > 0 ? x : 0

tag = "UNION"
@test warntype_hastag(pos_unstable, Tuple{Float64}, tag)
@test !warntype_hastag(pos_stable, Tuple{Float64}, tag)

for u in Any[
    Union{Int, UInt},
    Union{Nothing, Vector{Tuple{String, Tuple{Char, Char}}}},
    Union{Char, UInt8, UInt},
    Union{Tuple{Int, Int}, Tuple{Char, Int}, Nothing},
    Union{Missing, Nothing}
]
    @test InteractiveUtils.is_expected_union(u)
end

for u in Any[
    Union{Nothing, Tuple{Vararg{Char}}},
    Union{Missing, Array},
    Union{Int, Tuple{Any, Int}}
]
    @test !InteractiveUtils.is_expected_union(u)
end
mutable struct Stable{T,N}
    A::Array{T,N}
end
mutable struct Unstable{T}
    A::Array{T}
end
Base.getindex(A::Stable, i) = A.A[i]
Base.getindex(A::Unstable, i) = A.A[i]

tag = "ARRAY"
@test warntype_hastag(getindex, Tuple{Unstable{Float64},Int}, tag)
@test !warntype_hastag(getindex, Tuple{Stable{Float64,2},Int}, tag)
@test warntype_hastag(getindex, Tuple{Stable{Float64},Int}, tag)

# Make sure emphasis is not used for other functions
tag = "ANY"
iob = IOBuffer()
show(iob, Meta.lower(Main, :(x -> x^2)))
str = String(take!(iob))
@test !occursin(tag, str)

# Make sure non used variables are not emphasized
has_unused() = (a = rand(5))
@test !warntype_hastag(has_unused, Tuple{}, tag)
# No variable information with the new optimizer. Eventually might be able to recover
# some of this info with debug info.
#@test warntype_hastag(has_unused, Tuple{}, "<optimized out>")


# Make sure getproperty and setproperty! works with @code_... macros
struct T1234321
    t::Int
end
Base.getproperty(t::T1234321, ::Symbol) = "foo"
@test (@code_typed T1234321(1).f).second == String
Base.setproperty!(t::T1234321, ::Symbol, ::Symbol) = "foo"
@test (@code_typed T1234321(1).f = :foo).second == String

# Make sure `do` block works with `@code_...` macros
@test (@code_typed map(1:1) do x; x; end).second == Vector{Int}
@test (@code_typed open(`cat`; read=true) do _; 1; end).second == Int

module ImportIntrinsics15819
# Make sure changing the lookup path of an intrinsic doesn't break
# the heuristic for type instability warning.
import Core.Intrinsics: sqrt_llvm, bitcast
# Use import
sqrt15819(x::Float64) = bitcast(Float64, sqrt_llvm(x))
# Use fully qualified name
sqrt15819(x::Float32) = bitcast(Float32, Core.Intrinsics.sqrt_llvm(x))
end # module ImportIntrinsics15819

foo11122(x) = @fastmath x - 1.0

# issue #11122, #13568 and #15819
tag = "ANY"
@test !warntype_hastag(+, Tuple{Int,Int}, tag)
@test !warntype_hastag(-, Tuple{Int,Int}, tag)
@test !warntype_hastag(*, Tuple{Int,Int}, tag)
@test !warntype_hastag(/, Tuple{Int,Int}, tag)
@test !warntype_hastag(foo11122, Tuple{Float32}, tag)
@test !warntype_hastag(foo11122, Tuple{Float64}, tag)
@test !warntype_hastag(foo11122, Tuple{Int}, tag)
@test !warntype_hastag(sqrt, Tuple{Int}, tag)
@test !warntype_hastag(sqrt, Tuple{Float64}, tag)
@test !warntype_hastag(^, Tuple{Float64,Int32}, tag)
@test !warntype_hastag(^, Tuple{Float32,Int32}, tag)
@test !warntype_hastag(ImportIntrinsics15819.sqrt15819, Tuple{Float64}, tag)
@test !warntype_hastag(ImportIntrinsics15819.sqrt15819, Tuple{Float32}, tag)

@testset "code_warntype OpaqueClosure" begin
<<<<<<< HEAD
    g = Base.Experimental.@opaque Tuple{Float64} x -> 0.0
=======
    g = Base.Experimental.@opaque Tuple{Float64}->_ x -> 0.0
>>>>>>> 59074fa7
    @test warntype_hastag(g, Tuple{Float64}, "::Float64")
end

end # module WarnType

# Adds test for PR #17636
let a = @code_typed 1 + 1
    b = @code_lowered 1 + 1
    @test isa(a, Pair{Core.CodeInfo, DataType})
    @test isa(b, Core.CodeInfo)
    @test isa(a[1].code, Array{Any,1})
    @test isa(b.code, Array{Any,1})

    function thing(a::Array, b::Real)
        println("thing")
    end
    function thing(a::AbstractArray, b::Int)
        println("blah")
    end
    @test_throws MethodError thing(rand(10), 1)
    a = @code_typed thing(rand(10), 1)
    b = @code_lowered thing(rand(10), 1)
    @test length(a) == 0
    @test length(b) == 0
end

# Issue #16326
mktemp() do f, io
    OLDSTDOUT = stdout
    redirect_stdout(io)
    @test try @code_native map(abs, rand(3)); true; catch; false; end
    redirect_stdout(OLDSTDOUT)
    nothing
end

module _test_varinfo_
module inner_mod
inner_x = 1
end
import Test: @test
export x_exported
x_exported = 1.0
y_not_exp = 1.0
z_larger = Vector{Float64}(undef, 3)
a_smaller = Vector{Float64}(undef, 2)
end

using Test

@test repr(varinfo(Main, r"^$")) == """
| name | size | summary |
|:---- | ----:|:------- |
"""
let v = repr(varinfo(_test_varinfo_))
    @test occursin("| x_exported     |   8 bytes | Float64 |", v)
    @test !occursin("y_not_exp", v)
    @test !occursin("@test", v)
    @test !occursin("inner_x", v)
end
let v = repr(varinfo(_test_varinfo_, all = true))
    @test occursin("x_exported", v)
    @test occursin("y_not_exp", v)
    @test !occursin("@test", v)
    @test findfirst("a_smaller", v)[1] < findfirst("z_larger", v)[1] # check for alphabetical
    @test !occursin("inner_x", v)
end
let v = repr(varinfo(_test_varinfo_, imported = true))
    @test occursin("x_exported", v)
    @test !occursin("y_not_exp", v)
    @test occursin("@test", v)
    @test !occursin("inner_x", v)
end
let v = repr(varinfo(_test_varinfo_, all = true, sortby = :size))
    @test findfirst("z_larger", v)[1] < findfirst("a_smaller", v)[1] # check for size order
end
let v = repr(varinfo(_test_varinfo_, sortby = :summary))
    @test findfirst("Float64", v)[1] < findfirst("Module", v)[1] # check for summary order
end
let v = repr(varinfo(_test_varinfo_, all = true, recursive = true))
    @test occursin("inner_x", v)
end
let v = repr(varinfo(_test_varinfo_, all = true, minsize = 9))
    @test !occursin("x_exported", v) # excluded: 8 bytes
    @test occursin("a_smaller", v)
end

# Issue 14173
module Tmp14173
    using Random
    export A
    A = randn(2000, 2000)
end
varinfo(Tmp14173) # warm up
const MEMDEBUG = ccall(:jl_is_memdebug, Bool, ())
@test @allocated(varinfo(Tmp14173)) < (MEMDEBUG ? 300000 : 125000)

# PR #24997: test that `varinfo` doesn't fail when encountering `missing`
module A
    using InteractiveUtils
    export missing
    varinfo(A)
end

# PR #23075
@testset "versioninfo" begin
    # check that versioninfo(io; verbose=true) doesn't error, produces some output
    mktempdir() do dir
        buf = PipeBuffer()
        versioninfo(buf, verbose=true)
        ver = read(buf, String)
        @test startswith(ver, "Julia Version $VERSION")
        @test occursin("Environment:", ver)
    end
    let exename = `$(Base.julia_cmd()) --startup-file=no`
        @test !occursin("Environment:", read(setenv(`$exename -e 'using InteractiveUtils; versioninfo()'`,
                                                    String[]), String))
        @test  occursin("Environment:", read(setenv(`$exename -e 'using InteractiveUtils; versioninfo()'`,
                                                    String["JULIA_CPU_THREADS=1"]), String))
    end
end

const curmod = @__MODULE__
const curmod_name = fullname(curmod)
const curmod_str = curmod === Main ? "Main" : join(curmod_name, ".")

@test_throws ErrorException("\"this_is_not_defined\" is not defined in module $curmod_str") @which this_is_not_defined
# issue #13264
@test (@which vcat(1...)).name === :vcat

# PR #28122, issue #25474
@test (@which [1][1]).name === :getindex
@test (@which [1][1] = 2).name === :setindex!
@test (@which [1]).name === :vect
@test (@which [1 2]).name === :hcat
@test (@which [1; 2]).name === :vcat
@test (@which Int[1 2]).name === :typed_hcat
@test (@which Int[1; 2]).name === :typed_vcat
@test (@which [1 2;3 4]).name === :hvcat
@test (@which Int[1 2;3 4]).name === :typed_hvcat
# issue #39426
let x..y = 0
    @test (@which 1..2).name === :..
end

# issue #53691
let a = -1
    @test (@which 2^a).name === :^
    @test (@which 2^0x1).name === :^
end

let w = Vector{Any}(undef, 9)
    @testset "@which x^literal" begin
        w[1] = @which 2^0
        w[2] = @which 2^1
        w[3] = @which 2^2
        w[4] = @which 2^3
        w[5] = @which 2^-1
        w[6] = @which 2^-2
        w[7] = @which 2^10
        w[8] = @which big(2.0)^1
        w[9] = @which big(2.0)^-1
        @test all(getproperty.(w, :name) .=== :literal_pow)
        @test length(Set(w)) == length(w) # all methods distinct
    end
end

# PR 53713
if Int === Int64
    # literal_pow only for exponents x: -2^63 <= x < 2^63 #53860 (all Int)
    @test (@which 2^-9223372036854775809).name === :^
    @test (@which 2^-9223372036854775808).name === :literal_pow
    @test (@which 2^9223372036854775807).name === :literal_pow
    @test (@which 2^9223372036854775808).name === :^
elseif Int === Int32
    # literal_pow only for exponents x: -2^31 <= x < 2^31 #53860 (all Int)
    @test (@which 2^-2147483649).name === :^
    @test (@which 2^-2147483648).name === :literal_pow
    @test (@which 2^2147483647).name === :literal_pow
    @test (@which 2^2147483648).name === :^
end

# issue #13464
try
    @which x = 1
    error("unexpected")
catch err13464
    @test startswith(err13464.msg, "expression is not a function call")
end
module MacroTest
export @macrotest
macro macrotest(x::Int, y::Symbol) end
macro macrotest(x::Int, y::Int)
    nothing #This is here because of #15280
end
end

let
    using .MacroTest
    a = 1
    m = getfield(@__MODULE__, Symbol("@macrotest"))
    @test which(m, Tuple{LineNumberNode, Module, Int, Symbol}) == @which @macrotest 1 a
    @test which(m, Tuple{LineNumberNode, Module, Int, Int}) == @which @macrotest 1 1

    @test first(methods(m, Tuple{LineNumberNode, Module, Int, Int})) == @which MacroTest.@macrotest 1 1
    @test functionloc(@which @macrotest 1 1) == @functionloc @macrotest 1 1
end

mutable struct A18434
end
A18434(x; y=1) = 1

global counter18434 = 0
function get_A18434()
    global counter18434
    counter18434 += 1
    return A18434
end
@which get_A18434()(1; y=2)
@test counter18434 == 1
@which get_A18434()(1, y=2)
@test counter18434 == 2

let _true = Ref(true), f, g, h
    @noinline f() = ccall((:time, "error_library_doesnt_exist\0"), Cvoid, ()) # should throw error during runtime
    @noinline g() = _true[] ? 0 : h()
    @noinline h() = (g(); f())
    @test g() == 0
    @test_throws ErrorException h()
end

# manually generate a broken function, which will break codegen
# and make sure Julia doesn't crash (when using a non-asserts build)
is_asserts() = ccall(:jl_is_assertsbuild, Cint, ()) == 1
if !is_asserts()
@eval @noinline Base.@constprop :none f_broken_code() = 0
let m = which(f_broken_code, ())
   let src = Base.uncompressed_ast(m)
       src.code = Any[
           Expr(:meta, :noinline)
           Core.ReturnNode(Expr(:invalid))
       ]
       m.source = src
   end
end
_true = true
# and show that we can still work around it
@noinline g_broken_code() = _true ? 0 : h_broken_code()
@noinline h_broken_code() = (g_broken_code(); f_broken_code())
let errf = tempname(),
    old_stderr = stderr,
    new_stderr = open(errf, "w")
    try
        redirect_stderr(new_stderr)
        @test occursin("f_broken_code", sprint(code_native, h_broken_code, ()))
        println(new_stderr, "start")
        flush(new_stderr)
        @test_throws "could not compile the specified method" sprint(code_native, f_broken_code, ())
        Libc.flush_cstdio()
        println(new_stderr, "end")
        flush(new_stderr)
        @test invokelatest(g_broken_code) == 0
    finally
        Libc.flush_cstdio()
        redirect_stderr(old_stderr)
        close(new_stderr)
        let errstr = read(errf, String)
            @test startswith(errstr, """start
                Internal error: encountered unexpected error during compilation of f_broken_code:
                ErrorException(\"unsupported or misplaced expression \\\"invalid\\\" in function f_broken_code\")
                """) || errstr
            @test endswith(errstr, "\nend\n") || errstr
        end
        rm(errf)
    end
end
end

# Issue #33163
A33163(x; y) = x + y
B33163(x) = x
let
    (@code_typed A33163(1, y=2))[1]
    (@code_typed optimize=false A33163(1, y=2))[1]
    (@code_typed optimize=false B33163(1))[1]
end

@test_throws MethodError (@code_lowered wrongkeyword=true 3 + 4)

# Issue #14637
@test (@which Base.Base.Base.nothing) == Core
@test_throws ErrorException (@functionloc Base.nothing)
@test (@code_typed (3//4).num)[2] == Int

struct A14637
    x
end
a14637 = A14637(0)
@test (@which a14637.x).name === :getproperty
@test (@functionloc a14637.x)[2] isa Integer

# Issue #28615
@test_throws ErrorException (@which [1, 2] .+ [3, 4])
@test (@code_typed optimize=true max.([1,7], UInt.([4])))[2] == Vector{UInt}
@test (@code_typed Ref.([1,2])[1].x)[2] == Int
@test (@code_typed max.(Ref(true).x))[2] == Bool
@test !isempty(@code_typed optimize=false max.(Ref.([5, 6])...))

# Issue # 45889
@test !isempty(@code_typed 3 .+ 6)
@test !isempty(@code_typed 3 .+ 6 .+ 7)
@test !isempty(@code_typed optimize=false (.- [3,4]))
@test !isempty(@code_typed optimize=false (6 .- [3,4]))
@test !isempty(@code_typed optimize=false (.- 0.5))

# Issue #36261
@test (@code_typed max.(1 .+ 3, 5 - 7))[2] == Int
f36261(x,y) = 3x + 4y
A36261 = Float64[1.0, 2.0, 3.0]
let
    @code_typed f36261.(A36261, pi)[1]
    @code_typed f36261.(A36261, 1 .+ pi)[1]
    @code_typed f36261.(A36261, 1 + pi)[1]
end

module ReflectionTest
using Test, Random, InteractiveUtils

function test_ast_reflection(freflect, f, types)
    @test !isempty(freflect(f, types))
    nothing
end

function test_bin_reflection(freflect, f, types)
    iob = IOBuffer()
    freflect(iob, f, types)
    str = String(take!(iob))
    @test !isempty(str)
    nothing
end

function test_code_reflection(freflect, f, types, tester)
    tester(freflect, f, types)
    tester(freflect, f, (types.parameters...,))
    nothing
end

function test_code_reflections(tester, freflect)
    test_code_reflection(freflect, occursin,
                         Tuple{Regex, AbstractString}, tester) # abstract type
    test_code_reflection(freflect, +, Tuple{Int, Int}, tester) # leaftype signature
    test_code_reflection(freflect, +,
                         Tuple{Array{Float32}, Array{Float32}}, tester) # incomplete types
    test_code_reflection(freflect, Module, Tuple{}, tester) # Module() constructor (transforms to call)
    test_code_reflection(freflect, Array{Int64}, Tuple{Array{Int32}}, tester) # with incomplete types
    test_code_reflection(freflect, muladd, Tuple{Float64, Float64, Float64}, tester)
end

test_code_reflections(test_bin_reflection, code_llvm)
test_code_reflections(test_bin_reflection, code_native)

end # module ReflectionTest

@test_throws ArgumentError("argument is not a generic function") code_llvm(===, Tuple{Int, Int})
@test_throws ArgumentError("argument is not a generic function") code_native(===, Tuple{Int, Int})
@test_throws ErrorException("argument tuple type must contain only types") code_native(sum, (Int64,1))
@test_throws ErrorException("expected tuple type") code_native(sum, Vector{Int64})

# Issue #18883, code_llvm/code_native for generated functions
@generated f18883() = nothing
@test !isempty(sprint(code_llvm, f18883, Tuple{}))
@test !isempty(sprint(code_native, f18883, Tuple{}))

ix86 = r"i[356]86"

if Sys.ARCH === :x86_64 || occursin(ix86, string(Sys.ARCH))
    function linear_foo()
        return 5
    end

    rgx = r"%"
    buf = IOBuffer()
    #test that the string output is at&t syntax by checking for occurrences of '%'s
    code_native(buf, linear_foo, (), syntax = :att, debuginfo = :none)
    output = replace(String(take!(buf)), r"#[^\r\n]+" => "")
    @test occursin(rgx, output)

    #test that the code output is intel syntax by checking it has no occurrences of '%'
    code_native(buf, linear_foo, (), syntax = :intel, debuginfo = :none)
    output = replace(String(take!(buf)), r"#[^\r\n]+" => "")
    @test !occursin(rgx, output)

    code_native(buf, linear_foo, ())
    output = String(take!(buf))
    @test occursin(rgx, output)

    @testset "binary" begin
        # check the RET instruction (opcode: C3)
        ret = r"^; [0-9a-f]{4}: c3$"m

        # without binary flag (default)
        code_native(buf, linear_foo, (), dump_module=false)
        output = String(take!(buf))
        @test !occursin(ret, output)

        # with binary flag
        for binary in false:true
            code_native(buf, linear_foo, (); binary, dump_module=false)
            output = String(take!(buf))
            @test occursin(ret, output) == binary
        end
    end
end

@testset "error message" begin
    err = ErrorException("expression is not a function call or symbol")
    @test_throws err @code_lowered ""
    @test_throws err @code_lowered 1
    @test_throws err @code_lowered 1.0
end

using InteractiveUtils: editor

# Issue #13032
withenv("JULIA_EDITOR" => nothing, "VISUAL" => nothing, "EDITOR" => nothing) do
    # Make sure editor doesn't error when no ENV editor is set.
    @test isa(editor(), Cmd)

    # Invalid editor
    ENV["JULIA_EDITOR"] = ""
    @test_throws ErrorException editor()

    # Note: The following testcases should work regardless of whether these editors are
    # installed or not.

    # Editor on the path.
    ENV["JULIA_EDITOR"] = "vim"
    @test editor() == `vim`

    # Absolute path to editor.
    ENV["JULIA_EDITOR"] = "/usr/bin/vim"
    @test editor() == `/usr/bin/vim`

    # Editor on the path using arguments.
    ENV["JULIA_EDITOR"] = "subl -w"
    @test editor() == `subl -w`

    # Absolute path to editor with spaces.
    ENV["JULIA_EDITOR"] = "/Applications/Sublime\\ Text.app/Contents/SharedSupport/bin/subl"
    @test editor() == `'/Applications/Sublime Text.app/Contents/SharedSupport/bin/subl'`

    # Paths with spaces and arguments (#13032).
    ENV["JULIA_EDITOR"] = "/Applications/Sublime\\ Text.app/Contents/SharedSupport/bin/subl -w"
    @test editor() == `'/Applications/Sublime Text.app/Contents/SharedSupport/bin/subl' -w`

    ENV["JULIA_EDITOR"] = "'/Applications/Sublime Text.app/Contents/SharedSupport/bin/subl' -w"
    @test editor() == `'/Applications/Sublime Text.app/Contents/SharedSupport/bin/subl' -w`

    ENV["JULIA_EDITOR"] = "\"/Applications/Sublime Text.app/Contents/SharedSupport/bin/subl\" -w"
    @test editor() == `'/Applications/Sublime Text.app/Contents/SharedSupport/bin/subl' -w`
end

# clipboard functionality
if Sys.isapple()
    let str = "abc\0def"
        clipboard(str)
        @test clipboard() == str
    end
end
if Sys.iswindows() || Sys.isapple()
    for str in ("Hello, world.", "∀ x ∃ y", "")
        clipboard(str)
        @test clipboard() == str
    end
end
@static if Sys.iswindows()
    @test_broken false # CI has trouble with this test
    ## concurrent access error
    #hDesktop = ccall((:GetDesktopWindow, "user32"), stdcall, Ptr{Cvoid}, ())
    #ccall((:OpenClipboard, "user32"), stdcall, Cint, (Ptr{Cvoid},), hDesktop) == 0 && Base.windowserror("OpenClipboard")
    #try
    #    @test_throws Base.SystemError("OpenClipboard", 0, Base.WindowsErrorInfo(0x00000005, nothing)) clipboard() # ACCESS_DENIED
    #finally
    #    ccall((:CloseClipboard, "user32"), stdcall, Cint, ()) == 0 && Base.windowserror("CloseClipboard")
    #end
    # empty clipboard failure
    ccall((:OpenClipboard, "user32"), stdcall, Cint, (Ptr{Cvoid},), C_NULL) == 0 && Base.windowserror("OpenClipboard")
    try
        ccall((:EmptyClipboard, "user32"), stdcall, Cint, ()) == 0 && Base.windowserror("EmptyClipboard")
    finally
        ccall((:CloseClipboard, "user32"), stdcall, Cint, ()) == 0 && Base.windowserror("CloseClipboard")
    end
    @test clipboard() == ""
    # nul error (unsupported data)
    @test_throws ArgumentError("Windows clipboard strings cannot contain NUL character") clipboard("abc\0")
end

# buildbot path updating
file, ln = functionloc(versioninfo, Tuple{})
@test isfile(file)
@test isfile(pathof(InteractiveUtils))
@test isdir(pkgdir(InteractiveUtils))

@testset "buildbot path updating" begin
    file, ln = functionloc(versioninfo, Tuple{})
    @test isfile(file)

    e = try versioninfo("wat")
    catch e
        e
    end
    @test e isa MethodError
    m = @which versioninfo()
    s = sprint(showerror, e)
    m = match(Regex("@ .+ (.*?):$(m.line)"), s)
    @test isfile(expanduser(m.captures[1]))

    g() = x
    e, bt = try code_llvm(g, Tuple{Int})
    catch e
        e, catch_backtrace()
    end
    @test e isa Exception
    s = sprint(showerror, e, bt)
    m = match(r"(\S*InteractiveUtils[\/\\]src\S*):", s)
    @test isfile(expanduser(m.captures[1]))
end

@testset "Issue #34434" begin
    io = IOBuffer()
    code_native(io, eltype, Tuple{Int})
    @test occursin("eltype", String(take!(io)))
end

@testset "Issue #41010" begin
    struct A41010 end

    struct B41010
        a::A41010
    end
    export B41010

    ms = methodswith(A41010, @__MODULE__) |> collect
    @test ms[1].name === :B41010
end

# macro options should accept both literals and variables
let
    opt = false
    @test length(first(@code_typed optimize=opt sum(1:10)).code) ==
        length((@code_lowered sum(1:10)).code)
end

@testset "@time_imports" begin
    mktempdir() do dir
        cd(dir) do
            try
                pushfirst!(LOAD_PATH, dir)
                foo_file = joinpath(dir, "Foo3242.jl")
                write(foo_file,
                    """
                    module Foo3242
                    foo() = 1
                    end
                    """)

                Base.compilecache(Base.PkgId("Foo3242"))

                fname = tempname()
                f = open(fname, "w")
                redirect_stdout(f) do
                    @eval @time_imports using Foo3242
                end
                close(f)
                buf = read(fname)
                rm(fname)

                @test occursin("ms  Foo3242", String(buf))

            finally
                filter!((≠)(dir), LOAD_PATH)
            end
        end
    end
end

let # `default_tt` should work with any function with one method
    @test (code_warntype(devnull, function ()
        sin(42)
    end); true)
    @test (code_warntype(devnull, function (a::Int)
        sin(a)
    end); true)
    @test (code_llvm(devnull, function ()
        sin(42)
    end); true)
    @test (code_llvm(devnull, function (a::Int)
        sin(a)
    end); true)
    @test (code_native(devnull, function ()
        sin(42)
    end); true)
    @test (code_native(devnull, function (a::Int)
        sin(a)
    end); true)
end

@testset "code_llvm on opaque_closure" begin
    let ci = code_typed(+, (Int, Int))[1][1]
        ir = Core.Compiler.inflate_ir(ci)
        ir.argtypes[1] = Tuple{}
        @test ir.debuginfo.def === nothing
        ir.debuginfo.def = Symbol(@__FILE__)
        oc = Core.OpaqueClosure(ir)
        @test (code_llvm(devnull, oc, Tuple{Int, Int}); true)
        let io = IOBuffer()
            code_llvm(io, oc, Tuple{})
            @test occursin(InteractiveUtils.OC_MISMATCH_WARNING, String(take!(io)))
        end
    end
end

@testset "begin/end in gen_call_with_extracted_types users" begin
    mktemp() do f, io
        redirect_stdout(io) do
            a = [1,2]
            @test (@code_typed a[1:end]).second == Vector{Int}
            @test (@code_llvm a[begin:2]) === nothing
            @test (@code_native a[begin:end]) === nothing
        end
    end
end

@test Base.infer_effects(sin, (Int,)) == InteractiveUtils.@infer_effects sin(42)

@testset "Docstrings" begin
    @test isempty(Docs.undocumented_names(InteractiveUtils))
end<|MERGE_RESOLUTION|>--- conflicted
+++ resolved
@@ -139,11 +139,7 @@
 @test !warntype_hastag(ImportIntrinsics15819.sqrt15819, Tuple{Float32}, tag)
 
 @testset "code_warntype OpaqueClosure" begin
-<<<<<<< HEAD
-    g = Base.Experimental.@opaque Tuple{Float64} x -> 0.0
-=======
     g = Base.Experimental.@opaque Tuple{Float64}->_ x -> 0.0
->>>>>>> 59074fa7
     @test warntype_hastag(g, Tuple{Float64}, "::Float64")
 end
 
