--- conflicted
+++ resolved
@@ -1,10 +1,6 @@
 name = "Zlib_jll"
 uuid = "83775a58-1f1d-513f-b197-d71354ab007a"
-<<<<<<< HEAD
-version = "1.2.12+4"
-=======
 version = "1.2.13+0"
->>>>>>> 626f3b20
 
 [deps]
 Libdl = "8f399da3-3557-5675-b5ff-fb832c97cbdb"
