--- conflicted
+++ resolved
@@ -20,15 +20,8 @@
     Base.JuliaSyntax.enable_in_core!()
 end
 
-<<<<<<< HEAD
-if Base.JLOptions().trim != 0
-    include(joinpath(@__DIR__, "juliac-trim-base.jl"))
-end
-
 include(joinpath(@__DIR__, "abi_export.jl"))
 
-=======
->>>>>>> a7764454
 # Load user code
 
 import Base.Experimental.entrypoint
