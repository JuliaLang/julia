# Interrogate the fortran compiler (which is always GCC based) on where it is keeping its libraries
STD_LIB_PATH := $(shell LANG=C $(FC) -print-search-dirs 2>/dev/null | grep '^programs: =' | sed -e "s/^programs: =//")
STD_LIB_PATH += :$(shell LANG=C $(FC) -print-search-dirs 2>/dev/null | grep '^libraries: =' | sed -e "s/^libraries: =//")
ifneq (,$(findstring CYGWIN,$(BUILD_OS))) # the cygwin-mingw32 compiler lies about it search directory paths
STD_LIB_PATH := $(shell echo '$(STD_LIB_PATH)' | sed -e "s!/lib/!/bin/!g")
endif

# Given a colon-separated list of paths in $(2), find the location of the library given in $(1)
define pathsearch
$(firstword $(wildcard $(addsuffix /$(1),$(subst :, ,$(2)))))
endef

# CSL bundles lots of system compiler libraries, and while it is quite bleeding-edge
# as compared to what most distros ship, if someone tries to build an older branch,
# the version of CSL that ships with that branch may be relatively old. This is not
# a problem for code that is built in BB, but when we build Julia with the system
# compiler, that compiler uses the version of `libstdc++` that it is bundled with,
# and we can get linker errors when trying to run that 	`julia` executable with the
# `libstdc++` that comes from the (now old) BB-built CSL.
#
# To fix this, we take note when the system `libstdc++.so` is newer than whatever we
# would get from CSL (by searching for a `GLIBCXX_3.4.X` symbol that does not exist
# in our CSL, but would in a newer one), and default to `USE_BINARYBUILDER_CSL=0` in
# this case.
<<<<<<< HEAD
=======
CSL_NEXT_GLIBCXX_VERSION=GLIBCXX_3\.4\.31|GLIBCXX_3\.5\.|GLIBCXX_4\.
>>>>>>> 5a323a6a

# First, check to see if BB is disabled on a global setting
ifeq ($(USE_BINARYBUILDER),0)
USE_BINARYBUILDER_CSL ?= 0
else
# If it's not, check to see if it's disabled by a USE_SYSTEM_xxx flag
ifeq ($(USE_SYSTEM_CSL),1)
USE_BINARYBUILDER_CSL ?= 0
else
# If it's not, see if we should disable it due to `libstdc++` being newer:
LIBSTDCXX_PATH := $(eval $(call pathsearch,libstdc++,$(STD_LIB_PATH)))
ifneq (,$(and $(LIBSTDCXX_PATH),$(shell objdump -p $(LIBSTDCXX_PATH) | grep $(CSL_NEXT_GLIBCXX_VERSION))))
# Found `libstdc++`, grepped it for strings and found a `GLIBCXX` symbol
# that is newer that whatever we have in CSL.  Default to not using BB.
USE_BINARYBUILDER_CSL ?= 0
else
# Either we didn't find `libstdc++` (e.g. we're using `clang`), or we
# found it and couldn't find the new symbol in it (it's older than what
# BB provides, so let's use BB instead)
USE_BINARYBUILDER_CSL ?= 1
endif
endif
endif

ifeq ($(USE_BINARYBUILDER_CSL),0)
define copy_csl
install-csl: | $$(build_shlibdir) $$(build_shlibdir)/$(1)
$$(build_shlibdir)/$(1): | $$(build_shlibdir)
	-@SRC_LIB=$$(call pathsearch,$(1),$$(STD_LIB_PATH)); \
	[ -n "$$$${SRC_LIB}" ] && cp $$$${SRC_LIB} $$(build_shlibdir)
endef

# libgfortran has multiple names; we're just going to copy any version we can find
# Since we're only looking in the location given by `$(FC)` this should only succeed for one.
$(eval $(call copy_csl,$(call versioned_libname,libgfortran,3)))
$(eval $(call copy_csl,$(call versioned_libname,libgfortran,4)))
$(eval $(call copy_csl,$(call versioned_libname,libgfortran,5)))

# These are all libraries that we should always have
$(eval $(call copy_csl,$(call versioned_libname,libquadmath,0)))
$(eval $(call copy_csl,$(call versioned_libname,libstdc++,6)))
$(eval $(call copy_csl,$(call versioned_libname,libssp,0)))
$(eval $(call copy_csl,$(call versioned_libname,libatomic,1)))
$(eval $(call copy_csl,$(call versioned_libname,libgomp,1)))

ifeq ($(OS),WINNT)
# Windows has special gcc_s names
ifeq ($(ARCH),i686)
$(eval $(call copy_csl,$(call versioned_libname,libgcc_s_sjlj,1)))
else
$(eval $(call copy_csl,$(call versioned_libname,libgcc_s_seh,1)))
endif
else
ifeq ($(APPLE_ARCH),arm64)
$(eval $(call copy_csl,$(call versioned_libname,libgcc_s,1.1)))
else
$(eval $(call copy_csl,$(call versioned_libname,libgcc_s,1)))
endif
endif
# winpthread is only Windows, pthread is only others
ifeq ($(OS),WINNT)
$(eval $(call copy_csl,$(call versioned_libname,libwinpthread,1)))
else
$(eval $(call copy_csl,$(call versioned_libname,libpthread,0)))
endif

get-csl:
clean-csl:
	-rm -f $(build_shlibdir)/libgfortran*$(SHLIB_EXT)*
	-rm -f $(build_shlibdir)/libquadmath*$(SHLIB_EXT)*
	-rm -f $(build_shlibdir)/libstdc++*$(SHLIB_EXT)*
	-rm -f $(build_shlibdir)/libc++*$(SHLIB_EXT)*
	-rm -f $(build_shlibdir)/libgcc_s*$(SHLIB_EXT)*
	-rm -f $(build_shlibdir)/libssp*$(SHLIB_EXT)*
	-rm -f $(build_shlibdir)/libpthread*$(SHLIB_EXT)*
	-rm -f $(build_shlibdir)/libwinpthread*$(SHLIB_EXT)*
	-rm -f $(build_shlibdir)/libatomic*$(SHLIB_EXT)*
	-rm -f $(build_shlibdir)/libgomp*$(SHLIB_EXT)*
distclean-csl: clean-csl

else
$(eval $(call bb-install,csl,CSL,true))
endif<|MERGE_RESOLUTION|>--- conflicted
+++ resolved
@@ -22,10 +22,6 @@
 # would get from CSL (by searching for a `GLIBCXX_3.4.X` symbol that does not exist
 # in our CSL, but would in a newer one), and default to `USE_BINARYBUILDER_CSL=0` in
 # this case.
-<<<<<<< HEAD
-=======
-CSL_NEXT_GLIBCXX_VERSION=GLIBCXX_3\.4\.31|GLIBCXX_3\.5\.|GLIBCXX_4\.
->>>>>>> 5a323a6a
 
 # First, check to see if BB is disabled on a global setting
 ifeq ($(USE_BINARYBUILDER),0)
