using Tokenize
using Tokenize.Lexers
using Test

const T = Tokenize.Tokens

tok(str, i = 1) = collect(tokenize(str))[i]

@testset "tokens" begin
    for s in ["a", IOBuffer("a")]
        l = tokenize(s)
        @test Lexers.readchar(l) == 'a'

        # @test l.current_pos == 0
        l_old = l
        @test l == l_old
        @test Lexers.eof(l)
        @test Lexers.readchar(l) == Lexers.EOF_CHAR

        # @test l.current_pos == 0
    end
end # testset

@testset "tokenize unicode" begin
    str = "𝘋 =2β"
    for s in [str, IOBuffer(str)]
        l = tokenize(s)
        kinds = [T.IDENTIFIER, T.WHITESPACE, T.OP,
                T.INTEGER, T.IDENTIFIER, T.ENDMARKER]
        token_strs = ["𝘋", " ", "=", "2", "β", ""]
        for (i, n) in enumerate(l)
            @test T.kind(n) == kinds[i]
            @test untokenize(n)  == token_strs[i]
            @test T.startpos(n) == (1, i)
            @test T.endpos(n) == (1, i - 1 + length(token_strs[i]))
        end
    end
end # testset

@testset "tokenize complex piece of code" begin

    str = """
    function foo!{T<:Bar}(x::{T}=12)
        @time (x+x, x+x);
    end
    try
        foo
    catch
        bar
    end
    @time x+x
    y[[1 2 3]]
    [1*2,2;3,4]
    "string"; 'c'
    (a&&b)||(a||b)
    # comment
    #= comment
    is done here =#
    2%5
    a'/b'
    a.'\\b.'
    `command`
    12_sin(12)
    {}
    '
    """

    # Generate the following with
    # ```
    # for t in Tokens.kind.(collect(tokenize(str)))
    #    print("T.", t, ",")
    # end
    # ```
    # and *check* it afterwards.

    kinds = [T.KEYWORD,T.WHITESPACE,T.IDENTIFIER,T.LBRACE,T.IDENTIFIER,
            T.OP,T.IDENTIFIER,T.RBRACE,T.LPAREN,T.IDENTIFIER,T.OP,
            T.LBRACE,T.IDENTIFIER,T.RBRACE,T.OP,T.INTEGER,T.RPAREN,

            T.WHITESPACE,T.AT_SIGN,T.IDENTIFIER,T.WHITESPACE,T.LPAREN,
            T.IDENTIFIER,T.OP,T.IDENTIFIER,T.COMMA,T.WHITESPACE,
            T.IDENTIFIER,T.OP,T.IDENTIFIER,T.RPAREN,T.SEMICOLON,

            T.WHITESPACE,T.KEYWORD,

            T.WHITESPACE,T.KEYWORD,
            T.WHITESPACE,T.IDENTIFIER,
            T.WHITESPACE,T.KEYWORD,
            T.WHITESPACE,T.IDENTIFIER,
            T.WHITESPACE,T.KEYWORD,

            T.WHITESPACE,T.AT_SIGN,T.IDENTIFIER,T.WHITESPACE,T.IDENTIFIER,
            T.OP,T.IDENTIFIER,

            T.WHITESPACE,T.IDENTIFIER,T.LSQUARE,T.LSQUARE,T.INTEGER,T.WHITESPACE,
            T.INTEGER,T.WHITESPACE,T.INTEGER,T.RSQUARE,T.RSQUARE,

            T.WHITESPACE,T.LSQUARE,T.INTEGER,T.OP,T.INTEGER,T.COMMA,T.INTEGER,
            T.SEMICOLON,T.INTEGER,T.COMMA,T.INTEGER,T.RSQUARE,

            T.WHITESPACE,T.STRING,T.SEMICOLON,T.WHITESPACE,T.CHAR,

            T.WHITESPACE,T.LPAREN,T.IDENTIFIER,T.OP,T.IDENTIFIER,T.RPAREN,T.OP,
            T.LPAREN,T.IDENTIFIER,T.OP,T.IDENTIFIER,T.RPAREN,

            T.WHITESPACE,T.COMMENT,

            T.WHITESPACE,T.COMMENT,

            T.WHITESPACE,T.INTEGER,T.OP,T.INTEGER,

            T.WHITESPACE,T.IDENTIFIER,T.OP,T.OP,T.IDENTIFIER,T.OP,

            T.WHITESPACE,T.IDENTIFIER,T.OP,T.OP,T.OP,T.IDENTIFIER,T.OP,T.OP,

            T.WHITESPACE,T.CMD,

            T.WHITESPACE,T.INTEGER,T.IDENTIFIER,T.LPAREN,T.INTEGER,T.RPAREN,

            T.WHITESPACE,T.LBRACE,T.RBRACE,

            T.WHITESPACE,T.ERROR,T.ENDMARKER]

    for (i, n) in enumerate(tokenize(str))
        @test Tokens.kind(n) == kinds[i]
    end
    for (i, n) in enumerate(tokenize(str, Tokens.RawToken))
        @test Tokens.kind(n) == kinds[i]
    end

    @testset "roundtrippability" begin
        @test join(untokenize.(collect(tokenize(str)))) == str
        @test untokenize(collect(tokenize(str))) == str
        @test untokenize(tokenize(str)) == str
        @test_throws ArgumentError untokenize("blabla")
    end

    @test all((t.endbyte - t.startbyte + 1)==sizeof(untokenize(t)) for t in tokenize(str))
end # testset

@testset "issue 5, '..'" begin
    @test Tokens.kind.(collect(tokenize("1.23..3.21"))) == [T.FLOAT,T.OP,T.FLOAT,T.ENDMARKER]
end

@testset "issue 17, >>" begin
    @test untokenize(tok(">> "))==">>"
end


@testset "test added operators" begin
    @test tok("1+=2",  2).kind == T.PLUS_EQ
    @test tok("1-=2",  2).kind == T.MINUS_EQ
    @test tok("1:=2",  2).kind == T.COLON_EQ
    @test tok("1*=2",  2).kind == T.STAR_EQ
    @test tok("1^=2",  2).kind == T.CIRCUMFLEX_EQ
    @test tok("1÷=2",  2).kind == T.DIVISION_EQ
    @test tok("1\\=2", 2).kind == T.BACKSLASH_EQ
    @test tok("1\$=2", 2).kind == T.EX_OR_EQ
    @test tok("1-->2", 2).kind == T.RIGHT_ARROW
    @test tok("1>:2",  2).kind == T.ISSUPERTYPE
end

@testset "infix" begin
    @test tok("1 in 2",  3).kind == T.IN
    @test tok("1 in[1]", 3).kind == T.IN

    if VERSION >= v"0.6.0-dev.1471"
        @test tok("1 isa 2",  3).kind == T.ISA
        @test tok("1 isa[2]", 3).kind == T.ISA
    else
        @test tok("1 isa 2",  3).kind == T.IDENTIFIER
        @test tok("1 isa[2]", 3).kind == T.IDENTIFIER
    end
end

@testset "tokenizing true/false literals" begin
    @test tok("somtext true", 3).kind == T.TRUE
    @test tok("somtext false", 3).kind == T.FALSE
    @test tok("somtext tr", 3).kind == T.IDENTIFIER
    @test tok("somtext falsething", 3).kind == T.IDENTIFIER
end


@testset "tokenizing juxtaposed numbers and dotted operators/identifiers" begin
    @test (t->t.val=="1234"    && t.kind == Tokens.INTEGER )(tok("1234 .+1"))
    @test (t->t.val=="1234.0"  && t.kind == Tokens.FLOAT   )(tok("1234.0.+1"))
    @test (t->t.val=="1234.0"  && t.kind == Tokens.FLOAT   )(tok("1234.0 .+1"))
    @test (t->t.val=="1234."   && t.kind == Tokens.FLOAT   )(tok("1234.f(a)"))
    @test (t->t.val=="1234"    && t.kind == Tokens.INTEGER )(tok("1234 .f(a)"))
    @test (t->t.val=="1234.0." && t.kind == Tokens.ERROR   )(tok("1234.0.f(a)"))
    @test (t->t.val=="1234.0"  && t.kind == Tokens.FLOAT   )(tok("1234.0 .f(a)"))
end


@testset "lexing anon functions '->' " begin
    @test tok("a->b", 2).kind==Tokens.ANON_FUNC
end

@testset "comments" begin
    toks = collect(tokenize("""
       #
       \"\"\"
       f
       \"\"\"
       1
       """))

    kinds = [T.COMMENT, T.WHITESPACE,
             T.TRIPLE_STRING, T.WHITESPACE,
             T.INTEGER, T.WHITESPACE,
             T.ENDMARKER]
    @test T.kind.(toks) == kinds
end


@testset "primes" begin
    tokens = collect(tokenize(
    """
    ImageMagick.save(fn, reinterpret(ARGB32, [0xf0884422]''))
    D = ImageMagick.load(fn)
    """))
    @test string(untokenize(tokens[16]))==string(untokenize(tokens[17]))=="'"
    @test tok("'a'").val == "'a'"
    @test tok("'a'").kind == Tokens.CHAR
    @test tok("''").val == "''"
    @test tok("''").kind == Tokens.CHAR
    @test tok("'''").val == "'''"
    @test tok("'''").kind == Tokens.CHAR
    @test tok("''''", 1).kind == Tokens.CHAR
    @test tok("''''", 2).kind == Tokens.PRIME
    @test tok("()'", 3).kind == Tokens.PRIME
    @test tok("{}'", 3).kind == Tokens.PRIME
    @test tok("[]'", 3).kind == Tokens.PRIME
end

@testset "keywords" begin
      for kw in    ["function",
                    "abstract",
                    "baremodule",
                    "begin",
                    "break",
                    "catch",
                    "const",
                    "continue",
                    "do",
                    "else",
                    "elseif",
                    "end",
                    "export",
                    #"false",
                    "finally",
                    "for",
                    "function",
                    "global",
                    "let",
                    "local",
                    "if",
                    "import",
                    "importall",
                    "macro",
                    "module",
                    "mutable",
                    "primitive",
                    "quote",
                    "return",
                    "struct",
                    #"true",
                    "try",
                    "type",
                    "using",
                    "while"]
                    
        @test T.kind(tok(kw)) == T.KEYWORD
    end
end

@testset "issue in PR #45" begin
    @test length(collect(tokenize("x)"))) == 3
end

@testset "errors" begin
    @test tok("#=   #=   =#",           1).kind == T.ERROR
    @test tok("'dsadsa",                1).kind == T.ERROR
    @test tok("aa **",                  3).kind == T.ERROR
    @test tok("aa \"   ",               3).kind == T.ERROR
    @test tok("aa \"\"\" \"dsad\" \"\"",3).kind == T.ERROR

end

@testset "xor_eq" begin
    @test tok("1 ⊻= 2", 3).kind==T.XOR_EQ
end

@testset "lex binary" begin
    @test tok("0b0101").kind==T.BIN_INT
end

@testset "show" begin
    io = IOBuffer()
    show(io, collect(tokenize("\"abc\nd\"ef"))[1])
    @test String(take!(io)) == "1,1-2,2          STRING         \"\\\"abc\\nd\\\"\""
end


@testset "interpolation" begin
    ts = collect(tokenize(""""str: \$(g("str: \$(h("str"))"))" """))
    @test length(ts)==3
    @test ts[1].kind == Tokens.STRING
    ts = collect(tokenize("""\"\$\""""))
    @test ts[1].kind == Tokens.STRING
    # issue 73:
    t_err = tok("\"\$(fdsf\"")
    @test t_err.kind == Tokens.ERROR
    @test t_err.token_error == Tokens.EOF_STRING
    @test Tokenize.Tokens.startpos(t_err) == (1,1)
    @test Tokenize.Tokens.endpos(t_err) == (1,8)
end

@testset "inferred" begin
    l = tokenize("abc")
    @inferred Tokenize.Lexers.next_token(l)
    l = tokenize("abc", Tokens.RawToken)
    @inferred Tokenize.Lexers.next_token(l)
end

@testset "modifying function names (!) followed by operator" begin
    @test tok("a!=b",  2).kind == Tokens.NOT_EQ
    @test tok("a!!=b", 2).kind == Tokens.NOT_EQ
    @test tok("!=b",   1).kind == Tokens.NOT_EQ
end

@testset "lex integers" begin
    @test tok("1234").kind            == T.INTEGER
    @test tok("12_34").kind           == T.INTEGER
    @test tok("_1234").kind           == T.IDENTIFIER
    @test tok("1234_").kind           == T.INTEGER
    @test tok("1234_", 2).kind        == T.IDENTIFIER
    @test tok("1234x").kind           == T.INTEGER
    @test tok("1234x", 2).kind        == T.IDENTIFIER
end

@testset "floats with trailing `.` " begin
    @test tok("1.0").kind == Tokens.FLOAT
    @test tok("1.a").kind == Tokens.FLOAT
    @test tok("1.(").kind == Tokens.FLOAT
    @test tok("1.[").kind == Tokens.FLOAT
    @test tok("1.{").kind == Tokens.FLOAT
    @test tok("1.)").kind == Tokens.FLOAT
    @test tok("1.]").kind == Tokens.FLOAT
    @test tok("1.{").kind == Tokens.FLOAT
    @test tok("1.,").kind == Tokens.FLOAT
    @test tok("1.;").kind == Tokens.FLOAT
    @test tok("1.@").kind == Tokens.FLOAT
    @test tok("1.").kind == Tokens.FLOAT
    @test tok("1.\"text\" ").kind == Tokens.FLOAT

    @test tok("1..").kind  == Tokens.INTEGER
    @test T.kind.(collect(tokenize("1f0./1"))) == [T.FLOAT, T.OP, T.INTEGER, T.ENDMARKER]
end



@testset "lex octal" begin
    @test tok("0o0167").kind == T.OCT_INT
end

@testset "lex float/bin/hex/oct w underscores" begin
    @test tok("1_1.11").kind           == T.FLOAT
    @test tok("11.1_1").kind           == T.FLOAT
    @test tok("1_1.1_1").kind           == T.FLOAT
    @test tok("_1.1_1", 1).kind           == T.IDENTIFIER
    @test tok("_1.1_1", 2).kind           == T.FLOAT
    @test tok("0x0167_032").kind           == T.HEX_INT
    @test tok("0b0101001_0100_0101").kind  == T.BIN_INT
    @test tok("0o01054001_0100_0101").kind == T.OCT_INT
    @test T.kind.(collect(tokenize("1.2."))) == [T.ERROR, T.ENDMARKER]
    @test tok("1__2").kind == T.INTEGER
    @test tok("1.2_3").kind == T.FLOAT
    @test tok("1.2_3", 2).kind == T.ENDMARKER
    @test T.kind.(collect(tokenize("3e2_2"))) == [T.FLOAT, T.IDENTIFIER, T.ENDMARKER]
    @test T.kind.(collect(tokenize("1__2"))) == [T.INTEGER, T.IDENTIFIER, T.ENDMARKER]
    @test T.kind.(collect(tokenize("0x2_0_2"))) == [T.HEX_INT, T.ENDMARKER]
    @test T.kind.(collect(tokenize("0x2__2"))) == [T.HEX_INT, T.IDENTIFIER, T.ENDMARKER]
    @test T.kind.(collect(tokenize("3_2.5_2"))) == [T.FLOAT, T.ENDMARKER]
    @test T.kind.(collect(tokenize("3.2e2.2"))) == [T.ERROR, T.INTEGER, T.ENDMARKER]
    @test T.kind.(collect(tokenize("3e2.2"))) == [T.ERROR, T.INTEGER, T.ENDMARKER]
    @test T.kind.(collect(tokenize("0b101__101"))) == [T.BIN_INT, T.IDENTIFIER, T.ENDMARKER]
end

@testset "floating points" begin
    @test tok("1.0e0").kind  == Tokens.FLOAT
    @test tok("1.0e-0").kind == Tokens.FLOAT
    @test tok("1.0E0").kind  == Tokens.FLOAT
    @test tok("1.0E-0").kind == Tokens.FLOAT
    @test tok("1.0f0").kind  == Tokens.FLOAT
    @test tok("1.0f-0").kind == Tokens.FLOAT

    @test tok("0e0").kind    == Tokens.FLOAT
    @test tok("0e+0").kind   == Tokens.FLOAT
    @test tok("0E0").kind    == Tokens.FLOAT
    @test tok("201E+0").kind == Tokens.FLOAT
    @test tok("2f+0").kind   == Tokens.FLOAT
    @test tok("2048f0").kind == Tokens.FLOAT
    @test tok("1.:0").kind == Tokens.FLOAT
    @test tok("0x00p2").kind == Tokens.FLOAT
    @test tok("0x00P2").kind == Tokens.FLOAT
    @test tok("0x0.00p23").kind == Tokens.FLOAT
    @test tok("0x0.0ap23").kind == Tokens.FLOAT
    @test tok("0x0.0_0p2").kind == Tokens.FLOAT
    @test tok("0x0_0_0.0_0p2").kind == Tokens.FLOAT
    @test tok("0x0p+2").kind == Tokens.FLOAT
    @test tok("0x0p-2").kind == Tokens.FLOAT
end

@testset "1e1" begin
    @test tok("1e", 1).kind == Tokens.INTEGER
    @test tok("1e", 2).kind == Tokens.IDENTIFIER
end

@testset "jl06types" begin
    @test tok("mutable").kind   == Tokens.MUTABLE
    @test tok("primitive").kind == Tokens.PRIMITIVE
    @test tok("struct").kind    == Tokens.STRUCT
    @test tok("where").kind     == Tokens.WHERE
    @test tok("mutable struct s{T} where T",  1).kind == Tokens.MUTABLE
    @test tok("mutable struct s{T} where T",  3).kind == Tokens.STRUCT
    @test tok("mutable struct s{T} where T", 10).kind == Tokens.WHERE
end

@testset "CMDs" begin
    @test tok("`cmd`").kind == T.CMD
    @test tok("```cmd```", 1).kind == T.TRIPLE_CMD
    @test tok("```cmd```", 2).kind == T.ENDMARKER
    @test tok("```cmd````cmd`", 1).kind == T.TRIPLE_CMD
    @test tok("```cmd````cmd`", 2).kind == T.CMD
end

@testset "where" begin
    @test tok("a where b", 3).kind == T.WHERE
end

@testset "IO position" begin
    io = IOBuffer("#1+1")
    skip(io, 1)
    @test length(collect(tokenize(io))) == 4
end

@testset "complicated interpolations" begin
    @test length(collect(tokenize("\"\$(())\""))) == 2
    @test length(collect(tokenize("\"\$(#=inline ) comment=#\"\")\""))) == 2
    @test length(collect(tokenize("\"\$(string(`inline ')' cmd`)\"\")\""))) == 2
    # These would require special interpolation support in the parse (Base issue #3150).
    # If that gets implemented, thses should all be adjust to `== 2`
    @test length(collect(tokenize("`\$((``))`"))) == 2
    @test length(collect(tokenize("`\$(#=inline ) comment=#``)`"))) == 2
    @test length(collect(tokenize("`\$(\"inline ) string\"*string(``))`"))) == 2
end


@testset "hex/bin/octal errors" begin
@test tok("0x").kind == T.ERROR
@test tok("0b").kind == T.ERROR
@test tok("0o").kind == T.ERROR
@test tok("0x 2", 1).kind == T.ERROR
@test tok("0x.1p1").kind == T.FLOAT
end


@testset "dotted and suffixed operators" begin
ops = collect(values(Main.Tokenize.Tokens.UNICODE_OPS_REVERSE))

for op in ops
    op in (:isa, :in, :where, Symbol('\''), :?, :(:)) && continue
    str1 = "$(op)b"
    str2 = ".$(op)b"
    str3 = "a $op b"
    str4 = "a .$op b"
    str5 = "a $(op)₁ b"
    str6 = "a .$(op)₁ b"
    ex1 = Meta.parse(str1, raise = false)
    ex2 = Meta.parse(str2, raise = false)
    ex3 = Meta.parse(str3, raise = false)
    ex4 = Meta.parse(str4, raise = false)
    ex5 = Meta.parse(str5, raise = false)
    ex6 = Meta.parse(str6, raise = false)
    if ex1.head != :error # unary
        t1 = collect(tokenize(str1))
        exop1 = ex1.head == :call ? ex1.args[1] : ex1.head
        @test Symbol(Tokenize.Tokens.untokenize(t1[1])) == exop1
        if ex2.head != :error
            t2 = collect(tokenize(str2))
            exop2 = ex2.head == :call ? ex2.args[1] : ex2.head
            @test Symbol(Tokenize.Tokens.untokenize(t2[1])) == exop2
        end
    elseif ex3.head != :error # binary
        t3 = collect(tokenize(str3))
        exop3 = ex3.head == :call ? ex3.args[1] : ex3.head
        @test Symbol(Tokenize.Tokens.untokenize(t3[3])) == exop3
        if ex4.head != :error
            t4 = collect(tokenize(str4))
            exop4 = ex4.head == :call ? ex4.args[1] : ex4.head
            @test Symbol(Tokenize.Tokens.untokenize(t4[3])) == exop4
        elseif ex5.head != :error
            t5 = collect(tokenize(str5))
            exop5 = ex5.head == :call ? ex5.args[1] : ex5.head
            @test Symbol(Tokenize.Tokens.untokenize(t5[3])) == exop5
        elseif ex6.head != :error
            t6 = collect(tokenize(str6))
            exop6 = ex6.head == :call ? ex6.args[1] : ex6.head
            @test Symbol(Tokenize.Tokens.untokenize(t6[3])) == exop6
        end
    end
end
end

@testset "perp" begin 
    @test tok("1 ⟂ 2", 3).kind==T.PERP 
end

@testset "outer" begin 
    @test tok("outer", 1).kind==T.OUTER
end

@testset "dot startpos" begin
    @test Tokenize.Tokens.startpos(tok("./")) == (1,1)
    @test Tokenize.Tokens.startbyte(tok(".≤")) == 0
end

@testset "token errors" begin
    @test tok("1.2e2.3",1).token_error === Tokens.INVALID_NUMERIC_CONSTANT
    @test tok("1.2.",1).token_error === Tokens.INVALID_NUMERIC_CONSTANT
    @test tok("1.2.f",1).token_error === Tokens.INVALID_NUMERIC_CONSTANT
    @test tok("0xv",1).token_error === Tokens.INVALID_NUMERIC_CONSTANT
    @test tok("0b3",1).token_error === Tokens.INVALID_NUMERIC_CONSTANT
    @test tok("0op",1).token_error === Tokens.INVALID_NUMERIC_CONSTANT
    @test tok("--",1).token_error === Tokens.INVALID_OPERATOR
    @test tok("1**2",2).token_error === Tokens.INVALID_OPERATOR
end

@testset "hat suffix" begin 
    @test tok("ŝ", 1).kind==Tokens.IDENTIFIER
    @test untokenize(collect(tokenize("ŝ", Tokens.RawToken))[1], "ŝ") == "ŝ"
end

@testset "suffixed op" begin 
    s = "+¹"
    @test Tokens.isoperator(tok(s, 1).kind)
    @test untokenize(collect(tokenize(s, Tokens.RawToken))[1], s) == s
end

@testset "invalid float juxt" begin 
    s = "1.+2"
    @test tok(s, 1).kind == Tokens.ERROR
    @test Tokens.isoperator(tok(s, 2).kind) 
    @test (t->t.val=="1234."    && t.kind == Tokens.ERROR )(tok("1234.+1")) # requires space before '.'
    @test tok("1.+ ").kind == Tokens.ERROR 
    @test tok("1.⤋").kind  == Tokens.ERROR
    @test tok("1.?").kind == Tokens.ERROR
end

<<<<<<< HEAD
@testset "interpolation of char within string" begin 
    s = "\"\$('\"')\""
    @test collect(tokenize(s))[1].kind == Tokenize.Tokens.STRING
=======

@testset "comments" begin 
    s = "#=# text=#"
    @test length(collect(tokenize(s, Tokens.RawToken))) == 2
>>>>>>> 9c7779cf
end
<|MERGE_RESOLUTION|>--- conflicted
+++ resolved
@@ -558,14 +558,12 @@
     @test tok("1.?").kind == Tokens.ERROR
 end
 
-<<<<<<< HEAD
 @testset "interpolation of char within string" begin 
     s = "\"\$('\"')\""
     @test collect(tokenize(s))[1].kind == Tokenize.Tokens.STRING
-=======
+end
 
 @testset "comments" begin 
     s = "#=# text=#"
     @test length(collect(tokenize(s, Tokens.RawToken))) == 2
->>>>>>> 9c7779cf
-end
+end
