--- conflicted
+++ resolved
@@ -642,48 +642,6 @@
     @test last(v, 1) == [v[end]]
 end
 
-<<<<<<< HEAD
-@testset "findfirst findnext of U/Int8 Offset Array" begin
-    for VT in [Int8, UInt8]
-        OA = OffsetArray(VT[0x40,0x52,0x62,0x52,0x62], 1)
-        OB = OffsetArray(VT[0x40,0x52,0x62,0x52,0x62], -2)
-        for PT in [Int8, UInt8]
-            pattern = PT[0x52, 0x62]
-            l_OA = lastindex(OA)
-            l_OB = lastindex(OB)
-            @test findfirst(pattern, OA) === 3:4
-            @test findnext(pattern, OA, 2) === 3:4
-            @test findnext(pattern, OA, 4) === 5:6
-            @test findnext(pattern, OA, 6) === nothing
-            @test findnext(pattern, OA, 7) === nothing
-            @test findnext(pattern, OA, 2) === 3:4
-            @test findnext(pattern, OA, 4) === 5:6
-            # negatively Offset array
-            @test findfirst(pattern, OB) === 0:1
-            @test findnext(pattern, OB, -1) === 0:1
-            @test findnext(pattern, OB, 1) === 2:3
-            @test findnext(pattern, OB, 3) === nothing
-            @test findnext(pattern, OB, 4) === nothing
-            @test findnext(pattern, OB, -1) === 0:1
-            @test findnext(pattern, OB, 1) === 2:3
-            # 1 idx too far is allowed
-            @test findnext(pattern, OA, l_OA+1) === nothing
-            @test_throws BoundsError findnext(pattern, OA, l_OA+2)
-            @test_throws BoundsError findnext(pattern, OA, 1)
-            @test findlast(pattern, OA) === 5:6
-            @test findprev(pattern, OA, 2) === nothing
-            @test findprev(pattern, OA, 4) === 3:4
-            @test findprev(pattern, OA, 6) === 5:6
-            @test findprev(pattern, OA, l_OA+1) == findlast(pattern, OA)
-            @test findprev(pattern, OA, l_OA+2) == findlast(pattern, OA)
-            @test findlast(pattern, OB) === 2:3
-            @test findprev(pattern, OB, -1) === nothing
-            @test findprev(pattern, OB, 1) === 0:1
-            @test findprev(pattern, OB, 3) === 2:3
-            @test findprev(pattern, OB, l_OB+1) == findlast(pattern, OB)
-            @test findprev(pattern, OB, l_OB+2) == findlast(pattern, OB)
-        end
-=======
 @testset "Resizing OffsetVectors" begin
     local a = OffsetVector(rand(5),-3)
     axes(a,1) == -2:2
@@ -779,6 +737,5 @@
     @test axes(a[ax]) == axes(ax)
     for i in axes(ax,1)
         @test a[ax[i]] == a[ax][i]
->>>>>>> d288ad83
     end
 end