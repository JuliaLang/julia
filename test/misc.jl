--- conflicted
+++ resolved
@@ -731,7 +731,9 @@
     @test sort([a, b]) == [b, a]
 end
 
-<<<<<<< HEAD
+# Pointer 0-arg constructor
+@test Ptr{Cvoid}() == C_NULL
+
 # Test `./base/util.jl`: prettyprint_getunits() with *mem_units*
 @testset "issue#19039: 1024 bytes should be 1 KiB" begin
     const _num_units = length(Base._mem_units)
@@ -776,8 +778,4 @@
 
     # Limit to _cnt_units[4] = "G"
     @test Base.prettyprint_getunits(1000^4, 4, 1000) == (1000.0, 4)
-end
-=======
-# Pointer 0-arg constructor
-@test Ptr{Cvoid}() == C_NULL
->>>>>>> dfee9457
+end