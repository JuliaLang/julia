# This file is a part of Julia. License is MIT: https://julialang.org/license

isdefined(Main, :FakePTYs) || @eval Main include("testhelpers/FakePTYs.jl")
include("testhelpers/withlocales.jl")

# Tests that do not really go anywhere else

# test @assert macro
@test_throws AssertionError (@assert 1 == 2)
@test_throws AssertionError (@assert false)
@test_throws AssertionError (@assert false "this is a test")
@test_throws AssertionError (@assert false "this is a test" "another test")
@test_throws AssertionError (@assert false :a)
let
    try
        @assert 1 == 2
        error("unexpected")
    catch ex
        @test isa(ex, AssertionError)
        @test occursin("1 == 2", ex.msg)
    end
end
# test @assert message
let
    try
        @assert 1 == 2 "this is a test"
        error("unexpected")
    catch ex
        @test isa(ex, AssertionError)
        @test ex.msg == "this is a test"
    end
end
# @assert only uses the first message string
let
    try
        @assert 1 == 2 "this is a test" "this is another test"
        error("unexpected")
    catch ex
        @test isa(ex, AssertionError)
        @test ex.msg == "this is a test"
    end
end
# @assert calls string() on second argument
let
    try
        @assert 1 == 2 :random_object
        error("unexpected")
    catch ex
        @test isa(ex, AssertionError)
        @test !occursin("1 == 2", ex.msg)
        @test occursin("random_object", ex.msg)
    end
end
# if the second argument is an expression, c
let deepthought(x, y) = 42
    try
        @assert 1 == 2 string("the answer to the ultimate question: ",
                              deepthought(6, 9))
        error("unexpected")
    catch ex
        @test isa(ex, AssertionError)
        @test ex.msg == "the answer to the ultimate question: 42"
    end
end

let # test the process title functions, issue #9957
    oldtitle = Sys.get_process_title()
    Sys.set_process_title("julia0x1")
    @test Sys.get_process_title() == "julia0x1"
    Sys.set_process_title(oldtitle)
    @test Sys.get_process_title() == oldtitle
end

# test GC.enable/disable
@test GC.enable(true)
@test GC.enable(false)
@test GC.enable(false) == false
@test GC.enable(true) == false
@test GC.enable(true)

# PR #10984
let
    redir_err = "redirect_stderr(stdout)"
    exename = Base.julia_cmd()
    script = """
        $redir_err
        module A; f() = 1; end; A.f() = 1
        A.f() = 1
        outer() = (g() = 1; g() = 2; g)
        """
    warning_str = read(`$exename --warn-overwrite=yes --startup-file=no -e $script`, String)
    @test warning_str == """
        WARNING: Method definition f() in module A at none:2 overwritten in module Main on the same line (check for duplicate calls to `include`).
        WARNING: Method definition f() in module Main at none:2 overwritten at none:3.
        WARNING: Method definition g() in module Main at none:4 overwritten on the same line.
        """
    warning_str = read(`$exename --startup-file=no -e $script`, String)
    @test warning_str == """
        WARNING: Method definition g() in module Main at none:4 overwritten on the same line.
        """
end

# Debugging tool: return the current state of the enable_finalizers counter.
get_finalizers_inhibited() = ccall(:jl_gc_get_finalizers_inhibited, Int32, (Ptr{Cvoid},), C_NULL)

# lock / unlock
let l = ReentrantLock()
    @test lock(l) === nothing
    @test islocked(l)
    success = Ref(false)
    @test trylock(l) do
        @test lock(l) do
            success[] = true
            return :foo
        end === :foo
        return :bar
    end === :bar
    @test success[]
    t = @async begin
        @test trylock(l) do
            error("unreachable")
        end === false
    end
    @test get_finalizers_inhibited() == 1
    Base.wait(t)
    @test get_finalizers_inhibited() == 1
    @test unlock(l) === nothing
    @test get_finalizers_inhibited() == 0
    @test_throws ErrorException unlock(l)
end

# Lockable{T, L<:AbstractLock}
using Base: Lockable
let
    @test Base.isexported(Base, :Lockable)
    lockable = Lockable(Dict("foo" => "hello"), ReentrantLock())
    # note field access is non-public
    @test lockable.value["foo"] == "hello"
    @test @lock(lockable, lockable[]["foo"]) == "hello"
    lock(lockable) do d
        @test d["foo"] == "hello"
    end
    lock(lockable) do d
        d["foo"] = "goodbye"
    end
    @test lockable.value["foo"] == "goodbye"
    @lock lockable begin
        @test lockable[]["foo"] == "goodbye"
    end
    l = trylock(lockable)
    try
        @test l
    finally
        unlock(lockable)
    end
    # Test 1-arg constructor
    lockable2 = Lockable(Dict("foo" => "hello"))
    @test lockable2.lock isa ReentrantLock
    @test @lock(lockable2, lockable2[]["foo"]) == "hello"
end

@testset "`show` for ReentrantLock" begin
    l = ReentrantLock()
    @test repr(l) == "ReentrantLock()"
    @test repr("text/plain", l) == "ReentrantLock() (unlocked)"
    @lock l begin
        @test startswith(repr("text/plain", l), "ReentrantLock() (locked by current Task (")
    end
    @test repr("text/plain", l) == "ReentrantLock() (unlocked)"
end

for l in (Threads.SpinLock(), ReentrantLock())
    @test get_finalizers_inhibited() == 0
    @test lock(get_finalizers_inhibited, l) == 1
    @test get_finalizers_inhibited() == 0
    try
        GC.enable_finalizers(false)
        GC.enable_finalizers(false)
        @test get_finalizers_inhibited() == 2
        GC.enable_finalizers(true)
        @test get_finalizers_inhibited() == 1
    finally
        @test get_finalizers_inhibited() == 1
        GC.enable_finalizers(false)
        @test get_finalizers_inhibited() == 2
    end
    @test get_finalizers_inhibited() == 2
    GC.enable_finalizers(true)
    @test get_finalizers_inhibited() == 1
    GC.enable_finalizers(true)
    @test get_finalizers_inhibited() == 0
    if Base.isdebugbuild()
        # Note this warning only exists in debug builds
        @test_warn "WARNING: GC finalizers already enabled on this thread." GC.enable_finalizers(true)
    end

    @test lock(l) === nothing
    @test try unlock(l) finally end === nothing
end

@testset "Semaphore" begin
    sem_size = 2
    n = 100
    s = Base.Semaphore(sem_size)

    # explicit acquire-release form
    clock = Threads.Atomic{Int}(1)
    occupied = Threads.Atomic{Int}(0)
    history = fill!(Vector{Int}(undef, 2n), -1)
    @sync for _ in 1:n
        @async begin
            Base.acquire(s)
            history[Threads.atomic_add!(clock, 1)] = Threads.atomic_add!(occupied, 1) + 1
            sleep(rand(0:0.01:0.1))
            history[Threads.atomic_add!(clock, 1)] = Threads.atomic_sub!(occupied, 1) - 1
            Base.release(s)
        end
    end
    @test all(<=(sem_size), history)
    @test all(>=(0), history)
    @test history[end] == 0

    # do-block syntax
    clock = Threads.Atomic{Int}(1)
    occupied = Threads.Atomic{Int}(0)
    history = fill!(Vector{Int}(undef, 2n), -1)
    @sync for _ in 1:n
        @async begin
            @test Base.acquire(s) do
                history[Threads.atomic_add!(clock, 1)] = Threads.atomic_add!(occupied, 1) + 1
                sleep(rand(0:0.01:0.1))
                history[Threads.atomic_add!(clock, 1)] = Threads.atomic_sub!(occupied, 1) - 1
                return :resultvalue
            end === :resultvalue
        end
    end
    @test all(<=(sem_size), history)
    @test all(>=(0), history)
    @test history[end] == 0

    # macro form
    clock = Threads.Atomic{Int}(1)
    occupied = Threads.Atomic{Int}(0)
    history = fill!(Vector{Int}(undef, 2n), -1)
    @sync for _ in 1:n
        @async begin
            @test Base.@acquire s begin
                history[Threads.atomic_add!(clock, 1)] = Threads.atomic_add!(occupied, 1) + 1
                sleep(rand(0:0.01:0.1))
                history[Threads.atomic_add!(clock, 1)] = Threads.atomic_sub!(occupied, 1) - 1
                return :resultvalue
            end === :resultvalue
        end
    end
    @test all(<=(sem_size), history)
    @test all(>=(0), history)
    @test history[end] == 0
end

# task switching

@noinline function f6597(c)
    t = @async nothing
    finalizer(t -> c[] += 1, t)
    Base.wait(t)
    @test c[] == 0
    Base.wait(t)
    nothing
end
let c = Ref(0),
    t2 = @async (wait(); c[] += 99)
    @test c[] == 0
    f6597(c)
    GC.gc() # this should run the finalizer for t
    @test c[] == 1
    yield()
    @test c[] == 1
    yield(t2)
    @test c[] == 100
end

@test_throws ConcurrencyViolationError("deadlock detected: cannot wait on current task") wait(current_task())

@test_throws ConcurrencyViolationError("Cannot yield to currently running task!") yield(current_task())

# issue #41347
let t = @async 1
    wait(t)
    @test_throws ConcurrencyViolationError yield(t)
end

let t = @async error(42)
    Base._wait(t)
    @test_throws ErrorException("42") yieldto(t)
end

# test that @sync is lexical (PR #27164)

const x27164 = Ref(0)
const c27164 = Base.Event()
do_something_async_27164() = @async(begin wait(c27164); x27164[] = 2; end)

let t = nothing
    @sync begin
        @async (sleep(0.1); x27164[] = 1)
        t = do_something_async_27164()
    end
    @test x27164[] == 1
    notify(c27164)
    fetch(t)
    @test x27164[] == 2
end

# timing macros

# test that they don't introduce global vars
global v11801, t11801, names_before_timing
names_before_timing = names(@__MODULE__, all = true)

let t = @elapsed 1+1
    @test isa(t, Real) && t >= 0
end

let
    stats = @timed sin(1)
    @test stats.value == sin(1)
    @test isa(stats.time, Real) && stats.time >= 0
    @test isa(stats.compile_time, Real) && stats.compile_time >= 0
    @test isa(stats.recompile_time, Real) && stats.recompile_time >= 0
    @test stats.compile_time <= stats.time

    # The return type of gcstats was changed in Julia 1.4 (# 34147)
    # Test that the 1.0 API still works
    val, t, bytes, gctime, gcstats = stats
    @test val === stats.value
    @test t === stats.time
    @test bytes === stats.bytes
    @test gctime === stats.gctime
    @test gcstats === stats.gcstats
end

# problem after #11801 - at global scope
t11801 = @elapsed 1+1
@test isa(t11801,Real) && t11801 >= 0
v11801, t11801 = @timed sin(1)
@test v11801 == sin(1)
@test isa(t11801,Real) && t11801 >= 0

@test names(@__MODULE__, all = true) == names_before_timing

redirect_stdout(devnull) do # suppress time prints

# Accepted @time argument formats
@test @time true
@test @time "message" true
@test @time 1 true
let msg = "message"
    @test @time msg true
end
let foo() = "message"
    @test @time foo() true
end
let foo() = 1
    @test @time foo() true
end

# Accepted @timev argument formats
@test @timev true
@test @timev "message" true
@test @timev 1 true
let msg = "message"
    @test @timev msg true
end
let foo() = "message"
    @test @timev foo() true
end
let foo() = 1
    @test @timev foo() true
end

# this is internal, but used for easy testing
@test sprint(Base.time_print, 1e9) == "  1.000000 seconds"
@test sprint(Base.time_print, 1e9, 111, 0, 222) == "  1.000000 seconds (222 allocations: 111 bytes)"
@test sprint(Base.time_print, 1e9, 111, 0.5e9, 222) == "  1.000000 seconds (222 allocations: 111 bytes, 50.00% gc time)"
@test sprint(Base.time_print, 1e9, 111, 0, 222, 333) == "  1.000000 seconds (222 allocations: 111 bytes, 333 lock conflicts)"
@test sprint(Base.time_print, 1e9, 0, 0, 0, 333) == "  1.000000 seconds (333 lock conflicts)"
@test sprint(Base.time_print, 1e9, 111, 0, 222, 333, 0.25e9) == "  1.000000 seconds (222 allocations: 111 bytes, 333 lock conflicts, 25.00% compilation time)"
@test sprint(Base.time_print, 1e9, 111, 0.5e9, 222, 333, 0.25e9, 0.175e9) == "  1.000000 seconds (222 allocations: 111 bytes, 50.00% gc time, 333 lock conflicts, 25.00% compilation time: 70% of which was recompilation)"

# @showtime
@test @showtime true
let foo() = true
    @test @showtime foo()
end
let foo() = false
    @test (@showtime foo()) == false
end

# PR #39133, ensure that @time evaluates in the same scope
function time_macro_scope()
    try # try/throw/catch bypasses printing
        @time (time_macro_local_var = 1; throw("expected"))
        return time_macro_local_var
    catch ex
        ex === "expected" || rethrow()
    end
end
@test time_macro_scope() == 1

function timev_macro_scope()
    try # try/throw/catch bypasses printing
        @timev (time_macro_local_var = 1; throw("expected"))
        return time_macro_local_var
    catch ex
        ex === "expected" || rethrow()
    end
end
@test timev_macro_scope() == 1

before_comp, before_recomp = Base.cumulative_compile_time_ns() # no need to turn timing on, @time will do that

# exercise concurrent calls to `@time` for reentrant compilation time measurement.
@sync begin
    t1 = @async @time begin
        sleep(2)
        @eval module M ; f(x,y) = x+y ; end
        @eval M.f(2,3)
    end
    t2 = @async begin
        sleep(1)
        @time 2 + 2
    end
end

after_comp, after_recomp = Base.cumulative_compile_time_ns() # no need to turn timing off, @time will do that
@test after_comp >= before_comp;
@test after_recomp >= before_recomp;
@test after_recomp - before_recomp <= after_comp - before_comp;

# should be approximately 60,000,000 ns, we definitely shouldn't exceed 100x that value
# failing this probably means an uninitialized variable somewhere
@test after_comp - before_comp < 6_000_000_000;

end # redirect_stdout

# issue #48024, avoid overcounting timers
begin
    double(x::Real) = 2x;
    calldouble(container) = double(container[1]);
    calldouble2(container) = calldouble(container);

    Base.Experimental.@force_compile;
    local elapsed = Base.time_ns();
    Base.cumulative_compile_timing(true);
    local compiles = Base.cumulative_compile_time_ns();
    @eval calldouble([1.0]);
    Base.cumulative_compile_timing(false);
    compiles = Base.cumulative_compile_time_ns() .- compiles;
    elapsed = Base.time_ns() - elapsed;

    # compile time should be at most total time
    @test compiles[1] <= elapsed
    # recompile time should be at most compile time
    @test compiles[2] <= compiles[1]

    elapsed = Base.time_ns();
    Base.cumulative_compile_timing(true);
    compiles = Base.cumulative_compile_time_ns();
    @eval calldouble(1.0);
    Base.cumulative_compile_timing(false);
    compiles = Base.cumulative_compile_time_ns() .- compiles;
    elapsed = Base.time_ns() - elapsed;

    # compile time should be at most total time
    @test compiles[1] <= elapsed
    # recompile time should be at most compile time
    @test compiles[2] <= compiles[1]
end

macro capture_stdout(ex)
    quote
        mktemp() do fname, f
            redirect_stdout(f) do
                $(esc(ex))
            end
            seekstart(f)
            read(f, String)
        end
    end
end

# issue #48024, but with the time macro itself
begin
    double(x::Real) = 2x;
    calldouble(container) = double(container[1]);
    calldouble2(container) = calldouble(container);

    local first = @capture_stdout @time @eval calldouble([1.0])
    local second = @capture_stdout @time @eval calldouble2(1.0)

    # these functions were not recompiled
    local matches = collect(eachmatch(r"(\d+(?:\.\d+)?)% compilation", first))
    @test length(matches) == 1
    @test parse(Float64, matches[1][1]) > 0.0
    @test parse(Float64, matches[1][1]) <= 100.0

    matches = collect(eachmatch(r"(\d+(?:\.\d+)?)% compilation", second))
    @test length(matches) == 1
    @test parse(Float64, matches[1][1]) > 0.0
    @test parse(Float64, matches[1][1]) <= 100.0
end

# compilation reports in @time, @timev
let f = gensym("f"), callf = gensym("callf"), call2f = gensym("call2f")
    @eval begin
        $f(::Real) = 1
        $callf(container) = $f(container[1])
        $call2f(container) = $callf(container)
        c64 = [1.0]
        c32 = [1.0f0]
        cabs = AbstractFloat[1.0]

        out = @capture_stdout @time $call2f(c64)
        @test occursin("% compilation time", out)
        out = @capture_stdout @time $call2f(c64)
        @test occursin("% compilation time", out) == false

        out = @capture_stdout @time $call2f(c32)
        @test occursin("% compilation time", out)
        out = @capture_stdout @time $call2f(c32)
        @test occursin("% compilation time", out) == false

        out = @capture_stdout @time $call2f(cabs)
        @test occursin("% compilation time", out)
        out = @capture_stdout @time $call2f(cabs)
        @test occursin("% compilation time", out) == false

        $f(::Float64) = 2
        out = @capture_stdout @time $call2f(c64)
        @test occursin("% compilation time:", out)
        @test occursin("% of which was recompilation", out)
    end
end
let f = gensym("f"), callf = gensym("callf"), call2f = gensym("call2f")
    @eval begin
        $f(::Real) = 1
        $callf(container) = $f(container[1])
        $call2f(container) = $callf(container)
        c64 = [1.0]
        c32 = [1.0f0]
        cabs = AbstractFloat[1.0]

        out = @capture_stdout @timev $call2f(c64)
        @test occursin("% compilation time", out)
        out = @capture_stdout @timev $call2f(c64)
        @test occursin("% compilation time", out) == false

        out = @capture_stdout @timev $call2f(c32)
        @test occursin("% compilation time", out)
        out = @capture_stdout @timev $call2f(c32)
        @test occursin("% compilation time", out) == false

        out = @capture_stdout @timev $call2f(cabs)
        @test occursin("% compilation time", out)
        out = @capture_stdout @timev $call2f(cabs)
        @test occursin("% compilation time", out) == false

        $f(::Float64) = 2
        out = @capture_stdout @timev $call2f(c64)
        @test occursin("% compilation time:", out)
        @test occursin("% of which was recompilation", out)
    end
end

# interactive utilities

struct ambigconvert; end # inject a problematic `convert` method to ensure it still works
Base.convert(::Any, v::ambigconvert) = v

import Base.summarysize
@test summarysize(Core) > Base.summarysize(Core.Intrinsics) > Core.sizeof(Core)
@test summarysize(Base) > 100_000 * sizeof(Ptr)

let R = Ref{Any}(nothing), depth = 10^6
    for i = 1:depth
        R = Ref{Any}(R)
    end
    R = Core.svec(R, R)
    @test summarysize(R) == (depth + 4) * sizeof(Ptr)
end

# issue #25367 - summarysize with reshaped arrays
let A = zeros(1000), B = reshape(A, (1,1000))
    @test summarysize((A,B)) < 2 * sizeof(A)

    # check that object header is accounted for
    @test summarysize(A) > sizeof(A)
end

# issue #32881
mutable struct S32881; end
let s = "abc"
    @test summarysize([s,s]) < summarysize(["abc","xyz"])
end
@test summarysize(Vector{Union{Nothing,Missing}}(undef, 16)) < summarysize(Vector{Union{Nothing,Missing}}(undef, 32))
@test summarysize(Vector{Nothing}(undef, 16)) == summarysize(Vector{Nothing}(undef, 32))
@test summarysize(S32881()) == sizeof(Int)

# issue #33675
let vec = vcat(missing, ones(100000))
    @test length(unique(summarysize(vec) for i = 1:20)) == 1
end

# issue #40773
let s = Set(1:100)
    @test summarysize([s]) > summarysize(s)
end

# issue #44780
@test summarysize(BigInt(2)^1000) > summarysize(BigInt(2))

# issue #53061
mutable struct S53061
    x::Union{Float64, Tuple{Float64, Float64}}
    y::Union{Float64, Tuple{Float64, Float64}}
end
let s = S53061[S53061(rand(), (rand(),rand())) for _ in 1:10^4]
    @test allequal(summarysize(s) for i in 1:10)
end
struct Z53061
    x::S53061
    y::Int64
end
let z = Z53061[Z53061(S53061(rand(), (rand(),rand())), 0) for _ in 1:10^4]
    @test allequal(summarysize(z) for i in 1:10)
    # broken on i868 linux. issue #54895
    @test abs(summarysize(z) - 640000)/640000 <= 0.01 broken = Sys.WORD_SIZE == 32 && Sys.islinux()
end

# issue #57506
let len = 100, m1 = Memory{UInt8}(1:len), m2 = Memory{Union{Nothing,UInt8}}(1:len)
    @test summarysize(m2) == summarysize(m1) + len
end

## test conversion from UTF-8 to UTF-16 (for Windows APIs)

# empty arrays
@test transcode(UInt16, UInt8[]) == UInt16[]
@test transcode(UInt8, UInt16[]) == UInt8[]

# UTF-8-like sequences
V8 = [
    # 1-byte (ASCII)
    ([0x00],[0x0000])
    ([0x0a],[0x000a])
    ([0x7f],[0x007f])
    # 2-byte
    ([0xc0,0x80],[0x0000]) # overlong encoding
    ([0xc1,0xbf],[0x007f]) # overlong encoding
    ([0xc2,0x80],[0x0080])
    ([0xc3,0xbf],[0x00ff])
    ([0xc4,0x80],[0x0100])
    ([0xc4,0xa3],[0x0123])
    ([0xdf,0xbf],[0x07ff])
    # 3-byte
    ([0xe0,0x80,0x80],[0x0000]) # overlong encoding
    ([0xe0,0x81,0xbf],[0x007f]) # overlong encoding
    ([0xe0,0x82,0x80],[0x0080]) # overlong encoding
    ([0xe0,0x9f,0xbf],[0x07ff]) # overlong encoding
    ([0xe0,0xa0,0x80],[0x0800])
    ([0xe0,0xa2,0x9a],[0x089a])
    ([0xe1,0x88,0xb4],[0x1234])
    ([0xea,0xaf,0x8d],[0xabcd])
    ([0xed,0x9f,0xbf],[0xd7ff])
    ([0xed,0xa0,0x80],[0xd800]) # invalid code point – high surrogate
    ([0xed,0xaf,0xbf],[0xdbff]) # invalid code point – high surrogate
    ([0xed,0xb0,0x80],[0xdc00]) # invalid code point – low surrogate
    ([0xed,0xbf,0xbf],[0xdfff]) # invalid code point – low surrogate
    ([0xee,0x80,0x80],[0xe000])
    ([0xef,0xbf,0xbf],[0xffff])
    # 4-byte
    ([0xf0,0x80,0x80,0x80],[0x0000]) # overlong encoding
    ([0xf0,0x80,0x81,0xbf],[0x007f]) # overlong encoding
    ([0xf0,0x80,0x82,0x80],[0x0080]) # overlong encoding
    ([0xf0,0x80,0x9f,0xbf],[0x07ff]) # overlong encoding
    ([0xf0,0x80,0xa0,0x80],[0x0800]) # overlong encoding
    ([0xf0,0x8f,0xbf,0xbf],[0xffff]) # overlong encoding
    ([0xf0,0x90,0x80,0x80],[0xd800,0xdc00]) # U+10000
    ([0xf0,0x90,0x8d,0x88],[0xd800,0xdf48]) # U+10348
    ([0xf0,0x90,0x90,0xb7],[0xd801,0xdc37]) # U+10437
    ([0xf0,0xa4,0xad,0xa2],[0xd852,0xdf62]) # U+24b62
    ([0xf2,0xab,0xb3,0x9e],[0xda6f,0xdcde]) # U+abcde
    ([0xf3,0xbf,0xbf,0xbf],[0xdbbf,0xdfff]) # U+fffff
    ([0xf4,0x80,0x80,0x80],[0xdbc0,0xdc00]) # U+100000
    ([0xf4,0x8a,0xaf,0x8d],[0xdbea,0xdfcd]) # U+10abcd
    ([0xf4,0x8f,0xbf,0xbf],[0xdbff,0xdfff]) # U+10ffff
]

# non UTF-8-like sequences
X8 = Vector{UInt8}[
    # invalid 1-byte sequences
    [0x80], # 1 leading ones
    [0xbf],
    [0xc0], # 2 leading ones
    [0xdf],
    [0xe0], # 3 leading ones
    [0xef],
    [0xf0], # 4 leading ones
    [0xf7],
    [0xf8], # 5 leading ones
    [0xfb],
    [0xfc], # 6 leading ones
    [0xfd],
    [0xfe], # 7 leading ones
    [0xff], # 8 leading ones
    # other invalid sequences
    [0xf4,0x90,0xbf,0xbf],
    [0xf4,0x91,0x80,0x80],
    [0xf7,0x80,0x80,0x80],
    [0xf7,0xbf,0xbf,0xbf],
    [0xf8,0x80,0x80,0x80],
    [0xf8,0xbf,0xbf,0xbf],
    [0xff,0x80,0x80,0x80],
    [0xff,0xbf,0xbf,0xbf],
]

for s in [map(first,V8); X8],
    i = 1:length(s)-1,
    j = i+1:length(s)-(i==1)
    ss = s[i:j]
    ss in X8 || push!(X8, ss)
end
sort!(X8, lt=isless)
sort!(X8, by=length)

I8 = [(s,map(UInt16,s)) for s in X8]

for (X,Y,Z) in ((V8,V8,V8), (I8,V8,I8), (V8,I8,V8), (V8,V8,I8), (I8,V8,V8))
    for (a8, a16) in X
        @test transcode(UInt16, a8) == a16
        for (b8, b16) in Y
            ab8 = [a8; b8]
            ab16 = [a16; b16]
            @test transcode(UInt16, ab8) == ab16
            for (c8, c16) in Z
                abc8 = [ab8; c8]
                abc16 = [ab16; c16]
                @test transcode(UInt16, abc8) == abc16
            end
        end
    end
end

# UTF-16-like sequences
V16 = [
    # 1-unit UTF-16, 1-byte UTF-8 (ASCII)
    ([0x0000],[0x00])
    ([0x000a],[0x0a])
    ([0x007f],[0x7f])
    # 1-unit UTF-16, 2-byte UTF-8
    ([0x0080],[0xc2,0x80])
    ([0x00ff],[0xc3,0xbf])
    ([0x0100],[0xc4,0x80])
    ([0x0123],[0xc4,0xa3])
    ([0x07ff],[0xdf,0xbf])
    # 1-unit UTF-16, 3-byte UTF-8
    ([0x0800],[0xe0,0xa0,0x80])
    ([0x089a],[0xe0,0xa2,0x9a])
    ([0x1234],[0xe1,0x88,0xb4])
    ([0xabcd],[0xea,0xaf,0x8d])
    ([0xd7ff],[0xed,0x9f,0xbf])
    ([0xe000],[0xee,0x80,0x80])
    ([0xffff],[0xef,0xbf,0xbf])
    # 2-unit UTF-16, 4-byte UTF-8
    ([0xd800,0xdc00],[0xf0,0x90,0x80,0x80]) # U+10000
    ([0xd800,0xdf48],[0xf0,0x90,0x8d,0x88]) # U+10348
    ([0xd801,0xdc37],[0xf0,0x90,0x90,0xb7]) # U+10437
    ([0xd852,0xdf62],[0xf0,0xa4,0xad,0xa2]) # U+24b62
    ([0xda6f,0xdcde],[0xf2,0xab,0xb3,0x9e]) # U+abcde
    ([0xdbbf,0xdfff],[0xf3,0xbf,0xbf,0xbf]) # U+fffff
    ([0xdbc0,0xdc00],[0xf4,0x80,0x80,0x80]) # U+100000
    ([0xdbea,0xdfcd],[0xf4,0x8a,0xaf,0x8d]) # U+10abcd
    ([0xdbff,0xdfff],[0xf4,0x8f,0xbf,0xbf]) # U+10ffff
]

I16 = [
    ([0xd800],[0xed,0xa0,0x80]) # high surrogate
    ([0xdbff],[0xed,0xaf,0xbf]) # high surrogate
    ([0xdc00],[0xed,0xb0,0x80]) # low surrogate
    ([0xdfff],[0xed,0xbf,0xbf]) # low surrogate
]

for (X,Y,Z) in ((V16,V16,V16), (I16,V16,I16), (V16,I16,V16), (V16,V16,I16), (I16,V16,V16))
    for (a16, a8) in X
        @test transcode(UInt8, a16) == a8
        @test transcode(UInt16, a8) == a16
        for (b16, b8) in Y
            ab16 = [a16; b16]
            ab8 = [a8; b8]
            @test transcode(UInt8, ab16) == ab8
            @test transcode(UInt16, ab8) == ab16
            for (c16, c8) in Z
                abc16 = [ab16; c16]
                abc8 = [ab8; c8]
                @test transcode(UInt8, abc16) == abc8
                @test transcode(UInt16, abc8) == abc16
            end
        end
    end
end

let s = "abcα🐨\0x\0"
    for T in (UInt8, UInt16, UInt32, Int32)
        @test transcode(T, s) == transcode(T, codeunits(s))
        @test transcode(String, transcode(T, s)) == s
    end
end

let X = UInt8[0x30,0x31,0x32]
    for T in (UInt8, UInt16, UInt32, Int32)
        @test transcode(UInt8,transcode(T, X)) == X
        @test transcode(UInt8,transcode(T, 0x30:0x32)) == X
    end
end

let optstring = repr("text/plain", Base.JLOptions())
    @test startswith(optstring, "JLOptions(\n")
    @test !occursin("Ptr{UInt8}", optstring)
    @test endswith(optstring, "\n)")
    @test occursin(" = \"", optstring)
end
let optstring = repr(Base.JLOptions())
    @test startswith(optstring, "JLOptions(")
    @test endswith(optstring, ")")
    @test !occursin("\n", optstring)
    @test !occursin("Ptr{UInt8}", optstring)
    @test occursin(" = \"", optstring)
end

# Base.securezero! functions (#17579)
import Base: securezero!, unsafe_securezero!
let a = [1,2,3]
    @test securezero!(a) === a == [0,0,0]
    a[:] = 1:3
    @test unsafe_securezero!(pointer(a), length(a)) == pointer(a)
    @test a == [0,0,0]
    a[:] = 1:3
    @test unsafe_securezero!(Ptr{Cvoid}(pointer(a)), sizeof(a)) == Ptr{Cvoid}(pointer(a))
    @test a == [0,0,0]
end

# PR #28038 (prompt/getpass stream args)
@test_throws MethodError Base.getpass(IOBuffer(), stdout, "pass")
let buf = IOBuffer()
    @test Base.prompt(IOBuffer("foo\nbar\n"), buf, "baz") == "foo"
    @test String(take!(buf)) == "baz: "
    @test Base.prompt(IOBuffer("\n"), buf, "baz", default="foobar") == "foobar"
    @test String(take!(buf)) == "baz [foobar]: "
    @test Base.prompt(IOBuffer("blah\n"), buf, "baz", default="foobar") == "blah"
end

# these tests are not in a test block so that they will compile separately
@static if Sys.iswindows()
    SetLastError(code) = ccall(:SetLastError, stdcall, Cvoid, (UInt32,), code)
else
    SetLastError(_) = nothing
end
@test Libc.errno(0xc0ffee) === nothing
@test SetLastError(0xc0def00d) === nothing
let finalized = false
    function closefunc(_)
        Libc.errno(0)
        SetLastError(0)
        finalized = true
    end
    @eval (finalizer($closefunc, zeros()); nothing)
    GC.gc(); GC.gc(); GC.gc(); GC.gc()
    @test finalized
end
@static if Sys.iswindows()
    @test ccall(:GetLastError, stdcall, UInt32, ()) == 0xc0def00d
    @test Libc.GetLastError() == 0xc0def00d
end
@test Libc.errno() == 0xc0ffee

# Test that we can VirtualProtect jitted code to writable
@noinline function WeVirtualProtectThisToRWX(x, y)
    return x + y
end
@static if Sys.iswindows()
    let addr = @cfunction(WeVirtualProtectThisToRWX, UInt64, (UInt64, UInt64))
        addr = addr - (UInt64(addr) % 4096)
        PAGE_EXECUTE_READWRITE = 0x40
        oldPerm = Ref{UInt32}()
        err18083 = ccall(:VirtualProtect, stdcall, Cint,
            (Ptr{Cvoid}, Csize_t, UInt32, Ptr{UInt32}),
            addr, 4096, PAGE_EXECUTE_READWRITE, oldPerm)
        err18083 == 0 && Base.windowserror(:VirtualProtect)
    end
end

let buf = IOBuffer()
    printstyled(IOContext(buf, :color=>true), "foo", color=:red)
    @test startswith(String(take!(buf)), Base.text_colors[:red])
end

# Test that `printstyled` accepts non-string values, just as `print` does
let buf_color = IOBuffer()
    args = (3.2, "foo", :testsym)
    printstyled(IOContext(buf_color, :color=>true), args..., color=:red)
    buf_plain = IOBuffer()
    print(buf_plain, args...)
    expected_str = string(Base.text_colors[:red],
                          String(take!(buf_plain)),
                          Base.text_colors[:default])
    @test expected_str == String(take!(buf_color))
end

# Test that `printstyled` on multiline input prints the ANSI codes
# on each line
let buf_color = IOBuffer()
    str = "Two\nlines"
    printstyled(IOContext(buf_color, :color=>true), str; bold=true, color=:red)
    @test String(take!(buf_color)) == "\e[31m\e[1mTwo\e[22m\e[39m\n\e[31m\e[1mlines\e[22m\e[39m"
end

if stdout isa Base.TTY
    @test haskey(stdout, :color) == true
    @test haskey(stdout, :bar) == false
    @test (:color=>Base.have_color) in stdout
    @test (:color=>!Base.have_color) ∉ stdout
    @test stdout[:color] == get(stdout, :color, nothing) == Base.have_color
    @test get(stdout, :bar, nothing) === nothing
    @test_throws KeyError stdout[:bar]
end

@testset "`displaysize` on closed TTY #34620" begin
    Main.FakePTYs.with_fake_pty() do rawfd, _
        tty = open(rawfd)::Base.TTY
        @test displaysize(tty) isa Tuple{Integer,Integer}
        close(tty)
        @test_throws Base.IOError displaysize(tty)
    end
end

let
    global c_18711 = 0
    buf = IOContext(IOBuffer(), :hascontext => true)
    Base.with_output_color(:red, buf) do buf
        global c_18711
        get(buf, :hascontext, false) && (c_18711 += 1)
    end
    @test c_18711 == 1
end

let buf = IOBuffer()
    buf_color = IOContext(buf, :color => true)
    printstyled(buf_color, "foo", color=:red)
    # Check that we get back to normal text color in the end
    @test String(take!(buf)) == "\e[31mfoo\e[39m"

    # Check that boldness is turned off
    printstyled(buf_color, "foo"; bold=true, color=:red)
    @test String(take!(buf)) == "\e[31m\e[1mfoo\e[22m\e[39m"

    # Check that italic is turned off
    printstyled(buf_color, "foo"; italic=true, color=:red)
    @test String(take!(buf)) == "\e[31m\e[3mfoo\e[23m\e[39m"

    # Check that underline is turned off
    printstyled(buf_color, "foo"; color = :red, underline = true)
    @test String(take!(buf)) == "\e[31m\e[4mfoo\e[24m\e[39m"

    # Check that blink is turned off
    printstyled(buf_color, "foo"; color = :red, blink = true)
    @test String(take!(buf)) == "\e[31m\e[5mfoo\e[25m\e[39m"

    # Check that reverse is turned off
    printstyled(buf_color, "foo"; color = :red, reverse = true)
    @test String(take!(buf)) == "\e[31m\e[7mfoo\e[27m\e[39m"

    # Check that hidden is turned off
    printstyled(buf_color, "foo"; color = :red, hidden = true)
    @test String(take!(buf)) == "\e[31m\e[8mfoo\e[28m\e[39m"

    # Check that all options can be turned on simultaneously
    printstyled(buf_color, "foo"; color = :red, bold = true, italic = true, underline = true, blink = true, reverse = true, hidden = true)
    @test String(take!(buf)) == "\e[31m\e[1m\e[3m\e[4m\e[5m\e[7m\e[8mfoo\e[28m\e[27m\e[25m\e[24m\e[22m\e[23m\e[39m"
end

abstract type DA_19281{T, N} <: AbstractArray{T, N} end
Base.convert(::Type{Array{S, N}}, ::DA_19281{T, N}) where {S,T,N} = error()
x_19281 = [(), (1,)]
mutable struct Foo_19281
    f::Vector{Tuple}
    Foo_19281() = new(x_19281)
end

@testset "test this does not segfault #19281" begin
    @test Foo_19281().f[1] == ()
    @test Foo_19281().f[2] == (1,)
end

let
    x_notdefined = Ref{String}()
    @test !isassigned(x_notdefined)

    x_defined = Ref{String}("Test")
    @test isassigned(x_defined)
end

mutable struct Demo_20254
    arr::Array{String}
end

# these cause stack overflows and are a little flaky on CI, ref #20256
if Base.get_bool_env("JULIA_TESTFULL", false)
    function Demo_20254(arr::AbstractArray=Any[])
        Demo_20254(string.(arr))
    end

    _get_19433(x::NTuple{1}) = (something(x[1]),)
    _get_19433(xs::Vararg) = (something(xs[1]), _get_19433(xs[2:end])...)

    f_19433(f_19433, xs...) = f_19433(_get_19433(xs)...)

    @testset "test this does not crash, issue #19433 and #20254" begin
        @test_throws StackOverflowError Demo_20254()
        @test_throws StackOverflowError f_19433(+, 1, 2)
    end
end

# Test issue #19774 invokelatest fix.

# we define this in a module to allow rewriting
# rather than needing an extra eval.
module Issue19774
f(x) = 1
end

# First test the world issue condition.
let foo() = begin
        @eval Issue19774.f(x::Int) = 2
        return Issue19774.f(0)
    end
    @test foo() == 1    # We should be using the original function.
end

# Now check that invokelatest fixes that issue.
let foo() = begin
        @eval Issue19774.f(x::Int) = 3
        return Base.invokelatest(Issue19774.f, 0)
    end
    @test foo() == 3
end

# Check that the kwargs conditions also works
module Kwargs19774
f(x, y; z=0) = x * y + z
end

@test Kwargs19774.f(2, 3; z=1) == 7

let foo() = begin
        @eval Kwargs19774.f(x::Int, y::Int; z=3) = z
        return Base.invokelatest(Kwargs19774.f, 2, 3; z=1)
    end
    @test foo() == 1
end

module atinvokelatest
f(x) = 1
g(x, y; z=0) = x * y + z
mutable struct X; x; end
Base.getproperty(::X, ::Any) = error("overload me")
Base.setproperty!(::X, ::Any, ::Any) = error("overload me")
struct Xs
    xs::Vector{Any}
end
Base.getindex(::Xs, ::Any) = error("overload me")
Base.setindex!(::Xs, ::Any, ::Any) = error("overload me")
end

let call_test() = begin
        @eval atinvokelatest.f(x::Int) = 3
        return @invokelatest atinvokelatest.f(0)
    end
    @test call_test() == 3

    call_with_kws_test() = begin
        @eval atinvokelatest.g(x::Int, y::Int; z=3) = z
        return @invokelatest atinvokelatest.g(2, 3; z=1)
    end
    @test call_with_kws_test() == 1

    getproperty_test() = begin
        @eval Base.getproperty(x::atinvokelatest.X, f::Symbol) = getfield(x, f)
        x = atinvokelatest.X(nothing)
        return @invokelatest x.x
    end
    @test isnothing(getproperty_test())

    setproperty!_test() = begin
        @eval Base.setproperty!(x::atinvokelatest.X, f::Symbol, @nospecialize(v)) = setfield!(x, f, v)
        x = atinvokelatest.X(nothing)
        @invokelatest x.x = 1
        return x
    end
    x = setproperty!_test()
    @test getfield(x, :x) == 1

    getindex_test() = begin
        @eval Base.getindex(xs::atinvokelatest.Xs, idx::Int) = xs.xs[idx]
        xs = atinvokelatest.Xs(Any[nothing])
        return @invokelatest xs[1]
    end
    @test isnothing(getindex_test())

    setindex!_test() = begin
        @eval function Base.setindex!(xs::atinvokelatest.Xs, @nospecialize(v), idx::Int)
            xs.xs[idx] = v
        end
        xs = atinvokelatest.Xs(Any[nothing])
        @invokelatest xs[1] = 1
        return xs
    end
    xs = setindex!_test()
    @test xs.xs[1] == 1
end

abstract type InvokeX end
Base.getproperty(::InvokeX, ::Symbol) = error("overload InvokeX")
Base.setproperty!(::InvokeX, ::Symbol, @nospecialize(v::Any)) = error("overload InvokeX")
mutable struct InvokeX2 <: InvokeX; x; end
Base.getproperty(x::InvokeX2, f::Symbol) = getfield(x, f)
Base.setproperty!(x::InvokeX2, f::Symbol, @nospecialize(v::Any)) = setfield!(x, f, v)

abstract type InvokeXs end
Base.getindex(::InvokeXs, ::Int) = error("overload InvokeXs")
Base.setindex!(::InvokeXs, @nospecialize(v::Any), ::Int) = error("overload InvokeXs")
struct InvokeXs2 <: InvokeXs
    xs::Vector{Any}
end
Base.getindex(xs::InvokeXs2, idx::Int) = xs.xs[idx]
Base.setindex!(xs::InvokeXs2, @nospecialize(v::Any), idx::Int) = xs.xs[idx] = v

@testset "@invoke macro" begin
    # test against `invoke` doc example
    let f(x::Real) = x^2
        f(x::Integer) = 1 + @invoke f(x::Real)
        @test f(2) == 5
    end

    let f1(::Integer) = Integer
        f1(::Real) = Real;
        f2(x::Real) = _f2(x)
        _f2(::Integer) = Integer
        _f2(_) = Real
        @test f1(1) === Integer
        @test f2(1) === Integer
        @test @invoke(f1(1::Real)) === Real
        @test @invoke(f2(1::Real)) === Integer
    end

    # when argument's type annotation is omitted, it should be specified as `Core.Typeof(x)`
    let f(_) = Any
        f(x::Integer) = Integer
        @test f(1) === Integer
        @test @invoke(f(1::Any)) === Any
        @test @invoke(f(1)) === Integer

        😎(x, y) = 1
        😎(x, ::Type{Int}) = 2
        # Without `Core.Typeof`, the first method would be called
        @test @invoke(😎(1, Int)) == 2
    end

    # handle keyword arguments correctly
    let f(a; kw1 = nothing, kw2 = nothing) = a + max(kw1, kw2)
        f(::Integer; kwargs...) = error("don't call me")

        @test_throws Exception f(1; kw1 = 1, kw2 = 2)
        @test 3 == @invoke f(1::Any; kw1 = 1, kw2 = 2)
    end

    # additional syntax test
    let x = InvokeX2(nothing)
        @test_throws "overload InvokeX" @invoke (x::InvokeX).x
        @test isnothing(@invoke x.x)
        @test_throws "overload InvokeX" @invoke (x::InvokeX).x = 42
        @invoke x.x = 42
        @test 42 == x.x

        xs = InvokeXs2(Any[nothing])
        @test_throws "overload InvokeXs" @invoke (xs::InvokeXs)[1]
        @test isnothing(@invoke xs[1])
        @test_throws "overload InvokeXs" @invoke (xs::InvokeXs)[1] = 42
        @invoke xs[1] = 42
        @test 42 == xs.xs[1]
    end
end

# Endian tests
# For now, we only support little endian.
# Add an `Sys.ARCH` test for big endian when/if we add support for that.
# Do **NOT** use `ENDIAN_BOM` to figure out the endianness
# since that's exactly what we want to test.
@test ENDIAN_BOM == 0x04030201
@test ntoh(0x1) == 0x1
@test hton(0x1) == 0x1
@test ltoh(0x1) == 0x1
@test htol(0x1) == 0x1
@test ntoh(0x102) == 0x201
@test hton(0x102) == 0x201
@test ltoh(0x102) == 0x102
@test htol(0x102) == 0x102
@test ntoh(0x1020304) == 0x4030201
@test hton(0x1020304) == 0x4030201
@test ltoh(0x1020304) == 0x1020304
@test htol(0x1020304) == 0x1020304
@test ntoh(0x102030405060708) == 0x807060504030201
@test hton(0x102030405060708) == 0x807060504030201
@test ltoh(0x102030405060708) == 0x102030405060708
@test htol(0x102030405060708) == 0x102030405060708

@testset "inline bug #18735" begin
    @noinline f(n) = n ? error() : Int
    g() = Union{f(true)}
    @test_throws ErrorException g()
end

include("testenv.jl")


let flags = Cmd(filter(a->!occursin("depwarn", a), collect(test_exeflags)))
    local cmd = `$test_exename $flags --depwarn=yes deprecation_exec.jl`
    run(cmd, devnull)
end

# PR #23664, make sure names don't get added to the default `Main` workspace
@test readlines(`$(Base.julia_cmd()) --startup-file=no -e 'foreach(println, names(Main))'`) == ["Base","Core","Main"]

# issue #26310
@test_warn "undeclared at import time" Core.eval(@__MODULE__, :(import .notdefined_26310__))
@test_warn "undeclared at import time" Core.eval(Main,        :(import ........notdefined_26310__))
@test_nowarn Core.eval(Main, :(import .Main))
@test_nowarn Core.eval(Main, :(import ....Main))

# issue #27239
using Base.BinaryPlatforms: HostPlatform, libc
@testset "strftime tests issue #27239" begin
    # change to non-Unicode Korean to test that it is properly transcoded into valid UTF-8
    korloc = ["ko_KR.EUC-KR", "ko_KR.CP949", "ko_KR.949", "Korean_Korea.949"]
    at_least_one_locale_found = false
    withlocales(korloc) do locale
        at_least_one_locale_found = true
        # Test both the default format and a custom formatting string
        for s in (Libc.strftime(0.0), Libc.strftime("%a %A %b %B %p %Z", 0))
            # Ensure that we always get valid UTF-8 back
            @test isvalid(s)

            # On `musl` it is impossible for `setlocale` to fail, it just falls back to
            # the default system locale, which on our buildbots is en_US.UTF-8.  We'll
            # assert that what we get does _not_ start with `Thu`, as that's what all
            # en_US.UTF-8 encodings would start with.
            # X-ref: https://musl.openwall.narkive.com/kO1vpTWJ/setlocale-behavior-with-missing-locales
            @test !startswith(s, "Thu") broken=(libc(HostPlatform()) == "musl")
        end
    end
    if !at_least_one_locale_found
        @warn "skipping stftime tests: no locale found for testing"
    end
end


using Base: @kwdef

@kwdef struct Test27970Typed
    a::Int
    b::String = "hi"
end

@kwdef struct Test27970Untyped
    a
end

@kwdef struct Test27970Empty end

@testset "No default values in @kwdef" begin
    @test Test27970Typed(a=1) == Test27970Typed(1, "hi")
    # Implicit type conversion (no assertion on kwarg)
    @test Test27970Typed(a=0x03) == Test27970Typed(3, "hi")
    @test_throws UndefKeywordError Test27970Typed()

    @test Test27970Untyped(a=1) == Test27970Untyped(1)
    @test_throws UndefKeywordError Test27970Untyped()

    # Just checking that this doesn't stack overflow on construction
    @test Test27970Empty() == Test27970Empty()
end

abstract type AbstractTest29307 end
@kwdef struct Test29307{T<:Integer} <: AbstractTest29307
    a::T=2
end

@testset "subtyped @kwdef" begin
    @test Test29307() == Test29307{Int}(2)
    @test Test29307(a=0x03) == Test29307{UInt8}(0x03)
    @test Test29307{UInt32}() == Test29307{UInt32}(2)
    @test Test29307{UInt32}(a=0x03) == Test29307{UInt32}(0x03)
end

@kwdef struct TestInnerConstructor
    a = 1
    TestInnerConstructor(a::Int) = (@assert a>0; new(a))
    function TestInnerConstructor(a::String)
        @assert length(a) > 0
        new(a)
    end
end

@testset "@kwdef inner constructor" begin
    @test TestInnerConstructor() == TestInnerConstructor(1)
    @test TestInnerConstructor(a=2) == TestInnerConstructor(2)
    @test_throws AssertionError TestInnerConstructor(a=0)
    @test TestInnerConstructor(a="2") == TestInnerConstructor("2")
    @test_throws AssertionError TestInnerConstructor(a="")
end

const outsidevar = 7
@kwdef struct TestOutsideVar
    a::Int=outsidevar
end
@test TestOutsideVar() == TestOutsideVar(7)

@kwdef mutable struct Test_kwdef_const_atomic
    a
    b::Int
    c::Int = 1
    const d
    const e::Int
    const f = 1
    const g::Int = 1
    @atomic h::Int
end

@testset "const and @atomic fields in @kwdef" begin
    x = Test_kwdef_const_atomic(a = 1, b = 1, d = 1, e = 1, h = 1)
    for f in fieldnames(Test_kwdef_const_atomic)
        @test getfield(x, f) == 1
    end
    @testset "const fields" begin
        @test_throws ErrorException x.d = 2
        @test_throws ErrorException x.e = 2
        @test_throws MethodError x.e = "2"
        @test_throws ErrorException x.f = 2
        @test_throws ErrorException x.g = 2
    end
    @testset "atomic fields" begin
        @test_throws ConcurrencyViolationError x.h = 1
        @atomic x.h = 1
        @test @atomic(x.h) == 1
        @atomic x.h = 2
        @test @atomic(x.h) == 2
    end
end

@kwdef struct Test_kwdef_lineinfo
    a::String
end
@testset "@kwdef constructor line info" begin
    for method in methods(Test_kwdef_lineinfo)
        @test method.file === Symbol(@__FILE__)
        @test ((@__LINE__)-6) ≤ method.line ≤ ((@__LINE__)-5)
    end
end
@kwdef struct Test_kwdef_lineinfo_sparam{S<:AbstractString}
    a::S
end
@testset "@kwdef constructor line info with static parameter" begin
    for method in methods(Test_kwdef_lineinfo_sparam)
        @test method.file === Symbol(@__FILE__)
        @test ((@__LINE__)-6) ≤ method.line ≤ ((@__LINE__)-5)
    end
end

module KwdefWithEsc
    const Int1 = Int
    const val1 = 42
    macro define_struct()
        quote
            @kwdef struct $(esc(:Struct))
                a
                b = val1
                c::Int1
                d::Int1 = val1

                $(esc(quote
                    e
                    f = val2
                    g::Int2
                    h::Int2 = val2
                end))

                $(esc(:(i = val2)))
                $(esc(:(j::Int2)))
                $(esc(:(k::Int2 = val2)))

                l::$(esc(:Int2))
                m::$(esc(:Int2)) = val1

                n = $(esc(:val2))
                o::Int1 = $(esc(:val2))

                $(esc(:p))
                $(esc(:q)) = val1
                $(esc(:s))::Int1
                $(esc(:t))::Int1 = val1
            end
        end
    end
end

module KwdefWithEsc_TestModule
    using ..KwdefWithEsc
    const Int2 = Int
    const val2 = 42
    KwdefWithEsc.@define_struct()
end
@test isdefined(KwdefWithEsc_TestModule, :Struct)

@testset "exports of modules" begin
    @testset "$mod" for (_, mod) in Base.loaded_modules
        mod === Main && continue # Main exports everything
        @testset "$v" for v in names(mod)
            isdefined(mod, v) || @error "missing $v in $mod"
            @test isdefined(mod, v)
        end
    end
end

@testset "ordering UUIDs" begin
    a = Base.UUID("dbd321ed-e87e-4f33-9511-65b7d01cdd55")
    b = Base.UUID("2832b20a-2ad5-46e9-abb1-2d20c8c31dd3")
    @test isless(b, a)
    @test sort([a, b]) == [b, a]
end

@testset "UUID display" begin
    a = Base.UUID("dbd321ed-e87e-4f33-9511-65b7d01cdd55")
    @test repr(a) == "$(Base.UUID)(\"dbd321ed-e87e-4f33-9511-65b7d01cdd55\")"
end

@testset "Libc.rand" begin
    low, high = extrema(Libc.rand(Float64) for i=1:10^4)
    # these fail with probability 2^(-10^4) ≈ 5e-3011
    @test 0 ≤ low < 0.5
    @test 0.5 < high < 1
end

# Pointer 0-arg constructor
@test Ptr{Cvoid}() == C_NULL

@testset "Pointer to unsigned/signed integer" begin
    # assuming UInt and Ptr have the same size
    @assert sizeof(UInt) == sizeof(Ptr{Nothing})
    uint = UInt(0x12345678)
    sint = signed(uint)
    ptr = reinterpret(Ptr{Nothing}, uint)
    @test unsigned(ptr) === uint
    @test signed(ptr) === sint
end

# Finalizer with immutable should throw
@test_throws ErrorException finalizer(x->nothing, 1)
@test_throws ErrorException finalizer(C_NULL, 1)

# FIXME: Issue #57103 Test is specific to Stock GC
@static if Base.USING_STOCK_GC
@testset "GC utilities" begin
    GC.gc()
    GC.gc(true); GC.gc(false)

    GC.safepoint()

    mktemp() do tmppath, _
        open(tmppath, "w") do tmpio
            redirect_stderr(tmpio) do
                GC.enable_logging(true)
                @test GC.logging_enabled()
                GC.gc()
                GC.enable_logging(false)
                @test !GC.logging_enabled()
            end
        end
        @test occursin("GC: pause", read(tmppath, String))
    end
end
end

@testset "fieldtypes Module" begin
    @test fieldtypes(Module) === ()
end


@testset "issue #28188" begin
    @test `$(@__FILE__)` == let file = @__FILE__; `$file` end
end

# Test that read fault on a prot-none region does not incorrectly give
# ReadOnlyMemoryError, but rather crashes the program
const MAP_ANONYMOUS_PRIVATE = Sys.isbsd() ? 0x1002 : 0x22
let script = """
        let ptr = Ptr{Cint}(ccall(:jl_mmap, Ptr{Cvoid},
                                  (Ptr{Cvoid}, Csize_t, Cint, Cint, Cint, Int),
                                  C_NULL, 16*1024, 0, $MAP_ANONYMOUS_PRIVATE, -1, 0))
            try
                unsafe_load(ptr)
            catch e
                println(e)
            end
        end
    """
    cmd = if Sys.isunix()
        # Set the maximum core dump size to 0 to keep this expected crash from
        # producing a (and potentially overwriting an existing) core dump file
        `sh -c "ulimit -c 0; $(Base.shell_escape(Base.julia_cmd())) -e $(Base.shell_escape(script))"`
    else
        `$(Base.julia_cmd()) -e $script`
    end
    p = run(ignorestatus(cmd), devnull, stdout, devnull)
    if p.termsignal == 0
        Sys.isunix() ? @test(p.exitcode ∈ (128+7, 128+10, 128+11)) : @test(p.exitcode != 0) # expect SIGBUS (7 on BSDs or 10 on Linux) or SIGSEGV (11)
    else
        @test(p.termsignal ∈ (7, 10, 11))
    end
end

# issue #41656
run(`$(Base.julia_cmd()) -e 'isempty(x) = true'`)

function treshape59278(X::AbstractArray, n, m)
    Y = reshape(X, n, m)
    Y .= 1.0
    return X
end

# a function that allocates iff no constprop
@inline maybealloc59278(n, _) = ntuple(i->rand(), n)

@testset "Base/timing.jl" begin
    @test Base.jit_total_bytes() >= 0

<<<<<<< HEAD
    # sanity check `@allocations` returns what we expect in some very simple cases.
    @test (() -> @allocations "a")() == 0
    "a" * Base.inferencebarrier("b")
    @test (() -> @allocations "a" * Base.inferencebarrier("b"))() == 1
    # test that you can grab the value from @allocated
    @allocated _x = 1+2
    @test _x === 3

    # test `@allocated` works for dotted operations
    @test (@allocated 1 .+ 1) == 0

    n, m = 10, 20
    X = rand(n, m)
    treshape59278(X, n, m)
    # test that @allocated and @allocations are consistent about whether anything was
    # allocated in a case where the compiler can sometimes remove an allocation
    # https://github.com/JuliaLang/julia/issues/58634#issuecomment-2940840651
    @test ((@allocated treshape59278(X, n, m))==0) == ((@allocations treshape59278(X, n, m))==0)
    # TODO: would be nice to have but not yet reliable
    #@test ((@allocated begin treshape59278(X, n, m) end)==0) == ((@allocations begin treshape59278(X, n, m) end)==0)

    # test that all wrapped allocations are counted and constprop is not done
    @test (@allocated @noinline maybealloc59278(10, [])) > (@allocated maybealloc59278(10, 0)) > 0
    # but if you wrap it in another function it can be constprop'd
    @test (@allocated (()->maybealloc59278(10, []))()) == 0

    _lock_conflicts, _nthreads = eval(Meta.parse(read(`$(Base.julia_cmd()) -tauto -E '
        _lock_conflicts = @lock_conflicts begin
            l = ReentrantLock()
            Threads.@threads for i in 1:Threads.nthreads()
                 lock(l) do
                    sleep(1)
                end
            end
        end
        _lock_conflicts,Threads.nthreads()
    '`, String)))
    @test _lock_conflicts > 0 skip=(_nthreads < 2) # can only test if the worker can multithread

    # Test the output of `format_bytes()`
    inputs = [(factor * (Int64(1000)^e),binary) for binary in (false,true), factor in (1,2), e in 0:6][:]
    expected_output = ["1 byte", "1 byte", "2 bytes", "2 bytes", "1000 bytes", "1000 bytes", "2.000 kB", "1.953 KiB",
                        "1000.000 kB", "976.562 KiB", "2.000 MB", "1.907 MiB", "1000.000 MB", "953.674 MiB",
                        "2.000 GB", "1.863 GiB", "1000.000 GB", "931.323 GiB", "2.000 TB", "1.819 TiB",
                        "1000.000 TB", "909.495 TiB", "2.000 PB", "1.776 PiB", "1000.000 PB", "888.178 PiB",
                        "2000.000 PB", "1776.357 PiB"]
    for ((n, binary), expected) in zip(inputs, expected_output)
        @test Base.format_bytes(n; binary) == expected
    end
end

@testset "in_finalizer" begin
    @test !GC.in_finalizer()

    in_fin = Ref{Any}()
    wait(@async begin
        r = Ref(1)
        finalizer(r) do _
            in_fin[] = GC.in_finalizer()
        end
        nothing
    end)
    GC.gc(true); yield()
    @test in_fin[]
end

@testset "Base docstrings" begin
    undoc = Docs.undocumented_names(Base)
    @test_broken isempty(undoc)
    @test isempty(setdiff(undoc, [:BufferStream, :CanonicalIndexError, :CapturedException, :Filesystem, :IOServer, :InvalidStateException, :Order, :PipeEndpoint, :ScopedValues, :Sort, :TTY, :AtomicMemoryRef, :Exception, :GenericMemoryRef, :GlobalRef, :IO, :LineNumberNode, :MemoryRef, :Method, :SegmentationFault, :TypeVar, :arrayref, :arrayset, :arraysize, :const_arrayref]))
end

exported_names(m) = filter(s -> Base.isexported(m, s), names(m))
@testset "Base re-exports Core" begin
    @test issubset(exported_names(Core), exported_names(Base))
end

@testset "Base.Libc docstrings" begin
    @test isempty(Docs.undocumented_names(Libc))
end

@testset "Silenced missed transformations" begin
    # Ensure the WarnMissedTransformationsPass is not on by default
    src = """
        @noinline iteration(i) = (@show(i); return nothing)
        @eval function loop_unroll_full_fail(N)
            for i in 1:N
              iteration(i)
              \$(Expr(:loopinfo, (Symbol("llvm.loop.unroll.full"), 1)))
          end
       end
       loop_unroll_full_fail(3)
    """
    out_err = mktemp() do _, f
        run(`$(Base.julia_cmd()) -e "$src"`, devnull, devnull, f)
        seekstart(f)
        read(f, String)
    end
    @test !occursin("loop not unrolled", out_err)
end

let errs = IOBuffer()
    run(`$(Base.julia_cmd()) -e '
        using Test
        @test !isempty(Core.methodtable.backedges)
        Base.Experimental.disable_new_worlds()
        @test_throws "disable_new_worlds" @eval f() = 1
        @test isempty(Core.methodtable.backedges)
        @test_throws "disable_new_worlds" Base.delete_method(which(+, (Int, Int)))
        @test 1+1 == 2
        using Dates
        '`, devnull, stdout, errs)
    @test occursin("disable_new_worlds", String(take!(errs)))
end

@testset "`@constprop`, `@assume_effects` handling of an unknown setting" begin
    for x ∈ ("constprop", "assume_effects")
        try
            eval(Meta.parse("Base.@$x :unknown f() = 3"))
            error("unexpectedly reached")
        catch e
            e::LoadError
            @test e.error isa ArgumentError
        end
    end
=======
    # sanity check `@allocations` returns what we expect in some very simple cases
    @test (@allocations "a") == 0
    @test (@allocations "a" * "b") == 1
end

@testset "features" begin
    @test Base.has_feature("features")
    f() = Base.has_feature("features")
    code = sprint(code_warntype, f, Tuple{})
    @test occursin("(\"features\")::Core.Const(true)", code)

    @test !Base.has_feature("nonexisting_feature")
    g() = Base.has_feature("nonexisting_feature")
    code = sprint(code_warntype, g, Tuple{})
    @test occursin("(\"nonexisting_feature\")::Core.Const(false)", code)
>>>>>>> f005d119
end<|MERGE_RESOLUTION|>--- conflicted
+++ resolved
@@ -1552,7 +1552,6 @@
 @testset "Base/timing.jl" begin
     @test Base.jit_total_bytes() >= 0
 
-<<<<<<< HEAD
     # sanity check `@allocations` returns what we expect in some very simple cases.
     @test (() -> @allocations "a")() == 0
     "a" * Base.inferencebarrier("b")
@@ -1678,10 +1677,6 @@
             @test e.error isa ArgumentError
         end
     end
-=======
-    # sanity check `@allocations` returns what we expect in some very simple cases
-    @test (@allocations "a") == 0
-    @test (@allocations "a" * "b") == 1
 end
 
 @testset "features" begin
@@ -1694,5 +1689,4 @@
     g() = Base.has_feature("nonexisting_feature")
     code = sprint(code_warntype, g, Tuple{})
     @test occursin("(\"nonexisting_feature\")::Core.Const(false)", code)
->>>>>>> f005d119
 end