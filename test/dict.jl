# This file is a part of Julia. License is MIT: http://julialang.org/license

# Pair
p = Pair(10,20)
@test p == (10=>20)
@test isequal(p,10=>20)
@test start(p) == 1
@test next(p, 1) == (10,2)
@test !done(p, 1)
@test !done(p,2)
@test done(p,3)
@test !done(p,0)
@test endof(p) == length(p) == 2
@test Base.indexed_next(p, 1, (1,2)) == (10,2)
@test Base.indexed_next(p, 2, (1,2)) == (20,3)
@test (1=>2) < (2=>3)
@test (2=>2) < (2=>3)
@test !((2=>3) < (2=>3))
@test (2=>3) < (4=>3)
@test (1=>100) < (4=>1)
@test p[1] == 10
@test p[2] == 20
@test_throws BoundsError p[3]
@test_throws BoundsError p[false]
@test p[true] == 10
@test p[2.0] == 20
@test p[0x01] == 10
@test_throws InexactError p[2.3]
@test first(p) == 10
@test last(p) == 20
@test eltype(p) == Int
@test eltype(4 => 5.6) == Union{Int,Float64}

# Dict
h = Dict()
for i=1:10000
    h[i] = i+1
end
for i=1:10000
    @test (h[i] == i+1)
end
for i=1:2:10000
    delete!(h, i)
end
for i=1:2:10000
    h[i] = i+1
end
for i=1:10000
    @test (h[i] == i+1)
end
for i=1:10000
    delete!(h, i)
end
@test isempty(h)
h[77] = 100
@test h[77] == 100
for i=1:10000
    h[i] = i+1
end
for i=1:2:10000
    delete!(h, i)
end
for i=10001:20000
    h[i] = i+1
end
for i=2:2:10000
    @test h[i] == i+1
end
for i=10000:20000
    @test h[i] == i+1
end
h = Dict{Any,Any}("a" => 3)
@test h["a"] == 3
h["a","b"] = 4
@test h["a","b"] == h[("a","b")] == 4
h["a","b","c"] = 4
@test h["a","b","c"] == h[("a","b","c")] == 4

# Test eltype, keytype and valtype
@test eltype(h) == Pair{Any,Any}
@test keytype(h) == Any
@test valtype(h) == Any

let td = Dict{AbstractString,Float64}()
    @test eltype(td) == Pair{AbstractString,Float64}
    @test keytype(td) == AbstractString
    @test valtype(td) == Float64
    @test keytype(Dict{AbstractString,Float64}) === AbstractString
    @test valtype(Dict{AbstractString,Float64}) === Float64
end

let z = Dict()
    get_KeyError = false
    try
        z["a"]
    catch _e123_
        get_KeyError = isa(_e123_,KeyError)
    end
    @test get_KeyError
end

_d = Dict("a"=>0)
@test isa([k for k in filter(x->length(x)==1, collect(keys(_d)))], Vector{String})

let d = Dict(((1, 2), (3, 4)))
    @test d[1] === 2
    @test d[3] === 4
    d2 = Dict(1 => 2, 3 => 4)
    d3 = Dict((1 => 2, 3 => 4))
    @test d == d2 == d3
    @test typeof(d) == typeof(d2) == typeof(d3) == Dict{Int,Int}

    d = Dict(((1, 2), (3, "b")))
    @test d[1] === 2
    @test d[3] == "b"
    d2 = Dict(1 => 2, 3 => "b")
    d3 = Dict((1 => 2, 3 => "b"))
    @test d == d2 == d3
    @test typeof(d) == typeof(d2) == typeof(d3) == Dict{Int,Any}

    d = Dict(((1, 2), ("a", 4)))
    @test d[1] === 2
    @test d["a"] === 4
    d2 = Dict(1 => 2, "a" => 4)
    d3 = Dict((1 => 2, "a" => 4))
    @test d == d2 == d3
    @test typeof(d) == typeof(d2) == typeof(d3) == Dict{Any,Int}

    d = Dict(((1, 2), ("a", "b")))
    @test d[1] === 2
    @test d["a"] == "b"
    d2 = Dict(1 => 2, "a" => "b")
    d3 = Dict((1 => 2, "a" => "b"))
    @test d == d2 == d3
    @test typeof(d) == typeof(d2) == typeof(d3) == Dict{Any,Any}
end

@test_throws ArgumentError first(Dict())
@test first(Dict(:f=>2)) == (:f=>2)

# constructing Dicts from iterators
let d = @inferred Dict(i=>i for i=1:3)
    @test isa(d, Dict{Int,Int})
    @test d == Dict(1=>1, 2=>2, 3=>3)
end
let d = Dict(i==1 ? (1=>2) : (2.0=>3.0) for i=1:2)
    @test isa(d, Dict{Real,Real})
    @test d == Dict{Real,Real}(2.0=>3.0, 1=>2)
end

@test_throws KeyError Dict("a"=>2)[Base.secret_table_token]

# issue #1821
let d = Dict{String, Vector{Int}}()
    d["a"] = [1, 2]
    @test_throws MethodError d["b"] = 1
    @test isa(repr(d), AbstractString)  # check that printable without error
end

# issue #2344
let
    local bar
    bestkey(d, key) = key
    bestkey{K<:AbstractString,V}(d::Associative{K,V}, key) = string(key)
    bar(x) = bestkey(x, :y)
    @test bar(Dict(:x => [1,2,5])) == :y
    @test bar(Dict("x" => [1,2,5])) == "y"
end

# issue #1438
type I1438T
    id
end
import Base.hash
hash(x::I1438T, h::UInt) = hash(x.id, h)

let
    local seq, xs, s
    seq = [26,28,29,30,31,32,33,34,35,36,-32,-35,-34,-28,37,38,39,40,-30,
           -31,41,42,43,44,-33,-36,45,46,47,48,-37,-38,49,50,51,52,-46,-50,53]
    xs = [ I1438T(id) for id=1:53 ]
    s = Set()
    for id in seq
        if id > 0
            x = xs[id]
            push!(s, x)
            @test in(x, s)                 # check that x can be found
        else
            delete!(s, xs[-id])
        end
    end
end

@test  isequal(Dict(), Dict())
@test  isequal(Dict(1 => 1), Dict(1 => 1))
@test !isequal(Dict(1 => 1), Dict())
@test !isequal(Dict(1 => 1), Dict(1 => 2))
@test !isequal(Dict(1 => 1), Dict(2 => 1))

# Generate some data to populate dicts to be compared
data_in = [ (rand(1:1000), randstring(2)) for _ in 1:1001 ]

# Populate the first dict
d1 = Dict{Int, AbstractString}()
for (k,v) in data_in
    d1[k] = v
end
data_in = collect(d1)
# shuffle the data
for i in 1:length(data_in)
    j = rand(1:length(data_in))
    data_in[i], data_in[j] = data_in[j], data_in[i]
end
# Inserting data in different (shuffled) order should result in
# equivalent dict.
d2 = Dict{Int, AbstractString}()
for (k,v) in data_in
    d2[k] = v
end

@test  isequal(d1, d2)
d3 = copy(d2)
d4 = copy(d2)
# Removing an item gives different dict
delete!(d1, data_in[rand(1:length(data_in))][1])
@test !isequal(d1, d2)
# Changing a value gives different dict
d3[data_in[rand(1:length(data_in))][1]] = randstring(3)
!isequal(d1, d3)
# Adding a pair gives different dict
d4[1001] = randstring(3)
@test !isequal(d1, d4)

@test isequal(Dict(), sizehint!(Dict(),96))

# Here is what currently happens when dictionaries of different types
# are compared. This is not necessarily desirable. These tests are
# descriptive rather than proscriptive.
@test !isequal(Dict(1 => 2), Dict("dog" => "bone"))
@test isequal(Dict{Int,Int}(), Dict{AbstractString,AbstractString}())

# get! (get with default values assigned to the given location)
let f(x) = x^2, d = Dict(8=>19)
    @test get!(d, 8, 5) == 19
    @test get!(d, 19, 2) == 2

    @test get!(d, 42) do  # d is updated with f(2)
        f(2)
    end == 4

    @test get!(d, 42) do  # d is not updated
        f(200)
    end == 4

    @test get(d, 13) do   # d is not updated
        f(4)
    end == 16

    @test d == Dict(8=>19, 19=>2, 42=>4)
end

# show
for d in (Dict("\n" => "\n", "1" => "\n", "\n" => "2"),
          Dict(string(i) => i for i = 1:30),
          Dict(reshape(1:i^2,i,i) => reshape(1:i^2,i,i) for i = 1:24),
          Dict(String(Char['α':'α'+i;]) => String(Char['α':'α'+i;]) for i = (1:10)*10),
          Dict("key" => zeros(0, 0)))
    for cols in (12, 40, 80), rows in (2, 10, 24)
        # Ensure output is limited as requested
        s = IOBuffer()
        io = Base.IOContext(s, limit=true, displaysize=(rows, cols))
        Base.show(io, MIME("text/plain"), d)
        out = split(String(take!(s)),'\n')
        for line in out[2:end]
            @test strwidth(line) <= cols
        end
        @test length(out) <= rows

        for f in (keys, values)
            s = IOBuffer()
            io = Base.IOContext(s, limit=true, displaysize=(rows, cols))
            Base.show(io, MIME("text/plain"), f(d))
            out = split(String(take!(s)),'\n')
            for line in out[2:end]
                @test strwidth(line) <= cols
            end
            @test length(out) <= rows
        end
    end
    # Simply ensure these do not throw errors
    Base.show(IOBuffer(), d)
    @test !isempty(summary(d))
    @test !isempty(summary(keys(d)))
    @test !isempty(summary(values(d)))
end

# Issue #15739 - Compact REPL printouts of an `Associative` use brackets when appropriate
let d = Dict((1=>2) => (3=>45), (3=>10) => (10=>11))
    buf = IOBuffer()
    showcompact(buf, d)

    # Check explicitly for the expected strings, since the CPU bitness effects
    # dictionary ordering.
    result = String(buf)
    @test contains(result, "Dict")
    @test contains(result, "(1=>2)=>(3=>45)")
    @test contains(result, "(3=>10)=>(10=>11)")
end

# issue #9463
type Alpha end
Base.show(io::IO, ::Alpha) = print(io,"α")
let sbuff = IOBuffer(),
    io = Base.IOContext(sbuff, limit=true, displaysize=(10, 20))

    Base.show(io, MIME("text/plain"), Dict(Alpha()=>1))
    @test !contains(String(sbuff), "…")
    @test endswith(String(sbuff), "α => 1")
end

# issue #2540
let d = Dict{Any,Any}(Dict(x => 1 for x in ['a', 'b', 'c']))
    @test d == Dict('a'=>1, 'b'=>1, 'c'=> 1)
end

# issue #2629
let d = Dict{AbstractString,AbstractString}(Dict( a => "foo" for a in ["a","b","c"]))
    @test d == Dict("a"=>"foo","b"=>"foo","c"=>"foo")
end

# issue #5886
d5886 = Dict()
for k5886 in 1:11
   d5886[k5886] = 1
end
for k5886 in keys(d5886)
   # undefined ref if not fixed
   d5886[k5886] += 1
end

# issue #8877
let a = Dict("foo"  => 0.0, "bar" => 42.0),
        b = Dict("フー" => 17, "バー" => 4711)
    @test typeof(merge(a, b)) === Dict{String,Float64}
end

# issue 9295
let d = Dict()
    @test push!(d, 'a' => 1) === d
    @test d['a'] == 1
    @test push!(d, 'b' => 2, 'c' => 3) === d
    @test d['b'] == 2
    @test d['c'] == 3
    @test push!(d, 'd' => 4, 'e' => 5, 'f' => 6) === d
    @test d['d'] == 4
    @test d['e'] == 5
    @test d['f'] == 6
    @test length(d) == 6
end

# issue #10647
type T10647{T}; x::T; end
let a = ObjectIdDict()
    a[1] = a
    a[a] = 2
    a[3] = T10647(a)
    @test a == a
    show(IOBuffer(), a)
    Base.show(Base.IOContext(IOBuffer(), :limit => true), a)
    Base.show(IOBuffer(), a)
    Base.show(Base.IOContext(IOBuffer(), :limit => true), a)
end

let
    a = ObjectIdDict()
    a[1] = a
    a[a] = 2

    sa = similar(a)
    @test isempty(sa)
    @test isa(sa, ObjectIdDict)

    @test length(a) == 2
    @test 1 in keys(a)
    @test a in keys(a)
    @test a[1] === a
    @test a[a] === 2

    ca = copy(a)
    @test length(ca) == length(a)
    @test ca == a
    @test ca !== a # make sure they are different objects

    ca = empty!(ca)
    @test length(ca) == 0
    @test length(a) == 2
end

@test length(ObjectIdDict(1=>2, 1.0=>3)) == 2
@test length(Dict(1=>2, 1.0=>3)) == 1

let d = @inferred ObjectIdDict(i=>i for i=1:3)
    @test isa(d, ObjectIdDict)
    @test d == ObjectIdDict(1=>1, 2=>2, 3=>3)
end

let d = @inferred ObjectIdDict(Pair(1,1), Pair(2,2), Pair(3,3))
    @test isa(d, ObjectIdDict)
    @test d == ObjectIdDict(1=>1, 2=>2, 3=>3)
    @test eltype(d) == Pair{Any,Any}
end

# Issue #7944
let d = Dict{Int,Int}()
    get!(d, 0) do
        d[0] = 1
    end
    @test length(d) == 1
end

# iteration
d = Dict('a'=>1, 'b'=>1, 'c'=> 3)
@test [d[k] for k in keys(d)] == [d[k] for k in eachindex(d)] ==
      [v for (k, v) in d] == [d[x[1]] for (i, x) in enumerate(d)]

# generators, similar
d = Dict(:a=>"a")
@test @inferred(map(identity, d)) == d
@test @inferred(map(p->p.first=>p.second[1], d)) == Dict(:a=>'a')
@test_throws ArgumentError map(p->p.second, d)

# Issue 12451
@test_throws ArgumentError Dict(0)
@test_throws ArgumentError Dict([1])
@test_throws ArgumentError Dict([(1,2),0])

# test Dict constructor's argument checking (for an iterable of pairs or tuples)
# make sure other errors can propagate when the nature of the iterator is not the problem
@test_throws InexactError Dict(convert(Int,1.5) for i=1:1)
@test_throws InexactError WeakKeyDict(convert(Int,1.5) for i=1:1)

# ImmutableDict
import Base.ImmutableDict
let d = ImmutableDict{String, String}(),
    k1 = "key1",
    k2 = "key2",
    v1 = "value1",
    v2 = "value2",
    d1 = ImmutableDict(d, k1 => v1),
    d2 = ImmutableDict(d1, k2 => v2),
    d3 = ImmutableDict(d2, k1 => v2),
    d4 = ImmutableDict(d3, k2 => v1),
    dnan = ImmutableDict{String, Float64}(k2, NaN),
    dnum = ImmutableDict(dnan, k2 => 1)

    @test isempty(collect(d))
    @test !isempty(collect(d1))
    @test isempty(d)
    @test !isempty(d1)
    @test length(d) == 0
    @test length(d1) == 1
    @test length(d2) == 2
    @test length(d3) == 3
    @test length(d4) == 4
    @test !(k1 in keys(d))
    @test k1 in keys(d1)
    @test k1 in keys(d2)
    @test k1 in keys(d3)
    @test k1 in keys(d4)

    @test !haskey(d, k1)
    @test haskey(d1, k1)
    @test haskey(d2, k1)
    @test haskey(d3, k1)
    @test haskey(d4, k1)
    @test !(k2 in keys(d1))
    @test k2 in keys(d2)
    @test !(k1 in values(d4))
    @test v1 in values(d4)
    @test collect(d1) == [Pair(k1, v1)]
    @test collect(d4) == reverse([Pair(k1, v1), Pair(k2, v2), Pair(k1, v2), Pair(k2, v1)])
    @test d1 == ImmutableDict(d, k1 => v1)
    @test !((k1 => v2) in d2)
    @test (k1 => v2) in d3
    @test (k1 => v1) in d4
    @test (k1 => v2) in d4
    @test !in(k2 => "value2", d4, ===)
    @test in(k2 => v2, d4, ===)
    @test in(k2 => NaN, dnan, isequal)
    @test in(k2 => NaN, dnan, ===)
    @test !in(k2 => NaN, dnan, ==)
    @test !in(k2 => 1, dnum, ===)
    @test in(k2 => 1.0, dnum, ===)
    @test !in(k2 => 1, dnum, <)
    @test in(k2 => 0, dnum, <)
    @test get(d1, "key1", :default) === v1
    @test get(d4, "key1", :default) === v2
    @test get(d4, "foo", :default) === :default
    @test get(d, k1, :default) === :default
    @test d1["key1"] === v1
    @test d4["key1"] === v2
    @test similar(d3) === d
    @test similar(d) === d

    @test_throws KeyError d[k1]
    @test_throws KeyError d1["key2"]
end

# filtering
let d = Dict(zip(1:1000,1:1000)), f = (k,v) -> iseven(k)
    @test filter(f, d) == filter!(f, copy(d)) ==
          invoke(filter!, Tuple{Function,Associative}, f, copy(d)) ==
          Dict(zip(2:2:1000, 2:2:1000))
end

# issue #15077
immutable MyString <: AbstractString
    str::String
end
import Base.==

const global hashoffset = [UInt(190)]

Base.hash(s::MyString) = hash(s.str) + hashoffset[]
Base.endof(s::MyString) = endof(s.str)
Base.next(s::MyString, v::Int) = next(s.str, v)
Base.isequal(a::MyString, b::MyString) = isequal(a.str, b.str)
==(a::MyString, b::MyString) = (a.str == b.str)

let badKeys = [
    "FINO_emv5.0","FINO_ema0.1","RATE_ema1.0","NIBPM_ema1.0",
    "SAO2_emv5.0","O2FLOW_ema5.0","preop_Neuro/Psych_","gender_",
    "FIO2_ema0.1","PEAK_ema5.0","preop_Reproductive_denies","O2FLOW_ema0.1",
    "preop_Endocrine_denies","preop_Respiratory_",
    "NIBPM_ema0.1","PROPOFOL_MCG/KG/MIN_decay5.0","NIBPD_ema1.0","NIBPS_ema5.0",
    "anesthesiaStartTime","NIBPS_ema1.0","RESPRATE_ema1.0","PEAK_ema0.1",
    "preop_GU_denies","preop_Cardiovascular_","PIP_ema5.0","preop_ENT_denies",
    "preop_Skin_denies","preop_Renal_denies","asaCode_IIIE","N2OFLOW_emv5.0",
    "NIBPD_emv5.0", # <--- here is the key that we later can't find
    "NIBPM_ema5.0","preop_Respiratory_complete","ETCO2_ema5.0",
    "RESPRATE_ema0.1","preop_Functional Status_<2","preop_Renal_symptoms",
    "ECGRATE_ema5.0","FIO2_emv5.0","RESPRATE_emv5.0","7wu3ty0a4fs","BVO",
    "4UrCWXUsaT"
]
    d = Dict{AbstractString,Int}()
    for i = 1:length(badKeys)
        d[badKeys[i]] = i
    end
    # Check all keys for missing values
    for i = 1:length(badKeys)
        @test d[badKeys[i]] == i
    end

    # Walk through all possible hash values (mod size of hash table)
    for offset = 0:1023
        d2 = Dict{MyString,Int}()
        hashoffset[] = offset
        for i = 1:length(badKeys)
            d2[MyString(badKeys[i])] = i
        end
        # Check all keys for missing values
        for i = 1:length(badKeys)
            @test d2[MyString(badKeys[i])] == i
        end
    end
end

immutable MyInt <: Integer
    val::UInt
end

Base.hash(v::MyInt) = v.val + hashoffset[]
Base.endof(v::MyInt) = endof(v.val)
Base.next(v::MyInt, i::Int) = next(v.val, i)
Base.isequal(a::MyInt, b::MyInt) = isequal(a.val, b.val)
==(a::MyInt, b::MyInt) = (a.val == b.val)

let badKeys = UInt16[0xb800,0xa501,0xcdff,0x6303,0xe40a,0xcf0e,0xf3df,0xae99,0x9913,0x741c,
                     0xd01f,0xc822,0x9723,0xb7a0,0xea25,0x7423,0x6029,0x202a,0x822b,0x492c,
                     0xd02c,0x862d,0x8f34,0xe529,0xf938,0x4f39,0xd03a,0x473b,0x1e3b,0x1d3a,
                     0xcc39,0x7339,0xcf40,0x8740,0x813d,0xe640,0xc443,0x6344,0x3744,0x2c3d,
                     0x8c48,0xdf49,0x5743]
    # Walk through all possible hash values (mod size of hash table)
    for offset = 0:1023
        d2 = Dict{MyInt, Int}()
        hashoffset[] = offset
        for i = 1:length(badKeys)
            d2[MyInt(badKeys[i])] = i
        end
        # Check all keys for missing values
        for i = 1:length(badKeys)
            @test d2[MyInt(badKeys[i])] == i
        end
    end
end

# #18213
Dict(1 => rand(2,3), 'c' => "asdf") # just make sure this does not trigger a deprecation

@testset "WeakKeyDict" begin
    A = [1]
    B = [2]
    C = [3]
    local x = 0
    local y = 0
    local z = 0
    finalizer(A, a->(x+=1))
    finalizer(B, b->(y+=1))
    finalizer(C, c->(z+=1))

    # construction
    wkd = WeakKeyDict()
    wkd[A] = 2
    wkd[B] = 3
    wkd[C] = 4
    dd = convert(Dict{Any,Any},wkd)
    @test WeakKeyDict(dd) == wkd
    @test isa(WeakKeyDict(dd), WeakKeyDict{Any,Any})
    @test WeakKeyDict(A=>2, B=>3, C=>4) == wkd
    @test isa(WeakKeyDict(A=>2, B=>3, C=>4), WeakKeyDict{Array{Int,1},Int})
    @test WeakKeyDict(a=>i+1 for (i,a) in enumerate([A,B,C]) ) == wkd
    @test WeakKeyDict([(A,2), (B,3), (C,4)]) == wkd


    @test length(wkd) == 3
    @test !isempty(wkd)
    res = pop!(wkd, C)
    @test res == 4
    @test C ∉ keys(wkd)
    @test 4 ∉ values(wkd)
    @test length(wkd) == 2
    @test !isempty(wkd)
    wkd = filter!( (k,v) -> k != B, wkd)
    @test B ∉ keys(wkd)
    @test 3 ∉ values(wkd)
    @test length(wkd) == 1
    @test !isempty(wkd)

    wkd = empty!(wkd)
    @test wkd == similar(wkd)
    @test typeof(wkd) == typeof(similar(wkd))
    @test length(wkd) == 0
    @test isempty(wkd)
    @test isa(wkd, WeakKeyDict)
end

@testset "issue #19995, hash of dicts" begin
    @test hash(Dict(Dict(1=>2) => 3, Dict(4=>5) => 6)) != hash(Dict(Dict(4=>5) => 3, Dict(1=>2) => 6))
    a = Dict(Dict(3 => 4, 2 => 3) => 2, Dict(1 => 2, 5 => 6) => 1)
    b = Dict(Dict(1 => 2, 2 => 3, 5 => 6) => 1, Dict(3 => 4) => 2)
    @test hash(a) != hash(b)
end

type Foo_15776
    x::Vector{Pair{Tuple{Function, Vararg{Int}}, Int}}
end
@testset "issue #15776, convert for pair" begin
    z = [Pair((+,1,5,7), 3), Pair((-,6,5,3,5,8), 1)]
    f = Foo_15776(z)
    @test f.x[1].first == (+, 1, 5, 7)
    @test f.x[1].second == 3
    @test f.x[2].first == (-, 6, 5, 3, 5, 8)
    @test f.x[2].second == 1
end

<<<<<<< HEAD
# issue #18090
let
    d = Dict(i => i^2 for i in 1:10_000)
    z = zip(keys(d), values(d))
    for (pair, tupl) in zip(d, z)
        @test pair[1] == tupl[1] && pair[2] == tupl[2]
    end
=======
@testset "issue #18708 error type for dict constructor" begin
    @test_throws UndefVarError Dict(x => y for x in 1:10)
end

type Error19179 <: Exception
end

@testset "issue #19179 throwing error in dict constructor" begin
    @test_throws Error19179 Dict(i => throw(Error19179()) for i in 1:10)
>>>>>>> fa4ba22f
end<|MERGE_RESOLUTION|>--- conflicted
+++ resolved
@@ -663,7 +663,17 @@
     @test f.x[2].second == 1
 end
 
-<<<<<<< HEAD
+@testset "issue #18708 error type for dict constructor" begin
+    @test_throws UndefVarError Dict(x => y for x in 1:10)
+end
+
+type Error19179 <: Exception
+end
+
+@testset "issue #19179 throwing error in dict constructor" begin
+    @test_throws Error19179 Dict(i => throw(Error19179()) for i in 1:10)
+end
+
 # issue #18090
 let
     d = Dict(i => i^2 for i in 1:10_000)
@@ -671,15 +681,4 @@
     for (pair, tupl) in zip(d, z)
         @test pair[1] == tupl[1] && pair[2] == tupl[2]
     end
-=======
-@testset "issue #18708 error type for dict constructor" begin
-    @test_throws UndefVarError Dict(x => y for x in 1:10)
-end
-
-type Error19179 <: Exception
-end
-
-@testset "issue #19179 throwing error in dict constructor" begin
-    @test_throws Error19179 Dict(i => throw(Error19179()) for i in 1:10)
->>>>>>> fa4ba22f
 end