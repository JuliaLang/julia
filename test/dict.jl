# This file is a part of Julia. License is MIT: http://julialang.org/license

# Pair
p = Pair(10,20)
@test p == (10=>20)
@test isequal(p,10=>20)
@test start(p) == 1
@test next(p, 1) == (10,2)
@test !done(p, 1)
@test !done(p,2)
@test done(p,3)
@test !done(p,0)
@test endof(p) == length(p) == 2
@test Base.indexed_next(p, 1, (1,2)) == (10,2)
@test Base.indexed_next(p, 2, (1,2)) == (20,3)
@test (1=>2) < (2=>3)
@test (2=>2) < (2=>3)
@test !((2=>3) < (2=>3))
@test (2=>3) < (4=>3)
@test (1=>100) < (4=>1)
@test p[1] == 10
@test p[2] == 20
@test_throws BoundsError p[3]
@test_throws BoundsError p[false]
@test p[true] == 10
@test p[2.0] == 20
@test p[0x01] == 10
@test_throws InexactError p[2.3]
@test first(p) == 10
@test last(p) == 20
@test eltype(p) == Int
@test eltype(4 => 5.6) == Union{Int,Float64}

# Dict
h = Dict()
for i=1:10000
    h[i] = i+1
end
for i=1:10000
    @test (h[i] == i+1)
end
for i=1:2:10000
    delete!(h, i)
end
for i=1:2:10000
    h[i] = i+1
end
for i=1:10000
    @test (h[i] == i+1)
end
for i=1:10000
    delete!(h, i)
end
@test isempty(h)
h[77] = 100
@test h[77] == 100
for i=1:10000
    h[i] = i+1
end
for i=1:2:10000
    delete!(h, i)
end
for i=10001:20000
    h[i] = i+1
end
for i=2:2:10000
    @test h[i] == i+1
end
for i=10000:20000
    @test h[i] == i+1
end
h = Dict{Any,Any}("a" => 3)
@test h["a"] == 3
h["a","b"] = 4
@test h["a","b"] == h[("a","b")] == 4
h["a","b","c"] = 4
@test h["a","b","c"] == h[("a","b","c")] == 4

# Test eltype, keytype and valtype
@test eltype(h) == Pair{Any,Any}
@test keytype(h) == Any
@test valtype(h) == Any

let td = Dict{AbstractString,Float64}()
    @test eltype(td) == Pair{AbstractString,Float64}
    @test keytype(td) == AbstractString
    @test valtype(td) == Float64
    @test keytype(Dict{AbstractString,Float64}) === AbstractString
    @test valtype(Dict{AbstractString,Float64}) === Float64
end

let z = Dict()
    get_KeyError = false
    try
        z["a"]
    catch _e123_
        get_KeyError = isa(_e123_,KeyError)
    end
    @test get_KeyError
end

_d = Dict("a"=>0)
@test isa([k for k in filter(x->length(x)==1, collect(keys(_d)))], Vector{String})

let d = Dict(((1, 2), (3, 4)))
    @test d[1] === 2
    @test d[3] === 4
    d2 = Dict(1 => 2, 3 => 4)
    d3 = Dict((1 => 2, 3 => 4))
    @test d == d2 == d3
    @test typeof(d) == typeof(d2) == typeof(d3) == Dict{Int,Int}

    d = Dict(((1, 2), (3, "b")))
    @test d[1] === 2
    @test d[3] == "b"
    d2 = Dict(1 => 2, 3 => "b")
    d3 = Dict((1 => 2, 3 => "b"))
    @test d == d2 == d3
    @test typeof(d) == typeof(d2) == typeof(d3) == Dict{Int,Any}

    d = Dict(((1, 2), ("a", 4)))
    @test d[1] === 2
    @test d["a"] === 4
    d2 = Dict(1 => 2, "a" => 4)
    d3 = Dict((1 => 2, "a" => 4))
    @test d == d2 == d3
    @test typeof(d) == typeof(d2) == typeof(d3) == Dict{Any,Int}

    d = Dict(((1, 2), ("a", "b")))
    @test d[1] === 2
    @test d["a"] == "b"
    d2 = Dict(1 => 2, "a" => "b")
    d3 = Dict((1 => 2, "a" => "b"))
    @test d == d2 == d3
    @test typeof(d) == typeof(d2) == typeof(d3) == Dict{Any,Any}
end

@test_throws ArgumentError first(Dict())
@test first(Dict(:f=>2)) == (:f=>2)

# constructing Dicts from iterators
let d = @inferred Dict(i=>i for i=1:3)
    @test isa(d, Dict{Int,Int})
    @test d == Dict(1=>1, 2=>2, 3=>3)
end
let d = Dict(i==1 ? (1=>2) : (2.0=>3.0) for i=1:2)
    @test isa(d, Dict{Real,Real})
    @test d == Dict{Real,Real}(2.0=>3.0, 1=>2)
end

@test_throws KeyError Dict("a"=>2)[Base.secret_table_token]

# issue #1821
let d = Dict{String, Vector{Int}}()
    d["a"] = [1, 2]
    @test_throws MethodError d["b"] = 1
    @test isa(repr(d), AbstractString)  # check that printable without error
end

# issue #2344
let
    local bar
    bestkey(d, key) = key
    bestkey{K<:AbstractString,V}(d::Associative{K,V}, key) = string(key)
    bar(x) = bestkey(x, :y)
    @test bar(Dict(:x => [1,2,5])) == :y
    @test bar(Dict("x" => [1,2,5])) == "y"
end

# issue #1438
type I1438T
    id
end
import Base.hash
hash(x::I1438T, h::UInt) = hash(x.id, h)

let
    local seq, xs, s
    seq = [26,28,29,30,31,32,33,34,35,36,-32,-35,-34,-28,37,38,39,40,-30,
           -31,41,42,43,44,-33,-36,45,46,47,48,-37,-38,49,50,51,52,-46,-50,53]
    xs = [ I1438T(id) for id=1:53 ]
    s = Set()
    for id in seq
        if id > 0
            x = xs[id]
            push!(s, x)
            @test in(x, s)                 # check that x can be found
        else
            delete!(s, xs[-id])
        end
    end
end

@test  isequal(Dict(), Dict())
@test  isequal(Dict(1 => 1), Dict(1 => 1))
@test !isequal(Dict(1 => 1), Dict())
@test !isequal(Dict(1 => 1), Dict(1 => 2))
@test !isequal(Dict(1 => 1), Dict(2 => 1))

# Generate some data to populate dicts to be compared
data_in = [ (rand(1:1000), randstring(2)) for _ in 1:1001 ]

# Populate the first dict
d1 = Dict{Int, AbstractString}()
for (k,v) in data_in
    d1[k] = v
end
data_in = collect(d1)
# shuffle the data
for i in 1:length(data_in)
    j = rand(1:length(data_in))
    data_in[i], data_in[j] = data_in[j], data_in[i]
end
# Inserting data in different (shuffled) order should result in
# equivalent dict.
d2 = Dict{Int, AbstractString}()
for (k,v) in data_in
    d2[k] = v
end

@test  isequal(d1, d2)
d3 = copy(d2)
d4 = copy(d2)
# Removing an item gives different dict
delete!(d1, data_in[rand(1:length(data_in))][1])
@test !isequal(d1, d2)
# Changing a value gives different dict
d3[data_in[rand(1:length(data_in))][1]] = randstring(3)
!isequal(d1, d3)
# Adding a pair gives different dict
d4[1001] = randstring(3)
@test !isequal(d1, d4)

@test isequal(Dict(), sizehint!(Dict(),96))

# Here is what currently happens when dictionaries of different types
# are compared. This is not necessarily desirable. These tests are
# descriptive rather than proscriptive.
@test !isequal(Dict(1 => 2), Dict("dog" => "bone"))
@test isequal(Dict{Int,Int}(), Dict{AbstractString,AbstractString}())

# get! (get with default values assigned to the given location)
let f(x) = x^2, d = Dict(8=>19)
    @test get!(d, 8, 5) == 19
    @test get!(d, 19, 2) == 2

    @test get!(d, 42) do  # d is updated with f(2)
        f(2)
    end == 4

    @test get!(d, 42) do  # d is not updated
        f(200)
    end == 4

    @test get(d, 13) do   # d is not updated
        f(4)
    end == 16

    @test d == Dict(8=>19, 19=>2, 42=>4)
end

# show
for d in (Dict("\n" => "\n", "1" => "\n", "\n" => "2"),
          Dict(string(i) => i for i = 1:30),
          Dict(reshape(1:i^2,i,i) => reshape(1:i^2,i,i) for i = 1:24),
          Dict(String(Char['α':'α'+i;]) => String(Char['α':'α'+i;]) for i = (1:10)*10),
          Dict("key" => zeros(0, 0)))
    for cols in (12, 40, 80), rows in (2, 10, 24)
        # Ensure output is limited as requested
        s = IOBuffer()
        io = Base.IOContext(s, limit=true, displaysize=(rows, cols))
        Base.show(io, MIME("text/plain"), d)
        out = split(String(take!(s)),'\n')
        for line in out[2:end]
            @test strwidth(line) <= cols
        end
        @test length(out) <= rows

        for f in (keys, values)
            s = IOBuffer()
            io = Base.IOContext(s, limit=true, displaysize=(rows, cols))
            Base.show(io, MIME("text/plain"), f(d))
            out = split(String(take!(s)),'\n')
            for line in out[2:end]
                @test strwidth(line) <= cols
            end
            @test length(out) <= rows
        end
    end
    # Simply ensure these do not throw errors
    Base.show(IOBuffer(), d)
    @test !isempty(summary(d))
    @test !isempty(summary(keys(d)))
    @test !isempty(summary(values(d)))
end

# Issue #15739 - Compact REPL printouts of an `Associative` use brackets when appropriate
let d = Dict((1=>2) => (3=>45), (3=>10) => (10=>11))
    buf = IOBuffer()
    showcompact(buf, d)

    # Check explicitly for the expected strings, since the CPU bitness effects
    # dictionary ordering.
    result = String(buf)
    @test contains(result, "Dict")
    @test contains(result, "(1=>2)=>(3=>45)")
    @test contains(result, "(3=>10)=>(10=>11)")
end

# issue #9463
type Alpha end
Base.show(io::IO, ::Alpha) = print(io,"α")
let sbuff = IOBuffer(),
    io = Base.IOContext(sbuff, limit=true, displaysize=(10, 20))

    Base.show(io, MIME("text/plain"), Dict(Alpha()=>1))
    @test !contains(String(sbuff), "…")
    @test endswith(String(sbuff), "α => 1")
end

# issue #2540
let d = Dict{Any,Any}(Dict(x => 1 for x in ['a', 'b', 'c']))
    @test d == Dict('a'=>1, 'b'=>1, 'c'=> 1)
end

# issue #2629
let d = Dict{AbstractString,AbstractString}(Dict( a => "foo" for a in ["a","b","c"]))
    @test d == Dict("a"=>"foo","b"=>"foo","c"=>"foo")
end

# issue #5886
d5886 = Dict()
for k5886 in 1:11
   d5886[k5886] = 1
end
for k5886 in keys(d5886)
   # undefined ref if not fixed
   d5886[k5886] += 1
end

# issue #8877
let a = Dict("foo"  => 0.0, "bar" => 42.0),
        b = Dict("フー" => 17, "バー" => 4711)
    @test typeof(merge(a, b)) === Dict{String,Float64}
end

# issue 9295
let d = Dict()
    @test push!(d, 'a' => 1) === d
    @test d['a'] == 1
    @test push!(d, 'b' => 2, 'c' => 3) === d
    @test d['b'] == 2
    @test d['c'] == 3
    @test push!(d, 'd' => 4, 'e' => 5, 'f' => 6) === d
    @test d['d'] == 4
    @test d['e'] == 5
    @test d['f'] == 6
    @test length(d) == 6
end

# issue #10647
type T10647{T}; x::T; end
let a = ObjectIdDict()
    a[1] = a
    a[a] = 2
    a[3] = T10647(a)
    @test a == a
    show(IOBuffer(), a)
    Base.show(Base.IOContext(IOBuffer(), :limit => true), a)
    Base.show(IOBuffer(), a)
    Base.show(Base.IOContext(IOBuffer(), :limit => true), a)
end

let
    a = ObjectIdDict()
    a[1] = a
    a[a] = 2

    sa = similar(a)
    @test isempty(sa)
    @test isa(sa, ObjectIdDict)

    @test length(a) == 2
    @test 1 in keys(a)
    @test a in keys(a)
    @test a[1] === a
    @test a[a] === 2

    ca = copy(a)
    @test length(ca) == length(a)
    @test ca == a
    @test ca !== a # make sure they are different objects

    ca = empty!(ca)
    @test length(ca) == 0
    @test length(a) == 2
end

@test length(ObjectIdDict(1=>2, 1.0=>3)) == 2
@test length(Dict(1=>2, 1.0=>3)) == 1

let d = @inferred ObjectIdDict(i=>i for i=1:3)
    @test isa(d, ObjectIdDict)
    @test d == ObjectIdDict(1=>1, 2=>2, 3=>3)
end

let d = @inferred ObjectIdDict(Pair(1,1), Pair(2,2), Pair(3,3))
    @test isa(d, ObjectIdDict)
    @test d == ObjectIdDict(1=>1, 2=>2, 3=>3)
    @test eltype(d) == Pair{Any,Any}
end

# Issue #7944
let d = Dict{Int,Int}()
    get!(d, 0) do
        d[0] = 1
    end
    @test length(d) == 1
end

# iteration
d = Dict('a'=>1, 'b'=>1, 'c'=> 3)
@test [d[k] for k in keys(d)] == [d[k] for k in eachindex(d)] ==
      [v for (k, v) in d] == [d[x[1]] for (i, x) in enumerate(d)]

# generators, similar
d = Dict(:a=>"a")
@test @inferred(map(identity, d)) == d
@test @inferred(map(p->p.first=>p.second[1], d)) == Dict(:a=>'a')
@test_throws ArgumentError map(p->p.second, d)

# Issue 12451
@test_throws ArgumentError Dict(0)
@test_throws ArgumentError Dict([1])
@test_throws ArgumentError Dict([(1,2),0])

# test Dict constructor's argument checking (for an iterable of pairs or tuples)
# make sure other errors can propagate when the nature of the iterator is not the problem
@test_throws InexactError Dict(convert(Int,1.5) for i=1:1)
@test_throws InexactError WeakKeyDict(convert(Int,1.5) for i=1:1)

# ImmutableDict
import Base.ImmutableDict
let d = ImmutableDict{String, String}(),
    k1 = "key1",
    k2 = "key2",
    v1 = "value1",
    v2 = "value2",
    d1 = ImmutableDict(d, k1 => v1),
    d2 = ImmutableDict(d1, k2 => v2),
    d3 = ImmutableDict(d2, k1 => v2),
    d4 = ImmutableDict(d3, k2 => v1),
    dnan = ImmutableDict{String, Float64}(k2, NaN),
    dnum = ImmutableDict(dnan, k2 => 1)

    @test isempty(collect(d))
    @test !isempty(collect(d1))
    @test isempty(d)
    @test !isempty(d1)
    @test length(d) == 0
    @test length(d1) == 1
    @test length(d2) == 2
    @test length(d3) == 3
    @test length(d4) == 4
    @test !(k1 in keys(d))
    @test k1 in keys(d1)
    @test k1 in keys(d2)
    @test k1 in keys(d3)
    @test k1 in keys(d4)

    @test !haskey(d, k1)
    @test haskey(d1, k1)
    @test haskey(d2, k1)
    @test haskey(d3, k1)
    @test haskey(d4, k1)
    @test !(k2 in keys(d1))
    @test k2 in keys(d2)
    @test !(k1 in values(d4))
    @test v1 in values(d4)
    @test collect(d1) == [Pair(k1, v1)]
    @test collect(d4) == reverse([Pair(k1, v1), Pair(k2, v2), Pair(k1, v2), Pair(k2, v1)])
    @test d1 == ImmutableDict(d, k1 => v1)
    @test !((k1 => v2) in d2)
    @test (k1 => v2) in d3
    @test (k1 => v1) in d4
    @test (k1 => v2) in d4
    @test !in(k2 => "value2", d4, ===)
    @test in(k2 => v2, d4, ===)
    @test in(k2 => NaN, dnan, isequal)
    @test in(k2 => NaN, dnan, ===)
    @test !in(k2 => NaN, dnan, ==)
    @test !in(k2 => 1, dnum, ===)
    @test in(k2 => 1.0, dnum, ===)
    @test !in(k2 => 1, dnum, <)
    @test in(k2 => 0, dnum, <)
    @test get(d1, "key1", :default) === v1
    @test get(d4, "key1", :default) === v2
    @test get(d4, "foo", :default) === :default
    @test get(d, k1, :default) === :default
    @test d1["key1"] === v1
    @test d4["key1"] === v2
    @test similar(d3) === d
    @test similar(d) === d

    @test_throws KeyError d[k1]
    @test_throws KeyError d1["key2"]
end

# filtering
let d = Dict(zip(1:1000,1:1000)), f = (k,v) -> iseven(k)
    @test filter(f, d) == filter!(f, copy(d)) ==
          invoke(filter!, Tuple{Function,Associative}, f, copy(d)) ==
          Dict(zip(2:2:1000, 2:2:1000))
end

# issue #15077
immutable MyString <: AbstractString
    str::String
end
import Base.==

const global hashoffset = [UInt(190)]

Base.hash(s::MyString) = hash(s.str) + hashoffset[]
Base.endof(s::MyString) = endof(s.str)
Base.next(s::MyString, v::Int) = next(s.str, v)
Base.isequal(a::MyString, b::MyString) = isequal(a.str, b.str)
==(a::MyString, b::MyString) = (a.str == b.str)

let badKeys = [
    "FINO_emv5.0","FINO_ema0.1","RATE_ema1.0","NIBPM_ema1.0",
    "SAO2_emv5.0","O2FLOW_ema5.0","preop_Neuro/Psych_","gender_",
    "FIO2_ema0.1","PEAK_ema5.0","preop_Reproductive_denies","O2FLOW_ema0.1",
    "preop_Endocrine_denies","preop_Respiratory_",
    "NIBPM_ema0.1","PROPOFOL_MCG/KG/MIN_decay5.0","NIBPD_ema1.0","NIBPS_ema5.0",
    "anesthesiaStartTime","NIBPS_ema1.0","RESPRATE_ema1.0","PEAK_ema0.1",
    "preop_GU_denies","preop_Cardiovascular_","PIP_ema5.0","preop_ENT_denies",
    "preop_Skin_denies","preop_Renal_denies","asaCode_IIIE","N2OFLOW_emv5.0",
    "NIBPD_emv5.0", # <--- here is the key that we later can't find
    "NIBPM_ema5.0","preop_Respiratory_complete","ETCO2_ema5.0",
    "RESPRATE_ema0.1","preop_Functional Status_<2","preop_Renal_symptoms",
    "ECGRATE_ema5.0","FIO2_emv5.0","RESPRATE_emv5.0","7wu3ty0a4fs","BVO",
    "4UrCWXUsaT"
]
    d = Dict{AbstractString,Int}()
    for i = 1:length(badKeys)
        d[badKeys[i]] = i
    end
    # Check all keys for missing values
    for i = 1:length(badKeys)
        @test d[badKeys[i]] == i
    end

    # Walk through all possible hash values (mod size of hash table)
    for offset = 0:1023
        d2 = Dict{MyString,Int}()
        hashoffset[] = offset
        for i = 1:length(badKeys)
            d2[MyString(badKeys[i])] = i
        end
        # Check all keys for missing values
        for i = 1:length(badKeys)
            @test d2[MyString(badKeys[i])] == i
        end
    end
end

immutable MyInt <: Integer
    val::UInt
end

Base.hash(v::MyInt) = v.val + hashoffset[]
Base.endof(v::MyInt) = endof(v.val)
Base.next(v::MyInt, i::Int) = next(v.val, i)
Base.isequal(a::MyInt, b::MyInt) = isequal(a.val, b.val)
==(a::MyInt, b::MyInt) = (a.val == b.val)

let badKeys = UInt16[0xb800,0xa501,0xcdff,0x6303,0xe40a,0xcf0e,0xf3df,0xae99,0x9913,0x741c,
                     0xd01f,0xc822,0x9723,0xb7a0,0xea25,0x7423,0x6029,0x202a,0x822b,0x492c,
                     0xd02c,0x862d,0x8f34,0xe529,0xf938,0x4f39,0xd03a,0x473b,0x1e3b,0x1d3a,
                     0xcc39,0x7339,0xcf40,0x8740,0x813d,0xe640,0xc443,0x6344,0x3744,0x2c3d,
                     0x8c48,0xdf49,0x5743]
    # Walk through all possible hash values (mod size of hash table)
    for offset = 0:1023
        d2 = Dict{MyInt, Int}()
        hashoffset[] = offset
        for i = 1:length(badKeys)
            d2[MyInt(badKeys[i])] = i
        end
        # Check all keys for missing values
        for i = 1:length(badKeys)
            @test d2[MyInt(badKeys[i])] == i
        end
    end
end

# #18213
Dict(1 => rand(2,3), 'c' => "asdf") # just make sure this does not trigger a deprecation

@testset "WeakKeyDict" begin
    A = [1]
    B = [2]
    C = [3]
    local x = 0
    local y = 0
    local z = 0
    finalizer(A, a->(x+=1))
    finalizer(B, b->(y+=1))
    finalizer(C, c->(z+=1))

    # construction
    wkd = WeakKeyDict()
    wkd[A] = 2
    wkd[B] = 3
    wkd[C] = 4
    dd = convert(Dict{Any,Any},wkd)
    @test WeakKeyDict(dd) == wkd
    @test isa(WeakKeyDict(dd), WeakKeyDict{Any,Any})
    @test WeakKeyDict(A=>2, B=>3, C=>4) == wkd
    @test isa(WeakKeyDict(A=>2, B=>3, C=>4), WeakKeyDict{Array{Int,1},Int})
    @test WeakKeyDict(a=>i+1 for (i,a) in enumerate([A,B,C]) ) == wkd
    @test WeakKeyDict([(A,2), (B,3), (C,4)]) == wkd


    @test length(wkd) == 3
    @test !isempty(wkd)
    res = pop!(wkd, C)
    @test res == 4
    @test C ∉ keys(wkd)
    @test 4 ∉ values(wkd)
    @test length(wkd) == 2
    @test !isempty(wkd)
    wkd = filter!( (k,v) -> k != B, wkd)
    @test B ∉ keys(wkd)
    @test 3 ∉ values(wkd)
    @test length(wkd) == 1
    @test !isempty(wkd)

    wkd = empty!(wkd)
    @test wkd == similar(wkd)
    @test typeof(wkd) == typeof(similar(wkd))
    @test length(wkd) == 0
    @test isempty(wkd)
    @test isa(wkd, WeakKeyDict)
end

@testset "issue #19995, hash of dicts" begin
    @test hash(Dict(Dict(1=>2) => 3, Dict(4=>5) => 6)) != hash(Dict(Dict(4=>5) => 3, Dict(1=>2) => 6))
    a = Dict(Dict(3 => 4, 2 => 3) => 2, Dict(1 => 2, 5 => 6) => 1)
    b = Dict(Dict(1 => 2, 2 => 3, 5 => 6) => 1, Dict(3 => 4) => 2)
    @test hash(a) != hash(b)
end

<<<<<<< HEAD
@testset "issue #18708 error type for dict constructor" begin
    @test_throws UndefVarError Dict(x => y for x in 1:10)
end

@testset "issue #19179 throwing error in dict constructor" begin
    @test_throws ErrorException Dict(i => error("foo") for i in 1:10)
=======
type Foo_15776
    x::Vector{Pair{Tuple{Function, Vararg{Int}}, Int}}
end
@testset "issue #15776, convert for pair" begin
    z = [Pair((+,1,5,7), 3), Pair((-,6,5,3,5,8), 1)]
    f = Foo_15776(z)
    @test f.x[1].first == (+, 1, 5, 7)
    @test f.x[1].second == 3
    @test f.x[2].first == (-, 6, 5, 3, 5, 8)
    @test f.x[2].second == 1
>>>>>>> 91127d31
end<|MERGE_RESOLUTION|>--- conflicted
+++ resolved
@@ -651,14 +651,6 @@
     @test hash(a) != hash(b)
 end
 
-<<<<<<< HEAD
-@testset "issue #18708 error type for dict constructor" begin
-    @test_throws UndefVarError Dict(x => y for x in 1:10)
-end
-
-@testset "issue #19179 throwing error in dict constructor" begin
-    @test_throws ErrorException Dict(i => error("foo") for i in 1:10)
-=======
 type Foo_15776
     x::Vector{Pair{Tuple{Function, Vararg{Int}}, Int}}
 end
@@ -669,5 +661,12 @@
     @test f.x[1].second == 3
     @test f.x[2].first == (-, 6, 5, 3, 5, 8)
     @test f.x[2].second == 1
->>>>>>> 91127d31
+end
+
+@testset "issue #18708 error type for dict constructor" begin
+    @test_throws UndefVarError Dict(x => y for x in 1:10)
+end
+
+@testset "issue #19179 throwing error in dict constructor" begin
+    @test_throws ErrorException Dict(i => error("foo") for i in 1:10)
 end