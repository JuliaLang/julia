# This file is a part of Julia. License is MIT: https://julialang.org/license

using Base.Test
import Base.LinAlg.BlasInt, Base.LinAlg.BlasFloat

n = 10

# Split n into 2 parts for tests needing two matrices
n1 = div(n, 2)
n2 = 2*n1

srand(1234321)

a = rand(n,n)

areal = randn(n,n)/2
aimg  = randn(n,n)/2
breal = randn(n,2)/2
bimg  = randn(n,2)/2
creal = randn(n)/2
cimg  = randn(n)/2
dureal = randn(n-1)/2
duimg  = randn(n-1)/2
dlreal = randn(n-1)/2
dlimg  = randn(n-1)/2
dreal = randn(n)/2
dimg  = randn(n)/2

@testset for eltya in (Float32, Float64, Complex64, Complex128, BigFloat, Int)
    a = eltya == Int ? rand(1:7, n, n) :
        convert(Matrix{eltya}, eltya <: Complex ? complex.(areal, aimg) : areal)
    d = if eltya == Int
        Tridiagonal(rand(1:7, n-1), rand(1:7, n), rand(1:7, n-1))
    elseif eltya <: Complex
        convert(Tridiagonal{eltya}, Tridiagonal(
            complex.(dlreal, dlimg), complex.(dreal, dimg), complex.(dureal, duimg)))
    else
        convert(Tridiagonal{eltya}, Tridiagonal(dlreal, dreal, dureal))
    end
    ε = εa = eps(abs(float(one(eltya))))

    if eltya <: BlasFloat
        @testset "LU factorization for Number" begin
            num = rand(eltya)
            @test lu(num) == (one(eltya),num,1)
            @test AbstractArray(lufact(num)) ≈ eltya[num]
        end
    end
    @testset for eltyb in (Float32, Float64, Complex64, Complex128, Int)
        b  = eltyb == Int ? rand(1:5, n, 2) :
            convert(Matrix{eltyb}, eltyb <: Complex ? complex.(breal, bimg) : breal)
        c  = eltyb == Int ? rand(1:5, n) :
            convert(Vector{eltyb}, eltyb <: Complex ? complex.(creal, cimg) : creal)
        εb = eps(abs(float(one(eltyb))))
        ε  = max(εa,εb)
        κ  = cond(a,1)

        @testset "(Automatic) Square LU decomposition" begin
            lua   = factorize(a)
            @test_throws KeyError lua[:Z]
            l,u,p = lua[:L], lua[:U], lua[:p]
            ll,ul,pl = lu(a)
            @test ll * ul ≈ a[pl,:]
            @test l*u ≈ a[p,:]
            @test (l*u)[invperm(p),:] ≈ a
            @test a * inv(lua) ≈ eye(n)
            @test copy(lua) == lua

            lstring = sprint(show,l)
            ustring = sprint(show,u)
<<<<<<< HEAD
            @test sprint(show,lua) == "$(typeof(lua)) with factors L and U:\n$lstring\n$ustring"
            let Bs = b, Cs = c
                @testset for atype in ("Array", "SubArray")
                    if atype == "Array"
                        b = Bs
                        c = Cs
                    else
                        b = view(Bs, 1:n, 1)
                        c = view(Cs, 1:n)
                    end
                    @test norm(a*(lua\b) - b, 1) < ε*κ*n*2 # Two because the right hand side has two columns
                    @test norm(a'*(lua'\b) - b, 1) < ε*κ*n*2 # Two because the right hand side has two columns
=======
            @test sprint(show,lua) == "$(typeof(lua)) with factors L and U:\n$lstring\n$ustring\nsuccessful: true"
            let Bs = copy(b), Cs = copy(c)
                for (bb, cc) in ((Bs, Cs), (view(Bs, 1:n, 1), view(Cs, 1:n)))
                    @test norm(a*(lua\bb) - bb, 1) < ε*κ*n*2 # Two because the right hand side has two columns
                    @test norm(a'*(lua'\bb) - bb, 1) < ε*κ*n*2 # Two because the right hand side has two columns
>>>>>>> 15b29bc1
                    @test norm(a'*(lua'\a') - a', 1) < ε*κ*n^2
                    @test norm(a*(lua\cc) - cc, 1) < ε*κ*n # cc is a vector
                    @test norm(a'*(lua'\cc) - cc, 1) < ε*κ*n # cc is a vector
                    @test AbstractArray(lua) ≈ a
                    @test norm(a.'*(lua.'\bb) - bb,1) < ε*κ*n*2 # Two because the right hand side has two columns
                    @test norm(a.'*(lua.'\cc) - cc,1) < ε*κ*n
                end

                # Test whether Ax_ldiv_B!(y, LU, x) indeed overwrites y
                resultT = typeof(oneunit(eltyb) / oneunit(eltya))

                b_dest = similar(b, resultT)
                c_dest = similar(c, resultT)

                A_ldiv_B!(b_dest, lua, b)
                A_ldiv_B!(c_dest, lua, c)
                @test norm(b_dest - lua \ b, 1) < ε*κ*2n
                @test norm(c_dest - lua \ c, 1) < ε*κ*n

                At_ldiv_B!(b_dest, lua, b)
                At_ldiv_B!(c_dest, lua, c)
                @test norm(b_dest - lua.' \ b, 1) < ε*κ*2n
                @test norm(c_dest - lua.' \ c, 1) < ε*κ*n

                Ac_ldiv_B!(b_dest, lua, b)
                Ac_ldiv_B!(c_dest, lua, c)
                @test norm(b_dest - lua' \ b, 1) < ε*κ*2n
                @test norm(c_dest - lua' \ c, 1) < ε*κ*n
            end
            if eltya <: BlasFloat && eltyb <: BlasFloat
                e = rand(eltyb,n,n)
                @test norm(e/lua - e/a,1) < ε*κ*n^2
            end
        end
        @testset "Tridiagonal LU" begin
            κd    = cond(Array(d),1)
            lud   = lufact(d)
            @test LinAlg.issuccess(lud)
            @test lufact(lud) == lud
            @test_throws KeyError lud[:Z]
            @test lud[:L]*lud[:U] ≈ lud[:P]*Array(d)
            @test lud[:L]*lud[:U] ≈ Array(d)[lud[:p],:]
            @test AbstractArray(lud) ≈ d
            f = zeros(eltyb, n+1)
            @test_throws DimensionMismatch lud\f
            @test_throws DimensionMismatch lud.'\f
            @test_throws DimensionMismatch lud'\f
            @test_throws DimensionMismatch Base.LinAlg.At_ldiv_B!(lud, f)
            let Bs = copy(b)
                for bb in (Bs, view(Bs, 1:n, 1))
                    @test norm(d*(lud\bb) - bb, 1) < ε*κd*n*2 # Two because the right hand side has two columns
                    if eltya <: Real
                        @test norm((lud.'\bb) - Array(d.')\bb, 1) < ε*κd*n*2 # Two because the right hand side has two columns
                        if eltya != Int && eltyb != Int
                            @test norm(Base.LinAlg.At_ldiv_B!(lud, copy(bb)) - Array(d.')\bb, 1) < ε*κd*n*2
                        end
                    end
                    if eltya <: Complex
                        @test norm((lud'\bb) - Array(d')\bb, 1) < ε*κd*n*2 # Two because the right hand side has two columns
                    end
                end
            end
            if eltya <: BlasFloat && eltyb <: BlasFloat
                e = rand(eltyb,n,n)
                @test norm(e/lud - e/d,1) < ε*κ*n^2
                @test norm((lud.'\e') - Array(d.')\e',1) < ε*κd*n^2
                #test singular
                du = rand(eltya,n-1)
                dl = rand(eltya,n-1)
                dd = rand(eltya,n)
                dd[1] = zero(eltya)
                du[1] = zero(eltya)
                dl[1] = zero(eltya)
                zT = Tridiagonal(dl,dd,du)
                @test !LinAlg.issuccess(lufact(zT))
            end
        end
        @testset "Thin LU" begin
            lua   = @inferred lufact(a[:,1:n1])
            @test lua[:L]*lua[:U] ≈ lua[:P]*a[:,1:n1]
        end
        @testset "Fat LU" begin
            lua   = lufact(a[1:n1,:])
            @test lua[:L]*lua[:U] ≈ lua[:P]*a[1:n1,:]
        end
    end

    @testset "LU of Symmetric/Hermitian" begin
        for HS in (Hermitian(a'a), Symmetric(a'a))
            luhs = lufact(HS)
            @test luhs[:L]*luhs[:U] ≈ luhs[:P]*Matrix(HS)
        end
    end
end

@testset "conversion" begin
    a = Tridiagonal(rand(9),rand(10),rand(9))
    fa = Array(a)
    falu = lufact(fa)
    alu = lufact(a)
    falu = convert(typeof(falu),alu)
    @test AbstractArray(alu) == fa
end

@testset "Rational Matrices" begin
    ## Integrate in general tests when more linear algebra is implemented in julia
    a = convert(Matrix{Rational{BigInt}}, rand(1:10//1,n,n))/n
    b = rand(1:10,n,2)
    @inferred lufact(a)
    lua   = factorize(a)
    l,u,p = lua[:L], lua[:U], lua[:p]
    @test l*u ≈ a[p,:]
    @test l[invperm(p),:]*u ≈ a
    @test a*inv(lua) ≈ eye(n)
    let Bs = b
        for b in (Bs, view(Bs, 1:n, 1))
            @test a*(lua\b) ≈ b
        end
    end
    @test @inferred(det(a)) ≈ det(Array{Float64}(a))
end

@testset "Rational{BigInt} and BigFloat Hilbert Matrix" begin
    ## Hilbert Matrix (very ill conditioned)
    ## Testing Rational{BigInt} and BigFloat version
    nHilbert = 50
    H = Rational{BigInt}[1//(i+j-1) for i = 1:nHilbert,j = 1:nHilbert]
    Hinv = Rational{BigInt}[(-1)^(i+j)*(i+j-1)*binomial(nHilbert+i-1,nHilbert-j)*
        binomial(nHilbert+j-1,nHilbert-i)*binomial(i+j-2,i-1)^2
        for i = big(1):nHilbert,j=big(1):nHilbert]
    @test inv(H) == Hinv
    setprecision(2^10) do
        @test norm(Array{Float64}(inv(float(H)) - float(Hinv))) < 1e-100
    end
end

@testset "Balancing in eigenvector calculations" begin
    for elty in (Float32, Float64, Complex64, Complex128)
        A = convert(Matrix{elty}, [ 3.0     -2.0      -0.9     2*eps(real(one(elty)));
                                   -2.0      4.0       1.0    -eps(real(one(elty)));
                                   -eps(real(one(elty)))/4  eps(real(one(elty)))/2  -1.0     0;
                                   -0.5     -0.5       0.1     1.0])
        F = eigfact(A, permute=false, scale=false)
        eig(A, permute=false, scale=false)
        @test F[:vectors]*Diagonal(F[:values])/F[:vectors] ≈ A
        F = eigfact(A)
        # @test norm(F[:vectors]*Diagonal(F[:values])/F[:vectors] - A) > 0.01
    end
end

@testset "logdet" begin
    @test @inferred(logdet(Complex64[1.0f0 0.5f0; 0.5f0 -1.0f0])) === 0.22314355f0 + 3.1415927f0im
    @test_throws DomainError logdet([1 1; 1 -1])
end

@testset "Issue 21453" begin
    @test_throws ArgumentError LinAlg._cond1Inf(lufact(randn(5,5)), 2, 2.0)
end

@testset "Singular LU" begin
    @test !LinAlg.issuccess(lufact(zeros(3,3)))
end<|MERGE_RESOLUTION|>--- conflicted
+++ resolved
@@ -68,26 +68,11 @@
 
             lstring = sprint(show,l)
             ustring = sprint(show,u)
-<<<<<<< HEAD
             @test sprint(show,lua) == "$(typeof(lua)) with factors L and U:\n$lstring\n$ustring"
-            let Bs = b, Cs = c
-                @testset for atype in ("Array", "SubArray")
-                    if atype == "Array"
-                        b = Bs
-                        c = Cs
-                    else
-                        b = view(Bs, 1:n, 1)
-                        c = view(Cs, 1:n)
-                    end
-                    @test norm(a*(lua\b) - b, 1) < ε*κ*n*2 # Two because the right hand side has two columns
-                    @test norm(a'*(lua'\b) - b, 1) < ε*κ*n*2 # Two because the right hand side has two columns
-=======
-            @test sprint(show,lua) == "$(typeof(lua)) with factors L and U:\n$lstring\n$ustring\nsuccessful: true"
             let Bs = copy(b), Cs = copy(c)
                 for (bb, cc) in ((Bs, Cs), (view(Bs, 1:n, 1), view(Cs, 1:n)))
                     @test norm(a*(lua\bb) - bb, 1) < ε*κ*n*2 # Two because the right hand side has two columns
                     @test norm(a'*(lua'\bb) - bb, 1) < ε*κ*n*2 # Two because the right hand side has two columns
->>>>>>> 15b29bc1
                     @test norm(a'*(lua'\a') - a', 1) < ε*κ*n^2
                     @test norm(a*(lua\cc) - cc, 1) < ε*κ*n # cc is a vector
                     @test norm(a'*(lua'\cc) - cc, 1) < ε*κ*n # cc is a vector
