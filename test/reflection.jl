# This file is a part of Julia. License is MIT: https://julialang.org/license

using Test

include(joinpath(@__DIR__,"../Compiler/test/irutils.jl"))

# code_native / code_llvm (issue #8239)
# It's hard to really test these, but just running them should be
# sufficient to catch segfault bugs.

module ReflectionTest
using Test, Random

function test_ir_reflection(freflect, f, types)
    @test !isempty(freflect(f, types))
    nothing
end

function test_bin_reflection(freflect, f, types)
    iob = IOBuffer()
    freflect(iob, f, types)
    str = String(take!(iob))
    @test !isempty(str)
    nothing
end

function test_code_reflection(freflect, f, types, tester)
    tester(freflect, f, types)
    tester(freflect, f, (types.parameters...,))
    nothing
end

function test_code_reflections(tester, freflect)
    test_code_reflection(freflect, occursin,
                         Tuple{Regex, AbstractString}, tester) # abstract type
    test_code_reflection(freflect, +, Tuple{Int, Int}, tester) # leaftype signature
    test_code_reflection(freflect, +,
                         Tuple{Array{Float32}, Array{Float32}}, tester) # incomplete types
    test_code_reflection(freflect, Module, Tuple{}, tester) # Module() constructor (transforms to call)
    test_code_reflection(freflect, Array{Int64}, Tuple{Array{Int32}}, tester) # with incomplete types
    test_code_reflection(freflect, muladd, Tuple{Float64, Float64, Float64}, tester)
end

test_code_reflections(test_ir_reflection, code_lowered)
test_code_reflections(test_ir_reflection, code_typed)

io = IOBuffer()
Base.print_statement_costs(io, map, (typeof(sqrt), Tuple{Int}))
str = String(take!(io))
@test occursin("map(f, t::Tuple{Any})", str)
@test occursin("sitofp", str)
@test occursin(r"20 .*sqrt_llvm.*::Float64", str)

end # module ReflectionTest

# isbits, isbitstype

@test !isbitstype(Array{Int})
@test isbitstype(Float32)
@test isbitstype(Int)
@test !isbitstype(AbstractString)
@test isbitstype(Tuple{Int, Vararg{Int, 2}})
@test !isbitstype(Tuple{Int, Vararg{Int}})
@test !isbitstype(Tuple{Integer, Vararg{Int, 2}})
@test isbitstype(Tuple{Int, Vararg{Any, 0}})
@test isbitstype(Tuple{Vararg{Any, 0}})
@test isbits(1)
@test isbits((1,2))
@test !isbits([1])
@test isbits(nothing)
@test fully_eliminated(isbits, (Int,))

# issue #16670
@test isconcretetype(Int)
@test isconcretetype(Vector{Int})
@test isconcretetype(Tuple{Int, Vararg{Int, 2}})
@test !isconcretetype(Tuple{Any})
@test !isconcretetype(Tuple{Integer, Vararg{Int, 2}})
@test !isconcretetype(Tuple{Int, Vararg{Int}})
@test !isconcretetype(Type{Tuple{Integer, Vararg{Int}}})
@test !isconcretetype(Type{Vector})
@test !isconcretetype(Type{Int})
@test !isconcretetype(Tuple{Type{Int}})
@test isconcretetype(DataType)
@test isconcretetype(Union)
@test !isconcretetype(Union{})
@test !isconcretetype(Complex)
@test !isconcretetype(Complex.body)
@test !isconcretetype(AbstractArray{Int,1})
struct AlwaysHasLayout{T}
    x
end
@test !isconcretetype(AlwaysHasLayout) && !isconcretetype(AlwaysHasLayout.body)
@test isconcretetype(AlwaysHasLayout{Any})
@test isconcretetype(Ptr{Cvoid})
@test !isconcretetype(Ptr) && !isconcretetype(Ptr.body)

# issue #10165
i10165(::Type) = 0
i10165(::Type{AbstractArray{T,n}}) where {T,n} = 1
@test i10165(AbstractArray{Int,n} where n) == 0
@test which(i10165, Tuple{Type{AbstractArray{Int,n} where n},}).sig == Tuple{typeof(i10165),Type}

# fullname
@test fullname(Base) == (:Base,)
@test fullname(Base.Iterators) == (:Base, :Iterators)

const a_const = 1
not_const = 1
@test isconst(@__MODULE__, :a_const) == true
@test isconst(Base, :pi) == true
@test isconst(@__MODULE__, :pi) == true
@test isconst(GlobalRef(@__MODULE__, :pi)) == true
@test isconst(@__MODULE__, :not_const) == false
@test isconst(@__MODULE__, :is_not_defined) == false

@test ismutable(1) == false
@test ismutable([]) == true
@test ismutabletype(Int) == false
@test ismutabletype(Vector{Any}) == true
@test ismutabletype(Union{Int, Vector{Any}}) == false

## find bindings tests
@test ccall(:jl_get_module_of_binding, Any, (Any, Any), Base, :sin)==Base

# For curmod_*
include("testenv.jl")

module TestMod36529
    x36529 = 0
    y36529 = 1
    export y36529
end

module TestMod7648
using Test
import Base.convert
import ..curmod_name, ..curmod
using ..TestMod36529: x36529   # doesn't import TestMod36529 or y36529, even though it's exported
export a9475, c7648, f9475, foo7648, foo7648_nomethods, Foo7648

const c7648 = 8
d7648 = 9
const f7648 = 10
foo7648(x) = x
function foo7648_nomethods end
mutable struct Foo7648 end

module TestModSub9475
    using Test
    using ..TestMod7648
    import ..curmod_name
    export a9475, f9475, f54609
    a9475 = 5
    b9475 = 7
    f9475(x) = x
    f54609(x) = x
    let
        @test Base.binding_module(@__MODULE__, :a9475) == @__MODULE__
        @test Base.binding_module(@__MODULE__, :c7648) == TestMod7648
        @test Base.nameof(@__MODULE__) === :TestModSub9475
        @test Base.fullname(@__MODULE__) == (curmod_name..., :TestMod7648, :TestModSub9475)
        @test Base.parentmodule(@__MODULE__) == TestMod7648
    end
end # module TestModSub9475

using .TestModSub9475

let
    @test Base.binding_module(@__MODULE__, :d7648) == @__MODULE__
    @test Base.binding_module(@__MODULE__, :a9475) == TestModSub9475
    @test Base.nameof(@__MODULE__) === :TestMod7648
    @test Base.parentmodule(@__MODULE__) == curmod
end
end # module TestMod7648

let
    @test Base.binding_module(TestMod7648, :d7648) == TestMod7648
    @test Base.binding_module(TestMod7648, :a9475) == TestMod7648.TestModSub9475
    @test Base.binding_module(TestMod7648.TestModSub9475, :b9475) == TestMod7648.TestModSub9475
<<<<<<< HEAD
    @test Set(names(TestMod7648))==Set([:a9475, :foo9475, :c7648, :foo7648, :foo7648_nomethods, :Foo7648])
    @test Set(names(TestMod7648, all = true)) == Set([:TestMod7648, :TestModSub9475, :a9475, :foo9475, :c7648, :d7648, :f7648,
                                                :foo7648, Symbol("#foo7648"), :foo7648_nomethods, Symbol("#foo7648_nomethods"),
                                                :Foo7648, :eval, Symbol("#eval"), :include, Symbol("#include")])
    @test Set(names(TestMod7648, all = true, imported = true)) == Set([:TestModSub9475, :a9475, :foo9475, :c7648, :d7648, :f7648,
                                                      :foo7648, Symbol("#foo7648"), :foo7648_nomethods, Symbol("#foo7648_nomethods"),
                                                      :Foo7648, :eval, Symbol("#eval"), :include, Symbol("#include"),
                                                      :convert, :curmod_name, :curmod])
=======
    defaultset = Set(Symbol[:Foo7648, :TestMod7648, :a9475, :c7648, :f9475, :foo7648, :foo7648_nomethods])
    allset = defaultset ∪ Set(Symbol[
        Symbol("#foo7648"), Symbol("#foo7648_nomethods"),
        :TestModSub9475, :d7648, :eval, :f7648, :include])
    imported = Set(Symbol[:convert, :curmod_name, :curmod])
    usings_from_Test = Set(Symbol[
        Symbol("@inferred"), Symbol("@test"), Symbol("@test_broken"), Symbol("@test_deprecated"),
        Symbol("@test_logs"), Symbol("@test_nowarn"), Symbol("@test_skip"), Symbol("@test_throws"),
        Symbol("@test_warn"), Symbol("@testset"), :GenericArray, :GenericDict, :GenericOrder,
        :GenericSet, :GenericString, :LogRecord, :Test, :TestLogger, :TestSetException,
        :detect_ambiguities, :detect_unbound_args])
    usings_from_Base = delete!(Set(names(Module(); usings=true)), :anonymous) # the name of the anonymous module itself
    usings = Set(Symbol[:x36529, :TestModSub9475, :f54609]) ∪ usings_from_Test ∪ usings_from_Base
    @test Set(names(TestMod7648)) == defaultset
    @test Set(names(TestMod7648, all=true)) == allset
    @test Set(names(TestMod7648, all=true, imported=true)) == allset ∪ imported
    @test Set(names(TestMod7648, usings=true)) == defaultset ∪ usings
    @test Set(names(TestMod7648, all=true, usings=true)) == allset ∪ usings
>>>>>>> 8b146907
    @test isconst(TestMod7648, :c7648)
    @test !isconst(TestMod7648, :d7648)
end

# tests for `names(...; usings=true)`

baremodule Test54609Simple
module Inner
export exported
global exported::Int = 1
global unexported::Int = 0
end
using Base: @assume_effects
using .Inner
end
let usings = names(Test54609Simple; usings=true)
    @test Symbol("@assume_effects") ∈ usings
    @test :Base ∉ usings
    @test :exported ∈ usings
    @test :unexported ∉ usings
end # baremodule Test54609Simple

baremodule _Test54609Complex
export exported_new
using Base: @deprecate_binding
global exported_new = nothing
@deprecate_binding exported_old exported_new
end # baremodule _Test54609Complex
baremodule Test54609Complex
using .._Test54609Complex
end # baremodule Test54609Complex
let usings = names(Test54609Complex; usings=true)
    @test :exported_new ∈ usings
    @test :exported_old ∉ usings
    @test :_Test54609Complex ∈ usings # should include the `using`ed module itself
    usings_all = names(Test54609Complex; usings=true, all=true)
    @test :exported_new ∈ usings_all
    @test :exported_old ∈ usings_all # deprecated names should be included with `all=true`
end

module TestMod54609
module M1
    const m1_x = 1
    export m1_x
end
module M2
    const m2_x = 1
    export m2_x
end
module A
    module B
        f(x) = 1
        secret = 1
        module Inner2 end
    end
    module C
        x = 1
        y = 2
        export y
    end
    using .B: f
    using .C
    using ..M1
    import ..M2
end
end # module TestMod54609
let defaultset = Set((:A,))
    imported = Set((:M2,))
    usings_from_Base = delete!(Set(names(Module(); usings=true)), :anonymous) # the name of the anonymous module itself
    usings = Set((:A, :f, :C, :y, :M1, :m1_x)) ∪ usings_from_Base
    allset = Set((:A, :B, :C, :eval, :include))
    @test Set(names(TestMod54609.A)) == defaultset
    @test Set(names(TestMod54609.A, imported=true)) == defaultset ∪ imported
    @test Set(names(TestMod54609.A, usings=true)) == defaultset ∪ usings
    @test Set(names(TestMod54609.A, all=true)) == allset
    @test Set(names(TestMod54609.A, all=true, usings=true)) == allset ∪ usings
    @test Set(names(TestMod54609.A, imported=true, usings=true)) == defaultset ∪ imported ∪ usings
    @test Set(names(TestMod54609.A, all=true, imported=true, usings=true)) == allset ∪ imported ∪ usings
end

let
    using .TestMod7648
    @test Base.binding_module(@__MODULE__, :a9475) == TestMod7648.TestModSub9475
    @test Base.binding_module(@__MODULE__, :c7648) == TestMod7648
    @test nameof(foo7648) === :foo7648
    @test parentmodule(foo7648, (Any,)) == TestMod7648
    @test parentmodule(foo7648) == TestMod7648
    @test parentmodule(foo7648_nomethods) == TestMod7648
    @test parentmodule(f9475, (Any,)) == TestMod7648.TestModSub9475
    @test parentmodule(f9475) == TestMod7648.TestModSub9475
    @test parentmodule(Foo7648) == TestMod7648
    @test parentmodule(first(methods(f9475))) == TestMod7648.TestModSub9475
    @test parentmodule(first(methods(foo7648))) == TestMod7648
    @test nameof(Foo7648) === :Foo7648
    @test basename(functionloc(foo7648, (Any,))[1]) == "reflection.jl"
    @test first(methods(TestMod7648.TestModSub9475.foo7648)) == which(foo7648, (Int,))
    @test TestMod7648 == which(@__MODULE__, :foo7648)
    @test TestMod7648.TestModSub9475 == which(@__MODULE__, :a9475)
end

@test which(===, Tuple{Int, Int}) isa Method
@test length(code_typed(===, Tuple{Int, Int})) === 1
@test only(Base.return_types(===, Tuple{Int, Int})) === Bool

module TestingExported
using Test
include("testenv.jl") # for curmod_str
import Base.isexported
global this_is_not_defined
export this_is_not_defined
public this_is_public
@test_throws ErrorException("\"this_is_not_defined\" is not defined in module Main") which(Main, :this_is_not_defined)
@test_throws ErrorException("\"this_is_not_exported\" is not defined in module Main") which(Main, :this_is_not_exported)
@test isexported(@__MODULE__, :this_is_not_defined)
@test !isexported(@__MODULE__, :this_is_not_exported)
@test !isexported(@__MODULE__, :this_is_public)
@test !isexported(@__MODULE__, :TestingExported)
const a_value = 1
@test which(@__MODULE__, :a_value) === @__MODULE__
@test_throws ErrorException("\"a_value\" is not defined in module Main") which(Main, :a_value)
@test which(Main, :Core) === Main
@test !isexported(@__MODULE__, :a_value)
@test !Base.ispublic(@__MODULE__, :a_value)
@test Base.ispublic(@__MODULE__, :this_is_not_defined)
@test Base.ispublic(@__MODULE__, :this_is_public)
@test !Base.ispublic(@__MODULE__, :this_is_not_exported)
@test !Base.ispublic(@__MODULE__, :TestingExported)
end

# PR 13825
let ex = :(a + b)
    @test string(ex) == "a + b"
end
foo13825(::Array{T, N}, ::Array, ::Vector) where {T, N} = nothing
@test startswith(string(first(methods(foo13825))),
                 "foo13825(::Array{T, N}, ::Array, ::Vector) where {T, N}")

mutable struct TLayout
    x::Int8
    y::Int16
    z::Int32
end
tlayout = TLayout(5,7,11)
@test fieldnames(TLayout) == (:x, :y, :z) == Base.propertynames(tlayout)
@test hasfield(TLayout, :y)
@test !hasfield(TLayout, :a)
@test hasfield(Complex, :re)
@test !hasfield(Complex, :qxq)
@test hasproperty(tlayout, :x)
@test !hasproperty(tlayout, :p)
@test [(fieldoffset(TLayout,i), fieldname(TLayout,i), fieldtype(TLayout,i)) for i = 1:fieldcount(TLayout)] ==
    [(0, :x, Int8), (2, :y, Int16), (4, :z, Int32)]
@test fieldnames(Complex) === (:re, :im)
@test_throws BoundsError fieldtype(TLayout, 0)
@test_throws ArgumentError fieldname(TLayout, 0)
@test_throws BoundsError fieldoffset(TLayout, 0)
@test_throws BoundsError fieldtype(TLayout, 4)
@test_throws ArgumentError fieldname(TLayout, 4)
@test_throws BoundsError fieldoffset(TLayout, 4)

@test fieldtype(Tuple{Vararg{Int8}}, 1) === Int8
@test fieldtype(Tuple{Vararg{Int8}}, 10) === Int8
@test_throws BoundsError fieldtype(Tuple{Vararg{Int8}}, 0)
# issue #30505
@test fieldtype(Union{Tuple{Char},Tuple{Char,Char}},2) === Char
@test_throws BoundsError fieldtype(Union{Tuple{Char},Tuple{Char,Char}},3)

@test fieldnames(NTuple{3, Int}) == ntuple(i -> fieldname(NTuple{3, Int}, i), 3) == (1, 2, 3)
@test_throws ArgumentError fieldnames(Union{})
@test_throws BoundsError fieldname(NTuple{3, Int}, 0)
@test_throws BoundsError fieldname(NTuple{3, Int}, 4)

@test fieldnames(NamedTuple{(:z,:a)}) === (:z,:a)
@test fieldname(NamedTuple{(:z,:a)}, 1) === :z
@test fieldname(NamedTuple{(:z,:a)}, 2) === :a
@test_throws ArgumentError fieldname(NamedTuple{(:z,:a)}, 3)
@test_throws ArgumentError fieldnames(NamedTuple)
@test_throws ArgumentError fieldnames(NamedTuple{T,Tuple{Int,Int}} where T)
@test_throws ArgumentError fieldnames(Real)
@test_throws ArgumentError fieldnames(AbstractArray)

@test fieldtype((NamedTuple{T,Tuple{Int,String}} where T), 1) === Int
@test fieldtype((NamedTuple{T,Tuple{Int,String}} where T), 2) === String
@test_throws BoundsError fieldtype((NamedTuple{T,Tuple{Int,String}} where T), 3)

@test fieldtype(NamedTuple, 42) === Any
@test_throws BoundsError fieldtype(NamedTuple, 0)
@test_throws BoundsError fieldtype(NamedTuple, -1)

@test fieldtype(NamedTuple{(:a,:b)}, 1) === Any
@test fieldtype(NamedTuple{(:a,:b)}, 2) === Any
@test fieldtype((NamedTuple{(:a,:b),T} where T<:Tuple{Vararg{Integer}}), 2) === Integer
@test_throws BoundsError fieldtype(NamedTuple{(:a,:b)}, 3)

# issue #32697
@test fieldtype(NamedTuple{(:x,:y), T} where T <: Tuple{Int, Union{Float64, Missing}}, :x) == Int
@test fieldtype(NamedTuple{(:x,:y), T} where T <: Tuple{Int, Union{Float64, Missing}}, :y) == Union{Float64, Missing}

@test fieldtypes(NamedTuple{(:a,:b)}) == (Any, Any)
@test fieldtypes((NamedTuple{T,Tuple{Int,String}} where T)) === (Int, String)
@test fieldtypes(TLayout) === (Int8, Int16, Int32)

import Base: datatype_alignment, return_types
@test datatype_alignment(UInt16) == 2
@test datatype_alignment(TLayout) == 4
let rts = return_types(TLayout)
    @test length(rts) == 2 # general constructor and specific constructor
    @test all(rts .== TLayout)
end

# issue #15447
f15447_line = @__LINE__() + 1
@noinline function f15447(s, a)
    if s
        return a
    else
        nb = 0
        return nb
    end
end
@test functionloc(f15447)[2] == f15447_line

# issue #14346
@noinline function f14346(id, mask, limit)
    if id <= limit && mask[id]
        return true
    end
end
@test functionloc(f14346)[2] == @__LINE__() - 5

# issue #15714
# show variable names for slots and suppress spurious type warnings
function f15714(array_var15714)
    for index_var15714 in eachindex(array_var15714)
        array_var15714[index_var15714] += 0
    end
end

function g15714(array_var15714)
    for index_var15714 in eachindex(array_var15714)
        array_var15714[index_var15714] += 0
    end
    let index_var15714
        for outer index_var15714 in eachindex(array_var15714)
            array_var15714[index_var15714] += 0
        end
        index_var15714
    end
    let index_var15714
        for outer index_var15714 in eachindex(array_var15714)
            array_var15714[index_var15714] += 0
        end
        index_var15714
    end
end

import InteractiveUtils.code_warntype

used_dup_var_tested15714 = false
used_unique_var_tested15714 = false
function test_typed_ir_printing(Base.@nospecialize(f), Base.@nospecialize(types), must_used_vars)
    src, rettype = code_typed(f, types, optimize=false)[1]
    dupnames = Set()
    slotnames = Set()
    for name in src.slotnames
        if name in slotnames || name === Symbol("")
            push!(dupnames, name)
        else
            push!(slotnames, name)
        end
    end
    # Make sure must_used_vars are in slotnames
    for name in must_used_vars
        @test name in slotnames
    end
    must_used_checked = Dict{Symbol,Bool}()
    for sym in must_used_vars
        must_used_checked[sym] = false
    end
    for str in (sprint(io -> code_warntype(io, f, types, optimize=false)),
                repr("text/plain", src))
        for var in must_used_vars
            @test occursin(string(var), str)
        end
        # Check that we are not printing the bare slot numbers
        for i in 1:length(src.slotnames)
            name = src.slotnames[i]
            if name in dupnames
                if name in must_used_vars && occursin(Regex("_$i\\b"), str)
                    must_used_checked[name] = true
                    global used_dup_var_tested15714 = true
                end
            else
                @test !occursin(Regex("_$i\\b"), str)
                if name in must_used_vars
                    global used_unique_var_tested15714 = true
                end
            end
        end
    end
    for sym in must_used_vars
        if sym in dupnames
            @test must_used_checked[sym]
        end
        must_used_checked[sym] = false
    end
    # Make sure printing an AST outside CodeInfo still works.
    str = sprint(show, src.code)
    # Check that we are printing the slot numbers when we don't have the context
    # Use the variable names that we know should be present in the optimized AST
    for i in 2:length(src.slotnames)
        name = src.slotnames[i]
        if name in must_used_vars && occursin(Regex("_$i\\b"), str)
            must_used_checked[name] = true
        end
    end
    for sym in must_used_vars
        @test must_used_checked[sym]
    end
end
test_typed_ir_printing(f15714, Tuple{Vector{Float32}},
                       [:array_var15714,  :index_var15714])
test_typed_ir_printing(g15714, Tuple{Vector{Float32}},
                       [:array_var15714,  :index_var15714])
#This test doesn't work with the new optimizer because we drop slotnames
#We may want to test it against debug info eventually
#@test used_dup_var_tested15715
@test used_unique_var_tested15714

let li = typeof(fieldtype).name.mt.cache.func::Core.MethodInstance,
    lrepr = string(li),
    mrepr = string(li.def),
    lmime = repr("text/plain", li),
    mmime = repr("text/plain", li.def)

    @test lrepr == lmime == "MethodInstance for fieldtype(...)"
    @test mrepr == "fieldtype(...) @ Core none:0"       # simple print
    @test mmime == "fieldtype(...)\n     @ Core none:0" # verbose print
end

# Linfo Tracing test
function tracefoo end
# Method Tracing test
methtracer(x::Ptr{Cvoid}) = (@test isa(unsafe_pointer_to_objref(x), Method); global didtrace = true; nothing)
let cmethtracer = @cfunction(methtracer, Cvoid, (Ptr{Cvoid},))
    ccall(:jl_register_newmeth_tracer, Cvoid, (Ptr{Cvoid},), cmethtracer)
end
didtrace = false
tracefoo2(x, y) = x*y
@test didtrace
didtrace = false
tracefoo(x::Int64, y::Int64) = x*y
@test didtrace
didtrace = false
ccall(:jl_register_newmeth_tracer, Cvoid, (Ptr{Cvoid},), C_NULL)

# test for reflection over large method tables
for i = 1:100; @eval fLargeTable(::Val{$i}, ::Any) = 1; end
for i = 1:100; @eval fLargeTable(::Any, ::Val{$i}) = 2; end
fLargeTable(::Any...) = 3
@test length(methods(fLargeTable, Tuple{})) == 1
fLargeTable(::Complex, ::Complex) = 4
fLargeTable(::Union{ComplexF32, ComplexF64}...) = 5
@test length(methods(fLargeTable, Tuple{})) == 1
fLargeTable() = 4
@test length(methods(fLargeTable)) == 204
@test length(methods(fLargeTable, Tuple{})) == 1
@test fLargeTable(1im, 2im) == 4
@test fLargeTable(1.0im, 2.0im) == 5
@test_throws MethodError fLargeTable(Val(1), Val(1))
@test fLargeTable(Val(1), 1) == 1
@test fLargeTable(1, Val(1)) == 2
fLargeTable(::Union, ::Union) = "a"
@test fLargeTable(Union{Int, Missing}, Union{Int, Missing}) == "a"
fLargeTable(::Union, ::Union) = "b"
@test length(methods(fLargeTable)) == 205
@test fLargeTable(Union{Int, Missing}, Union{Int, Missing}) == "b"

# issue #15280
function f15280(x) end
@test functionloc(f15280)[2] > 0

# bug found in #16850, Base.url with backslashes on Windows
function module_depth(from::Module, to::Module)
    if from === to || parentmodule(to) === to
        return 0
    else
        return 1 + module_depth(from, parentmodule(to))
    end
end
function has_backslashes(mod::Module)
    for n in names(mod, all = true, imported = true)
        isdefined(mod, n) || continue
        Base.isdeprecated(mod, n) && continue
        f = getfield(mod, n)
        if isa(f, Module) && module_depth(Main, f) <= module_depth(Main, mod)
            continue
        end
        h = has_backslashes(f)
        h === nothing || return h
    end
    return nothing
end
function has_backslashes(f::Function)
    for m in methods(f)
        h = has_backslashes(m)
        h === nothing || return h
    end
    return nothing
end
function has_backslashes(meth::Method)
    if '\\' in string(meth.file)
        return meth
    else
        return nothing
    end
end
has_backslashes(x) = nothing
h16850 = has_backslashes(Base)
if Sys.iswindows()
    if h16850 === nothing
        @warn """No methods found in Base with backslashes in file name,
                 skipping test for `Base.url`"""
    else
        @test !('\\' in Base.url(h16850))
    end
else
    @test h16850 === nothing
end

# PR #18888: code_typed shouldn't cache, return_types should
f18888() = nothing
let
    world = Core.Compiler.get_world_counter()
    m = first(methods(f18888, Tuple{}))
    ft = typeof(f18888)

    code_typed(f18888, Tuple{}; optimize=false)
    @test m.specializations !== Core.svec() # uncached, but creates the specializations entry
    mi = Core.Compiler.specialize_method(m, Tuple{ft}, Core.svec())
    interp = Core.Compiler.NativeInterpreter(world)
    @test !Core.Compiler.haskey(Core.Compiler.code_cache(interp), mi)
    @test !isdefined(mi, :cache)

    code_typed(f18888, Tuple{}; optimize=true)
    @test !isdefined(mi, :cache)

    Base.return_types(f18888, Tuple{})
    @test Core.Compiler.getindex(Core.Compiler.code_cache(interp), mi) === mi.cache
    @test mi.cache isa Core.CodeInstance
    @test !isdefined(mi.cache, :next)
end

# code_typed_by_type
@test Base.code_typed_by_type(Tuple{Type{<:Val}})[2][2] == Val
@test Base.code_typed_by_type(Tuple{typeof(sin), Float64})[1][2] === Float64

# New reflection methods in 0.6
struct ReflectionExample{T<:AbstractFloat, N}
    x::Tuple{T, N}
end

@test !isabstracttype(Union{})
@test !isabstracttype(Union{Int,Float64})
@test isabstracttype(AbstractArray)
@test isabstracttype(AbstractSet{Int})
@test !isabstracttype(ReflectionExample)
@test !isabstracttype(Int)
@test !isabstracttype(TLayout)

@test !isprimitivetype(Union{})
@test !isprimitivetype(Union{Int,Float64})
@test !isprimitivetype(AbstractArray)
@test !isprimitivetype(AbstractSet{Int})
@test !isprimitivetype(ReflectionExample)
@test isprimitivetype(Int)
@test !isprimitivetype(TLayout)

@test !isstructtype(Union{})
@test !isstructtype(Union{Int,Float64})
@test !isstructtype(AbstractArray)
@test !isstructtype(AbstractSet{Int})
@test isstructtype(ReflectionExample)
@test !isstructtype(Int)
@test isstructtype(TLayout)

let
    wrapperT(T) = Base.typename(T).wrapper
    @test @inferred wrapperT(ReflectionExample{Float64, Int64}) == ReflectionExample
    @test @inferred wrapperT(ReflectionExample{Float64, N} where N) == ReflectionExample
    @test @inferred wrapperT(ReflectionExample{T, Int64} where T) == ReflectionExample
    @test @inferred wrapperT(ReflectionExample) == ReflectionExample
    @test @inferred wrapperT(Union{ReflectionExample{Union{},1},ReflectionExample{Float64,1}}) == ReflectionExample
    @test_throws(Core.TypeNameError(Union{Int, Float64}),
                 Base.typename(Union{Int, Float64}))
end

# sizeof and nfields
@test sizeof(Int16) == 2
@test sizeof(ComplexF64) == 16
primitive type ParameterizedByte__{A,B} 8 end
@test sizeof(ParameterizedByte__) == 1
@test sizeof(nothing) == 0
@test sizeof(()) == 0
struct TypeWithIrrelevantParameter{T}
    x::Int32
end
@test sizeof(TypeWithIrrelevantParameter) == sizeof(Int32)
@test sizeof(TypeWithIrrelevantParameter{Int8}) == sizeof(Int32)
@test sizeof(:abc) == 3
@test sizeof(Symbol("")) == 0
@test_throws(ErrorException("Abstract type Real does not have a definite size."),
             sizeof(Real))
@test sizeof(Union{ComplexF32,ComplexF64}) == 16
@test sizeof(Union{Int8,UInt8}) == 1
@test sizeof(MemoryRef{Int}) == 2 * sizeof(Int)
@test sizeof(GenericMemoryRef{:atomic,Int,Core.CPU}) == 2 * sizeof(Int)
@test sizeof(Array{Int,0}) == 2 * sizeof(Int)
@test sizeof(Array{Int,1}) == 3 * sizeof(Int)
@test sizeof(Array{Int,2}) == 4 * sizeof(Int)
@test sizeof(Array{Int,20}) == 22 * sizeof(Int)
@test_throws ErrorException sizeof(Tuple)
@test_throws ErrorException sizeof(Tuple{Any,Any})
@test_throws ErrorException sizeof(String)
@test_throws ErrorException sizeof(Memory{false,Int})
@test_throws ErrorException sizeof(Symbol)
@test_throws ErrorException sizeof(Core.SimpleVector)
@test_throws ErrorException sizeof(Union{})

@test nfields((1,2)) == 2
@test nfields(()) == 0
@test nfields(nothing) == fieldcount(Nothing) == 0
@test nfields(1) == 0
@test_throws ArgumentError fieldcount(Union{})
@test fieldcount(Tuple{Any,Any,T} where T) == 3
@test fieldcount(Complex) == fieldcount(ComplexF32) == 2
@test fieldcount(Union{ComplexF32,ComplexF64}) == 2
@test fieldcount(Int) == 0
@test_throws(ArgumentError("type does not have a definite number of fields"),
             fieldcount(Union{Complex,Pair}))
@test_throws ArgumentError fieldcount(Real)
@test_throws ArgumentError fieldcount(AbstractArray)
@test_throws ArgumentError fieldcount(Tuple{Any,Vararg{Any}})

# PR #22979

function test_similar_codeinfo(a, b)
    @test a.code == b.code
    @test a.slotnames == b.slotnames
    @test a.slotflags == b.slotflags
end

@generated f22979(x...) = (y = 1; :(x[1] + x[2]))
let
    x22979 = (1, 2.0, 3.0 + im)
    T22979 = Tuple{typeof(f22979), typeof.(x22979)...}
    world = Core.Compiler.get_world_counter()
    match = Base._methods_by_ftype(T22979, -1, world)[1]
    instance = Core.Compiler.specialize_method(match)
    cinfo_generated = Core.Compiler.get_staged(instance, world)
    @test_throws ErrorException Base.uncompressed_ir(match.method)

    test_similar_codeinfo(code_lowered(f22979, typeof(x22979))[1], cinfo_generated)

    cinfos = code_lowered(f22979, typeof.(x22979), generated=true)
    @test length(cinfos) == 1
    cinfo = cinfos[1]
    test_similar_codeinfo(cinfo, cinfo_generated)
    @test_throws ErrorException code_lowered(f22979, typeof.(x22979), generated=false)
end


module MethodDeletion
using Test, Random

# Deletion after compiling top-level call
bar1(x) = 1
bar1(x::Int) = 2
foo1(x) = bar1(x)
faz1(x) = foo1(x)
@test faz1(1) == 2
@test faz1(1.0) == 1
m = first(methods(bar1, Tuple{Int}))
Base.delete_method(m)
@test bar1(1) == 1
@test bar1(1.0) == 1
@test foo1(1) == 1
@test foo1(1.0) == 1
@test faz1(1) == 1
@test faz1(1.0) == 1

# Deletion after compiling middle-level call
bar2(x) = 1
bar2(x::Int) = 2
foo2(x) = bar2(x)
faz2(x) = foo2(x)
@test foo2(1) == 2
@test foo2(1.0) == 1
m = first(methods(bar2, Tuple{Int}))
Base.delete_method(m)
@test bar2(1.0) == 1
@test bar2(1) == 1
@test foo2(1) == 1
@test foo2(1.0) == 1
@test faz2(1) == 1
@test faz2(1.0) == 1

# Deletion after compiling low-level call
bar3(x) = 1
bar3(x::Int) = 2
foo3(x) = bar3(x)
faz3(x) = foo3(x)
@test bar3(1) == 2
@test bar3(1.0) == 1
m = first(methods(bar3, Tuple{Int}))
Base.delete_method(m)
@test bar3(1) == 1
@test bar3(1.0) == 1
@test foo3(1) == 1
@test foo3(1.0) == 1
@test faz3(1) == 1
@test faz3(1.0) == 1

# Deletion before any compilation
bar4(x) = 1
bar4(x::Int) = 2
foo4(x) = bar4(x)
faz4(x) = foo4(x)
m = first(methods(bar4, Tuple{Int}))
Base.delete_method(m)
@test bar4(1) == 1
@test bar4(1.0) == 1
@test foo4(1) == 1
@test foo4(1.0) == 1
@test faz4(1) == 1
@test faz4(1.0) == 1

# Deletion & invoke (issue #48802)
function f48802!(log, x::Integer)
    log[] = "default"
    return x + 1
end
function addmethod_48802()
    @eval function f48802!(log, x::Int)
        ret = invoke(f48802!, Tuple{Any, Integer}, log, x)
        log[] = "specialized"
        return ret
    end
end
log = Ref{String}()
@test f48802!(log, 1) == 2
@test log[] == "default"
addmethod_48802()
@test f48802!(log, 1) == 2
@test log[] == "specialized"
Base.delete_method(which(f48802!, Tuple{Any, Int}))
@test f48802!(log, 1) == 2
@test log[] == "default"
addmethod_48802()
@test f48802!(log, 1) == 2
@test log[] == "specialized"

# Methods with keyword arguments
fookw(x; direction=:up) = direction
fookw(y::Int) = 2
@test fookw("string") === :up
@test fookw(1) == 2
m = collect(methods(fookw))[2]
Base.delete_method(m)
@test fookw(1) == 2
@test_throws MethodError fookw("string")

# functions with many methods
types = (Float64, Int32, String)
for T1 in types, T2 in types, T3 in types
    @eval foomany(x::$T1, y::$T2, z::$T3) = y
end
@test foomany(Int32(5), "hello", 3.2) == "hello"
m = first(methods(foomany, Tuple{Int32, String, Float64}))
Base.delete_method(m)
@test_throws MethodError foomany(Int32(5), "hello", 3.2)

struct EmptyType end
Base.convert(::Type{EmptyType}, x::Integer) = EmptyType()
m = first(methods(convert, Tuple{Type{EmptyType}, Integer}))
Base.delete_method(m)
@test_throws MethodError convert(EmptyType, 1)

# parametric methods
parametric(A::Array{T,N}, i::Vararg{Int,N}) where {T,N} = N
@test parametric(rand(2,2), 1, 1) == 2
m = first(methods(parametric))
Base.delete_method(m)
@test_throws MethodError parametric(rand(2,2), 1, 1)

# Deletion and ambiguity detection
foo(::Int, ::Int) = 1
foo(::Real, ::Int) = 2
foo(::Int, ::Real) = 3
Base.delete_method(first(methods(foo)))
@test_throws MethodError foo(1, 1)
foo(::Int, ::Int) = 1
foo(1, 1)
Base.delete_method(first(methods(foo)))
@test_throws MethodError foo(1, 1)

# multiple deletions and ambiguities
typeparam(::Type{T}, a::Array{T}) where T<:AbstractFloat = 1
typeparam(::Type{T}, a::Array{T}) where T = 2
for mth in collect(methods(typeparam))
    Base.delete_method(mth)
end
typeparam(::Type{T}, a::AbstractArray{T}) where T<:AbstractFloat = 1
typeparam(::Type{T}, a::AbstractArray{T}) where T = 2
@test typeparam(Float64, rand(2))  == 1
@test typeparam(Int, rand(Int, 2)) == 2

# prior ambiguities (issue #28899)
uambig(::Union{Int,Nothing}) = 1
uambig(::Union{Float64,Nothing}) = 2
@test uambig(1) == 1
@test uambig(1.0) == 2
@test_throws MethodError uambig(nothing)
m = which(uambig, Tuple{Int})
Base.delete_method(m)
@test_throws MethodError uambig(1)
@test uambig(1.0) == 2
@test uambig(nothing) == 2

end

module HasmethodKwargs
using Test
f(x::Int; y=3) = x + y
@test hasmethod(f, Tuple{Int})
@test hasmethod(f, Tuple{Int}, ())
@test hasmethod(f, Tuple{Int}, (:y,))
@test !hasmethod(f, Tuple{Int}, (:jeff,))
@test !hasmethod(f, Tuple{Int}, (:y,), world=typemin(UInt))
g(; b, c, a) = a + b + c
h(; kwargs...) = 4
for gh = (g, h)
    @test hasmethod(gh, Tuple{})
    @test hasmethod(gh, Tuple{}, ())
    @test hasmethod(gh, Tuple{}, (:a,))
    @test hasmethod(gh, Tuple{}, (:a, :b))
    @test hasmethod(gh, Tuple{}, (:a, :b, :c))
end
@test !hasmethod(g, Tuple{}, (:a, :b, :c, :d))
@test hasmethod(h, Tuple{}, (:a, :b, :c, :d))
end

# issue #31353
function f31353(f, x::Array{<:Dict})
end
@test  hasmethod(f31353, Tuple{Any, Array{D}} where D<:Dict)
@test !hasmethod(f31353, Tuple{Any, Array{D}} where D<:AbstractDict)

# issue #26267
module M26267
import Test
foo(x) = x
end
@test !(:Test in names(M26267, all=true, imported=false))
@test :Test in names(M26267, all=true, imported=true)
@test :Test in names(M26267, all=false, imported=true)

# issue #20872
f20872(::Val{N}, ::Val{N}) where {N} = true
f20872(::Val, ::Val) = false
@test which(f20872, Tuple{Val{N},Val{N}} where N).sig == Tuple{typeof(f20872), Val{N}, Val{N}} where N
@test which(f20872, Tuple{Val,Val}).sig == Tuple{typeof(f20872), Val, Val}
@test which(f20872, Tuple{Val,Val{N}} where N).sig == Tuple{typeof(f20872), Val, Val}
@test_throws ErrorException which(f20872, Tuple{Any,Val{N}} where N)
@test which(Tuple{typeof(f20872), Val{1}, Val{2}}).sig == Tuple{typeof(f20872), Val, Val}

# @locals
using Base: @locals
let
    local x, y
    global z
    @test isempty(keys(@locals))
    x = 1
    @test @locals() == Dict{Symbol,Any}(:x=>1)
    y = ""
    @test @locals() == Dict{Symbol,Any}(:x=>1,:y=>"")
    for i = 8:8
        @test @locals() == Dict{Symbol,Any}(:x=>1,:y=>"",:i=>8)
    end
    for i = 42:42
        local x
        @test @locals() == Dict{Symbol,Any}(:y=>"",:i=>42)
    end
    @test @locals() == Dict{Symbol,Any}(:x=>1,:y=>"")
    x = (y,)
    @test @locals() == Dict{Symbol,Any}(:x=>("",),:y=>"")
end

function _test_at_locals1(::Any, ::Any)
    x = 1
    @test @locals() == Dict{Symbol,Any}(:x=>1)
end
_test_at_locals1(1,1)
function _test_at_locals2(a::Any, ::Any, c::T) where T
    x = 2
    @test @locals() == Dict{Symbol,Any}(:x=>2,:a=>a,:c=>c,:T=>typeof(c))
end
_test_at_locals2(1,1,"")
_test_at_locals2(1,1,0.5f0)

@testset "issue #31687" begin
    import InteractiveUtils._dump_function

    @noinline f31687_child(i) = f31687_nonexistent(i)
    f31687_parent() = f31687_child(0)
    params = Base.CodegenParams()
    _dump_function(f31687_parent, Tuple{},
                   #=native=#false, #=wrapper=#false, #=raw=#true,
                   #=dump_module=#true, #=syntax=#:att, #=optimize=#false, :none,
                   #=binary=#false)
end

@test nameof(Any) === :Any
@test nameof(:) === :Colon
@test nameof(Core.Intrinsics.mul_int) === :mul_int
@test nameof(Core.Intrinsics.cglobal) === :cglobal

module TestMod33403
f(x) = 1
f(x::Int) = 2
g() = 3

module Sub
import ..TestMod33403: f
f(x::Char) = 3
end
end

@testset "methods with module" begin
    using .TestMod33403: f, g
    @test length(methods(f)) == 3
    @test length(methods(f, (Int,))) == 1

    @test length(methods(f, TestMod33403)) == 2
    @test length(methods(f, [TestMod33403])) == 2
    @test length(methods(f, (Int,), TestMod33403)) == 1
    @test length(methods(f, (Int,), [TestMod33403])) == 1

    @test length(methods(f, TestMod33403.Sub)) == 1
    @test length(methods(f, [TestMod33403.Sub])) == 1
    @test length(methods(f, (Char,), TestMod33403.Sub)) == 1
    @test length(methods(f, (Int,), TestMod33403.Sub)) == 0

    @test length(methods(g, ())) == 1
end

module BodyFunctionLookup
f1(x, y; a=1) = error("oops")
f2(f::Function, args...; kwargs...) = f1(args...; kwargs...)
end

@testset "bodyfunction" begin
    m = first(methods(BodyFunctionLookup.f1))
    f = Base.bodyfunction(m)
    @test occursin("f1#", String(nameof(f)))
    m = first(methods(BodyFunctionLookup.f2))
    f = Base.bodyfunction(m)
    @test f !== Core._apply_iterate
    @test f !== Core._apply
    @test occursin("f2#", String(nameof(f)))
end


@testset "code_typed(; world)" begin
    mod = @eval module $(gensym()) end

    @eval mod foo() = 1
    world1 = Base.get_world_counter()
    @test only(code_typed(mod.foo, ())).second == Int
    @test only(code_typed(mod.foo, (); world=world1)).second == Int

    @eval mod foo() = 2.
    world2 = Base.get_world_counter()
    @test only(code_typed(mod.foo, ())).second == Float64
    @test only(code_typed(mod.foo, (); world=world1)).second == Int
    @test only(code_typed(mod.foo, (); world=world2)).second == Float64
end

@testset "default_tt" begin
    m = Module()
    @eval m f1() = return
    @test Base.default_tt(m.f1) == Tuple{}
    @eval m f2(a) = return
    @test Base.default_tt(m.f2) == Tuple{Any}
    @eval m f3(a::Integer) = return
    @test Base.default_tt(m.f3) == Tuple{Integer}
    @eval m f4() = return
    @eval m f4(a) = return
    @test Base.default_tt(m.f4) == Tuple
end

@testset "lookup mi" begin
    @test 1+1 == 2
    mi1 = Base.method_instance(+, (Int, Int))
    @test mi1.def.name == :+
    # Note `jl_method_lookup` doesn't returns CNull if not found
    mi2 = @ccall jl_method_lookup(Any[+, 1, 1]::Ptr{Any}, 3::Csize_t, Base.get_world_counter()::Csize_t)::Ref{Core.MethodInstance}
    @test mi1 == mi2
end

Base.@assume_effects :terminates_locally function issue41694(x::Int)
    res = 1
    0 ≤ x < 20 || error("bad fact")
    while x > 1
        res *= x
        x -= 1
    end
    return res
end
maybe_effectful(x::Int) = 42
maybe_effectful(x::Any) = unknown_operation()
function f_no_methods end
ambig_effects_test(a::Int, b) = 1
ambig_effects_test(a, b::Int) = 1
ambig_effects_test(a, b) = 1

@testset "Base.infer_return_type[s]" begin
    # generic function case
    @test only(Base.return_types(issue41694, (Int,))) == Base.infer_return_type(issue41694, (Int,)) == Int
    # case when it's not fully covered
    @test only(Base.return_types(issue41694, (Integer,))) == Base.infer_return_type(issue41694, (Integer,)) == Int
    # MethodError case
    @test isempty(Base.return_types(issue41694, (Float64,)))
    @test Base.infer_return_type(issue41694, (Float64,)) == Union{}
    # builtin case
    @test only(Base.return_types(typeof, (Any,))) == Base.infer_return_type(typeof, (Any,)) == DataType
    @test only(Base.return_types(===, (Any,Any))) == Base.infer_return_type(===, (Any,Any)) == Bool
    @test only(Base.return_types(setfield!, ())) == Base.infer_return_type(setfield!, ()) == Union{}
    @test only(Base.return_types(Core.Intrinsics.mul_int, ())) == Base.infer_return_type(Core.Intrinsics.mul_int, ()) == Union{}
end

@testset "Base.infer_effects" begin
    # generic functions
    @test Base.infer_effects(issue41694, (Int,)) |> Core.Compiler.is_terminates
    @test Base.infer_effects((Int,)) do x
        issue41694(x)
    end |> Core.Compiler.is_terminates
    @test Base.infer_effects(issue41694) |> Core.Compiler.is_terminates # use `default_tt`
    let effects = Base.infer_effects(maybe_effectful, (Any,)) # union split
        @test !Core.Compiler.is_consistent(effects)
        @test !Core.Compiler.is_effect_free(effects)
        @test !Core.Compiler.is_nothrow(effects)
        @test !Core.Compiler.is_terminates(effects)
        @test !Core.Compiler.is_nonoverlayed(effects)
    end
    # should account for MethodError
    @test Base.infer_effects(issue41694, (Float64,)) |> !Core.Compiler.is_nothrow # definitive dispatch error
    @test Base.infer_effects(issue41694, (Integer,)) |> !Core.Compiler.is_nothrow # possible dispatch error
    @test Base.infer_effects(f_no_methods) |> !Core.Compiler.is_nothrow # no possible matching methods
    @test Base.infer_effects(ambig_effects_test, (Int,Int)) |> !Core.Compiler.is_nothrow # ambiguity error
    @test Base.infer_effects(ambig_effects_test, (Int,Any)) |> !Core.Compiler.is_nothrow # ambiguity error
    # builtins
    @test Base.infer_effects(typeof, (Any,)) |> Core.Compiler.is_foldable_nothrow
    @test Base.infer_effects(===, (Any,Any)) |> Core.Compiler.is_foldable_nothrow
    @test (Base.infer_effects(setfield!, ()); true) # `builtin_effects` shouldn't throw on empty `argtypes`
    @test (Base.infer_effects(Core.Intrinsics.mul_int, ()); true) # `intrinsic_effects` shouldn't throw on empty `argtypes`
end

@testset "Base.infer_exception_type[s]" begin
    # generic functions
    @test Base.infer_exception_type(issue41694, (Int,)) == only(Base.infer_exception_types(issue41694, (Int,))) == ErrorException
    @test Base.infer_exception_type((Int,)) do x
        issue41694(x)
    end == Base.infer_exception_types((Int,)) do x
        issue41694(x)
    end |> only == ErrorException
    @test Base.infer_exception_type(issue41694) == only(Base.infer_exception_types(issue41694)) == ErrorException # use `default_tt`
    let excts = Base.infer_exception_types(maybe_effectful, (Any,))
        @test any(==(Any), excts)
        @test any(==(Union{}), excts)
    end
    @test Base.infer_exception_type(maybe_effectful, (Any,)) == Any
    # `infer_exception_type` should account for MethodError
    @test Base.infer_exception_type(issue41694, (Float64,)) == MethodError # definitive dispatch error
    @test Base.infer_exception_type(issue41694, (Integer,)) == Union{MethodError,ErrorException} # possible dispatch error
    @test Base.infer_exception_type(f_no_methods) == MethodError # no possible matching methods
    @test Base.infer_exception_type(ambig_effects_test, (Int,Int)) == MethodError # ambiguity error
    @test Base.infer_exception_type(ambig_effects_test, (Int,Any)) == MethodError # ambiguity error
    # builtins
    @test Base.infer_exception_type(typeof, (Any,)) === only(Base.infer_exception_types(typeof, (Any,))) === Union{}
    @test Base.infer_exception_type(===, (Any,Any)) === only(Base.infer_exception_types(===, (Any,Any))) === Union{}
    @test (Base.infer_exception_type(setfield!, ()); Base.infer_exception_types(setfield!, ()); true) # `infer_exception_type[s]` shouldn't throw on empty `argtypes`
    @test (Base.infer_exception_type(Core.Intrinsics.mul_int, ()); Base.infer_exception_types(Core.Intrinsics.mul_int, ()); true) # `infer_exception_type[s]` shouldn't throw on empty `argtypes`
end

@test Base._methods_by_ftype(Tuple{}, -1, Base.get_world_counter()) == Any[]
@test length(methods(Base.Broadcast.broadcasted, Tuple{Any, Any, Vararg})) >
      length(methods(Base.Broadcast.broadcasted, Tuple{Base.Broadcast.BroadcastStyle, Any, Vararg})) >=
      length(methods(Base.Broadcast.broadcasted, Tuple{Base.Broadcast.DefaultArrayStyle{1}, Any, Vararg})) >=
      10

@testset "specializations" begin
    f(x) = 1
    f(1)
    f("hello")
    @test length(Base.specializations(only(methods(f)))) == 2
end

# https://github.com/JuliaLang/julia/issues/48856
@test !Base.ismutationfree(Vector{Any})
@test !Base.ismutationfree(Vector{Symbol})
@test !Base.ismutationfree(Vector{UInt8})
@test !Base.ismutationfree(Vector{Int32})
@test !Base.ismutationfree(Vector{UInt64})

@test Base.ismutationfree(Type{Union{}})

module TestNames

public publicized
export exported

publicized() = 1
exported() = 1
private() = 1

end

@test names(TestNames) == [:exported, :publicized]

# reflections for generated function with abstract input types

# :generated_only function should return failed results if given abstract input types
@generated function generated_only_simple(x)
    if x <: Integer
        return :(x ^ 2)
    else
        return :(x)
    end
end
@test only(Base.return_types(generated_only_simple, (Real,))) ==
      Base.infer_return_type(generated_only_simple, (Real,)) ==
      Core.Compiler.return_type(generated_only_simple, Tuple{Real}) == Any
let (src, rt) = only(code_typed(generated_only_simple, (Real,)))
    @test src isa Method
    @test rt == Any
end

# optionally generated function should return fallback results if given abstract input types
function sub2ind_gen_impl(dims::Type{NTuple{N,Int}}, I...) where N
    ex = :(I[$N] - 1)
    for i = (N - 1):-1:1
        ex = :(I[$i] - 1 + dims[$i] * $ex)
    end
    return :($ex + 1)
end;
function sub2ind_gen_fallback(dims::NTuple{N,Int}, I) where N
    ind = I[N] - 1
    for i = (N - 1):-1:1
        ind = I[i] - 1 + dims[i]*ind
    end
    return ind + 1
end;
function sub2ind_gen(dims::NTuple{N,Int}, I::Integer...) where N
    length(I) == N || error("partial indexing is unsupported")
    if @generated
        return sub2ind_gen_impl(dims, I...)
    else
        return sub2ind_gen_fallback(dims, I)
    end
end;
@test only(Base.return_types(sub2ind_gen, (NTuple,Int,Int,))) == Int
let (src, rt) = only(code_typed(sub2ind_gen, (NTuple,Int,Int,); optimize=false))
    @test src isa CodeInfo
    @test rt == Int
    @test any(iscall((src,sub2ind_gen_fallback)), src.code)
    @test any(iscall((src,error)), src.code)
end

# marking a symbol as public should not "unexport" it
# https://github.com/JuliaLang/julia/issues/52812
module Mod52812
using Test
export a, b
@test_throws ErrorException eval(Expr(:public, :a))
public c
@test_throws ErrorException eval(Expr(:export, :c))
export b
public c
end

@test Base.isexported(Mod52812, :a)
@test Base.isexported(Mod52812, :b)
@test Base.ispublic(Mod52812, :a)
@test Base.ispublic(Mod52812, :b)
<<<<<<< HEAD

# `using Mod as M`
module Mod52821

using Test

module M1
    module M2
        export f52821
        f52821() = 7
        g52821() = 8
    end
end

@test_throws UndefVarError f52821()
using .M1.M2 as Mod
@test f52821() === 7 # Export mechanism works
@test_throws UndefVarError g52821() # Unexported things don't get loaded
@test !isdefined(@__MODULE__, :M2) # Does not load the name M2 into Main
@test Mod === M1.M2 === Mod.M2 # Does load M2 under the aliased name
const M2 = 4 # We can still use the name M2
@test M2 == 4

@test_throws UndefVarError mean([0])
using Statistics as Stats
@test mean([0]) == 0
@test Stats.mean === mean
@test Stats === Stats.Statistics
@test_throws UndefVarError Statistics.mean([0])

# combined "as" and "non-as"
using Base, Statistics as Stats, Test, .M1.M2 as Mod, M1

end
=======
@test Base.ispublic(Mod52812, :c) && !Base.isexported(Mod52812, :c)

@test Base.infer_return_type(code_lowered, (Any,)) == Vector{Core.CodeInfo}
@test Base.infer_return_type(code_lowered, (Any,Any)) == Vector{Core.CodeInfo}

@test methods(Union{}) == Any[m.method for m in Base._methods_by_ftype(Tuple{Core.TypeofBottom, Vararg}, 1, Base.get_world_counter())] # issue #55187

# which should not look through const bindings, even if they have the same value
# as a previous implicit import
module SinConst
const sin = Base.sin
end

@test which(SinConst, :sin) === SinConst

# `which` should error if there is not a unique binding that a constant was imported from
module X1ConstConflict
const xconstconflict = 1
export xconstconflict
end
module X2ConstConflict
const xconstconflict = 1
export xconstconflict
end
using .X1ConstConflict, .X2ConstConflict

@test_throws ErrorException which(@__MODULE__, :xconstconflict)
>>>>>>> 8b146907
<|MERGE_RESOLUTION|>--- conflicted
+++ resolved
@@ -178,16 +178,6 @@
     @test Base.binding_module(TestMod7648, :d7648) == TestMod7648
     @test Base.binding_module(TestMod7648, :a9475) == TestMod7648.TestModSub9475
     @test Base.binding_module(TestMod7648.TestModSub9475, :b9475) == TestMod7648.TestModSub9475
-<<<<<<< HEAD
-    @test Set(names(TestMod7648))==Set([:a9475, :foo9475, :c7648, :foo7648, :foo7648_nomethods, :Foo7648])
-    @test Set(names(TestMod7648, all = true)) == Set([:TestMod7648, :TestModSub9475, :a9475, :foo9475, :c7648, :d7648, :f7648,
-                                                :foo7648, Symbol("#foo7648"), :foo7648_nomethods, Symbol("#foo7648_nomethods"),
-                                                :Foo7648, :eval, Symbol("#eval"), :include, Symbol("#include")])
-    @test Set(names(TestMod7648, all = true, imported = true)) == Set([:TestModSub9475, :a9475, :foo9475, :c7648, :d7648, :f7648,
-                                                      :foo7648, Symbol("#foo7648"), :foo7648_nomethods, Symbol("#foo7648_nomethods"),
-                                                      :Foo7648, :eval, Symbol("#eval"), :include, Symbol("#include"),
-                                                      :convert, :curmod_name, :curmod])
-=======
     defaultset = Set(Symbol[:Foo7648, :TestMod7648, :a9475, :c7648, :f9475, :foo7648, :foo7648_nomethods])
     allset = defaultset ∪ Set(Symbol[
         Symbol("#foo7648"), Symbol("#foo7648_nomethods"),
@@ -206,7 +196,6 @@
     @test Set(names(TestMod7648, all=true, imported=true)) == allset ∪ imported
     @test Set(names(TestMod7648, usings=true)) == defaultset ∪ usings
     @test Set(names(TestMod7648, all=true, usings=true)) == allset ∪ usings
->>>>>>> 8b146907
     @test isconst(TestMod7648, :c7648)
     @test !isconst(TestMod7648, :d7648)
 end
@@ -1302,7 +1291,33 @@
 @test Base.isexported(Mod52812, :b)
 @test Base.ispublic(Mod52812, :a)
 @test Base.ispublic(Mod52812, :b)
-<<<<<<< HEAD
+@test Base.ispublic(Mod52812, :c) && !Base.isexported(Mod52812, :c)
+
+@test Base.infer_return_type(code_lowered, (Any,)) == Vector{Core.CodeInfo}
+@test Base.infer_return_type(code_lowered, (Any,Any)) == Vector{Core.CodeInfo}
+
+@test methods(Union{}) == Any[m.method for m in Base._methods_by_ftype(Tuple{Core.TypeofBottom, Vararg}, 1, Base.get_world_counter())] # issue #55187
+
+# which should not look through const bindings, even if they have the same value
+# as a previous implicit import
+module SinConst
+const sin = Base.sin
+end
+
+@test which(SinConst, :sin) === SinConst
+
+# `which` should error if there is not a unique binding that a constant was imported from
+module X1ConstConflict
+const xconstconflict = 1
+export xconstconflict
+end
+module X2ConstConflict
+const xconstconflict = 1
+export xconstconflict
+end
+using .X1ConstConflict, .X2ConstConflict
+
+@test_throws ErrorException which(@__MODULE__, :xconstconflict)
 
 # `using Mod as M`
 module Mod52821
@@ -1336,33 +1351,4 @@
 # combined "as" and "non-as"
 using Base, Statistics as Stats, Test, .M1.M2 as Mod, M1
 
-end
-=======
-@test Base.ispublic(Mod52812, :c) && !Base.isexported(Mod52812, :c)
-
-@test Base.infer_return_type(code_lowered, (Any,)) == Vector{Core.CodeInfo}
-@test Base.infer_return_type(code_lowered, (Any,Any)) == Vector{Core.CodeInfo}
-
-@test methods(Union{}) == Any[m.method for m in Base._methods_by_ftype(Tuple{Core.TypeofBottom, Vararg}, 1, Base.get_world_counter())] # issue #55187
-
-# which should not look through const bindings, even if they have the same value
-# as a previous implicit import
-module SinConst
-const sin = Base.sin
-end
-
-@test which(SinConst, :sin) === SinConst
-
-# `which` should error if there is not a unique binding that a constant was imported from
-module X1ConstConflict
-const xconstconflict = 1
-export xconstconflict
-end
-module X2ConstConflict
-const xconstconflict = 1
-export xconstconflict
-end
-using .X1ConstConflict, .X2ConstConflict
-
-@test_throws ErrorException which(@__MODULE__, :xconstconflict)
->>>>>>> 8b146907
+end