--- conflicted
+++ resolved
@@ -808,7 +808,12 @@
 @test Val{Tuple{Int64, Vararg{Int32,N}} where N} === Val{Tuple{Int64, Vararg{Int32}}}
 @test Val{Tuple{Int32, Vararg{Int64}}} === Val{Tuple{Int32, Vararg{Int64,N}} where N}
 
-<<<<<<< HEAD
+@testset "from Pair, issue #52636" begin
+    pair = (1 => "2")
+    @test (1, "2") == @inferred Tuple(pair)
+    @test (1, "2") == @inferred Tuple{Int,String}(pair)
+end
+
 @testset "circshift" begin
     t1 = (1, 2, 3, 4, 5)
     t2 = (1, 'a', -7.0, 3)
@@ -822,10 +827,4 @@
     @test @inferred(Base.circshift(t3, Val(7))) == ('b', 'c', 'd', 'a')
     @test_throws MethodError circshift(t1, 'a')
     @test_throws TypeError circshift(t1, Val('a'))
-=======
-@testset "from Pair, issue #52636" begin
-    pair = (1 => "2")
-    @test (1, "2") == @inferred Tuple(pair)
-    @test (1, "2") == @inferred Tuple{Int,String}(pair)
->>>>>>> b058146c
 end