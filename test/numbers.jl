# This file is a part of Julia. License is MIT: http://julialang.org/license

const ≣ = isequal # convenient for comparing NaNs

# basic booleans
@test true
@test !false
@test !!true
@test !!!false

@test true  == true
@test false == false
@test true  != false
@test false != true

@test ~true == false
@test ~false == true

@test false & false == false
@test true  & false == false
@test false & true  == false
@test true  & true  == true

@test false | false == false
@test true  | false == true
@test false | true  == true
@test true  | true  == true

@test false ⊻ false == false
@test true  ⊻ false == true
@test false ⊻ true  == true
@test true  ⊻ true  == false
@test xor(false, false) == false
@test xor(true,  false) == true
@test xor(false, true)  == true
@test xor(true,  true)  == false

# the bool operator
@test Bool(false) == false
@test Bool(true) == true
@test Bool(0) == false
@test Bool(1) == true
@test_throws InexactError Bool(-1)
@test Bool(0.0) == false
@test Bool(1.0) == true
@test_throws InexactError Bool(0.1)
@test_throws InexactError Bool(-1.0)
@test Bool(Complex(0,0)) == false
@test Bool(Complex(1,0)) == true
@test_throws InexactError Bool(Complex(0,1))
@test Bool(0//1) == false
@test Bool(1//1) == true
@test_throws InexactError Bool(1//2)

# basic arithmetic
@test 2 + 3 == 5
@test 2.0 + 3.0 == 5.
@test 2 * 3 == 6
@test 2.0 * 3 == 6
@test 2.0 * 3.0 == 6.
@test min(1.0,1) == 1

# min, max and minmax
@test min(1) === 1
@test max(1) === 1
@test minmax(1) === (1, 1)
@test minmax(5, 3) == (3, 5)
@test minmax(3., 5.) == (3., 5.)
@test minmax(5., 3.) == (3., 5.)
@test minmax(3., NaN) ≣ (NaN, NaN)
@test minmax(NaN, 3) ≣ (NaN, NaN)
@test minmax(Inf, NaN) ≣ (NaN, NaN)
@test minmax(NaN, Inf) ≣ (NaN, NaN)
@test minmax(-Inf, NaN) ≣ (NaN, NaN)
@test minmax(NaN, -Inf) ≣ (NaN, NaN)
@test minmax(NaN, NaN) ≣ (NaN, NaN)
@test min(-0.0,0.0) === min(0.0,-0.0)
@test max(-0.0,0.0) === max(0.0,-0.0)
@test minmax(-0.0,0.0) === minmax(0.0,-0.0)
@test max(-3.2, 5.1) == max(5.1, -3.2) == 5.1
@test min(-3.2, 5.1) == min(5.1, -3.2) == -3.2
@test max(-3.2, Inf) == max(Inf, -3.2) == Inf
@test max(-3.2, NaN) ≣ max(NaN, -3.2) ≣ NaN
@test min(5.1, Inf) == min(Inf, 5.1) == 5.1
@test min(5.1, -Inf) == min(-Inf, 5.1) == -Inf
@test min(5.1, NaN) ≣ min(NaN, 5.1) ≣ NaN
@test min(5.1, -NaN) ≣ min(-NaN, 5.1) ≣ NaN
@test minmax(-3.2, 5.1) == (min(-3.2, 5.1), max(-3.2, 5.1))
@test minmax(-3.2, Inf) == (min(-3.2, Inf), max(-3.2, Inf))
@test minmax(-3.2, NaN) ≣ (min(-3.2, NaN), max(-3.2, NaN))
@test (max(Inf,NaN), max(-Inf,NaN), max(Inf,-NaN), max(-Inf,-NaN)) ≣ (NaN,NaN,NaN,NaN)
@test (max(NaN,Inf), max(NaN,-Inf), max(-NaN,Inf), max(-NaN,-Inf)) ≣ (NaN,NaN,NaN,NaN)
@test (min(Inf,NaN), min(-Inf,NaN), min(Inf,-NaN), min(-Inf,-NaN)) ≣ (NaN,NaN,NaN,NaN)
@test (min(NaN,Inf), min(NaN,-Inf), min(-NaN,Inf), min(-NaN,-Inf)) ≣ (NaN,NaN,NaN,NaN)
@test minmax(-Inf,NaN) ≣ (min(-Inf,NaN), max(-Inf,NaN))

# fma
let x = Int64(7)^7
    @test fma(x-1, x-2, x-3) == (x-1) * (x-2) + (x-3)
    @test (fma((x-1)//(x-2), (x-3)//(x-4), (x-5)//(x-6)) ==
           (x-1)//(x-2) * (x-3)//(x-4) + (x-5)//(x-6))
end

let x = BigInt(7)^77
    @test fma(x-1, x-2, x-3) == (x-1) * (x-2) + (x-3)
    @test (fma((x-1)//(x-2), (x-3)//(x-4), (x-5)//(x-6)) ==
           (x-1)//(x-2) * (x-3)//(x-4) + (x-5)//(x-6))
end

let eps = 1//BigInt(2)^30, one_eps = 1+eps,
    eps64 = Float64(eps), one_eps64 = Float64(one_eps)
    @test eps64 == Float64(eps)
    @test rationalize(BigInt, eps64, tol=0) == eps
    @test one_eps64 == Float64(one_eps)
    @test rationalize(BigInt, one_eps64, tol=0) == one_eps
    @test one_eps64 * one_eps64 - 1 != Float64(one_eps * one_eps - 1)
    @test fma(one_eps64, one_eps64, -1) == Float64(one_eps * one_eps - 1)
end

let eps = 1//BigInt(2)^15, one_eps = 1+eps,
    eps32 = Float32(eps), one_eps32 = Float32(one_eps)
    @test eps32 == Float32(eps)
    @test rationalize(BigInt, eps32, tol=0) == eps
    @test one_eps32 == Float32(one_eps)
    @test rationalize(BigInt, one_eps32, tol=0) == one_eps
    @test one_eps32 * one_eps32 - 1 != Float32(one_eps * one_eps - 1)
    @test fma(one_eps32, one_eps32, -1) == Float32(one_eps * one_eps - 1)
end

let eps = 1//BigInt(2)^7, one_eps = 1+eps,
    eps16 = Float16(Float32(eps)), one_eps16 = Float16(Float32(one_eps))
    @test eps16 == Float16(Float32(eps))
    @test rationalize(BigInt, eps16, tol=0) == eps
    @test one_eps16 == Float16(Float32(one_eps))
    @test rationalize(BigInt, one_eps16, tol=0) == one_eps
    @test one_eps16 * one_eps16 - 1 != Float16(Float32(one_eps * one_eps - 1))
    @test (fma(one_eps16, one_eps16, -1) ==
           Float16(Float32(one_eps * one_eps - 1)))
end

let eps = 1//BigInt(2)^200, one_eps = 1+eps,
    eps256 = BigFloat(eps), one_eps256 = BigFloat(one_eps)
    @test eps256 == BigFloat(eps)
    @test rationalize(BigInt, eps256, tol=0) == eps
    @test one_eps256 == BigFloat(one_eps)
    @test rationalize(BigInt, one_eps256, tol=0) == one_eps
    @test one_eps256 * one_eps256 - 1 != BigFloat(one_eps * one_eps - 1)
    @test fma(one_eps256, one_eps256, -1) == BigFloat(one_eps * one_eps - 1)
end

# muladd

let eps = 1//BigInt(2)^30, one_eps = 1+eps,
    eps64 = Float64(eps), one_eps64 = Float64(one_eps)
    @test eps64 == Float64(eps)
    @test one_eps64 == Float64(one_eps)
    @test one_eps64 * one_eps64 - 1 != Float64(one_eps * one_eps - 1)
    @test isapprox(muladd(one_eps64, one_eps64, -1),
                   Float64(one_eps * one_eps - 1))
end

let eps = 1//BigInt(2)^15, one_eps = 1+eps,
    eps32 = Float32(eps), one_eps32 = Float32(one_eps)
    @test eps32 == Float32(eps)
    @test one_eps32 == Float32(one_eps)
    @test one_eps32 * one_eps32 - 1 != Float32(one_eps * one_eps - 1)
    @test isapprox(muladd(one_eps32, one_eps32, -1),
                   Float32(one_eps * one_eps - 1))
end

let eps = 1//BigInt(2)^7, one_eps = 1+eps,
    eps16 = Float16(Float32(eps)), one_eps16 = Float16(Float32(one_eps))
    @test eps16 == Float16(Float32(eps))
    @test one_eps16 == Float16(Float32(one_eps))
    @test one_eps16 * one_eps16 - 1 != Float16(Float32(one_eps * one_eps - 1))
    @test isapprox(muladd(one_eps16, one_eps16, -1),
                   Float16(Float32(one_eps * one_eps - 1)))
end

@test muladd(1,2,3) == 1*2+3
@test muladd(big(1),2,3) == big(1)*2+3
@test muladd(UInt(1),2,3) == UInt(1)*2+3
@test muladd(1//1,2,3) == (1//1)*2+3
@test muladd(big(1//1),2,3) == big(1//1)*2+3
@test muladd(1.0,2,3) == 1.0*2+3
@test muladd(big(1.0),2,3) == big(1.0)*2+3

# lexing typemin(Int64)
@test (-9223372036854775808)^1 == -9223372036854775808
@test [1 -1 -9223372036854775808] == [1 -1 typemin(Int64)]

# large integer literals
@test isa(-170141183460469231731687303715884105729,BigInt)
@test isa(-170141183460469231731687303715884105728,Int128)
@test isa(-9223372036854775809,Int128)
@test isa(-9223372036854775808,Int64)
@test isa(9223372036854775807,Int64)
@test isa(9223372036854775808,Int128)
@test isa(170141183460469231731687303715884105727,Int128)
@test isa(170141183460469231731687303715884105728,BigInt)

@test isa(0170141183460469231731687303715884105728,BigInt)

# exponentiating with a negative base
@test -3^2 == -9
@test -9223372036854775808^2 == -(9223372036854775808^2)
@test -10000000000000000000^2 == -(10000000000000000000^2)
@test -170141183460469231731687303715884105728^2 ==
    -(170141183460469231731687303715884105728^2)

# numeric literal coefficients
let x = 10
    @test 2x == 20
    @test 9223372036854775808x == 92233720368547758080
    @test 170141183460469231731687303715884105728x ==
        1701411834604692317316873037158841057280
end

@test 2(10) == 20
@test 9223372036854775808(10) == 92233720368547758080
@test 170141183460469231731687303715884105728(10) ==
    1701411834604692317316873037158841057280

# definition and printing of extreme integers
@test bin(typemin(UInt8)) == "0"
@test bin(typemax(UInt8)) == "1"^8
@test oct(typemin(UInt8)) == "0"
@test oct(typemax(UInt8)) == "377"
@test dec(typemin(UInt8)) == "0"
@test dec(typemax(UInt8)) == "255"
@test hex(typemin(UInt8)) == "0"
@test hex(typemax(UInt8)) == "ff"
@test repr(typemin(UInt8)) == "0x00"
@test string(typemin(UInt8)) == "0"
@test repr(typemax(UInt8)) == "0xff"
@test string(typemax(UInt8)) == "255"
@test base(3,typemin(UInt8)) == "0"
@test base(3,typemax(UInt8)) == "100110"
@test base(12,typemin(UInt8)) == "0"
@test base(12,typemax(UInt8)) == "193"

@test bin(typemin(UInt16)) == "0"
@test bin(typemax(UInt16)) == "1"^16
@test oct(typemin(UInt16)) == "0"
@test oct(typemax(UInt16)) == "177777"
@test dec(typemin(UInt16)) == "0"
@test dec(typemax(UInt16)) == "65535"
@test hex(typemin(UInt16)) == "0"
@test hex(typemax(UInt16)) == "ffff"
@test repr(typemin(UInt16)) == "0x0000"
@test string(typemin(UInt16)) == "0"
@test repr(typemax(UInt16)) == "0xffff"
@test string(typemax(UInt16)) == "65535"
@test base(3,typemin(UInt16)) == "0"
@test base(3,typemax(UInt16)) == "10022220020"
@test base(12,typemin(UInt16)) == "0"
@test base(12,typemax(UInt16)) == "31b13"

@test bin(typemin(UInt32)) == "0"
@test bin(typemax(UInt32)) == "1"^32
@test oct(typemin(UInt32)) == "0"
@test oct(typemax(UInt32)) == "37777777777"
@test dec(typemin(UInt32)) == "0"
@test dec(typemax(UInt32)) == "4294967295"
@test hex(typemin(UInt32)) == "0"
@test hex(typemax(UInt32)) == "ffffffff"
@test repr(typemin(UInt32)) == "0x00000000"
@test string(typemin(UInt32)) == "0"
@test repr(typemax(UInt32)) == "0xffffffff"
@test string(typemax(UInt32)) == "4294967295"
@test base(3,typemin(UInt32)) == "0"
@test base(3,typemax(UInt32)) == "102002022201221111210"
@test base(12,typemin(UInt32)) == "0"
@test base(12,typemax(UInt32)) == "9ba461593"

@test bin(typemin(UInt64)) == "0"
@test bin(typemax(UInt64)) == "1"^64
@test oct(typemin(UInt64)) == "0"
@test oct(typemax(UInt64)) == "1777777777777777777777"
@test dec(typemin(UInt64)) == "0"
@test dec(typemax(UInt64)) == "18446744073709551615"
@test hex(typemin(UInt64)) == "0"
@test hex(typemax(UInt64)) == "ffffffffffffffff"
@test repr(typemin(UInt64)) == "0x0000000000000000"
@test string(typemin(UInt64)) == "0"
@test repr(typemax(UInt64)) == "0xffffffffffffffff"
@test string(typemax(UInt64)) == "18446744073709551615"
@test base(3,typemin(UInt64)) == "0"
@test base(3,typemax(UInt64)) == "11112220022122120101211020120210210211220"
@test base(12,typemin(UInt64)) == "0"
@test base(12,typemax(UInt64)) == "839365134a2a240713"

@test bin(typemin(UInt128)) == "0"
@test bin(typemax(UInt128)) == "1"^128
@test oct(typemin(UInt128)) == "0"
@test oct(typemax(UInt128)) == "3777777777777777777777777777777777777777777"
@test hex(typemin(UInt128)) == "0"
@test hex(typemax(UInt128)) == "ffffffffffffffffffffffffffffffff"
@test repr(typemin(UInt128)) == "0x00000000000000000000000000000000"
@test string(typemin(UInt128)) == "0"
@test repr(typemax(UInt128)) == "0xffffffffffffffffffffffffffffffff"
@test string(typemax(UInt128)) == "340282366920938463463374607431768211455"

@test dec(typemin(UInt128)) == "0"
@test dec(typemax(UInt128)) == "340282366920938463463374607431768211455"
@test base(3,typemin(UInt128)) == "0"
@test base(3,typemax(UInt128)) ==
    "202201102121002021012000211012011021221022212021111001022110211020010021100121010"
@test base(12,typemin(UInt128)) == "0"
@test base(12,typemax(UInt128)) == "5916b64b41143526a777873841863a6a6993"

@test bin(typemin(Int8)) == "-1"*"0"^7
@test bin(typemax(Int8)) == "1"^7
@test oct(typemin(Int8)) == "-200"
@test oct(typemax(Int8)) == "177"
@test dec(typemin(Int8)) == "-128"
@test dec(typemax(Int8)) == "127"
@test hex(typemin(Int8)) == "-80"
@test hex(typemax(Int8)) == "7f"
@test string(typemin(Int8)) == "-128"
@test string(typemax(Int8)) == "127"
@test base(3,typemin(Int8)) == "-11202"
@test base(3,typemax(Int8)) == "11201"
@test base(12,typemin(Int8)) == "-a8"
@test base(12,typemax(Int8)) == "a7"

@test bin(typemin(Int16)) == "-1"*"0"^15
@test bin(typemax(Int16)) == "1"^15
@test oct(typemin(Int16)) == "-100000"
@test oct(typemax(Int16)) == "77777"
@test dec(typemin(Int16)) == "-32768"
@test dec(typemax(Int16)) == "32767"
@test hex(typemin(Int16)) == "-8000"
@test hex(typemax(Int16)) == "7fff"
@test string(typemin(Int16)) == "-32768"
@test string(typemax(Int16)) == "32767"
@test base(3,typemin(Int16)) == "-1122221122"
@test base(3,typemax(Int16)) == "1122221121"
@test base(12,typemin(Int16)) == "-16b68"
@test base(12,typemax(Int16)) == "16b67"

@test bin(typemin(Int32)) == "-1"*"0"^31
@test bin(typemax(Int32)) == "1"^31
@test oct(typemin(Int32)) == "-20000000000"
@test oct(typemax(Int32)) == "17777777777"
@test dec(typemin(Int32)) == "-2147483648"
@test dec(typemax(Int32)) == "2147483647"
@test hex(typemin(Int32)) == "-80000000"
@test hex(typemax(Int32)) == "7fffffff"
@test string(typemin(Int32)) == "-2147483648"
@test string(typemax(Int32)) == "2147483647"
@test base(3,typemin(Int32)) == "-12112122212110202102"
@test base(3,typemax(Int32)) == "12112122212110202101"
@test base(12,typemin(Int32)) == "-4bb2308a8"
@test base(12,typemax(Int32)) == "4bb2308a7"

@test bin(typemin(Int64)) == "-1"*"0"^63
@test bin(typemax(Int64)) == "1"^63
@test oct(typemin(Int64)) == "-1000000000000000000000"
@test oct(typemax(Int64)) == "777777777777777777777"
@test dec(typemin(Int64)) == "-9223372036854775808"
@test dec(typemax(Int64)) == "9223372036854775807"
@test hex(typemin(Int64)) == "-8000000000000000"
@test hex(typemax(Int64)) == "7fffffffffffffff"
@test string(typemin(Int64)) == "-9223372036854775808"
@test string(typemax(Int64)) == "9223372036854775807"
@test base(3,typemin(Int64)) == "-2021110011022210012102010021220101220222"
@test base(3,typemax(Int64)) == "2021110011022210012102010021220101220221"
@test base(12,typemin(Int64)) == "-41a792678515120368"
@test base(12,typemax(Int64)) == "41a792678515120367"

@test bin(typemin(Int128)) == "-1"*"0"^127
@test bin(typemax(Int128)) == "1"^127
@test oct(typemin(Int128)) == "-2000000000000000000000000000000000000000000"
@test oct(typemax(Int128)) == "1777777777777777777777777777777777777777777"
@test hex(typemin(Int128)) == "-80000000000000000000000000000000"
@test hex(typemax(Int128)) == "7fffffffffffffffffffffffffffffff"

@test dec(typemin(Int128)) == "-170141183460469231731687303715884105728"
@test dec(typemax(Int128)) == "170141183460469231731687303715884105727"
@test string(typemin(Int128)) == "-170141183460469231731687303715884105728"
@test string(typemax(Int128)) == "170141183460469231731687303715884105727"
@test base(3,typemin(Int128)) ==
    "-101100201022001010121000102002120122110122221010202000122201220121120010200022002"
@test base(3,typemax(Int128)) ==
    "101100201022001010121000102002120122110122221010202000122201220121120010200022001"
@test base(12,typemin(Int128)) == "-2a695925806818735399a37a20a31b3534a8"
@test base(12,typemax(Int128)) == "2a695925806818735399a37a20a31b3534a7"

@test hex2num("3ff0000000000000") == 1.
@test hex2num("bff0000000000000") == -1.
@test hex2num("4000000000000000") == 2.
@test hex2num("7ff0000000000000") == Inf
@test hex2num("fff0000000000000") == -Inf
@test isnan(hex2num("7ff8000000000000"))
@test isnan(hex2num("fff8000000000000"))
@test hex2num("3f800000") == 1.0f0
@test hex2num("bf800000") == -1.0f0
@test hex2num("7f800000") == Inf32
@test hex2num("ff800000") == -Inf32
@test isnan(hex2num("7fc00000"))
@test isnan(hex2num("ffc00000"))

# floating-point printing
@test repr(1.0) == "1.0"
@test repr(-1.0) == "-1.0"
@test repr(0.0) == "0.0"
@test repr(-0.0) == "-0.0"
@test repr(0.1) == "0.1"
@test repr(0.2) == "0.2"
@test repr(0.3) == "0.3"
@test repr(0.1+0.2) != "0.3"
@test repr(Inf) == "Inf"
@test repr(-Inf) == "-Inf"
@test repr(NaN) == "NaN"
@test repr(-NaN) == "NaN"
@test repr(Float64(pi)) == "3.141592653589793"
# issue 6608
@test sprint(showcompact, 666666.6) == "6.66667e5"
@test sprint(showcompact, 666666.049) == "666666.0"
@test sprint(showcompact, 666665.951) == "666666.0"
@test sprint(showcompact, 66.66666) == "66.6667"
@test sprint(showcompact, -666666.6) == "-6.66667e5"
@test sprint(showcompact, -666666.049) == "-666666.0"
@test sprint(showcompact, -666665.951) == "-666666.0"
@test sprint(showcompact, -66.66666) == "-66.6667"

@test repr(1.0f0) == "1.0f0"
@test repr(-1.0f0) == "-1.0f0"
@test repr(0.0f0) == "0.0f0"
@test repr(-0.0f0) == "-0.0f0"
@test repr(0.1f0) == "0.1f0"
@test repr(0.2f0) == "0.2f0"
@test repr(0.3f0) == "0.3f0"
@test repr(0.1f0+0.2f0) == "0.3f0"
@test repr(Inf32) == "Inf32"
@test repr(-Inf32) == "-Inf32"
@test repr(NaN32) == "NaN32"
@test repr(-NaN32) == "NaN32"
@test repr(Float32(pi)) == "3.1415927f0"

# signs
@test sign(1) == 1
@test sign(-1) == -1
@test sign(0) == 0
@test sign(1.0) == 1
@test sign(-1.0) == -1
@test sign(0.0) == 0
@test sign(-0.0) == 0
@test sign( 1.0/0.0) == 1
@test sign(-1.0/0.0) == -1
@test sign(Inf) == 1
@test sign(-Inf) == -1
@test isequal(sign(NaN), NaN)
@test isequal(sign(-NaN), NaN)
@test sign(2//3) == 1
@test sign(-2//3) == -1
@test sign(0//1) == 0
@test sign(-0//1) == 0
@test sign(1//0) == 1
@test sign(-1//0) == -1
@test isa(sign(2//3), Rational{Int})
@test isa(2//3 + 2//3im, Complex{Rational{Int}})
@test isa(sign(2//3 + 2//3im), Complex{Float64})
@test sign(one(UInt)) == 1
@test sign(zero(UInt)) == 0

@test signbit(1) == 0
@test signbit(0) == 0
@test signbit(-1) == 1
@test signbit(1.0) == 0
@test signbit(0.0) == 0
@test signbit(-0.0) == 1
@test signbit(-1.0) == 1
@test signbit(1.0/0.0) == 0
@test signbit(-1.0/0.0) == 1
@test signbit(Inf) == 0
@test signbit(-Inf) == 1
@test signbit(NaN) == 0
@test signbit(-NaN) == 1
@test signbit(2//3) == 0
@test signbit(-2//3) == 1
@test signbit(0//1) == 0
@test signbit(-0//1) == 0
@test signbit(1//0) == 0
@test signbit(-1//0) == 1

@test copysign(big(1.0),big(-2.0)) == big(-1.0)

#copysign
@test copysign(-1,1) == 1
@test copysign(1,-1) == -1

@test copysign(-1,1.0) == 1
@test copysign(1,-1.0) == -1

@test copysign(-1,1//2) == 1
@test copysign(1,-1//2) == -1

@test copysign(1.0,-1) == -1.0
@test copysign(-1.0,1) == 1.0

@test copysign(1.0,-1.0) == -1.0
@test copysign(-1.0,1.0) == 1.0

@test copysign(1.0,-1//2) == -1.0
@test copysign(-1.0,1//2) == 1.0

@test copysign(1//2,-1) == -1//2
@test copysign(-1//2,1) == 1//2

@test copysign(1//2,-1//2) == -1//2
@test copysign(-1//2,1//2) == 1//2

@test copysign(1//2,-1.0) == -1//2
@test copysign(-1//2,1.0) == 1//2

# verify type stability with integer (x is negative)
@test eltype(copysign(-1,1)) <: Integer
@test eltype(copysign(-1,BigInt(1))) <: Integer
@test eltype(copysign(-1,1.0)) <: Integer
@test eltype(copysign(-1,1//2)) <: Integer
@test eltype(copysign(-BigInt(1),1)) <: Integer
@test eltype(copysign(-BigInt(1),1.0)) <: Integer
@test eltype(copysign(-BigInt(1),1//2)) <: Integer
@test eltype(copysign(-BigInt(1),BigInt(1))) <: Integer
@test eltype(copysign(-1,-1)) <: Integer
@test eltype(copysign(-1,-BigInt(1))) <: Integer
@test eltype(copysign(-1,-1.0)) <: Integer
@test eltype(copysign(-1,-1//2)) <: Integer
@test eltype(copysign(-BigInt(1),-1)) <: Integer
@test eltype(copysign(-BigInt(1),-1.0)) <: Integer
@test eltype(copysign(-BigInt(1),-1//2)) <: Integer
@test eltype(copysign(-BigInt(1),-BigInt(1))) <: Integer

# verify type stability with integer (x is positive)
@test eltype(copysign(1,1)) <: Integer
@test eltype(copysign(1,BigInt(1))) <: Integer
@test eltype(copysign(1,1.0)) <: Integer
@test eltype(copysign(1,1//2)) <: Integer
@test eltype(copysign(BigInt(1),1)) <: Integer
@test eltype(copysign(BigInt(1),1.0)) <: Integer
@test eltype(copysign(BigInt(1),1//2)) <: Integer
@test eltype(copysign(BigInt(1),BigInt(1))) <: Integer
@test eltype(copysign(1,-1)) <: Integer
@test eltype(copysign(1,-BigInt(1))) <: Integer
@test eltype(copysign(1,-1.0)) <: Integer
@test eltype(copysign(1,-1//2)) <: Integer
@test eltype(copysign(BigInt(1),-1)) <: Integer
@test eltype(copysign(BigInt(1),-1.0)) <: Integer
@test eltype(copysign(BigInt(1),-1//2)) <: Integer
@test eltype(copysign(BigInt(1),-BigInt(1))) <: Integer

# verify type stability with real (x is negative)
@test eltype(copysign(-1.0,1)) <: Real
@test eltype(copysign(-1.0,BigInt(1))) <: Real
@test eltype(copysign(-1.0,1.0)) <: Real
@test eltype(copysign(-1.0,1//2)) <: Real
@test eltype(copysign(-1.0,-1)) <: Real
@test eltype(copysign(-1.0,-BigInt(1))) <: Real
@test eltype(copysign(-1.0,-1.0)) <: Real
@test eltype(copysign(-1.0,-1//2)) <: Real

# Verify type stability with real (x is positive)
@test eltype(copysign(1.0,1)) <: Real
@test eltype(copysign(1.0,BigInt(1))) <: Real
@test eltype(copysign(1.0,1.0)) <: Real
@test eltype(copysign(1.0,1//2)) <: Real
@test eltype(copysign(1.0,-1)) <: Real
@test eltype(copysign(1.0,-BigInt(1))) <: Real
@test eltype(copysign(1.0,-1.0)) <: Real
@test eltype(copysign(1.0,-1//2)) <: Real

# Verify type stability with rational (x is negative)
@test eltype(copysign(-1//2,1)) <: Rational
@test eltype(copysign(-1//2,BigInt(1))) <: Rational
@test eltype(copysign(-1//2,1.0)) <: Rational
@test eltype(copysign(-1//2,1//2)) <: Rational
@test eltype(copysign(-1//2,-1)) <: Rational
@test eltype(copysign(-1//2,-BigInt(1))) <: Rational
@test eltype(copysign(-1//2,-1.0)) <: Rational
@test eltype(copysign(-1//2,-1//2)) <: Rational

# Verify type stability with rational (x is positive)
@test eltype(copysign(-1//2,1)) <: Rational
@test eltype(copysign(-1//2,BigInt(1))) <: Rational
@test eltype(copysign(-1//2,1.0)) <: Rational
@test eltype(copysign(-1//2,1//2)) <: Rational
@test eltype(copysign(-1//2,-1)) <: Rational
@test eltype(copysign(-1//2,-BigInt(1))) <: Rational
@test eltype(copysign(-1//2,-1.0)) <: Rational
@test eltype(copysign(-1//2,-1//2)) <: Rational

# test x = NaN
@test isnan(copysign(0/0,1))
@test isnan(copysign(0/0,-1))

# test x = Inf
@test isinf(copysign(1/0,1))
@test isinf(copysign(1/0,-1))

@test isnan(1)     == false
@test isnan(1.0)   == false
@test isnan(-1.0)  == false
@test isnan(Inf)   == false
@test isnan(-Inf)  == false
@test isnan(NaN)   == true
@test isnan(1//2)  == false
@test isnan(-2//3) == false
@test isnan(5//0)  == false
@test isnan(-3//0) == false

@test isinf(1)     == false
@test isinf(1.0)   == false
@test isinf(-1.0)  == false
@test isinf(Inf)   == true
@test isinf(-Inf)  == true
@test isinf(NaN)   == false
@test isinf(1//2)  == false
@test isinf(-2//3) == false
@test isinf(5//0)  == true
@test isinf(-3//0) == true

@test isfinite(1)     == true
@test isfinite(1.0)   == true
@test isfinite(-1.0)  == true
@test isfinite(Inf)   == false
@test isfinite(-Inf)  == false
@test isfinite(NaN)   == false
@test isfinite(1//2)  == true
@test isfinite(-2//3) == true
@test isfinite(5//0)  == false
@test isfinite(-3//0) == false
@test isfinite(pi)    == true

@test isequal(-Inf,-Inf)
@test isequal(-1.0,-1.0)
@test isequal(-0.0,-0.0)
@test isequal(+0.0,+0.0)
@test isequal(+1.0,+1.0)
@test isequal(+Inf,+Inf)
@test isequal(-NaN,-NaN)
@test isequal(-NaN,+NaN)
@test isequal(+NaN,-NaN)
@test isequal(+NaN,+NaN)

@test !isequal(-Inf,+Inf)
@test !isequal(-1.0,+1.0)
@test !isequal(-0.0,+0.0)
@test !isequal(+0.0,-0.0)
@test !isequal(+1.0,-1.0)
@test !isequal(+Inf,-Inf)

@test  isequal(-0.0f0,-0.0)
@test  isequal( 0.0f0, 0.0)
@test !isequal(-0.0f0, 0.0)
@test !isequal(0.0f0 ,-0.0)

@test !isless(-Inf,-Inf)
@test  isless(-Inf,-1.0)
@test  isless(-Inf,-0.0)
@test  isless(-Inf,+0.0)
@test  isless(-Inf,+1.0)
@test  isless(-Inf,+Inf)
@test  isless(-Inf,-NaN)
@test  isless(-Inf,+NaN)

@test !isless(-1.0,-Inf)
@test !isless(-1.0,-1.0)
@test  isless(-1.0,-0.0)
@test  isless(-1.0,+0.0)
@test  isless(-1.0,+1.0)
@test  isless(-1.0,+Inf)
@test  isless(-1.0,-NaN)
@test  isless(-1.0,+NaN)

@test !isless(-0.0,-Inf)
@test !isless(-0.0,-1.0)
@test !isless(-0.0,-0.0)
@test  isless(-0.0,+0.0)
@test  isless(-0.0,+1.0)
@test  isless(-0.0,+Inf)
@test  isless(-0.0,-NaN)
@test  isless(-0.0,+NaN)

@test !isless(+0.0,-Inf)
@test !isless(+0.0,-1.0)
@test !isless(+0.0,-0.0)
@test !isless(+0.0,+0.0)
@test  isless(+0.0,+1.0)
@test  isless(+0.0,+Inf)
@test  isless(+0.0,-NaN)
@test  isless(+0.0,+NaN)

@test !isless(+1.0,-Inf)
@test !isless(+1.0,-1.0)
@test !isless(+1.0,-0.0)
@test !isless(+1.0,+0.0)
@test !isless(+1.0,+1.0)
@test  isless(+1.0,+Inf)
@test  isless(+1.0,-NaN)
@test  isless(+1.0,+NaN)

@test !isless(+Inf,-Inf)
@test !isless(+Inf,-1.0)
@test !isless(+Inf,-0.0)
@test !isless(+Inf,+0.0)
@test !isless(+Inf,+1.0)
@test !isless(+Inf,+Inf)
@test  isless(+Inf,-NaN)
@test  isless(+Inf,+NaN)

@test !isless(-NaN,-Inf)
@test !isless(-NaN,-1.0)
@test !isless(-NaN,-0.0)
@test !isless(-NaN,+0.0)
@test !isless(-NaN,+1.0)
@test !isless(-NaN,+Inf)
@test !isless(-NaN,-NaN)
@test !isless(-NaN,+NaN)

@test !isless(+NaN,-Inf)
@test !isless(+NaN,-1.0)
@test !isless(+NaN,-0.0)
@test !isless(+NaN,+0.0)
@test !isless(+NaN,+1.0)
@test !isless(+NaN,+Inf)
@test !isless(+NaN,-NaN)
@test !isless(+NaN,+NaN)

@test  isequal(   0, 0.0)
@test  isequal( 0.0,   0)
@test !isequal(   0,-0.0)
@test !isequal(-0.0,   0)
@test   isless(-0.0,   0)
@test  !isless(   0,-0.0)

@test isless(-0.0, 0.0f0)
@test lexcmp(-0.0, 0.0f0) == -1
@test lexcmp(0.0, -0.0f0) == 1
@test lexcmp(NaN, 1) == 1
@test lexcmp(1, NaN) == -1
@test lexcmp(NaN, NaN) == 0

for x=-5:5, y=-5:5
    @test (x==y)==(Float64(x)==Int64(y))
    @test (x!=y)==(Float64(x)!=Int64(y))
    @test (x< y)==(Float64(x)< Int64(y))
    @test (x> y)==(Float64(x)> Int64(y))
    @test (x<=y)==(Float64(x)<=Int64(y))
    @test (x>=y)==(Float64(x)>=Int64(y))

    @test (x==y)==(Int64(x)==Float64(y))
    @test (x!=y)==(Int64(x)!=Float64(y))
    @test (x< y)==(Int64(x)< Float64(y))
    @test (x> y)==(Int64(x)> Float64(y))
    @test (x<=y)==(Int64(x)<=Float64(y))
    @test (x>=y)==(Int64(x)>=Float64(y))

    if x >= 0
        @test (x==y)==(UInt64(x)==Float64(y))
        @test (x!=y)==(UInt64(x)!=Float64(y))
        @test (x< y)==(UInt64(x)< Float64(y))
        @test (x> y)==(UInt64(x)> Float64(y))
        @test (x<=y)==(UInt64(x)<=Float64(y))
        @test (x>=y)==(UInt64(x)>=Float64(y))
    end
    if y >= 0
        @test (x==y)==(Float64(x)==UInt64(y))
        @test (x!=y)==(Float64(x)!=UInt64(y))
        @test (x< y)==(Float64(x)< UInt64(y))
        @test (x> y)==(Float64(x)> UInt64(y))
        @test (x<=y)==(Float64(x)<=UInt64(y))
        @test (x>=y)==(Float64(x)>=UInt64(y))
    end
end

function _cmp_(x::Union{Int64,UInt64}, y::Float64)
    if x==Int64(2)^53-2 && y==2.0^53-2; return  0; end
    if x==Int64(2)^53-2 && y==2.0^53-1; return -1; end
    if x==Int64(2)^53-2 && y==2.0^53  ; return -1; end
    if x==Int64(2)^53-2 && y==2.0^53+2; return -1; end
    if x==Int64(2)^53-2 && y==2.0^53+3; return -1; end
    if x==Int64(2)^53-2 && y==2.0^53+4; return -1; end

    if x==Int64(2)^53-1 && y==2.0^53-2; return +1; end
    if x==Int64(2)^53-1 && y==2.0^53-1; return  0; end
    if x==Int64(2)^53-1 && y==2.0^53  ; return -1; end
    if x==Int64(2)^53-1 && y==2.0^53+2; return -1; end
    if x==Int64(2)^53-1 && y==2.0^53+3; return -1; end
    if x==Int64(2)^53-1 && y==2.0^53+4; return -1; end

    if x==Int64(2)^53   && y==2.0^53-2; return +1; end
    if x==Int64(2)^53   && y==2.0^53-1; return +1; end
    if x==Int64(2)^53   && y==2.0^53  ; return  0; end
    if x==Int64(2)^53   && y==2.0^53+2; return -1; end
    if x==Int64(2)^53   && y==2.0^53+4; return -1; end

    if x==Int64(2)^53+1 && y==2.0^53-2; return +1; end
    if x==Int64(2)^53+1 && y==2.0^53-1; return +1; end
    if x==Int64(2)^53+1 && y==2.0^53  ; return +1; end
    if x==Int64(2)^53+1 && y==2.0^53+2; return -1; end
    if x==Int64(2)^53+1 && y==2.0^53+4; return -1; end

    if x==Int64(2)^53+2 && y==2.0^53-2; return +1; end
    if x==Int64(2)^53+2 && y==2.0^53-1; return +1; end
    if x==Int64(2)^53+2 && y==2.0^53  ; return +1; end
    if x==Int64(2)^53+2 && y==2.0^53+2; return  0; end
    if x==Int64(2)^53+2 && y==2.0^53+4; return -1; end

    if x==Int64(2)^53+3 && y==2.0^53-2; return +1; end
    if x==Int64(2)^53+3 && y==2.0^53-1; return +1; end
    if x==Int64(2)^53+3 && y==2.0^53  ; return +1; end
    if x==Int64(2)^53+3 && y==2.0^53+2; return +1; end
    if x==Int64(2)^53+3 && y==2.0^53+4; return -1; end

    if x==Int64(2)^53+4 && y==2.0^53-2; return +1; end
    if x==Int64(2)^53+4 && y==2.0^53-1; return +1; end
    if x==Int64(2)^53+4 && y==2.0^53  ; return +1; end
    if x==Int64(2)^53+4 && y==2.0^53+2; return +1; end
    if x==Int64(2)^53+4 && y==2.0^53+4; return  0; end

    if x==Int64(2)^53+5 && y==2.0^53-2; return +1; end
    if x==Int64(2)^53+5 && y==2.0^53-1; return +1; end
    if x==Int64(2)^53+5 && y==2.0^53  ; return +1; end
    if x==Int64(2)^53+5 && y==2.0^53+2; return +1; end
    if x==Int64(2)^53+5 && y==2.0^53+4; return +1; end

    error("invalid: _cmp_($x,$y)")
end

for x=Int64(2)^53-2:Int64(2)^53+5,
    y=[2.0^53-2 2.0^53-1 2.0^53 2.0^53+2 2.0^53+4]
    u = UInt64(x)
    @test y == Float64(trunc(Int64,y))

    @test (x==y)==(y==x)
    @test (x!=y)==!(x==y)
    @test (-x==-y)==(-y==-x)
    @test (-x!=-y)==!(-x==-y)

    @test (x<y)==(x<=y)&(x!=y)
    @test (x<=y)==(x<y)|(x==y)
    @test (x==y)==(x<=y)&!(x<y)

    @test -x != x
    @test -y != y
    @test -x != y
    @test -y != x
    @test -x <  x
    @test -y <  y
    @test -x <  y
    @test -y <  x
    @test -x <= x
    @test -y <= y
    @test -x <= y
    @test -y <= x

    @test -y != u
    @test -y <  u
    @test -y <= u

    c = _cmp_(x,y)
    if c < 0
        @test !(x == y)
        @test  (x <  y)
        @test !(y <  x)
        @test  (x <= y)
        @test !(y <= x)

        @test !(u == y)
        @test  (u <  y)
        @test !(y <  u)
        @test  (u <= y)
        @test !(y <= u)

        @test !(-x == -y)
        @test !(-x <  -y)
        @test  (-y <  -x)
        @test !(-x <= -y)
        @test  (-y <= -x)
    elseif c > 0
        @test !(x == y)
        @test !(x <  y)
        @test  (y <  x)
        @test !(x <= y)
        @test  (y <= x)

        @test !(u == y)
        @test !(u <  y)
        @test  (y <  u)
        @test !(u <= y)
        @test  (y <= u)

        @test !(-x == -y)
        @test  (-x <  -y)
        @test !(-y <  -x)
        @test  (-x <= -y)
        @test !(-y <= -x)
    else
        @test  (x == y)
        @test !(x <  y)
        @test !(y <  x)
        @test  (x <= y)
        @test  (y <= x)

        @test  (u == y)
        @test !(u <  y)
        @test !(y <  u)
        @test  (u <= y)
        @test  (y <= u)

        @test  (-x == -y)
        @test !(-x <  -y)
        @test !(-y <  -x)
        @test  (-x <= -y)
        @test  (-y <= -x)
    end
end

@test Int64(2)^62-1 != 2.0^62
@test Int64(2)^62   == 2.0^62
@test Int64(2)^62+1 != 2.0^62
@test 2.0^62 != Int64(2)^62-1
@test 2.0^62 == Int64(2)^62
@test 2.0^62 != Int64(2)^62+1

@test typemax(Int64)   != +2.0^63
@test typemin(Int64)   == -2.0^63
@test typemin(Int64)+1 != -2.0^63

@test UInt64(2)^60-1 != 2.0^60
@test UInt64(2)^60   == 2.0^60
@test UInt64(2)^60+1 != 2.0^60
@test 2.0^60 != UInt64(2)^60-1
@test 2.0^60 == UInt64(2)^60
@test 2.0^60 != UInt64(2)^60+1

@test UInt64(2)^63-1 != 2.0^63
@test UInt64(2)^63   == 2.0^63
@test UInt64(2)^63+1 != 2.0^63
@test 2.0^63 != UInt64(2)^63-1
@test 2.0^63 == UInt64(2)^63
@test 2.0^63 != UInt64(2)^63+1

@test typemax(UInt64) != 2.0^64
# issue #9085
f9085() = typemax(UInt64) != 2.0^64
@test f9085()

@test typemax(UInt64) < Float64(typemax(UInt64))
@test typemax(Int64) < Float64(typemax(Int64))
@test typemax(UInt64) <= Float64(typemax(UInt64))
@test typemax(Int64) <= Float64(typemax(Int64))

@test Float64(typemax(UInt64)) > typemax(UInt64)
@test Float64(typemax(Int64)) > typemax(Int64)
@test Float64(typemax(UInt64)) >= typemax(UInt64)
@test Float64(typemax(Int64)) >= typemax(Int64)

@test Float64(Int128(0)) == 0.0
@test Float32(Int128(0)) == 0.0f0
@test Float64(Int128(-1)) == -1.0
@test Float32(Int128(-1)) == -1.0f0
@test Float64(Int128(3)) == 3.0
@test Float32(Int128(3)) == 3.0f0
@test Float64(UInt128(10121)) == 10121.0
@test Float32(UInt128(10121)) == 10121.0f0
@test Float64(typemin(Int128)) == -2.0^127
@test Float32(typemin(Int128)) == -2.0f0^127
@test Float64(typemax(Int128)) == 2.0^127
@test Float32(typemax(Int128)) == 2.0f0^127
@test Float64(typemin(UInt128)) == 0.0
@test Float32(typemin(UInt128)) == 0.0f0
@test Float64(typemax(UInt128)) == 2.0^128
@test Float32(typemax(UInt128)) == 2.0f0^128

# check for double rounding in conversion
@test Float64(10633823966279328163822077199654060032) == 1.0633823966279327e37 #0x1p123
@test Float64(10633823966279328163822077199654060033) == 1.063382396627933e37 #nextfloat(0x1p123)
@test Float64(-10633823966279328163822077199654060032) == -1.0633823966279327e37
@test Float64(-10633823966279328163822077199654060033) == -1.063382396627933e37

# check Float vs Int128 comparisons
@test Int128(1e30) == 1e30
@test Int128(1e30)+1 > 1e30

@test Int128(-2.0^127) == typemin(Int128)
@test Float64(UInt128(3.7e19)) == 3.7e19
@test Float64(UInt128(3.7e30)) == 3.7e30

@test !(NaN <= 1)
@test !(NaN >= 1)
@test !(NaN < 1)
@test !(NaN > 1)
@test !(1 <= NaN)
@test !(1 >= NaN)
@test !(1 < NaN)
@test !(1 > NaN)

@test 1//1 == 1
@test 2//2 == 1
@test 1//1 == 1//1
@test 2//2 == 1//1
@test 2//4 == 3//6
@test 1//2 + 1//2 == 1
@test (-1)//3 == -(1//3)
@test 1//2 + 3//4 == 5//4
@test 1//3 * 3//4 == 1//4
@test 1//2 / 3//4 == 2//3
@test 1//0 == 1//0
@test 5//0 == 1//0
@test -1//0 == -1//0
@test -7//0 == -1//0

@test_throws OverflowError -(0x01//0x0f)
@test_throws OverflowError -(typemin(Int)//1)
@test_throws OverflowError (typemax(Int)//3) + 1
@test_throws OverflowError (typemax(Int)//3) * 2
@test (typemax(Int)//1) * (1//typemax(Int)) == 1
@test (typemax(Int)//1) / (typemax(Int)//1) == 1
@test (1//typemax(Int)) / (1//typemax(Int)) == 1
@test_throws OverflowError (1//2)^63

@test @inferred(rationalize(Int, 3.0, 0.0)) === 3//1
@test @inferred(rationalize(Int, 3.0, 0)) === 3//1
@test_throws ArgumentError rationalize(Int, big(3.0), -1.)

for a = -5:5, b = -5:5
    if a == b == 0; continue; end
    if ispow2(b)
        @test a//b == a/b
        @test convert(Rational,a/b) == a//b
    end
    @test rationalize(a/b) == a//b
    @test a//b == a//b
    if b == 0
        @test_throws DivideError round(Integer,a//b) == round(Integer,a/b)
    else
        @test round(Integer,a//b) == round(Integer,a/b)
    end
    for c = -5:5
        @test (a//b == c) == (a/b == c)
        @test (a//b != c) == (a/b != c)
        @test (a//b <= c) == (a/b <= c)
        @test (a//b <  c) == (a/b <  c)
        @test (a//b >= c) == (a/b >= c)
        @test (a//b >  c) == (a/b >  c)
        for d = -5:5
            if c == d == 0; continue; end
            @test (a//b == c//d) == (a/b == c/d)
            @test (a//b != c//d) == (a/b != c/d)
            @test (a//b <= c//d) == (a/b <= c/d)
            @test (a//b <  c//d) == (a/b <  c/d)
            @test (a//b >= c//d) == (a/b >= c/d)
            @test (a//b >  c//d) == (a/b >  c/d)
        end
    end
end

@test 0.5 == 1//2
@test 0.1 != 1//10
@test 0.1 == 3602879701896397//36028797018963968
@test Inf == 1//0 == 2//0 == typemax(Int)//0
@test -Inf == -1//0 == -2//0 == -typemax(Int)//0
@test realmin() != 1//(BigInt(2)^1022+1)
@test realmin() == 1//(BigInt(2)^1022)
@test realmin() != 1//(BigInt(2)^1022-1)
@test realmin()/2 != 1//(BigInt(2)^1023+1)
@test realmin()/2 == 1//(BigInt(2)^1023)
@test realmin()/2 != 1//(BigInt(2)^1023-1)
@test nextfloat(0.0) != 1//(BigInt(2)^1074+1)
@test nextfloat(0.0) == 1//(BigInt(2)^1074)
@test nextfloat(0.0) != 1//(BigInt(2)^1074-1)

@test 1/3 < 1//3
@test !(1//3 < 1/3)
@test -1/3 < 1//3
@test -1/3 > -1//3
@test 1/3 > -1//3
@test 1/5 > 1//5
@test 1//3 < Inf
@test 0//1 < Inf
@test 1//0 == Inf
@test -1//0 == -Inf
@test -1//0 != Inf
@test 1//0 != -Inf
@test !(1//0 < Inf)
@test !(1//3 < NaN)
@test !(1//3 == NaN)
@test !(1//3 > NaN)

@test Float64(pi,RoundDown) < pi
@test Float64(pi,RoundUp) > pi
@test !(Float64(pi,RoundDown) > pi)
@test !(Float64(pi,RoundUp) < pi)
@test Float64(pi,RoundDown) <= pi
@test Float64(pi,RoundUp) >= pi
@test Float64(pi,RoundDown) != pi
@test Float64(pi,RoundUp) != pi

@test Float32(pi,RoundDown) < pi
@test Float32(pi,RoundUp) > pi
@test !(Float32(pi,RoundDown) > pi)
@test !(Float32(pi,RoundUp) < pi)

# issue #6365
for T in (Float32, Float64)
    for i = 9007199254740992:9007199254740996
        @test T(i) == T(BigFloat(i))
        @test T(-i) == T(BigFloat(-i))
        for r in (RoundNearest,RoundUp,RoundDown,RoundToZero)
            @test T(i,r) == T(BigFloat(i),r)
            @test T(-i,r) == T(BigFloat(-i),r)
        end
    end
end

@test prevfloat(big(pi)) < pi
@test nextfloat(big(pi)) > pi
@test !(prevfloat(big(pi)) > pi)
@test !(nextfloat(big(pi)) < pi)

@test 2646693125139304345//842468587426513207 < pi
@test !(2646693125139304345//842468587426513207 > pi)
@test 2646693125139304345//842468587426513207 != pi

@test sqrt(2) == 1.4142135623730951

@test 1+1.5 == 2.5
@test 1.5+1 == 2.5
@test 1+1.5+2 == 4.5
@test isa(convert(Complex{Int16},1), Complex{Int16})
@test Complex(1,2)+1 == Complex(2,2)
@test Complex(1,2)+1.5 == Complex(2.5,2.0)
@test 1/Complex(2,2) == Complex(.25,-.25)
@test Complex(1.5,1.0) + 1//2 == Complex(2.0,1.0)
@test real(Complex(1//2,2//3)) == 1//2
@test imag(Complex(1//2,2//3)) == 2//3
@test Complex(1,2) + 1//2 == Complex(3//2,2//1)
@test Complex(1,2) + 1//2 * 0.5 == Complex(1.25,2.0)
@test (Complex(1,2) + 1//2) * 0.5 == Complex(0.75,1.0)
@test (Complex(1,2)/Complex(2.5,3.0))*Complex(2.5,3.0) ≈ Complex(1,2)
@test 0.7 < real(sqrt(Complex(0,1))) < 0.707107

for T in Base.BitSigned_types
    @test abs(typemin(T)) == -typemin(T)
    #for x in (typemin(T),convert(T,-1),zero(T),one(T),typemax(T))
    #    @test signed(unsigned(x)) == x
    #end
end

#for T in (UInt8,UInt16,UInt32,UInt64,UInt128)
#    x in (typemin(T),one(T),typemax(T))
#    @test unsigned(signed(x)) == x
#end

for S = Base.BitSigned64_types,
    U = Base.BitUnsigned64_types
    @test !(-one(S) == typemax(U))
    @test -one(S) != typemax(U)
    @test -one(S) < typemax(U)
    @test !(typemax(U) <= -one(S))
end

# check type of constructed rationals
int_types = Base.BitInteger64_types
for N = int_types, D = int_types
    T = promote_type(N,D)
    @test typeof(convert(N,2)//convert(D,3)) <: Rational{T}
end

# issue #7564
@test typeof(convert(Rational{Integer},1)) === Rational{Integer}

# check type of constructed complexes
real_types = [Base.BitInteger64_types...,
              [Rational{T} for T in Base.BitInteger64_types]...,
              Float32, Float64]
for A = real_types, B = real_types
    T = promote_type(A,B)
    @test typeof(Complex(convert(A,2),convert(B,3))) <: Complex{T}
end

# comparison should fail on complex
@test_throws MethodError complex(1,2) > 0
@test_throws MethodError complex(1,2) > complex(0,0)

# div, fld, cld, rem, mod
for yr = Any[
    1:6,
    0.25:0.25:6.0,
    1//4:1//4:6//1
], xr = Any[
    0:6,
    0.0:0.25:6.0,
    0//1:1//4:6//1
]
    for y = yr, x = xr
        # check basic div functionality
        if 0 <= x < 1y
            @test div(+x,+y) == 0
            @test div(+x,-y) == 0
            @test div(-x,+y) == 0
            @test div(-x,-y) == 0
        end
        if 1y <= x < 2y
            @test div(+x,+y) == +1
            @test div(+x,-y) == -1
            @test div(-x,+y) == -1
            @test div(-x,-y) == +1
        end
        if 2y <= x < 3y
            @test div(+x,+y) == +2
            @test div(+x,-y) == -2
            @test div(-x,+y) == -2
            @test div(-x,-y) == +2
        end

        # check basic fld functionality
        if 0 == x
            @test fld(+x,+y) == 0
            @test fld(+x,-y) == 0
            @test fld(-x,+y) == 0
            @test fld(-x,-y) == 0
        end
        if 0 < x < 1y
            @test fld(+x,+y) == +0
            @test fld(+x,-y) == -1
            @test fld(-x,+y) == -1
            @test fld(-x,-y) == +0
        end
        if 1y == x
            @test fld(+x,+y) == +1
            @test fld(+x,-y) == -1
            @test fld(-x,+y) == -1
            @test fld(-x,-y) == +1
        end
        if 1y < x < 2y
            @test fld(+x,+y) == +1
            @test fld(+x,-y) == -2
            @test fld(-x,+y) == -2
            @test fld(-x,-y) == +1
        end
        if 2y == x
            @test fld(+x,+y) == +2
            @test fld(+x,-y) == -2
            @test fld(-x,+y) == -2
            @test fld(-x,-y) == +2
        end
        if 2y < x < 3y
            @test fld(+x,+y) == +2
            @test fld(+x,-y) == -3
            @test fld(-x,+y) == -3
            @test fld(-x,-y) == +2
        end

        # check basic cld functionality
        if 0 == x
            @test cld(+x,+y) == 0
            @test cld(+x,-y) == 0
            @test cld(-x,+y) == 0
            @test cld(-x,-y) == 0
        end
        if 0 < x < 1y
            @test cld(+x,+y) == +1
            @test cld(+x,-y) == +0
            @test cld(-x,+y) == +0
            @test cld(-x,-y) == +1
        end
        if 1y == x
            @test cld(+x,+y) == +1
            @test cld(+x,-y) == -1
            @test cld(-x,+y) == -1
            @test cld(-x,-y) == +1
        end
        if 1y < x < 2y
            @test cld(+x,+y) == +2
            @test cld(+x,-y) == -1
            @test cld(-x,+y) == -1
            @test cld(-x,-y) == +2
        end
        if 2y == x
            @test cld(+x,+y) == +2
            @test cld(+x,-y) == -2
            @test cld(-x,+y) == -2
            @test cld(-x,-y) == +2
        end
        if 2y < x < 3y
            @test cld(+x,+y) == +3
            @test cld(+x,-y) == -2
            @test cld(-x,+y) == -2
            @test cld(-x,-y) == +3
        end

        # check everything else in terms of div, fld, cld
        d = div(x,y)
        f = fld(x,y)
        c = cld(x,y)
        r = rem(x,y)
        m = mod(x,y)
        d2, r2 = divrem(x,y)
        f2, m2 = fldmod(x,y)

        t1 = isa(x,Rational) && isa(y,Rational) ?
                               promote_type(typeof(numerator(x)),typeof(numerator(y))) :
             isa(x,Rational) ? promote_type(typeof(numerator(x)),typeof(y)) :
             isa(y,Rational) ? promote_type(typeof(x),typeof(numerator(y))) :
                               promote_type(typeof(x),typeof(y))

        t2 = promote_type(typeof(x),typeof(y))

        @test typeof(d) <: t1
        @test typeof(f) <: t1
        @test typeof(c) <: t1
        @test typeof(r) <: t2
        @test typeof(m) <: t2

        @test d == f
        @test c == f + (m == 0 ? 0 : 1)
        @test r == m
        @test 0 <= r < y
        @test x == y*d + r

        @test typeof(d2) == typeof(d)
        @test typeof(r2) == typeof(r)
        @test typeof(f2) == typeof(f)
        @test typeof(m2) == typeof(m)

        @test d2 == d
        @test r2 == r
        @test f2 == f
        @test m2 == m

        for X=[-1,1], Y=[-1,1]
            sx = X*x
            sy = Y*y

            sd = div(sx,sy)
            sf = fld(sx,sy)
            sc = cld(sx,sy)
            sr = rem(sx,sy)
            sm = mod(sx,sy)
            sd2, sr2 = divrem(sx,sy)
            sf2, sm2 = fldmod(sx,sy)

            @test typeof(sd) <: t1
            @test typeof(sf) <: t1
            @test typeof(sc) <: t1
            @test typeof(sr) <: t2
            @test typeof(sm) <: t2

            @test sx < 0 ? -y < sr <= 0 : 0 <= sr < +y
            @test sy < 0 ? -y < sm <= 0 : 0 <= sm < +y
            @test sx == sy*sd + sr
            @test sx == sy*sf + sm

            @test typeof(sd2) == typeof(sd)
            @test typeof(sr2) == typeof(sr)
            @test typeof(sf2) == typeof(sf)
            @test typeof(sm2) == typeof(sm)

            @test sd2 == sd
            @test sr2 == sr
            @test sf2 == sf
            @test sm2 == sm
        end
    end
end

@test div(typemax(Int64)  , 1) ==  9223372036854775807
@test div(typemax(Int64)  , 2) ==  4611686018427387903
@test div(typemax(Int64)  , 7) ==  1317624576693539401
@test div(typemax(Int64)  ,-1) == -9223372036854775807
@test div(typemax(Int64)  ,-2) == -4611686018427387903
@test div(typemax(Int64)  ,-7) == -1317624576693539401
@test div(typemax(Int64)-1, 1) ==  9223372036854775806
@test div(typemax(Int64)-1, 2) ==  4611686018427387903
@test div(typemax(Int64)-1, 7) ==  1317624576693539400
@test div(typemax(Int64)-1,-1) == -9223372036854775806
@test div(typemax(Int64)-1,-2) == -4611686018427387903
@test div(typemax(Int64)-1,-7) == -1317624576693539400
@test div(typemax(Int64)-2, 1) ==  9223372036854775805
@test div(typemax(Int64)-2, 2) ==  4611686018427387902
@test div(typemax(Int64)-2, 7) ==  1317624576693539400
@test div(typemax(Int64)-2,-1) == -9223372036854775805
@test div(typemax(Int64)-2,-2) == -4611686018427387902
@test div(typemax(Int64)-2,-7) == -1317624576693539400

@test div(typemin(Int64)  , 1) == -9223372036854775807-1
@test div(typemin(Int64)  , 2) == -4611686018427387904
@test div(typemin(Int64)  , 7) == -1317624576693539401
@test div(typemin(Int64)  ,-2) ==  4611686018427387904
@test div(typemin(Int64)  ,-7) ==  1317624576693539401
@test div(typemin(Int64)+1, 1) == -9223372036854775807
@test div(typemin(Int64)+1, 2) == -4611686018427387903
@test div(typemin(Int64)+1, 7) == -1317624576693539401
@test div(typemin(Int64)+1,-1) ==  9223372036854775807
@test div(typemin(Int64)+1,-2) ==  4611686018427387903
@test div(typemin(Int64)+1,-7) ==  1317624576693539401
@test div(typemin(Int64)+2, 1) == -9223372036854775806
@test div(typemin(Int64)+2, 2) == -4611686018427387903
@test div(typemin(Int64)+2, 7) == -1317624576693539400
@test div(typemin(Int64)+2,-1) ==  9223372036854775806
@test div(typemin(Int64)+2,-2) ==  4611686018427387903
@test div(typemin(Int64)+2,-7) ==  1317624576693539400
@test div(typemin(Int64)+3, 1) == -9223372036854775805
@test div(typemin(Int64)+3, 2) == -4611686018427387902
@test div(typemin(Int64)+3, 7) == -1317624576693539400
@test div(typemin(Int64)+3,-1) ==  9223372036854775805
@test div(typemin(Int64)+3,-2) ==  4611686018427387902
@test div(typemin(Int64)+3,-7) ==  1317624576693539400

@test fld(typemax(Int64)  , 1) ==  9223372036854775807
@test fld(typemax(Int64)  , 2) ==  4611686018427387903
@test fld(typemax(Int64)  , 7) ==  1317624576693539401
@test fld(typemax(Int64)  ,-1) == -9223372036854775807
@test fld(typemax(Int64)  ,-2) == -4611686018427387904
@test fld(typemax(Int64)  ,-7) == -1317624576693539401
@test fld(typemax(Int64)-1, 1) ==  9223372036854775806
@test fld(typemax(Int64)-1, 2) ==  4611686018427387903
@test fld(typemax(Int64)-1, 7) ==  1317624576693539400
@test fld(typemax(Int64)-1,-1) == -9223372036854775806
@test fld(typemax(Int64)-1,-2) == -4611686018427387903
@test fld(typemax(Int64)-1,-7) == -1317624576693539401
@test fld(typemax(Int64)-2, 1) ==  9223372036854775805
@test fld(typemax(Int64)-2, 2) ==  4611686018427387902
@test fld(typemax(Int64)-2, 7) ==  1317624576693539400
@test fld(typemax(Int64)-2,-1) == -9223372036854775805
@test fld(typemax(Int64)-2,-2) == -4611686018427387903
@test fld(typemax(Int64)-2,-7) == -1317624576693539401

@test fld(typemin(Int64)  , 1) == -9223372036854775807-1
@test fld(typemin(Int64)  , 2) == -4611686018427387904
@test fld(typemin(Int64)  , 7) == -1317624576693539402
@test fld(typemin(Int64)  ,-2) ==  4611686018427387904
@test fld(typemin(Int64)  ,-7) ==  1317624576693539401
@test fld(typemin(Int64)+1, 1) == -9223372036854775807
@test fld(typemin(Int64)+1, 2) == -4611686018427387904
@test fld(typemin(Int64)+1, 7) == -1317624576693539401
@test fld(typemin(Int64)+1,-1) ==  9223372036854775807
@test fld(typemin(Int64)+1,-2) ==  4611686018427387903
@test fld(typemin(Int64)+1,-7) ==  1317624576693539401
@test fld(typemin(Int64)+2, 1) == -9223372036854775806
@test fld(typemin(Int64)+2, 2) == -4611686018427387903
@test fld(typemin(Int64)+2, 7) == -1317624576693539401
@test fld(typemin(Int64)+2,-1) ==  9223372036854775806
@test fld(typemin(Int64)+2,-2) ==  4611686018427387903
@test fld(typemin(Int64)+2,-7) ==  1317624576693539400
@test fld(typemin(Int64)+3, 1) == -9223372036854775805
@test fld(typemin(Int64)+3, 2) == -4611686018427387903
@test fld(typemin(Int64)+3, 7) == -1317624576693539401
@test fld(typemin(Int64)+3,-1) ==  9223372036854775805
@test fld(typemin(Int64)+3,-2) ==  4611686018427387902
@test fld(typemin(Int64)+3,-7) ==  1317624576693539400

@test cld(typemax(Int64)  , 1) ==  9223372036854775807
@test cld(typemax(Int64)  , 2) ==  4611686018427387904
@test cld(typemax(Int64)  , 7) ==  1317624576693539401
@test cld(typemax(Int64)  ,-1) == -9223372036854775807
@test cld(typemax(Int64)  ,-2) == -4611686018427387903
@test cld(typemax(Int64)  ,-7) == -1317624576693539401
@test cld(typemax(Int64)-1, 1) ==  9223372036854775806
@test cld(typemax(Int64)-1, 2) ==  4611686018427387903
@test cld(typemax(Int64)-1, 7) ==  1317624576693539401
@test cld(typemax(Int64)-1,-1) == -9223372036854775806
@test cld(typemax(Int64)-1,-2) == -4611686018427387903
@test cld(typemax(Int64)-1,-7) == -1317624576693539400
@test cld(typemax(Int64)-2, 1) ==  9223372036854775805
@test cld(typemax(Int64)-2, 2) ==  4611686018427387903
@test cld(typemax(Int64)-2, 7) ==  1317624576693539401
@test cld(typemax(Int64)-2,-1) == -9223372036854775805
@test cld(typemax(Int64)-2,-2) == -4611686018427387902
@test cld(typemax(Int64)-2,-7) == -1317624576693539400

@test cld(typemin(Int64)  , 1) == -9223372036854775807-1
@test cld(typemin(Int64)  , 2) == -4611686018427387904
@test cld(typemin(Int64)  , 7) == -1317624576693539401
@test cld(typemin(Int64)  ,-2) ==  4611686018427387904
@test cld(typemin(Int64)  ,-7) ==  1317624576693539402
@test cld(typemin(Int64)+1, 1) == -9223372036854775807
@test cld(typemin(Int64)+1, 2) == -4611686018427387903
@test cld(typemin(Int64)+1, 7) == -1317624576693539401
@test cld(typemin(Int64)+1,-1) ==  9223372036854775807
@test cld(typemin(Int64)+1,-2) ==  4611686018427387904
@test cld(typemin(Int64)+1,-7) ==  1317624576693539401
@test cld(typemin(Int64)+2, 1) == -9223372036854775806
@test cld(typemin(Int64)+2, 2) == -4611686018427387903
@test cld(typemin(Int64)+2, 7) == -1317624576693539400
@test cld(typemin(Int64)+2,-1) ==  9223372036854775806
@test cld(typemin(Int64)+2,-2) ==  4611686018427387903
@test cld(typemin(Int64)+2,-7) ==  1317624576693539401
@test cld(typemin(Int64)+3, 1) == -9223372036854775805
@test cld(typemin(Int64)+3, 2) == -4611686018427387902
@test cld(typemin(Int64)+3, 7) == -1317624576693539400
@test cld(typemin(Int64)+3,-1) ==  9223372036854775805
@test cld(typemin(Int64)+3,-2) ==  4611686018427387903
@test cld(typemin(Int64)+3,-7) ==  1317624576693539401

for x=Any[typemin(Int64), -typemax(Int64), -typemax(Int64)+1, -typemax(Int64)+2,
          typemax(Int64)-2, typemax(Int64)-1, typemax(Int64),
          typemax(UInt64)-1, typemax(UInt64)-2, typemax(UInt64)],
    y=[-7,-2,-1,1,2,7]
    if x >= 0
        @test div(unsigned(x),y) == unsigned(div(x,y))
        @test fld(unsigned(x),y) == unsigned(fld(x,y))
        @test cld(unsigned(x),y) == unsigned(cld(x,y))
    end
    if isa(x,Signed) && y >= 0
        @test div(x,unsigned(y)) == div(x,y)
        @test fld(x,unsigned(y)) == fld(x,y)
        @test cld(x,unsigned(y)) == cld(x,y)
    end
end

for x=0:5, y=1:5
    @test div(UInt(x),UInt(y)) == div(x,y)
    @test div(UInt(x),y) == div(x,y)
    @test div(x,UInt(y)) == div(x,y)
    @test div(UInt(x),-y) == reinterpret(UInt,div(x,-y))
    @test div(-x,UInt(y)) == div(-x,y)

    @test fld(UInt(x),UInt(y)) == fld(x,y)
    @test fld(UInt(x),y) == fld(x,y)
    @test fld(x,UInt(y)) == fld(x,y)
    @test fld(UInt(x),-y) == reinterpret(UInt,fld(x,-y))
    @test fld(-x,UInt(y)) == fld(-x,y)

    @test cld(UInt(x),UInt(y)) == cld(x,y)
    @test cld(UInt(x),y) == cld(x,y)
    @test cld(x,UInt(y)) == cld(x,y)
    @test cld(UInt(x),-y) == reinterpret(UInt,cld(x,-y))
    @test cld(-x,UInt(y)) == cld(-x,y)

    @test rem(UInt(x),UInt(y)) == rem(x,y)
    @test rem(UInt(x),y) == rem(x,y)
    @test rem(x,UInt(y)) == rem(x,y)
    @test rem(UInt(x),-y) == rem(x,-y)
    @test rem(-x,UInt(y)) == rem(-x,y)

    @test mod(UInt(x),UInt(y)) == mod(x,y)
    @test mod(UInt(x),y) == mod(x,y)
    @test mod(x,UInt(y)) == mod(x,y)
    @test mod(UInt(x),-y) == mod(x,-y)
    @test mod(-x,UInt(y)) == mod(-x,y)
end

@test div(typemax(UInt64)  , 1) ==  typemax(UInt64)
@test div(typemax(UInt64)  ,-1) == -typemax(UInt64)
@test div(typemax(UInt64)-1, 1) ==  typemax(UInt64)-1
@test div(typemax(UInt64)-1,-1) == -typemax(UInt64)+1
@test div(typemax(UInt64)-2, 1) ==  typemax(UInt64)-2
@test div(typemax(UInt64)-2,-1) == -typemax(UInt64)+2

@test signed(div(unsigned(typemax(Int64))+2, 1)) ==  typemax(Int64)+2
@test signed(div(unsigned(typemax(Int64))+2,-1)) == -typemax(Int64)-2
@test signed(div(unsigned(typemax(Int64))+1, 1)) ==  typemax(Int64)+1
@test signed(div(unsigned(typemax(Int64))+1,-1)) == -typemax(Int64)-1
@test signed(div(unsigned(typemax(Int64))  , 1)) ==  typemax(Int64)
@test signed(div(unsigned(typemax(Int64))  ,-1)) == -typemax(Int64)

@test signed(div(typemax(UInt),typemax(Int)))        ==  2
@test signed(div(typemax(UInt),(typemax(Int)>>1)+1)) ==  3
@test signed(div(typemax(UInt),typemax(Int)>>1))     ==  4
@test signed(div(typemax(UInt),typemin(Int)))        == -1
@test signed(div(typemax(UInt),typemin(Int)+1))      == -2
@test signed(div(typemax(UInt),typemin(Int)>>1))     == -3
@test signed(div(typemax(UInt),(typemin(Int)>>1)+1)) == -4

@test fld(typemax(UInt64)  , 1) ==  typemax(UInt64)
@test fld(typemax(UInt64)  ,-1) == -typemax(UInt64)
@test fld(typemax(UInt64)-1, 1) ==  typemax(UInt64)-1
@test fld(typemax(UInt64)-1,-1) == -typemax(UInt64)+1
@test fld(typemax(UInt64)-2, 1) ==  typemax(UInt64)-2
@test fld(typemax(UInt64)-2,-1) == -typemax(UInt64)+2

@test signed(fld(unsigned(typemax(Int64))+2, 1)) ==  typemax(Int64)+2
@test signed(fld(unsigned(typemax(Int64))+2,-1)) == -typemax(Int64)-2
@test signed(fld(unsigned(typemax(Int64))+1, 1)) ==  typemax(Int64)+1
@test signed(fld(unsigned(typemax(Int64))+1,-1)) == -typemax(Int64)-1
@test signed(fld(unsigned(typemax(Int64))  , 1)) ==  typemax(Int64)
@test signed(fld(unsigned(typemax(Int64))  ,-1)) == -typemax(Int64)

@test signed(fld(typemax(UInt),typemax(Int)))        ==  2
@test signed(fld(typemax(UInt),(typemax(Int)>>1)+1)) ==  3
@test signed(fld(typemax(UInt),typemax(Int)>>1))     ==  4
@test signed(fld(typemax(UInt),typemin(Int)))        == -2
@test signed(fld(typemax(UInt),typemin(Int)+1))      == -3
@test signed(fld(typemax(UInt),typemin(Int)>>1))     == -4
@test signed(fld(typemax(UInt),(typemin(Int)>>1)+1)) == -5

@test cld(typemax(UInt64)  , 1) ==  typemax(UInt64)
@test cld(typemax(UInt64)  ,-1) == -typemax(UInt64)
@test cld(typemax(UInt64)-1, 1) ==  typemax(UInt64)-1
@test cld(typemax(UInt64)-1,-1) == -typemax(UInt64)+1
@test cld(typemax(UInt64)-2, 1) ==  typemax(UInt64)-2
@test cld(typemax(UInt64)-2,-1) == -typemax(UInt64)+2

@test signed(cld(unsigned(typemax(Int64))+2, 1)) ==  typemax(Int64)+2
@test signed(cld(unsigned(typemax(Int64))+2,-1)) == -typemax(Int64)-2
@test signed(cld(unsigned(typemax(Int64))+1, 1)) ==  typemax(Int64)+1
@test signed(cld(unsigned(typemax(Int64))+1,-1)) == -typemax(Int64)-1
@test signed(cld(unsigned(typemax(Int64))  , 1)) ==  typemax(Int64)
@test signed(cld(unsigned(typemax(Int64))  ,-1)) == -typemax(Int64)

@test signed(cld(typemax(UInt),typemax(Int)))        ==  3
@test signed(cld(typemax(UInt),(typemax(Int)>>1)+1)) ==  4
@test signed(cld(typemax(UInt),typemax(Int)>>1))     ==  5
@test signed(cld(typemax(UInt),typemin(Int)))        == -1
@test signed(cld(typemax(UInt),typemin(Int)+1))      == -2
@test signed(cld(typemax(UInt),typemin(Int)>>1))     == -3
@test signed(cld(typemax(UInt),(typemin(Int)>>1)+1)) == -4

# Test exceptions and special cases
for T in (Int8,Int16,Int32,Int64,Int128, UInt8,UInt16,UInt32,UInt64,UInt128)
    @test_throws DivideError div(T(1), T(0))
    @test_throws DivideError fld(T(1), T(0))
    @test_throws DivideError cld(T(1), T(0))
    @test_throws DivideError rem(T(1), T(0))
    @test_throws DivideError mod(T(1), T(0))
end
for T in (Int8,Int16,Int32,Int64,Int128)
    @test_throws DivideError div(typemin(T), T(-1))
    @test_throws DivideError fld(typemin(T), T(-1))
    @test_throws DivideError cld(typemin(T), T(-1))
    @test rem(typemin(T), T(-1)) === T(0)
    @test mod(typemin(T), T(-1)) === T(0)
end

# Test return types
for T in (Int8,Int16,Int32,Int64,Int128, UInt8,UInt16,UInt32,UInt64,UInt128)
    z, o = T(0), T(1)
    @test typeof(+z) === T
    @test typeof(-z) === T
    @test typeof(abs(z)) === T
    @test typeof(sign(z)) === T
    @test typeof(copysign(z,z)) === T
    @test typeof(flipsign(z,z)) === T
    @test typeof(z+z) === T
    @test typeof(z-z) === T
    @test typeof(z*z) === T
    @test typeof(z÷o) === T
    @test typeof(z%o) === T
    @test typeof(fld(z,o)) === T
    @test typeof(mod(z,o)) === T
    @test typeof(cld(z,o)) === T
end

# issue #4156
@test fld(1.4,0.35667494393873234) == 3.0
@test div(1.4,0.35667494393873234) == 3.0
@test fld(0.3,0.01) == 29.0
@test div(0.3,0.01) == 29.0
# see https://github.com/JuliaLang/julia/issues/3127

# issue #8831
@test rem(prevfloat(1.0),1.0) == prevfloat(1.0)
@test mod(prevfloat(1.0),1.0) == prevfloat(1.0)

# issue #3046
@test mod(Int64(2),typemax(Int64)) == 2

# things related to floating-point epsilon
@test eps() == eps(Float64)
@test eps(Float64) == eps(1.0)
@test eps(Float64) == eps(1.5)
@test eps(Float32) == eps(1f0)
@test eps(float(0)) == 5e-324
@test eps(-float(0)) == 5e-324
@test eps(nextfloat(float(0))) == 5e-324
@test eps(-nextfloat(float(0))) == 5e-324
@test eps(realmin()) == 5e-324
@test eps(-realmin()) == 5e-324
@test eps(realmax()) ==  2.0^(1023-52)
@test eps(-realmax()) ==  2.0^(1023-52)
@test isnan(eps(NaN))
@test isnan(eps(Inf))
@test isnan(eps(-Inf))

@test .1+.1+.1 != .3
@test isapprox(.1+.1+.1, .3)
@test !isapprox(.1+.1+.1-.3, 0)
@test isapprox(.1+.1+.1-.3, 0, atol=eps(.3))
@test isapprox(1.1,1.1f0)

@test div(1e50,1) == 1e50
@test fld(1e50,1) == 1e50
@test cld(1e50,1) == 1e50

# rounding difficult values

for x = 2^53-10:2^53+10
    y = Float64(x)
    i = trunc(Int64,y)
    @test Int64(trunc(y)) == i
    @test Int64(round(y)) == i
    @test Int64(floor(y)) == i
    @test Int64(ceil(y))  == i

    @test round(Int64,y)       == i
    @test floor(Int64,y)       == i
    @test ceil(Int64,y)        == i
end

for x = 2^24-10:2^24+10
    y = Float32(x)
    i = trunc(Int,y)
    @test Int(trunc(y)) == i
    @test Int(round(y)) == i
    @test Int(floor(y)) == i
    @test Int(ceil(y))  == i
    @test round(Int,y)     == i
    @test floor(Int,y)     == i
    @test ceil(Int,y)      == i
end

# rounding vectors
let ≈(x,y) = x==y && typeof(x)==typeof(y)
    for t in [Float32,Float64]
        # try different vector lengths
        for n in [0,3,255,256]
            r = (1:n)-div(n,2)
            y = t[x/4 for x in r]
            @test trunc.(y) ≈ t[div(i,4) for i in r]
            @test floor.(y) ≈ t[i>>2 for i in r]
            @test ceil.(y)  ≈ t[(i+3)>>2 for i in r]
            @test round.(y) ≈ t[(i+1+isodd(i>>2))>>2 for i in r]
            @test broadcast(x -> round(x, RoundNearestTiesAway), y) ≈ t[(i+1+(i>=0))>>2 for i in r]
            @test broadcast(x -> round(x, RoundNearestTiesUp), y) ≈ t[(i+2)>>2 for i in r]
        end
    end
end

@test_throws InexactError round(Int,Inf)
@test_throws InexactError round(Int,NaN)
@test round(Int,2.5) == 2
@test round(Int,1.5) == 2
@test round(Int,-2.5) == -2
@test round(Int,-1.5) == -2
@test round(Int,2.5,RoundNearestTiesAway) == 3
@test round(Int,1.5,RoundNearestTiesAway) == 2
@test round(Int,2.5,RoundNearestTiesUp) == 3
@test round(Int,1.5,RoundNearestTiesUp) == 2
@test round(Int,-2.5,RoundNearestTiesAway) == -3
@test round(Int,-1.5,RoundNearestTiesAway) == -2
@test round(Int,-2.5,RoundNearestTiesUp) == -2
@test round(Int,-1.5,RoundNearestTiesUp) == -1
@test round(Int,-1.9) == -2
@test_throws InexactError round(Int64, 9.223372036854776e18)
@test       round(Int64, 9.223372036854775e18) == 9223372036854774784
@test_throws InexactError round(Int64, -9.223372036854778e18)
@test       round(Int64, -9.223372036854776e18) == typemin(Int64)
@test_throws InexactError round(UInt64, 1.8446744073709552e19)
@test       round(UInt64, 1.844674407370955e19) == 0xfffffffffffff800
@test_throws InexactError round(Int32, 2.1474836f9)
@test       round(Int32, 2.1474835f9) == 2147483520
@test_throws InexactError round(Int32, -2.147484f9)
@test       round(Int32, -2.1474836f9) == typemin(Int32)
@test_throws InexactError round(UInt32, 4.2949673f9)
@test       round(UInt32, 4.294967f9) == 0xffffff00


for Ti in [Int,UInt]
    for Tf in [Float16,Float32,Float64]

        @test round(Ti,Tf(-0.0)) == 0
        @test round(Ti,Tf(-0.0),RoundNearestTiesAway) == 0
        @test round(Ti,Tf(-0.0),RoundNearestTiesUp) == 0

        @test round(Ti, Tf(0.5)) == 0
        @test round(Ti, Tf(0.5), RoundNearestTiesAway) == 1
        @test round(Ti, Tf(0.5), RoundNearestTiesUp) == 1

        @test round(Ti, prevfloat(Tf(0.5))) == 0
        @test round(Ti, prevfloat(Tf(0.5)), RoundNearestTiesAway) == 0
        @test round(Ti, prevfloat(Tf(0.5)), RoundNearestTiesUp) == 0

        @test round(Ti, nextfloat(Tf(0.5))) == 1
        @test round(Ti, nextfloat(Tf(0.5)), RoundNearestTiesAway) == 1
        @test round(Ti, nextfloat(Tf(0.5)), RoundNearestTiesUp) == 1

        @test round(Ti, Tf(-0.5)) == 0
        @test round(Ti, Tf(-0.5), RoundNearestTiesUp) == 0

        @test round(Ti, nextfloat(Tf(-0.5))) == 0
        @test round(Ti, nextfloat(Tf(-0.5)), RoundNearestTiesAway) == 0
        @test round(Ti, nextfloat(Tf(-0.5)), RoundNearestTiesUp) == 0

        if Ti <: Signed
            @test round(Ti, Tf(-0.5), RoundNearestTiesAway) == -1
            @test round(Ti, prevfloat(Tf(-0.5))) == -1
            @test round(Ti, prevfloat(Tf(-0.5)), RoundNearestTiesAway) == -1
            @test round(Ti, prevfloat(Tf(-0.5)), RoundNearestTiesUp) == -1
        else
            @test_throws InexactError round(Ti, Tf(-0.5), RoundNearestTiesAway)
            @test_throws InexactError round(Ti, prevfloat(Tf(-0.5)))
            @test_throws InexactError round(Ti, prevfloat(Tf(-0.5)), RoundNearestTiesAway)
            @test_throws InexactError round(Ti, prevfloat(Tf(-0.5)), RoundNearestTiesUp)
        end
    end
end

# numbers that can't be rounded by trunc(x+0.5)
@test round(Int64, 2.0^52 + 1) == 4503599627370497
@test round(Int32, 2.0f0^23 + 1) == 8388609

# binary literals

@test 0b1010101 == 0x55
@test isa(0b00000000,UInt8)
@test isa(0b000000000,UInt16)
@test isa(0b0000000000000000,UInt16)
@test isa(0b00000000000000000,UInt32)
@test isa(0b00000000000000000000000000000000,UInt32)
@test isa(0b000000000000000000000000000000000,UInt64)
@test isa(0b0000000000000000000000000000000000000000000000000000000000000000,UInt64)
@test isa(0b00000000000000000000000000000000000000000000000000000000000000000,UInt128)
@test isa(0b00000000000000000000000000000000000000000000000000000000000000000000000000000000000000000000000000000000000000000000000000000000,UInt128)
# remove BigInt unsigned integer literals #11105
@test_throws ParseError parse("0b000000000000000000000000000000000000000000000000000000000000000000000000000000000000000000000000000000000000000000000000000000000")
@test isa(0b11111111,UInt8)
@test isa(0b111111111,UInt16)
@test isa(0b1111111111111111,UInt16)
@test isa(0b11111111111111111,UInt32)
@test isa(0b11111111111111111111111111111111,UInt32)
@test isa(0b111111111111111111111111111111111,UInt64)
@test isa(0b1111111111111111111111111111111111111111111111111111111111111111,UInt64)
@test isa(0b11111111111111111111111111111111111111111111111111111111111111111,UInt128)
@test isa(0b11111111111111111111111111111111111111111111111111111111111111111111111111111111111111111111111111111111111111111111111111111111,UInt128)
# remove BigInt unsigned integer literals #11105
@test_throws ParseError parse("0b111111111111111111111111111111111111111111111111111111111111111111111111111111111111111111111111111111111111111111111111111111111")

# octal literals

@test 0o10 == 0x8
@test 0o100 == 0x40
@test 0o1000 == 0x200
@test 0o724 == 0x1d4
@test isa(0o377,UInt8)
@test isa(0o00,UInt8)
@test isa(0o000,UInt16)
@test isa(0o00000,UInt16)
@test isa(0o000000,UInt32)
@test isa(0o0000000000,UInt32)
@test isa(0o00000000000,UInt64)
@test isa(0o000000000000000000000,UInt64)
@test isa(0o0000000000000000000000,UInt128)
@test isa(0o000000000000000000000000000000000000000000,UInt128)
# remove BigInt unsigned integer literals #11105
@test_throws ParseError parse("0o0000000000000000000000000000000000000000000")
@test isa(0o11,UInt8)
@test isa(0o111,UInt8)
@test isa(0o11111,UInt16)
@test isa(0o111111,UInt16)
@test isa(0o1111111111,UInt32)
@test isa(0o11111111111,UInt32)
@test isa(0o111111111111111111111,UInt64)
@test isa(0o1111111111111111111111,UInt64)
@test isa(0o111111111111111111111111111111111111111111,UInt128)
@test isa(0o1111111111111111111111111111111111111111111,UInt128)
# remove BigInt unsigned integer literals #11105
@test_throws ParseError parse("0o11111111111111111111111111111111111111111111")

# hexadecimal literals

@test isa(0x00,UInt8)
@test isa(0x000,UInt16)
@test isa(0x0000,UInt16)
@test isa(0x00000,UInt32)
@test isa(0x00000000,UInt32)
@test isa(0x000000000,UInt64)
@test isa(0x0000000000000000,UInt64)
@test isa(0x00000000000000000,UInt128)
@test isa(0x00000000000000000000000000000000,UInt128)
# remove BigInt unsigned integer literals #11105
@test_throws ParseError parse("0x000000000000000000000000000000000")

@test isa(0x11,UInt8)
@test isa(0x111,UInt16)
@test isa(0x1111,UInt16)
@test isa(0x11111,UInt32)
@test isa(0x11111111,UInt32)
@test isa(0x111111111,UInt64)
@test isa(0x1111111111111111,UInt64)
@test isa(0x11111111111111111,UInt128)
@test isa(0x11111111111111111111111111111111,UInt128)
# remove BigInt unsigned integer literals #11105
@test_throws ParseError parse("0x111111111111111111111111111111111")

# "-" is not part of unsigned literals
@test -0x10 == -(0x10)
@test -0b10 == -(0b10)
@test -0o10 == -(0o10)
@test -0x0010 == -(0x0010)
@test -0b0010 == -(0b0010)
@test -0o0010 == -(0o0010)
@test -0x00000000000000001 == -(0x00000000000000001)
@test -0o0000000000000000000001 == -(0o0000000000000000000001)
@test -0b00000000000000000000000000000000000000000000000000000000000000001 ==
    -(0b00000000000000000000000000000000000000000000000000000000000000001)

@test isa(-0x00,UInt8)
@test isa(-0x0000000000000000,UInt64)
@test isa(-0x00000000000000000,UInt128)
@test isa(-0x00000000000000000000000000000000,UInt128)
# remove BigInt unsigned integer literals #11105
@test_throws ParseError parse("-0x000000000000000000000000000000000")

# Float32 literals
@test isa(1f0,Float32)
@test isa(1.f0,Float32)
@test isa(1.0f0,Float32)
@test 1f0 == 1.
@test isa(1f1,Float32)
@test 1f1 == 10.

# hexadecimal float literals
@test 0x1p0   === 1.
@test 0x1p1   === 2.
@test 0x.1p0  === 0.0625
@test 0x.1p1  === 0.125
@test 0xfp0   === 15.
@test 0xfp1   === 30.
@test 0x.fp0  === 0.9375
@test 0x.fp1  === 1.875
@test 0x1.p0  === 1.
@test 0x1.p1  === 2.
@test 0xf.p0  === 15.
@test 0xf.p1  === 30.
@test 0x1.0p0 === 1.
@test 0x1.0p1 === 2.
@test 0x1.1p0 === 1.0625
@test 0x1.1p1 === 2.125
@test 0x1.fp0 === 1.9375
@test 0x1.fp1 === 3.875
@test 0xf.0p0 === 15.
@test 0xf.0p1 === 30.
@test 0xf.1p0 === 15.0625
@test 0xf.1p1 === 30.125
@test 0xf.fp0 === 15.9375
@test 0xf.fp1 === 31.875
@test 0x1P0   === 1.
@test 0x1P1   === 2.
@test 0x.1P0  === 0.0625
@test 0x.1P1  === 0.125
@test 0xfP0   === 15.
@test 0xfP1   === 30.
@test 0x.fP0  === 0.9375
@test 0x.fP1  === 1.875
@test 0x1.P0  === 1.
@test 0x1.P1  === 2.
@test 0xf.P0  === 15.
@test 0xf.P1  === 30.
@test 0x1.0P0 === 1.
@test 0x1.0P1 === 2.
@test 0x1.1P0 === 1.0625
@test 0x1.1P1 === 2.125
@test 0x1.fP0 === 1.9375
@test 0x1.fP1 === 3.875
@test 0xf.0P0 === 15.
@test 0xf.0P1 === 30.
@test 0xf.1P0 === 15.0625
@test 0xf.1P1 === 30.125
@test 0xf.fP0 === 15.9375
@test 0xf.fP1 === 31.875

@test -0x1.0p2 === -4.0

# eps / realmin / realmax
@test 0x1p-52 == eps()
@test 0x1p-52 + 1 != 1
@test 0x1p-53 + 1 == 1
@test 0x1p-1022 == realmin()
@test 0x1.fffffffffffffp1023 == realmax()
@test isinf(nextfloat(0x1.fffffffffffffp1023))

# custom rounding and significant-digit ops
function approx_eq(a, b, tol)
    abs(a - b) < tol
end
approx_eq(a, b) = approx_eq(a, b, 1e-6)
# rounding to digits relative to the decimal point
@test approx_eq(round(pi,0), 3.)
@test approx_eq(round(pi,1), 3.1)
@test approx_eq(round(10*pi,-1), 30.)
@test round(.1,0) == 0.
@test round(-.1,0) == -0.
@test isnan(round(NaN, 2))
@test isinf(round(Inf,2))
@test isinf(round(-Inf,2))
# round vs trunc vs floor vs ceil
@test approx_eq(round(123.456,1), 123.5)
@test approx_eq(round(-123.456,1), -123.5)
@test approx_eq(trunc(123.456,1), 123.4)
@test approx_eq(trunc(-123.456,1), -123.4)
@test approx_eq(ceil(123.456,1), 123.5)
@test approx_eq(ceil(-123.456,1), -123.4)
@test approx_eq(floor(123.456,1), 123.4)
@test approx_eq(floor(-123.456,1), -123.5)
# rounding with too much (or too few) precision
for x in (12345.6789, 0, -12345.6789)
    y = float(x)
    @test y == trunc(x, 1000)
    @test y == round(x, 1000)
    @test y == floor(x, 1000)
    @test y == ceil(x, 1000)
end
x = 12345.6789
@test 0.0 == trunc(x, -1000)
@test 0.0 == round(x, -1000)
@test 0.0 == floor(x, -1000)
@test Inf == ceil(x, -1000)
x = -12345.6789
@test -0.0 == trunc(x, -1000)
@test -0.0 == round(x, -1000)
@test -Inf == floor(x, -1000)
@test -0.0 == ceil(x, -1000)
x = 0.0
@test 0.0 == trunc(x, -1000)
@test 0.0 == round(x, -1000)
@test 0.0 == floor(x, -1000)
@test 0.0 == ceil(x, -1000)
# rounding in other bases
@test approx_eq(round(pi,2,2), 3.25)
@test approx_eq(round(pi,3,2), 3.125)
@test approx_eq(round(pi,3,5), 3.144)
# vectorized trunc/round/floor/ceil with digits/base argument
a = rand(2, 2, 2)
for f in (round, trunc, floor, ceil)
    @test f.(a[:, 1, 1], 2) == map(x->f(x, 2), a[:, 1, 1])
    @test f.(a[:, :, 1], 2) == map(x->f(x, 2), a[:, :, 1])
    @test f.(a, 9, 2) == map(x->f(x, 9, 2), a)
    @test f.(a[:, 1, 1], 9, 2) == map(x->f(x, 9, 2), a[:, 1, 1])
    @test f.(a[:, :, 1], 9, 2) == map(x->f(x, 9, 2), a[:, :, 1])
    @test f.(a, 9, 2) == map(x->f(x, 9, 2), a)
end
# significant digits (would be nice to have a smart vectorized
# version of signif)
@test approx_eq(signif(123.456,1), 100.)
@test approx_eq(signif(123.456,3), 123.)
@test approx_eq(signif(123.456,5), 123.46)
@test approx_eq(signif(123.456,8,2), 123.5)
@test signif(0.0, 1) === 0.0
@test signif(-0.0, 1) === -0.0
@test signif(1.2, 2) === 1.2
@test signif(1.0, 6) === 1.0
@test signif(0.6, 1) === 0.6
@test signif(7.262839104539736, 2) === 7.3
@test isinf(signif(Inf, 3))
@test isnan(signif(NaN, 3))
@test signif(1.12312, 1000) === 1.12312
@test signif(Float32(7.262839104539736), 3) === Float32(7.26)
@test signif(Float32(7.262839104539736), 4) === Float32(7.263)
@test signif(Float32(1.2), 3) === Float32(1.2)
@test signif(Float32(1.2), 5) === Float32(1.2)
@test signif(Float16(0.6), 2) === Float16(0.6)
@test signif(Float16(1.1), 70) === Float16(1.1)

# issue #1308
@test hex(~UInt128(0)) == "f"^32
@test (~0)%UInt128 == ~UInt128(0)
@test Int128(~0) == ~Int128(0)

# issue 1552
@test isa(rationalize(Int8, float(pi)), Rational{Int8})
@test rationalize(Int8, float(pi)) == 22//7
@test rationalize(Int64, 0.957762604052997) == 42499549//44373782
@test rationalize(Int16, 0.929261477046077) == 11639//12525
@test rationalize(Int16, 0.2264705884044309) == 77//340
@test rationalize(Int16, 0.39999899264235683) == 2//5
@test rationalize(Int16, 1.1264233500618559e-5) == 0//1
@test rationalize(UInt16, 0.6666652791223875) == 2//3
@test rationalize(Int8, 0.9374813124660655) == 15//16
@test rationalize(Int8, 0.003803032342443835) == 0//1

# issue 3412
@test convert(Rational{Int32},0.5) === Int32(1)//Int32(2)

# issue 6712
@test convert(Rational{BigInt},Float64(pi)) == Float64(pi)
@test convert(Rational{BigInt},big(pi)) == big(pi)

@test convert(Rational,0.0) == 0
@test convert(Rational,-0.0) == 0
@test convert(Rational,zero(BigFloat)) == 0
@test convert(Rational,-zero(BigFloat)) == 0
@test convert(Rational{BigInt},0.0) == 0
@test convert(Rational{BigInt},-0.0) == 0
@test convert(Rational{BigInt},zero(BigFloat)) == 0
@test convert(Rational{BigInt},-zero(BigFloat)) == 0
@test convert(Rational{BigInt},5e-324) == 5e-324
@test convert(Rational{BigInt},realmin(Float64)) == realmin(Float64)
@test convert(Rational{BigInt},realmax(Float64)) == realmax(Float64)

@test isa(convert(Float64, big(1)//2), Float64)

# issue 16513
@test convert(Rational{Int32}, pi) == 1068966896 // 340262731
@test convert(Rational{Int64}, pi) == 2646693125139304345 // 842468587426513207
@test convert(Rational{Int128}, pi) == 60728338969805745700507212595448411044 // 19330430665609526556707216376512714945
@test_throws ArgumentError convert(Rational{BigInt}, pi)

# issue 5935
@test rationalize(Int8,  nextfloat(0.1)) == 1//10
@test rationalize(Int64, nextfloat(0.1)) == 300239975158034//3002399751580339
@test rationalize(Int128,nextfloat(0.1)) == 300239975158034//3002399751580339
@test rationalize(BigInt,nextfloat(0.1)) == 300239975158034//3002399751580339
@test rationalize(Int8,  nextfloat(0.1),tol=0.5eps(0.1)) == 1//10
@test rationalize(Int64, nextfloat(0.1),tol=0.5eps(0.1)) == 379250494936463//3792504949364629
@test rationalize(Int128,nextfloat(0.1),tol=0.5eps(0.1)) == 379250494936463//3792504949364629
@test rationalize(BigInt,nextfloat(0.1),tol=0.5eps(0.1)) == 379250494936463//3792504949364629
@test rationalize(Int8,  nextfloat(0.1),tol=1.5eps(0.1)) == 1//10
@test rationalize(Int64, nextfloat(0.1),tol=1.5eps(0.1)) == 1//10
@test rationalize(Int128,nextfloat(0.1),tol=1.5eps(0.1)) == 1//10
@test rationalize(BigInt,nextfloat(0.1),tol=1.5eps(0.1)) == 1//10
@test rationalize(BigInt,nextfloat(parse(BigFloat,"0.1")),tol=1.5eps(big(0.1))) == 1//10
@test rationalize(Int64, nextfloat(0.1),tol=0) == 7205759403792795//72057594037927936
@test rationalize(Int128,nextfloat(0.1),tol=0) == 7205759403792795//72057594037927936
@test rationalize(BigInt,nextfloat(0.1),tol=0) == 7205759403792795//72057594037927936

@test rationalize(Int8,  prevfloat(0.1)) == 1//10
@test rationalize(Int64, prevfloat(0.1)) == 1//10
@test rationalize(Int128,prevfloat(0.1)) == 1//10
@test rationalize(BigInt,prevfloat(0.1)) == 1//10
@test rationalize(BigInt,prevfloat(parse(BigFloat,"0.1"))) == 1//10
@test rationalize(Int64, prevfloat(0.1),tol=0) == 7205759403792793//72057594037927936
@test rationalize(Int128,prevfloat(0.1),tol=0) == 7205759403792793//72057594037927936
@test rationalize(BigInt,prevfloat(0.1),tol=0) == 7205759403792793//72057594037927936

@test rationalize(BigInt,nextfloat(parse(BigFloat,"0.1")),tol=0) == 46316835694926478169428394003475163141307993866256225615783033603165251855975//463168356949264781694283940034751631413079938662562256157830336031652518559744


@test rationalize(Int8, 200f0) == 1//0
@test rationalize(Int8, -200f0) == -1//0

@test [rationalize(1pi,tol=0.1^n) for n=1:10] == [
             16//5
             22//7
            201//64
            333//106
            355//113
            355//113
          75948//24175
         100798//32085
         103993//33102
         312689//99532 ]

# issue 16311
rationalize(nextfloat(0.0)) == 0//1

# rational-exponent promotion rules (issue #3155):
@test 2.0f0^(1//3) == 2.0f0^(1.0f0/3)
@test 2^(1//3) == 2^(1/3)
# no loss of precision for rational powers (issue #18114)
@test BigFloat(2)^(BigFloat(1)/BigFloat(3)) == BigFloat(2)^(1//3)

# large shift amounts
@test Int32(-1)>>31 == -1
@test Int32(-1)>>32 == -1
@test Int32(-1)>>33 == -1
@test 10>>64 == 0
@test 10>>>64 == 0
@test 10<<64 == 0

# issue #3520 - certain int literals on 32-bit systems
@test -536870913 === -536870912-1

# overflow in rational comparison
@test 3//2 < typemax(Int)
@test 3//2 <= typemax(Int)

# check gcd and related functions against GMP
for T in (Int32,Int64), ii = -20:20, jj = -20:20
    i::T, j::T = ii, jj
    local d = gcd(i,j)
    @test d >= 0
    @test lcm(i,j) >= 0
    local ib = big(i)
    local jb = big(j)
    @test d == gcd(ib,jb)
    @test lcm(i,j) == lcm(ib,jb)
    @test gcdx(i,j) == gcdx(ib,jb)
    if j == 0 || d != 1
        @test_throws DomainError invmod(i,j)
        @test_throws DomainError invmod(ib,jb)
    else
        n = invmod(i,j)
        @test div(n, j) == 0
        @test n == invmod(ib,jb)
        @test mod(n*i,j) == mod(1,j)
    end
end

# check powermod function against few types (in particular [U]Int128 and BigInt)
for i = -10:10, p = 0:5, m = -10:10
    m == 0 && continue
    x = powermod(i, p, m)
    for T in [Int32, Int64, Int128, UInt128, BigInt]
        T <: Unsigned && m < 0 && continue
        let xT = powermod(i, p, T(m))
            @test x == xT
            @test isa(xT, T)
        end
        T <: Unsigned && i < 0 && continue
        @test x == mod(T(i)^p, T(m))
    end
end

# with m==1 should give 0
@test powermod(1,0,1) == 0
@test powermod(1,0,big(1)) == 0
@test powermod(1,0,-1) == 0
@test powermod(1,0,big(-1)) == 0
# divide by zero error
@test_throws DivideError powermod(1,0,0)
@test_throws DivideError powermod(1,0,big(0))
# negative powers perform modular inversion before exponentiation
@test powermod(1, -1, 1) == 0
@test powermod(1, -1, big(1)) == 0
# additional BigInt powermod tests
@test powermod(0, 1, big(6)) == 0
@test powermod(1, 0, big(6)) == 1
@test powermod(big(6), big(6), big(6)) == 0
@test powermod(10, 50, big(10)^50 - 1) == 1

@test powermod(-1, 1, big(6)) == 5
@test powermod(-1, 0, big(6)) == 1
@test powermod(-1, -1, big(6)) == 5
@test powermod(-1, 1, big(-6)) == -1
@test powermod(-1, 0, big(-6)) == -5
@test powermod(-1, -1, big(-6)) == -1

@test_throws DivideError powermod(2, -1, big(6))
@test_throws DivideError powermod(-2, -1, big(6))

# other divide-by-zero errors
@test_throws DivideError div(1,0)
@test_throws DivideError rem(1,0)
@test_throws DivideError divrem(1,0)
@test_throws DivideError fld(1,0)
@test_throws DivideError mod(1,0)
@test_throws DivideError fldmod(1,0)
@test_throws DivideError cld(1,0)

@test_throws DivideError div(-1,0)
@test_throws DivideError rem(-1,0)
@test_throws DivideError divrem(-1,0)
@test_throws DivideError fld(-1,0)
@test_throws DivideError mod(-1,0)
@test_throws DivideError fldmod(-1,0)
@test_throws DivideError cld(-1,0)

@test_throws DivideError div(UInt(1),UInt(0))
@test_throws DivideError rem(UInt(1),UInt(0))
@test_throws DivideError divrem(UInt(1),UInt(0))
@test_throws DivideError fld(UInt(1),UInt(0))
@test_throws DivideError mod(UInt(1),UInt(0))
@test_throws DivideError fldmod(UInt(1),UInt(0))
@test_throws DivideError cld(UInt(1),UInt(0))

@test_throws DivideError div(typemin(Int),-1)
@test_throws DivideError fld(typemin(Int),-1)
@test_throws DivideError cld(typemin(Int),-1)
@test_throws DivideError divrem(typemin(Int),-1)
@test_throws DivideError fldmod(typemin(Int),-1)
@test rem(typemin(Int),-1) == 0
@test mod(typemin(Int),-1) == 0

# prevpow2/nextpow2:
@test nextpow2(0) == prevpow2(0) == 0
for i = -2:2
    @test nextpow2(i) == prevpow2(i) == i
end
@test nextpow2(56789) == -nextpow2(-56789) == 65536
@test prevpow2(56789) == -prevpow2(-56789) == 32768
for i = -100:100
    @test nextpow2(i) == nextpow2(big(i))
    @test prevpow2(i) == prevpow2(big(i))
end
for T in (Int8, UInt8, Int16, UInt16, Int32, UInt32, Int64, UInt64)
    @test nextpow2(T(42)) === T(64)
    @test prevpow2(T(42)) === T(32)
end

@test  ispow2(64)
@test !ispow2(42)
@test !ispow2(~typemax(Int))

@test nextpow(2,1) == 1
@test prevpow(2,1) == 1
@test nextpow(3,243) == 243
@test prevpow(3,243) == 243
@test nextpow(3,241) == 243
@test prevpow(3,244) == 243
for a = -1:1
    @test_throws DomainError nextpow(a, 2)
    @test_throws DomainError prevpow(a, 2)
end
@test_throws DomainError nextpow(2,0)
@test_throws DomainError prevpow(2,0)

@test_throws ArgumentError nextprod([2,3,5],Int128(typemax(Int))+1)
@test nextprod([2,3,5],30) == 30
@test nextprod([2,3,5],33) == 36

@test nextfloat(0.0) == 5.0e-324
@test prevfloat(0.0) == -5.0e-324
@test nextfloat(-0.0) == 5.0e-324
@test prevfloat(-0.0) == -5.0e-324
@test nextfloat(-5.0e-324) === -0.0
@test prevfloat(5.0e-324) == 0.0
@test nextfloat(-1.0) > -1.0
@test prevfloat(-1.0) < -1.0
@test nextfloat(nextfloat(0.0),-2) == -5.0e-324
@test nextfloat(prevfloat(0.0), 2) ==  5.0e-324
@test nextfloat(Inf) === Inf
@test prevfloat(-Inf) === -Inf
@test isequal(nextfloat(NaN), NaN)
@test nextfloat(Inf32) === Inf32
@test prevfloat(-Inf32) === -Inf32
@test isequal(nextfloat(NaN32), NaN32)

# issue #16206
@test prevfloat(Inf) == 1.7976931348623157e308
@test prevfloat(Inf32) == 3.4028235f38
@test nextfloat(prevfloat(Inf)) == Inf
@test nextfloat(prevfloat(Inf),2) == Inf
@test nextfloat(1.0,typemax(Int64)) == Inf
@test nextfloat(0.0,typemin(Int64)) == -Inf
@test nextfloat(1f0,typemin(Int64)) == -Inf32
@test nextfloat(1.0,typemax(UInt64)) == Inf
@test nextfloat(1.0,typemax(UInt128)) == Inf
@test nextfloat(1.0,big(2)^67) == Inf
@test nextfloat(1.0,-big(2)^67) == -Inf

for F in (Float16,Float32,Float64)
    @test reinterpret(Unsigned,one(F)) === Base.exponent_one(F)
    @test reinterpret(Signed,one(F)) === signed(Base.exponent_one(F))
end


@test eps(realmax(Float64)) == 1.99584030953472e292
@test eps(-realmax(Float64)) == 1.99584030953472e292

# modular multiplicative inverses of odd numbers via exponentiation

for T = (UInt8,Int8,UInt16,Int16,UInt32,Int32,UInt64,Int64,UInt128,Int128)
    for n = 1:2:1000
        @test n*(n^typemax(T)) & typemax(T) == 1
        n = rand(T) | one(T)
        @test n*(n^typemax(T)) == 1
    end
end

@test false*pi === 0.0
@test pi*false === 0.0
@test true*pi === Float64(pi)
@test pi*true === Float64(pi)

# issue #5492
@test -0.0 + false === -0.0

# issue #5881
@test bits(true) == "00000001"
@test bits(false) == "00000000"

# edge cases of intrinsics
let g() = sqrt(-1.0)
    @test_throws DomainError sqrt(-1.0)
end
@test sqrt(NaN) === NaN
let g() = sqrt(NaN)
    @test g() === NaN
end
let g(x) = sqrt(x)
    @test g(NaN) === NaN
end

# widen
@test widen(1.5f0) === 1.5
@test widen(Int32(42)) === Int64(42)
@test widen(Int8) === Int32
@test widen(Int64) === Int128
@test widen(Float32) === Float64
@test widen(Float16) === Float32
## Note: this should change to e.g. Float128 at some point
@test widen(Float64) === BigFloat
@test widen(BigInt) === BigInt

@test widemul(typemax(Int64),typemax(Int64)) == 85070591730234615847396907784232501249
@test typeof(widemul(Int64(1),UInt64(1))) == Int128
@test typeof(widemul(UInt64(1),Int64(1))) == Int128
@test typeof(widemul(Int128(1),UInt128(1))) == BigInt
@test typeof(widemul(UInt128(1),Int128(1))) == BigInt

# .//
@test [1,2,3] // 4 == [1//4, 2//4, 3//4]
@test [1,2,3] .// [4,5,6] == [1//4, 2//5, 3//6]
@test [1+2im,3+4im] .// [5,6] == [(1+2im)//5,(3+4im)//6]
@test [1//3+2im,3+4im] .// [5,6] == [(1//3+2im)//5,(3+4im)//6]

# issue #7441
@test_throws InexactError Int32(2.0^50)

@test_throws InexactError round(UInt8, 255.5)
@test round(UInt8, 255.4) === 0xff

@test_throws InexactError round(Int16, -32768.7)
@test round(Int16, -32768.1) === Int16(-32768)

# issue #7508
@test_throws ErrorException reinterpret(Int, 0x01)

# issue #12832
@test_throws ErrorException reinterpret(Float64, Complex{Int64}(1))
@test_throws ErrorException reinterpret(Float64, Complex64(1))
@test_throws ErrorException reinterpret(Complex64, Float64(1))
@test_throws ErrorException reinterpret(Int32, false)

# issue #41
ndigf(n) = Float64(log(Float32(n)))
@test Float64(log(Float32(256))) == ndigf(256) == 5.545177459716797

# cmp on unsigned integers (see commit 24b236321e03c6d9b8cb91a450f567256a793196)
@test cmp(0x77777777,0x88888888) == -1
@test cmp(0x3959dcc5d7fd177b67df4e10bc350850, 0xd63d5b1183221b0a9e38c6809b33cdec) == -1

# issue #7911
@test sum([Int128(1) Int128(2)]) == Int128(3)

# digits and digits!
@test digits(24, 2) == [0, 0, 0, 1, 1]
@test digits(24, 2, 3) == [0, 0, 0, 1, 1]
@test digits(24, 2, 7) == [0, 0, 0, 1, 1, 0, 0]
@test digits(100) == [0, 0, 1]
@test digits(BigInt(2)^128, 2) == [zeros(128); 1]
let a = zeros(Int, 3)
    digits!(a, 50)
    @test a == [0, 5, 0]
    digits!(a, 9, 2)
    @test a == [1, 0, 0]
    digits!(a, 7, 2)
    @test a == [1, 1, 1]
end

# Fill a pre allocated 2x4 matrix
let a = zeros(Int,(2,4))
    for i in 0:3
        digits!(view(a,:,i+1),i,2)
    end
    @test a == [0 1 0 1;
                0 0 1 1]
end
@test_throws InexactError convert(UInt8, 256)
@test_throws InexactError convert(UInt, -1)
@test_throws InexactError convert(Int, big(2)^100)
@test_throws InexactError convert(Int16, big(2)^100)
@test_throws InexactError convert(Int, typemax(UInt))

# issue #9789
@test_throws InexactError convert(Int8, typemax(UInt64))
@test_throws InexactError convert(Int16, typemax(UInt64))
@test_throws InexactError convert(Int, typemax(UInt64))

# issue #14549
for T in (Int8, Int16, UInt8, UInt16)
    for F in (Float32,Float64)
        @test_throws InexactError convert(T, F(200000.0))
    end
end

let x = big(-0.0)
    @test signbit(x) && !signbit(abs(x))
end


@test all(x -> (m=mod1(x,3); 0<m<=3), -5:+5)
@test all(x -> x == (fld1(x,3)-1)*3 + mod1(x,3), -5:+5)
@test all(x -> fldmod1(x,3) == (fld1(x,3), mod1(x,3)), -5:+5)
#Issue #5570
@test map(x -> Int(mod1(UInt(x),UInt(5))), 0:15) == [5, 1, 2, 3, 4, 5, 1, 2, 3, 4, 5, 1, 2, 3, 4, 5]

# Issue #9618: errors thrown by large exponentiations
@test_throws DomainError big(2)^-(big(typemax(UInt))+1)
@test_throws OverflowError big(2)^(big(typemax(UInt))+1)
@test 0==big(0)^(big(typemax(UInt))+1)

# bswap (issue #9726)
@test bswap(0x0002) === 0x0200
@test bswap(0x01020304) === 0x04030201
@test reinterpret(Float64,bswap(0x000000000000f03f)) === 1.0
@test reinterpret(Float32,bswap(0x0000c03f)) === 1.5f0
@test bswap(reinterpret(Float64,0x000000000000f03f)) === 1.0
@test bswap(reinterpret(Float32,0x0000c03f)) === 1.5f0

#isreal(x::Real) = true
for x in [1.23, 7, e, 4//5] #[FP, Int, Irrational, Rat]
    @test isreal(x) == true
end

function allsubtypes!(m::Module, x::DataType, sts::Set)
    for s in names(m, true)
        if isdefined(m, s) && !Base.isdeprecated(m, s)
            t = getfield(m, s)
            if isa(t, Type) && t <: x && t != Union{}
                push!(sts, t)
            elseif isa(t, Module) && t !== m && module_name(t) === s && module_parent(t) === m
                allsubtypes!(t, x, sts)
            end
        end
    end
end

let number_types = Set()
    allsubtypes!(Base, Number, number_types)
    allsubtypes!(Core, Number, number_types)

    @test !isempty(number_types)

    #eltype{T<:Number}(::Type{T}) = T
    for T in number_types
        @test eltype(T) == T
    end

    #ndims{T<:Number}(::Type{T}) = 0
    for x in number_types
        @test ndims(x) == 0
    end
end

#getindex(x::Number) = x
for x in [1.23, 7, e, 4//5] #[FP, Int, Irrational, Rat]
    @test getindex(x) == x
    @test getindex(x, 1, 1) == x
end

#getindex(x::Number,-1) throws BoundsError
#getindex(x::Number,0) throws BoundsError
#getindex(x::Number,2) throws BoundsError
#getindex(x::Array,-1) throws BoundsError
#getindex(x::Array,0 throws BoundsError
#getindex(x::Array,length(x::Array)+1) throws BoundsError
for x in [1.23, 7, e, 4//5] #[FP, Int, Irrational, Rat]
    @test_throws BoundsError getindex(x,-1)
    @test_throws BoundsError getindex(x,0)
    @test_throws BoundsError getindex(x,2)
    @test_throws BoundsError getindex([x x],-1)
    @test_throws BoundsError getindex([x x],0)
    @test_throws BoundsError getindex([x x],length([x,x])+1)
    @test_throws BoundsError getindex(x, 1, 0)
end

# copysign(x::Real, y::Real) = ifelse(signbit(x)!=signbit(y), -x, x)
# flipsign(x::Real, y::Real) = ifelse(signbit(y), -x, x)
for x in [1.23, 7, e, 4//5]
    for y in [1.23, 7, e, 4//5]
        @test copysign(x, y) == x
        @test copysign(x, -y) == -x
        @test copysign(-x, y) == x
        @test copysign(-x, -y) == -x
        @test flipsign(x, y) == x
        @test flipsign(x, -y) == -x
        @test flipsign(-x, y) == -x
        @test flipsign(-x, -y) == x
    end
end

#angle(z::Real) = atan2(zero(z), z)
#function only returns two values, depending on sign
@test angle(10) == 0.0
@test angle(-10) == 3.141592653589793

#in(x::Number, y::Number) = x == y
@test in(3,3) == true #Int
@test in(2.0,2.0) == true #FP
@test in(e,e) == true #Const
@test in(4//5,4//5) == true #Rat
@test in(1+2im, 1+2im) == true #Imag
@test in(3, 3.0) == true #mixed

#map(f::Callable, x::Number, ys::Number...) = f(x)
@test map(sin, 3) == sin(3)
@test map(cos, 3) == cos(3)
@test map(tan, 3) == tan(3)
@test map(log, 3) == log(3)
@test map(copysign, 1.0, -2.0) == -1.0
@test map(muladd, 2, 3, 4) == 10

@test_throws InexactError convert(UInt8, big(300))

# issue #10311
let n = 1
    @test n//n + n//big(n)*im == 1//1 + 1//1*im
end

# BigInt - (small negative) is tricky because gmp only has gmpz_sub_ui
@test big(-200) - Int8(-128) == -72

# n % Type
for T in Any[Int16, Int32, UInt32, Int64, UInt64, BigInt]
    if !(T <: Unsigned)
        @test convert(T, -200) %  Int8 === Int8(56)
        @test convert(T, -200) % UInt8 === 0x38
        @test convert(T, -300) %  Int8 === Int8(-44)
        @test convert(T, -300) % UInt8 === 0xd4
        @test convert(T, -128) %  Int8 === Int8(-128)
        @test convert(T, -128) % UInt8 === 0x80
    end
    @test convert(T,  127) %  Int8 === Int8(127)
    @test convert(T,  127) % UInt8 === 0x7f
    @test convert(T,  128) %  Int8 === Int8(-128)
    @test convert(T,  128) % UInt8 === 0x80
    @test convert(T,  200) %  Int8 === Int8(-56)
    @test convert(T,  300) % UInt8 === 0x2c
end

@test_throws InexactError UInt128(-1)

for T in (Int8,Int16,Int32,Int64,Int128,UInt8,UInt16,UInt32,UInt64,UInt128)
    @test_throws InexactError T(big(typemax(T))+1)
    @test_throws InexactError T(big(typemin(T))-1)
end

for (d,B) in ((4//2+1im,Rational{BigInt}),(3.0+1im,BigFloat),(2+1im,BigInt))
    @test typeof(big(d)) == Complex{B}
    @test big(d) == d
    @test typeof(big.([d])) == Vector{Complex{B}}
    @test big.([d]) == [d]
end

# issue #12536
@test Rational{Int16}(1,2) === Rational(Int16(1),Int16(2))
@test Rational{Int16}(500000,1000000) === Rational(Int16(1),Int16(2))


rand_int = rand(Int8)

for T in [Int8, Int16, Int32, Int128, BigInt]
    @test numerator(convert(T, rand_int)) == rand_int
    @test denominator(convert(T, rand_int)) == 1

    @test typemin(Rational{T}) == -one(T)//zero(T)
    @test typemax(Rational{T}) == one(T)//zero(T)
    @test widen(Rational{T}) == Rational{widen(T)}
end

@test Rational(Float32(rand_int)) == Rational(rand_int)

@test Rational(Rational(rand_int)) == Rational(rand_int)

@test begin
    var = -Rational(UInt32(0))
    var == UInt32(0)
end

@test Rational(rand_int, 3)/Complex(3, 2) == Complex(Rational(rand_int, 13), -Rational(rand_int*2, 39))

@test Complex(rand_int, 0) == Rational(rand_int)
@test Rational(rand_int) == Complex(rand_int, 0)

@test (Complex(rand_int, 4) == Rational(rand_int)) == false
@test (Rational(rand_int) == Complex(rand_int, 4)) == false

@test trunc(Rational(BigInt(rand_int), BigInt(3))) == Rational(trunc(BigInt, Rational(BigInt(rand_int),BigInt(3))))
@test  ceil(Rational(BigInt(rand_int), BigInt(3))) == Rational( ceil(BigInt, Rational(BigInt(rand_int),BigInt(3))))
@test round(Rational(BigInt(rand_int), BigInt(3))) == Rational(round(BigInt, Rational(BigInt(rand_int),BigInt(3))))


for a = -3:3
    @test Rational(Float32(a)) == Rational(a)
    @test Rational(a)//2 == a//2
    @test a//Rational(2) == Rational(a/2)
    @test a.//[-2, -1, 1, 2] == [-a//2, -a//1, a//1, a//2]
    for b=-3:3, c=1:3
        @test b//(a+c*im) == b*a//(a^2+c^2)-(b*c//(a^2+c^2))*im
        for d=-3:3
            @test (a+b*im)//(c+d*im) == (a*c+b*d+(b*c-a*d)*im)//(c^2+d^2)
            @test Complex(Rational(a)+b*im)//Complex(Rational(c)+d*im) == Complex(a+b*im)//Complex(c+d*im)
        end
    end
end

# issue #15205
let T = Rational
    x = Complex{T}(1//3 + 1//4*im)
    y = Complex{T}(1//2 + 1//5*im)
    xf = Complex{BigFloat}(1//3 + 1//4*im)
    yf = Complex{BigFloat}(1//2 + 1//5*im)
    yi = 4

    @test x^y ≈ xf^yf
    @test x^yi ≈ xf^yi
    @test x^true ≈ xf^true
    @test x^false == xf^false
    @test x^1 ≈ xf^1
    @test xf^Rational(2, 1) ≈ xf*xf
    @test Complex(1., 1.)^Rational(2,1) == Complex(1., 1.)*Complex(1.,1.) == Complex(0., 2.)
end

for Tf = (Float16, Float32, Float64), Ti = (Int16, Int32, Int64)
    almost_half  = Rational(div(typemax(Ti),Ti(2))  , typemax(Ti))
    over_half    = Rational(div(typemax(Ti),Ti(2))+one(Ti), typemax(Ti))
    exactly_half = Rational(one(Ti)  , Ti(2))

    @test round( almost_half) == 0//1
    @test round(-almost_half) == 0//1
    @test round(Tf,  almost_half, RoundNearestTiesUp) == 0.0
    @test round(Tf, -almost_half, RoundNearestTiesUp) == 0.0
    @test round(Tf,  almost_half, RoundNearestTiesAway) == 0.0
    @test round(Tf, -almost_half, RoundNearestTiesAway) == 0.0

    @test round( exactly_half) == 0//1 # rounds to closest _even_ integer
    @test round(-exactly_half) == 0//1 # rounds to closest _even_ integer
    @test round(Tf,  exactly_half, RoundNearestTiesUp) == 1.0
    @test round(Tf, -exactly_half, RoundNearestTiesUp) == 0.0
    @test round(Tf,  exactly_half, RoundNearestTiesAway) == 1.0
    @test round(Tf, -exactly_half, RoundNearestTiesAway) == -1.0


    @test round(over_half) == 1//1
    @test round(-over_half) == -1//1
    @test round(Tf,  over_half, RoundNearestTiesUp) == 1.0
    @test round(Tf,  over_half, RoundNearestTiesAway) == 1.0
    @test round(Tf, -over_half, RoundNearestTiesUp) == -1.0
    @test round(Tf, -over_half, RoundNearestTiesAway) == -1.0

    @test round(Tf, 11//2, RoundNearestTiesUp) == 6.0
    @test round(Tf, -11//2, RoundNearestTiesUp) == -5.0
    @test round(Tf, 11//2, RoundNearestTiesAway) == 6.0
    @test round(Tf, -11//2, RoundNearestTiesAway) == -6.0

    @test round(Tf, Ti(-1)//zero(Ti)) == -Inf
    @test round(Tf, one(1)//zero(Ti)) == Inf
    @test round(Tf, Ti(-1)//zero(Ti), RoundNearestTiesUp) == -Inf
    @test round(Tf, one(1)//zero(Ti), RoundNearestTiesUp) == Inf
    @test round(Tf, Ti(-1)//zero(Ti), RoundNearestTiesAway) == -Inf
    @test round(Tf, one(1)//zero(Ti), RoundNearestTiesAway) == Inf

    @test round(Tf, zero(Ti)//one(Ti)) == 0
    @test round(Tf, zero(Ti)//one(Ti), RoundNearestTiesUp) == 0
    @test round(Tf, zero(Ti)//one(Ti), RoundNearestTiesAway) == 0
end

let
    io = IOBuffer()
    rational1 = Rational(1465, 8593)
    rational2 = Rational(-4500, 9000)
    @test sprint(io -> show(io, rational1)) == "1465//8593"
    @test sprint(io -> show(io, rational2)) == "-1//2"
    let
        io1 = IOBuffer()
        write(io1, rational1)
        io1.ptr = 1
        @test read(io1, typeof(rational1)) == rational1

        io2 = IOBuffer()
        write(io2, rational2)
        io2.ptr = 1
        @test read(io2, typeof(rational2)) == rational2
    end
end

@test round(11//2) == 6//1 # rounds to closest _even_ integer
@test round(-11//2) == -6//1 # rounds to closest _even_ integer
@test round(11//3) == 4//1 # rounds to closest _even_ integer
@test round(-11//3) == -4//1 # rounds to closest _even_ integer

for T in (Float16, Float32, Float64)
    @test round(T, true//false) === convert(T, Inf)
    @test round(T, true//true) === one(T)
    @test round(T, false//true) === zero(T)
end

for T in (Int8, Int16, Int32, Int64, Bool)
    @test_throws DivideError round(T, true//false)
    @test round(T, true//true) === one(T)
    @test round(T, false//true) === zero(T)
end

# multiplicative inverses
function testmi(numrange, denrange)
    for d in denrange
        d == 0 && continue
        fastd = Base.multiplicativeinverse(d)
        for n in numrange
            @test div(n,d) == div(n,fastd)
        end
    end
end
testmi(-1000:1000, -100:100)
testmi(typemax(Int)-1000:typemax(Int), -100:100)
testmi(typemin(Int)+1:typemin(Int)+1000, -100:100)
@test_throws ArgumentError Base.multiplicativeinverse(0)
testmi(map(UInt32, 0:1000), map(UInt32, 1:100))
testmi(typemax(UInt32)-UInt32(1000):typemax(UInt32), map(UInt32, 1:100))

@test ndims(1) == 0
@test ndims(Integer) == 0
@test size(1,1) == 1
@test_throws BoundsError size(1,-1)
@test indices(1) == ()
@test indices(1,1) == 1:1
@test_throws BoundsError indices(1,-1)
@test isinteger(Integer(2)) == true
@test size(1) == ()
@test length(1) == 1
@test endof(1) == 1
@test eltype(Integer) == Integer

# issue #15920
@test Rational(0, 1) / Complex(3, 2) == 0

# issue #16282
@test_throws MethodError 3 // 4.5im

# PR #16995
let types = (Base.BitInteger_types..., BigInt, Bool,
             Rational{Int}, Rational{BigInt},
             Float16, Float32, Float64, BigFloat,
             Complex{Int}, Complex{UInt}, Complex32, Complex64, Complex128)
    for S in types
        for op in (+, -)
            T = @inferred Base.promote_op(op, S)
            t = @inferred op(one(S))
            @test T === typeof(t)
        end

        for R in types
            for op in (+, -, *, /, ^)
                T = @inferred Base.promote_op(op, S, R)
                t = @inferred op(one(S), one(R))
                @test T === typeof(t)
            end
        end
    end

    @test @inferred(Base.promote_op(!, Bool)) === Bool
end

let types = (Base.BitInteger_types..., BigInt, Bool,
             Rational{Int}, Rational{BigInt},
             Float16, Float32, Float64, BigFloat)
    for S in types, T in types
        for op in (<, >, <=, >=, (==))
            @test @inferred(Base.promote_op(op, S, T)) === Bool
        end
    end
end

let types = (Base.BitInteger_types..., BigInt, Bool)
    for S in types
        T = @inferred Base.promote_op(~, S)
        t = @inferred ~one(S)
        @test T === typeof(t)

        for R in types
            for op in (&, |, <<, >>, (>>>), %, ÷)
                T = @inferred Base.promote_op(op, S, R)
                t = @inferred op(one(S), one(R))
                @test T === typeof(t)
            end
        end
    end
end

@test !isempty(complex(1,2))

<<<<<<< HEAD
for T in (Float16, Float32, Float64, BigFloat)
    @test rem(T(1), T(2), RoundToZero)  == 1
    @test rem(T(1), T(2), RoundNearest) == 1
    @test rem(T(1), T(2), RoundDown)    == 1
    @test rem(T(1), T(2), RoundUp)      == -1
    @test rem(T(1.5), T(2), RoundToZero)  == 1.5
    @test rem(T(1.5), T(2), RoundNearest) == -0.5
    @test rem(T(1.5), T(2), RoundDown)    == 1.5
    @test rem(T(1.5), T(2), RoundUp)      == -0.5
    @test rem(T(-1), T(2), RoundToZero)  == -1
    @test rem(T(-1), T(2), RoundNearest) == -1
    @test rem(T(-1), T(2), RoundDown)    == 1
    @test rem(T(-1), T(2), RoundUp)      == -1
    @test rem(T(-1.5), T(2), RoundToZero)  == -1.5
    @test rem(T(-1.5), T(2), RoundNearest) == 0.5
    @test rem(T(-1.5), T(2), RoundDown)    == 0.5
    @test rem(T(-1.5), T(2), RoundUp)      == -1.5
end

for T in (Float16, Float32, Float64, BigFloat)
    @test rem2pi(T(1), RoundToZero)  == 1
    @test rem2pi(T(1), RoundNearest) == 1
    @test rem2pi(T(1), RoundDown)    == 1
    @test rem2pi(T(1), RoundUp)      ≈ 1-2pi
    @test rem2pi(T(2), RoundToZero)  == 2
    @test rem2pi(T(2), RoundNearest) == 2
    @test rem2pi(T(2), RoundDown)    == 2
    @test rem2pi(T(2), RoundUp)      ≈ 2-2pi
    @test rem2pi(T(4), RoundToZero)  == 4
    @test rem2pi(T(4), RoundNearest) ≈ 4-2pi
    @test rem2pi(T(4), RoundDown)    == 4
    @test rem2pi(T(4), RoundUp)      ≈ 4-2pi
    @test rem2pi(T(-4), RoundToZero)  == -4
    @test rem2pi(T(-4), RoundNearest) ≈ 2pi-4
    @test rem2pi(T(-4), RoundDown)    ≈ 2pi-4
    @test rem2pi(T(-4), RoundUp)      == -4
=======
@testset "iszero" begin
    # Numeric scalars
    for T in [Float16, Float32, Float64, BigFloat,
              Int8, Int16, Int32, Int64, Int128, BigInt,
              UInt8, UInt16, UInt32, UInt64, UInt128]
        @test iszero(T(0))
        @test iszero(Complex{T}(0))
        if T <: Integer
            @test iszero(Rational{T}(0))
        elseif T <: AbstractFloat
            @test iszero(T(-0.0))
            @test iszero(Complex{T}(-0.0))
        end
    end
    @test !iszero(nextfloat(BigFloat(0)))

    # Array reduction
    @test !iszero([0, 1, 2, 3])
    @test iszero(zeros(Int, 5))
>>>>>>> d1ed1ff6
end<|MERGE_RESOLUTION|>--- conflicted
+++ resolved
@@ -2865,8 +2865,7 @@
 
 @test !isempty(complex(1,2))
 
-<<<<<<< HEAD
-for T in (Float16, Float32, Float64, BigFloat)
+@testset "rem $T rounded" for T in (Float16, Float32, Float64, BigFloat)
     @test rem(T(1), T(2), RoundToZero)  == 1
     @test rem(T(1), T(2), RoundNearest) == 1
     @test rem(T(1), T(2), RoundDown)    == 1
@@ -2885,7 +2884,7 @@
     @test rem(T(-1.5), T(2), RoundUp)      == -1.5
 end
 
-for T in (Float16, Float32, Float64, BigFloat)
+@testset "rem2pi $T" for T in (Float16, Float32, Float64, BigFloat)
     @test rem2pi(T(1), RoundToZero)  == 1
     @test rem2pi(T(1), RoundNearest) == 1
     @test rem2pi(T(1), RoundDown)    == 1
@@ -2902,7 +2901,8 @@
     @test rem2pi(T(-4), RoundNearest) ≈ 2pi-4
     @test rem2pi(T(-4), RoundDown)    ≈ 2pi-4
     @test rem2pi(T(-4), RoundUp)      == -4
-=======
+end
+
 @testset "iszero" begin
     # Numeric scalars
     for T in [Float16, Float32, Float64, BigFloat,
@@ -2922,5 +2922,4 @@
     # Array reduction
     @test !iszero([0, 1, 2, 3])
     @test iszero(zeros(Int, 5))
->>>>>>> d1ed1ff6
 end