# This file is a part of Julia. License is MIT: https://julialang.org/license

using Test
using Base.Threads
using Base.Threads: SpinLock

# for cfunction_closure
include("testenv.jl")

function killjob(d)
    Core.print(Core.stderr, d)
    if Sys.islinux()
        SIGINFO = 10
    elseif Sys.isbsd()
        SIGINFO = 29
    end
    if @isdefined(SIGINFO)
        ccall(:uv_kill, Cint, (Cint, Cint), getpid(), SIGINFO)
        sleep(1)
    end
    ccall(:uv_kill, Cint, (Cint, Cint), getpid(), Base.SIGTERM)
    nothing
end

# set up a watchdog alarm for 20 minutes
# so that we can attempt to get a "friendly" backtrace if something gets stuck
# (expected test duration is about 18-180 seconds)
Timer(t -> killjob("KILLING BY THREAD TEST WATCHDOG\n"), 1200)

# threading constructs

let a = zeros(Int, 2 * nthreads())
    @threads for i = 1:length(a)
        @sync begin
            @async begin
                @async (Libc.systemsleep(1); a[i] += 1)
                yield()
                a[i] += 1
            end
            @async begin
                yield()
                @async (Libc.systemsleep(1); a[i] += 1)
                a[i] += 1
            end
        end
    end
    @test all(isequal(4), a)
end

# parallel loop with parallel atomic addition
function threaded_loop(a, r, x)
    @threads for i in r
        j = i - firstindex(r) + 1
        a[j] = 1 + atomic_add!(x, 1)
    end
end

function test_threaded_loop_and_atomic_add()
    for r in [1:10000, collect(1:10000), Base.IdentityUnitRange(-500:500), (1,2,3,4,5,6,7,8,9,10)]
        n = length(r)
        x = Atomic()
        a = zeros(Int, n)
        threaded_loop(a,r,x)
        found = zeros(Bool,n)
        was_inorder = true
        for i=1:length(a)
            was_inorder &= a[i]==i
            found[a[i]] = true
        end
        @test x[] == n
        # Next test checks that all loop iterations ran,
        # and were unique (via pigeon-hole principle).
        @test !(false in found)
        if was_inorder && nthreads() > 1
            println(stderr, "Warning: threaded loop executed in order")
        end
    end
end

test_threaded_loop_and_atomic_add()

# Helper for test_threaded_atomic_minmax that verifies sequential consistency.
function check_minmax_consistency(old::Array{T,1}, m::T, start::T, o::Base.Ordering) where T
    for v in old
        if v != start
            # Check that atomic op that installed v reported consistent old value.
            @test Base.lt(o, old[v-m+1], v)
        end
    end
end

function test_threaded_atomic_minmax(m::T,n::T) where T
    mid = m + (n-m)>>1
    x = Atomic{T}(mid)
    y = Atomic{T}(mid)
    oldx = Vector{T}(undef, n-m+1)
    oldy = Vector{T}(undef, n-m+1)
    @threads for i = m:n
        oldx[i-m+1] = atomic_min!(x, T(i))
        oldy[i-m+1] = atomic_max!(y, T(i))
    end
    @test x[] == m
    @test y[] == n
    check_minmax_consistency(oldy,m,mid,Base.Forward)
    check_minmax_consistency(oldx,m,mid,Base.Reverse)
end

# The ranges below verify that the correct signed/unsigned comparison is used.
test_threaded_atomic_minmax(Int16(-5000),Int16(5000))
test_threaded_atomic_minmax(UInt16(27000),UInt16(37000))

function threaded_add_locked(::Type{LockT}, x, n) where LockT
    critical = LockT()
    @threads for i = 1:n
        @test lock(critical) === nothing
        @test islocked(critical)
        x = x + 1
        @test unlock(critical) === nothing
    end
    @test !islocked(critical)
    nentered = 0
    nfailed = Atomic()
    @threads for i = 1:n
        if trylock(critical)
            @test islocked(critical)
            nentered += 1
            @test unlock(critical) === nothing
        else
            atomic_add!(nfailed, 1)
        end
    end
    @test 0 < nentered <= n
    @test nentered + nfailed[] == n
    @test !islocked(critical)
    return x
end

@test threaded_add_locked(SpinLock, 0, 10000) == 10000
@test threaded_add_locked(ReentrantLock, 0, 10000) == 10000

# Check if the recursive lock can be locked and unlocked correctly.
let critical = ReentrantLock()
    @test !islocked(critical)
    @test_throws ErrorException("unlock count must match lock count") unlock(critical)
    @test lock(critical) === nothing
    @test islocked(critical)
    @test lock(critical) === nothing
    @test trylock(critical) == true
    @test islocked(critical)
    @test unlock(critical) === nothing
    @test islocked(critical)
    @test unlock(critical) === nothing
    @test islocked(critical)
    @test unlock(critical) === nothing
    @test !islocked(critical)
    @test_throws ErrorException("unlock count must match lock count") unlock(critical)
    @test trylock(critical) == true
    @test islocked(critical)
    @test unlock(critical) === nothing
    @test !islocked(critical)
    @test_throws ErrorException("unlock count must match lock count") unlock(critical)
    @test !islocked(critical)
end

# Make sure doing a GC while holding a lock doesn't cause dead lock
# PR 14190. (This is only meaningful for threading)
function threaded_gc_locked(::Type{LockT}) where LockT
    critical = LockT()
    @threads for i = 1:20
        @test lock(critical) === nothing
        @test islocked(critical)
        GC.gc(false)
        @test unlock(critical) === nothing
    end
    @test !islocked(critical)
end

threaded_gc_locked(SpinLock)
threaded_gc_locked(Threads.ReentrantLock)

# Issue 33159
# Make sure that a Threads.Condition can't be used without being locked, on any thread.
@testset "Threads.Conditions must be locked" begin
    c = Threads.Condition()
    @test_throws Exception notify(c)
    @test_throws Exception wait(c)

    # If it's locked, but on the wrong thread, it should still throw an exception
    lock(c)
    @test_throws Exception fetch(@async notify(c))
    @test_throws Exception fetch(@async notify(c, all=false))
    @test_throws Exception fetch(@async wait(c))
    unlock(c)
end

# Issue 14726
# Make sure that eval'ing in a different module doesn't mess up other threads
orig_curmodule14726 = @__MODULE__
main_var14726 = 1
module M14726
module_var14726 = 1
end

@threads for i in 1:100
    for j in 1:100
        @eval M14726 module_var14726 = $j
    end
end
@test @isdefined(orig_curmodule14726)
@test @isdefined(main_var14726)
@test @__MODULE__() == orig_curmodule14726

@threads for i in 1:100
    # Make sure current module is not null.
    # The @test might not be particularly meaningful currently since the
    # thread infrastructures swallows the error. (Same below)
    @test @__MODULE__() == orig_curmodule14726
end

module M14726_2
using Test
using Base.Threads
@threads for i in 1:100
    # Make sure current module is the same as the one on the thread that
    # pushes the work onto the threads.
    # The @test might not be particularly meaningful currently since the
    # thread infrastructures swallows the error. (See also above)
    @test @__MODULE__() == M14726_2
end
end

# Ensure only LLVM-supported types can be atomic
@test_throws TypeError Atomic{BigInt}
@test_throws TypeError Atomic{ComplexF64}

if Sys.ARCH == :i686 || startswith(string(Sys.ARCH), "arm") ||
   Sys.ARCH === :powerpc64le || Sys.ARCH === :ppc64le

    @test_throws TypeError Atomic{Int128}()
    @test_throws TypeError Atomic{UInt128}()
end

if Sys.ARCH === :powerpc64le || Sys.ARCH === :ppc64le
    @test_throws TypeError Atomic{Float16}()
    @test_throws TypeError Atomic{Float32}()
    @test_throws TypeError Atomic{Float64}()
end

function test_atomic_bools()
    x = Atomic{Bool}(false)
    # Arithmetic functions are not defined.
    @test_throws MethodError atomic_add!(x, true)
    @test_throws MethodError atomic_sub!(x, true)
    # All the rest are:
    for v in [true, false]
        @test x[] == atomic_xchg!(x, v)
        @test v == atomic_cas!(x, v, !v)
    end
    x = Atomic{Bool}(false)
    @test false == atomic_max!(x, true); @test x[] == true
    x = Atomic{Bool}(true)
    @test true == atomic_and!(x, false); @test x[] == false
end

test_atomic_bools()

# Test atomic memory ordering with load/store
mutable struct CommBuf
    var1::Atomic{Int}
    var2::Atomic{Int}
    correct_write::Bool
    correct_read::Bool
    CommBuf() = new(Atomic{Int}(0), Atomic{Int}(0), false, false)
end
function test_atomic_write(commbuf::CommBuf, n::Int)
    for i in 1:n
        # The atomic stores guarantee that var1 >= var2
        commbuf.var1[] = i
        commbuf.var2[] = i
    end
    commbuf.correct_write = true
end
function test_atomic_read(commbuf::CommBuf, n::Int)
    correct = true
    while true
        # load var2 before var1
        var2 = commbuf.var2[]
        var1 = commbuf.var1[]
        correct &= var1 >= var2
        var1 == n && break
        # Temporary solution before we have gc transition support in codegen.
        ccall(:jl_gc_safepoint, Cvoid, ())
    end
    commbuf.correct_read = correct
end
function test_atomic()
    commbuf = CommBuf()
    count = 1_000_000
    @threads for i in 1:2
        if i==1
            test_atomic_write(commbuf, count)
        else
            test_atomic_read(commbuf, count)
        end
    end
    @test commbuf.correct_write == true
    @test commbuf.correct_read == true
end
test_atomic()

# Test ordering with fences using Peterson's algorithm
# Example adapted from <https://en.wikipedia.org/wiki/Peterson%27s_algorithm>
mutable struct Peterson
    # State for Peterson's algorithm
    flag::Vector{Atomic{Int}}
    turn::Atomic{Int}
    # Collision detection
    critical::Vector{Atomic{Int}}
    correct::Vector{Bool}
    Peterson() =
        new([Atomic{Int}(0), Atomic{Int}(0)],
            Atomic{Int}(0),
            [Atomic{Int}(0), Atomic{Int}(0)],
            [false, false])
end
function test_fence(p::Peterson, id::Int, n::Int)
    @assert id == mod1(id,2)
    correct = true
    otherid = mod1(id+1,2)
    for i in 1:n
        p.flag[id][] = 1
        p.turn[] = otherid
        atomic_fence()
        while p.flag[otherid][] != 0 && p.turn[] == otherid
            # busy wait
            # Temporary solution before we have gc transition support in codegen.
            ccall(:jl_gc_safepoint, Cvoid, ())
        end
        # critical section
        p.critical[id][] = 1
        correct &= p.critical[otherid][] == 0
        p.critical[id][] = 0
        # end of critical section
        p.flag[id][] = 0
    end
    p.correct[id] = correct
end
function test_fence()
    commbuf = Peterson()
    count = 1_000_000
    @threads for i in 1:2
        test_fence(commbuf, i, count)
    end
    @test commbuf.correct[1] == true
    @test commbuf.correct[2] == true
end
test_fence()

# Test load / store with various types
let atomictypes = intersect((Int8, Int16, Int32, Int64, Int128,
                             UInt8, UInt16, UInt32, UInt64, UInt128,
                             Float16, Float32, Float64),
                            Base.Threads.atomictypes)
    for T in atomictypes
        var = Atomic{T}()
        var[] = 42
        @test var[] === T(42)
        old = atomic_xchg!(var, T(13))
        @test old === T(42)
        @test var[] === T(13)
        old = atomic_cas!(var, T(13), T(14))   # this will succeed
        @test old === T(13)
        @test var[] === T(14)
        old = atomic_cas!(var, T(13), T(15))   # this will fail
        @test old === T(14)
        @test var[] === T(14)
    end
end

# Test atomic_cas! and atomic_xchg!
function test_atomic_cas!(var::Atomic{T}, range::StepRange{Int,Int}) where T
    for i in range
        while true
            old = atomic_cas!(var, T(i-1), T(i))
            old == T(i-1) && break
            # Temporary solution before we have gc transition support in codegen.
            ccall(:jl_gc_safepoint, Cvoid, ())
        end
    end
end
for T in intersect((Int32, Int64, Float32, Float64), Base.Threads.atomictypes)
    var = Atomic{T}()
    nloops = 1000
    di = nthreads()
    @threads for i in 1:di
        test_atomic_cas!(var, i:di:nloops)
    end
    @test var[] === T(nloops)
end

function test_atomic_xchg!(var::Atomic{T}, i::Int, accum::Atomic{Int}) where T
    old = atomic_xchg!(var, T(i))
    atomic_add!(accum, Int(old))
end
for T in intersect((Int32, Int64, Float32, Float64), Base.Threads.atomictypes)
    accum = Atomic{Int}()
    var = Atomic{T}()
    nloops = 1000
    @threads for i in 1:nloops
        test_atomic_xchg!(var, i, accum)
    end
    @test accum[] + Int(var[]) === sum(0:nloops)
end

function test_atomic_float(varadd::Atomic{T}, varmax::Atomic{T}, varmin::Atomic{T}, i::Int) where T
    atomic_add!(varadd, T(i))
    atomic_max!(varmax, T(i))
    atomic_min!(varmin, T(i))
end
<<<<<<< HEAD
for T in intersect((Int32, Int64, Float32, Float64), Base.Threads.atomictypes)
=======
for T in (Int32, Int64, Float16, Float32, Float64)
>>>>>>> 48cd02a9
    varadd = Atomic{T}()
    varmax = Atomic{T}()
    varmin = Atomic{T}()
    nloops = 1000
    @threads for i in 1:nloops
        test_atomic_float(varadd, varmax, varmin, i)
    end
    @test varadd[] === T(sum(1:nloops))
    @test varmax[] === T(maximum(1:nloops))
    @test varmin[] === T(0)
    @test atomic_add!(Atomic{T}(1), T(2)) == 1
    @test atomic_sub!(Atomic{T}(2), T(3)) == 2
    @test atomic_min!(Atomic{T}(4), T(3)) == 4
    @test atomic_max!(Atomic{T}(5), T(6)) == 5
end

using Dates
for period in (0.06, Dates.Millisecond(60))
    let async = Base.AsyncCondition(), t
        c = Condition()
        task = schedule(Task(function()
            notify(c)
            wait(c)
            t = Timer(period)
            wait(t)
            ccall(:uv_async_send, Cvoid, (Ptr{Cvoid},), async)
            ccall(:uv_async_send, Cvoid, (Ptr{Cvoid},), async)
            wait(c)
            sleep(period)
            ccall(:uv_async_send, Cvoid, (Ptr{Cvoid},), async)
            ccall(:uv_async_send, Cvoid, (Ptr{Cvoid},), async)
        end))
        wait(c)
        notify(c)
        delay1 = @elapsed wait(async)
        notify(c)
        delay2 = @elapsed wait(async)
        @test istaskdone(task)
        @test delay1 > 0.05
        @test delay2 > 0.05
        @test isopen(async)
        @test !isopen(t)
        close(t)
        close(async)
        @test_throws EOFError wait(async)
        @test !isopen(async)
        @test_throws EOFError wait(t)
        @test_throws EOFError wait(async)
    end
end

function test_thread_cfunction()
    # ensure a runtime call to `get_trampoline` will be created
    # TODO: get_trampoline is not thread-safe (as this test shows)
    fs = [ Core.Box() for i in 1:1000 ]
    @noinline cf(f) = @cfunction $f Float64 ()
    cfs = Vector{Base.CFunction}(undef, length(fs))
    cf1 = cf(fs[1])
    @threads for i in 1:1000
        cfs[i] = cf(fs[i])
    end
    @test cfs[1] == cf1
    @test cfs[2] == cf(fs[2])
    @test length(unique(cfs)) == 1000
    ok = zeros(Int, nthreads())
    @threads for i in 1:10000
        i = mod1(i, 1000)
        fi = fs[i]
        cfi = cf(fi)
        GC.@preserve cfi begin
            ok[threadid()] += (cfi === cfs[i])
        end
    end
    @test sum(ok) == 10000
end
if cfunction_closure
    if nthreads() == 1
        test_thread_cfunction()
    else
        @test_broken "cfunction trampoline code not thread-safe"
    end
end

# Compare the two ways of checking if threading is enabled.
# `jl_tls_states` should only be defined on non-threading build.
if ccall(:jl_threading_enabled, Cint, ()) == 0
    @test nthreads() == 1
    cglobal(:jl_tls_states) != C_NULL
else
    @test_throws ErrorException cglobal(:jl_tls_states)
end

function test_thread_range()
    a = zeros(Int, nthreads())
    @threads for i in 1:threadid()
        a[i] = 1
    end
    for i in 1:threadid()
        @test a[i] == 1
    end
    for i in (threadid() + 1):nthreads()
        @test a[i] == 0
    end
end
test_thread_range()

# Thread safety of `jl_load_and_lookup`.
function test_load_and_lookup_18020(n)
    @threads for i in 1:n
        try
            ccall(:jl_load_and_lookup,
                  Ptr{Cvoid}, (Cstring, Cstring, Ref{Ptr{Cvoid}}),
                  "$i", :f, C_NULL)
        catch
        end
    end
end
test_load_and_lookup_18020(10000)

# Nested threaded loops
# This may not be efficient/fully supported but should work without crashing.....
function test_nested_loops()
    a = zeros(Int, 100, 100)
    @threads for i in 1:100
        @threads for j in 1:100
            a[j, i] = i + j
        end
    end
    for i in 1:100
        for j in 1:100
            @test a[j, i] == i + j
        end
    end
end
test_nested_loops()

function test_thread_too_few_iters()
    x = Atomic()
    a = zeros(Int, nthreads()+2)
    threaded_loop(a, 1:nthreads()-1, x)
    found = zeros(Bool, nthreads()+2)
    for i=1:nthreads()-1
        found[a[i]] = true
    end
    @test x[] == nthreads()-1
    # Next test checks that all loop iterations ran,
    # and were unique (via pigeon-hole principle).
    @test !(false in found[1:nthreads()-1])
    @test !(true in found[nthreads():end])
end
test_thread_too_few_iters()

let e = Event(), started = Event()
    done = false
    t = @async (notify(started); wait(e); done = true)
    wait(started)
    sleep(0.1)
    @test done == false
    notify(e)
    wait(t)
    @test done == true
    blocked = true
    wait(@async (wait(e); blocked = false))
    @test !blocked
end


@testset "InvasiveLinkedList" begin
    @test eltype(Base.InvasiveLinkedList{Integer}) == Integer
    @test eltype(Base.LinkedList{Integer}) == Integer
    @test eltype(Base.InvasiveLinkedList{<:Integer}) == Any
    @test eltype(Base.LinkedList{<:Integer}) == Any
    @test eltype(Base.InvasiveLinkedList{<:Base.LinkedListItem{Integer}}) == Any

    t = Base.LinkedList{Integer}()
    @test eltype(t) == Integer
    @test isempty(t)
    @test length(t) == 0
    @test isempty(collect(t)::Vector{Integer})
    @test pushfirst!(t, 2) === t
    @test !isempty(t)
    @test length(t) == 1
    @test pushfirst!(t, 1) === t
    @test !isempty(t)
    @test length(t) == 2
    @test collect(t) == [1, 2]
    @test pop!(t) == 2
    @test !isempty(t)
    @test length(t) == 1
    @test collect(t) == [1]
    @test pop!(t) == 1
    @test isempty(t)
    @test length(t) == 0
    @test collect(t) == []

    @test push!(t, 1) === t
    @test !isempty(t)
    @test length(t) == 1
    @test push!(t, 2) === t
    @test !isempty(t)
    @test length(t) == 2
    @test collect(t) == [1, 2]
    @test popfirst!(t) == 1
    @test popfirst!(t) == 2
    @test isempty(collect(t)::Vector{Integer})

    @test push!(t, 5) === t
    @test push!(t, 6) === t
    @test push!(t, 7) === t
    @test length(t) === 3
    @test Base.list_deletefirst!(t, 1) === t
    @test length(t) === 3
    @test Base.list_deletefirst!(t, 6) === t
    @test length(t) === 2
    @test collect(t) == [5, 7]
    @test Base.list_deletefirst!(t, 6) === t
    @test length(t) === 2
    @test Base.list_deletefirst!(t, 7) === t
    @test length(t) === 1
    @test collect(t) == [5]
    @test Base.list_deletefirst!(t, 5) === t
    @test length(t) === 0
    @test collect(t) == []
    @test isempty(t)

    t2 = Base.LinkedList{Integer}()
    @test push!(t, 5) === t
    @test push!(t, 6) === t
    @test push!(t, 7) === t
    @test push!(t2, 2) === t2
    @test push!(t2, 3) === t2
    @test push!(t2, 4) === t2
    @test Base.list_append!!(t, t2) === t
    @test isempty(t2)
    @test isempty(collect(t2)::Vector{Integer})
    @test collect(t) == [5, 6, 7, 2, 3, 4]
    @test Base.list_append!!(t, t2) === t
    @test collect(t) == [5, 6, 7, 2, 3, 4]
    @test Base.list_append!!(t2, t) === t2
    @test isempty(t)
    @test collect(t2) == [5, 6, 7, 2, 3, 4]
    @test push!(t, 1) === t
    @test collect(t) == [1]
    @test Base.list_append!!(t2, t) === t2
    @test isempty(t)
    @test collect(t2) == [5, 6, 7, 2, 3, 4, 1]
end

let t = Timer(identity, 0.025, interval=0.025)
    out = stdout
    rd, wr = redirect_stdout()
    @async while isopen(rd)
        readline(rd)
    end
    try
        for i in 1:10000
            Threads.@threads for j in 1:1000
            end
            @show i
        end
    finally
        redirect_stdout(out)
        close(t)
    end
end

# shared workqueue

function pfib(n::Int)
    if n <= 1
        return n
    end
    t = Threads.@spawn pfib(n-2)
    return pfib(n-1) + fetch(t)::Int
end
@test pfib(20) == 6765


# scheduling wake/sleep test (#32511)
let t = Timer(t -> killjob("KILLING BY QUICK KILL WATCHDOG\n"), 600) # this test should take about 1-10 seconds
    for _ = 1:10^5
        @threads for idx in 1:1024; #=nothing=# end
    end
    close(t) # stop the fast watchdog
end

# issue #32575
let ch = Channel{Char}(0), t
    t = Task(()->for v in "hello" put!(ch, v) end)
    t.sticky = false
    bind(ch, t)
    schedule(t)
    @test String(collect(ch)) == "hello"
end

# errors inside @threads
function _atthreads_with_error(a, err)
    Threads.@threads for i in eachindex(a)
        if err
            error("failed")
        end
        a[i] = Threads.threadid()
    end
    a
end
@test_throws TaskFailedException _atthreads_with_error(zeros(nthreads()), true)
let a = zeros(nthreads())
    _atthreads_with_error(a, false)
    @test a == [1:nthreads();]
end

try
    @macroexpand @threads(for i = 1:10, j = 1:10; end)
catch ex
    @test ex isa LoadError
    @test ex.error isa ArgumentError
end

@testset "@spawn interpolation" begin
    # Issue #30896: evaluating arguments immediately
    begin
        outs = zeros(5)
        # Use interpolation to fill outs with the values of `i`
        @sync begin
            local i = 1
            while i <= 5
                Threads.@spawn setindex!(outs, $i, $i)
                i += 1
            end
        end
        @test outs == 1:5
    end

    # Test macro parsing for interpolating into Args
    @test fetch(Threads.@spawn 2+$2) == 4
    @test fetch(Threads.@spawn Int($(2.0))) == 2
    a = 2
    @test fetch(Threads.@spawn *($a,$a)) == a^2
    # Test macro parsing for interpolating into kwargs
    @test fetch(Threads.@spawn sort($([3 2; 1 0]), dims=2)) == [2 3; 0 1]
    @test fetch(Threads.@spawn sort([3 $2; 1 $0]; dims=$2)) == [2 3; 0 1]

    # Test macro parsing supports multiple levels of interpolation
    @testset "spawn macro multiple levels of interpolation" begin
        # Use `ch` to synchronize within the tests to run after the local variables are
        # updated, showcasing the problem and the solution.
        ch = Channel()   # (This synchronization fixes test failure reported in #34141.)

        @test fetch(Threads.@spawn "$($a)") == "$a"
        let a = 1
            # Interpolate the current value of `a` vs the value of `a` in the closure
            t = Threads.@spawn (take!(ch); :(+($$a, $a, a)))
            a = 2  # update `a` after spawning, before `t` runs
            put!(ch, nothing)  # now run t
            @test fetch(t) == Expr(:call, :+, 1, 2, :a)
        end

        # Test the difference between different levels of interpolation
        # Without interpolation, each spawned task sees the last value of `i` (6);
        # with interpolation, each spawned task has the value of `i` at time of `@spawn`.
        let
            oneinterp  = Vector{Any}(undef, 5)
            twointerps = Vector{Any}(undef, 5)
            @sync begin
               local i = 1
               while i <= 5
                   Threads.@spawn (take!(ch); setindex!(oneinterp, :($i), $i))
                   Threads.@spawn (take!(ch); setindex!(twointerps, :($($i)), $i))
                   i += 1
               end
               for _ in 1:10; put!(ch, nothing); end # Now run all the tasks.
            end
            # The first definition _didn't_ interpolate i
            @test oneinterp == fill(6, 5)
            # The second definition _did_ interpolate i
            @test twointerps == 1:5
        end
    end
end

@testset "@async interpolation" begin
    # Args
    @test fetch(@async 2+$2) == 4
    @test fetch(@async Int($(2.0))) == 2
    a = 2
    @test fetch(@async *($a,$a)) == a^2
    # kwargs
    @test fetch(@async sort($([3 2; 1 0]), dims=2)) == [2 3; 0 1]
    @test fetch(@async sort([3 $2; 1 $0]; dims=$2)) == [2 3; 0 1]

    # Supports multiple levels of interpolation
    @test fetch(@async :($a)) == a
    @test fetch(@async :($($a))) == a
    @test fetch(@async "$($a)") == "$a"
end

# Issue #34138
@testset "spawn interpolation: macrocalls" begin
    x = [reshape(1:4, 2, 2);]
    @test fetch(Threads.@spawn @. $exp(x)) == @. $exp(x)
    x = 2
    @test @eval(fetch(@async 2+$x)) == 4
end<|MERGE_RESOLUTION|>--- conflicted
+++ resolved
@@ -417,11 +417,7 @@
     atomic_max!(varmax, T(i))
     atomic_min!(varmin, T(i))
 end
-<<<<<<< HEAD
-for T in intersect((Int32, Int64, Float32, Float64), Base.Threads.atomictypes)
-=======
-for T in (Int32, Int64, Float16, Float32, Float64)
->>>>>>> 48cd02a9
+for T in intersect((Int32, Int64, Float16, Float32, Float64), Base.Threads.atomictypes)
     varadd = Atomic{T}()
     varmax = Atomic{T}()
     varmin = Atomic{T}()
