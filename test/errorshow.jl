--- conflicted
+++ resolved
@@ -765,9 +765,6 @@
     end
 end
 
-<<<<<<< HEAD
-@test contains(sprint(Base.showerror, UndefVarError(:UTF16String)), "LegacyStrings")
-=======
 # issue #37587
 # TODO: enable on more platforms
 if Sys.isapple() || (Sys.islinux() && Sys.ARCH === :x86_64)
@@ -793,4 +790,5 @@
         end
     end
 end  # Sys.isapple()
->>>>>>> 4076e875
+
+@test contains(sprint(Base.showerror, UndefVarError(:UTF16String)), "LegacyStrings")