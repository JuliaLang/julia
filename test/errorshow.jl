--- conflicted
+++ resolved
@@ -934,17 +934,16 @@
     @test occursin("String concatenation is performed with *", err_str)
 end
 
-<<<<<<< HEAD
 @testset "unused argument names" begin
     g(::Int) = backtrace()
     bt = g(1)
     @test !contains(sprint(Base.show_backtrace, bt), "#unused#")
-=======
+end
+
 # issue #49002
 let buf = IOBuffer()
     Base.show_method_candidates(buf, Base.MethodError(typeof, (17,)), pairs((foo = :bar,)))
     @test isempty(take!(buf))
     Base.show_method_candidates(buf, Base.MethodError(isa, ()), pairs((a = 5,)))
     @test isempty(take!(buf))
->>>>>>> 826674cf
 end