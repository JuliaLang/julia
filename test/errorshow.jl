--- conflicted
+++ resolved
@@ -793,10 +793,6 @@
     @test lstrip(output[5])[1] == '│'
     @test lstrip(lstrip(output[5])[4:end])[1:3] == "[2]"
     @test occursin("f28442", output[5])
-<<<<<<< HEAD
-    @test occursin("repeated 5000 more times", output[7])
-    @test lstrip(output[8])[1:7] == "[10003]"
-=======
     is_windows_32_bit = Sys.iswindows() && (Sys.WORD_SIZE == 32)
     if is_windows_32_bit
         # These tests are currently broken (intermittently/non-determistically) on 32-bit Windows.
@@ -804,16 +800,15 @@
         # Instead of skipping them entirely, we skip one, and we loosen the other.
 
         # Broken test: @test occursin("the above 2 lines are repeated 5000 more times", output[7])
-        @test occursin("the above 2 lines are repeated ", output[7])
+        @test occursin("repeated ", output[7])
         @test occursin(" more times", output[7])
 
         # Broken test: @test lstrip(output[8])[1:7] == "[10003]"
         @test_broken false
     else
-        @test occursin("the above 2 lines are repeated 5000 more times", output[7])
+        @test occursin("repeated 5000 more times", output[7])
         @test lstrip(output[8])[1:7] == "[10003]"
     end
->>>>>>> 2ed1a411
 end
 
 @testset "Line number correction" begin
