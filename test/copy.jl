# This file is a part of Julia. License is MIT: https://julialang.org/license

using Random

mainres = ([4, 5, 3],
           [1, 5, 3])
bitres = ([true, true, false],
          [false, true, false])

chnlprod(x) = Channel(c->for i in x; put!(c,i); end)
@testset "copyto!" begin
    for (dest, src, bigsrc, emptysrc, res) in [
        ([1, 2, 3], () -> [4, 5], () -> [1, 2, 3, 4, 5], () -> Int[], mainres),
        ([1, 2, 3], () -> 4:5, () -> 1:5, () -> 1:0, mainres),
        ([1, 2, 3], () -> chnlprod(4:5), () -> chnlprod(1:5), () -> chnlprod(1:0), mainres),
        (falses(3), () -> trues(2), () -> trues(5), () -> trues(0), bitres)]

        @test copyto!(copy(dest), src()) == res[1]
        @test copyto!(copy(dest), 1, src()) == res[1]
        @test copyto!(copy(dest), 2, src(), 2) == res[2]
        @test copyto!(copy(dest), 2, src(), 2, 1) == res[2]

        @test copyto!(copy(dest), 99, src(), 99, 0) == dest

        @test copyto!(copy(dest), 1, emptysrc()) == dest
        x = emptysrc()
        exc = isa(x, AbstractArray) ? BoundsError : ArgumentError
        @test_throws exc copyto!(dest, 1, emptysrc(), 1)

        for idx in (0, 4)
            @test_throws BoundsError copyto!(dest, idx, src())
            @test_throws BoundsError copyto!(dest, idx, src(), 1)
            @test_throws BoundsError copyto!(dest, idx, src(), 1, 1)
            x = src()
            exc = isa(x, AbstractArray) ? BoundsError : ArgumentError
            @test_throws exc copyto!(dest, 1, x, idx)
            x = src()
            exc = isa(x, AbstractArray) ? BoundsError : ArgumentError
            @test_throws exc copyto!(dest, 1, x, idx, 1)
        end

        @test_throws ArgumentError copyto!(dest, 1, src(), 1, -1)

        @test_throws Union{BoundsError, ArgumentError} copyto!(dest, bigsrc())

        @test_throws Union{BoundsError, ArgumentError} copyto!(dest, 3, src())
        @test_throws Union{BoundsError, ArgumentError} copyto!(dest, 3, src(), 1)
        @test_throws Union{BoundsError, ArgumentError} copyto!(dest, 3, src(), 1, 2)

        @test_throws Union{BoundsError, ArgumentError} copyto!(dest, 1, src(), 2, 2)
    end
end

@testset "with CartesianIndices" begin
    let A = reshape(1:6, 3, 2), B = similar(A)
        RA = CartesianIndices(axes(A))
        copyto!(B, RA, A, RA)
        @test B == A
    end
    let A = reshape(1:6, 3, 2), B = zeros(8,8)
        RA = CartesianIndices(axes(A))
        copyto!(B, CartesianIndices((5:7,2:3)), A, RA)
        @test B[5:7,2:3] == A
        B[5:7,2:3] .= 0
        @test all(x->x==0, B)
    end
end

@testset "shallow and deep copying" begin
    a = Any[[1]]
    q = QuoteNode([1])
    ca = copy(a); dca = @inferred(deepcopy(a))
    @test ca !== a
    @test ca[1] === a[1]
    @test dca !== a
    @test dca[1] !== a[1]
    @test deepcopy(q).value !== q.value
end

@testset "issue #13124" begin
    a = rand(3, 5)
    b = (a,a)
    c = deepcopy(b)
    @test c[1] === c[2]
end

@testset "issue #31309" begin
    rgx1 = match(deepcopy(r""), "")
    @test rgx1.regex == r""
    @test rgx1.offset == 1
    @test rgx1.match == ""
    @test isempty(rgx1.offsets)
    @test isempty(rgx1.captures)
end

@testset "deepcopy for bits types" begin
    struct Immutable; x::Int; end
    mutable struct Mutable; x::Int; end

    @test deepcopy(Immutable(2)) === Immutable(2)
    @test deepcopy(Mutable(2))   !== Mutable(2)
    @inferred deepcopy(Immutable(2))
    @inferred deepcopy(Mutable(2))
end

# issue #30911
@test deepcopy(Array{Int,N} where N) == Array{Int,N} where N

# issue #14027
struct Nullable14027{T}
    hasvalue::Bool
    value::T

    Nullable14027{T}() where {T} = new(false)
end
@test !deepcopy(Nullable14027{Array}()).hasvalue

@testset "issue #15250" begin
    a1 = Core.svec(1, 2, 3, [])
    a2 = Core.svec(1, 2, 3)
    a3 = Core.svec(a1, a1)
    b1 = deepcopy(a1)
    @test a1 == b1
    @test a1 !== b1
    @test a1[4] !== b1[4]
    b2 = deepcopy(a2)
    @test a2 === b2
    b3 = deepcopy(a3)
    @test a3 == b3
    @test a3 !== b3
    @test a3[1] === a3[2]
end

@testset "issue #16667" begin
    let x = BigInt[1:1000;], y = deepcopy(x), v
        # Finalize the original values to make sure the deep copy is indeed
        # independent
        for v in x
            finalize(v)
        end
        # Allocate some memory to make it more likely to trigger an error
        # if `deepcopy` went wrong
        x = BigInt[1:1000;]
        @test y == x
    end
    let x = BigFloat[1:1000;], y, z, v
        y, z = setprecision(2) do
            deepcopy(x), BigFloat[1:1000;]
        end
        for v in x
            finalize(v)
        end
        x = BigFloat[1:1000;]
        # Make sure the difference in precision doesn't affect deep copy
        @test y == x
        # Check that the setprecision indeed does something
        @test z != x
    end
end

mutable struct Foo19921
    a::String
end

mutable struct Bar19921
    foo::Foo19921
    fooDict::Dict{Foo19921, Int64}
end

@testset "issue 19921" begin
    for i = 1 : 100
        foo = Foo19921("foo")
        bar = Bar19921(foo, Dict(foo => 3))
        bar2 = deepcopy(bar)
        @test bar2.foo ∈ keys(bar2.fooDict)
        @test bar2.fooDict[bar2.foo] != nothing
    end

    let d = IdDict(rand(2) => rand(2) for i = 1:100)
        d2 = deepcopy(d)
        for k in keys(d2)
            @test haskey(d2, k)
        end
        for k in keys(d)
            @test haskey(d, k)
        end
    end
end

# issue #17149
mutable struct Bar17149
end
let x = Bar17149()
    @test deepcopy(x) !== x
end

<<<<<<< HEAD
@testset "issue #34025" begin
    a = copyto!(zeros(Int, 4, 4), reshape(1:9, 3, 3)')
    b = copyto!(zeros(Int, 4, 4), Matrix(transpose(reshape(1:9, 3, 3))))
    @test a == b
    @test a[4, 1] = 2
=======
@testset "copying CodeInfo" begin
    _testfunc() = nothing
    ci,_ = code_typed(_testfunc, ())[1]
    ci.edges = [_testfunc]

    ci2 = copy(ci)
    # Test that edges are not shared
    @test ci2.edges !== ci.edges
>>>>>>> 6f690679
end<|MERGE_RESOLUTION|>--- conflicted
+++ resolved
@@ -194,13 +194,13 @@
     @test deepcopy(x) !== x
 end
 
-<<<<<<< HEAD
 @testset "issue #34025" begin
     a = copyto!(zeros(Int, 4, 4), reshape(1:9, 3, 3)')
     b = copyto!(zeros(Int, 4, 4), Matrix(transpose(reshape(1:9, 3, 3))))
     @test a == b
     @test a[4, 1] = 2
-=======
+end
+
 @testset "copying CodeInfo" begin
     _testfunc() = nothing
     ci,_ = code_typed(_testfunc, ())[1]
@@ -209,5 +209,4 @@
     ci2 = copy(ci)
     # Test that edges are not shared
     @test ci2.edges !== ci.edges
->>>>>>> 6f690679
 end