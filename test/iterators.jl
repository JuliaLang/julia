# This file is a part of Julia. License is MIT: https://julialang.org/license

using Base.Iterators
using Random
using Base: IdentityUnitRange
using Dates: Date, Day

@test Base.IteratorSize(Any) isa Base.SizeUnknown

# zip and filter iterators
# issue #4718
@test collect(Iterators.filter(x->x[1], zip([true, false, true, false],"abcd"))) == [(true,'a'),(true,'c')]

let z = zip(1:2)
    @test size(z) == (2,)
    @test collect(z) == [(1,), (2,)]
    # Issue #13979
    @test eltype(z) == Tuple{Int}
end

for z in (zip(1:2, 3:4), zip(1:2, 3:5))
    @test collect(z) == [(1,3), (2,4)]
    @test eltype(z) == Tuple{Int,Int}
    @test size(z) == (2,)
    @test axes(z) == (Base.OneTo(2),)
    @test length(z) == 2
end

let z = zip(1:2, Iterators.countfrom(3))
    @test collect(z) == [(1,3), (2,4)]
    @test eltype(z) == Tuple{Int,Int}
    @test_throws MethodError size(z) # by convention, the zip of a finite and
                         # an infinite iterator has only `length`
    @test_throws MethodError axes(z)
    @test length(z) == 2
end

let z = zip([i*j for i in 1:3, j in -1:2:1], 1:6)
    @test collect(z) == [(-1, 1)
                         (-2, 2)
                         (-3, 3)
                         (1, 4)
                         (2, 5)
                         (3, 6) ]
    @test eltype(z) == Tuple{Int,Int}
    @test_throws DimensionMismatch size(z)
    @test_throws DimensionMismatch axes(z)
    @test length(z) == 6
end

let z = zip([i*j for i in 1:3, j in -1:2:1], [i*j for i in 1:3, j in -1:2:1])
    @test collect(z) == [(-1, -1) (1, 1)
                        (-2, -2) (2, 2)
                        (-3, -3) (3, 3)]
    @test eltype(z) == Tuple{Int,Int}
    @test size(z) == (3, 2)
    @test axes(z) == (Base.OneTo(3), Base.OneTo(2))
    @test length(z) == 6
end

let z = zip(1:2, 3:4, 5:6)
    @test size(z) == (2,)
    @test collect(z) == [(1,3,5), (2,4,6)]
    @test eltype(z) == Tuple{Int,Int,Int}
end

@test eltype(Iterators.filter(isodd, 1:5)) == Int

# typed `collect`
@test collect(Float64, Iterators.filter(isodd, [1,2,3,4]))[1] === 1.0

# check direct EachLine constructor
let b = IOBuffer("foo\n")
    @test collect(Base.EachLine(b)) == ["foo"]
    seek(b, 0)
    @test collect(Base.EachLine(b, keep=true)) == ["foo\n"]
    seek(b, 0)
    @test collect(Base.EachLine(b, ondone=()->0)) == ["foo"]
    seek(b, 0)
    @test collect(Base.EachLine(b, keep=true, ondone=()->0)) == ["foo\n"]
end

# enumerate (issue #6284)
let b = IOBuffer("1\n2\n3\n"), a = []
    for (i,x) in enumerate(eachline(b))
        push!(a, (i,x))
    end
    @test a == [(1,"1"),(2,"2"),(3,"3")]
end

# zip eachline (issue #7369)
let zeb = IOBuffer("1\n2\n3\n4\n5\n"),
    letters = ['a', 'b', 'c', 'd', 'e'],
    res     = []
    for (number, letter) in zip(eachline(zeb), letters)
        push!(res, (parse(Int,strip(number)), letter))
    end
    @test res == [(1, 'a'), (2, 'b'), (3, 'c'), (4, 'd'), (5, 'e')]
end

@test length(zip(cycle(1:3), 1:7)) == 7
@test length(zip(cycle(1:3), 1:7, cycle(1:3))) == 7
@test length(zip(1:3,product(1:7,cycle(1:3)))) == 3
@test length(zip(1:3,product(1:7,cycle(1:3)),8)) == 1
@test_throws ArgumentError length(zip()) # length of zip of empty tuple

# map
# ----
@testset "Iterators.map" begin
    @test collect(Iterators.map(string, 1:3)::Base.Generator) == map(string, 1:3)
    @test collect(Iterators.map(tuple, 1:3, 4:6)::Base.Generator) == map(tuple, 1:3, 4:6)
end

# rest
# ----
let s = "hello"
    _, st = iterate(s)
    c = collect(rest(s, st))
    @test c == ['e','l','l','o']
    @test c isa Vector{Char}
    @test rest(s, st) == rest(rest(s,4),st)
end

@test_throws MethodError collect(rest(countfrom(1), 5))

# countfrom
# ---------
let i = 0, k = 1, l = 0
    for j = countfrom(0, 2)
        @test j == i*2
        i += 1
        i <= 10 || break
    end
    for j = countfrom()
        @test j == k
        k += 1
        k <= 10 || break
    end
    # test that `start` promotes to `typeof(start+step)`
    for j = countfrom(Int[0, 0], Float64[1.0, 2.0])
        @test j isa Vector{Float64}
        @test j == l*[1, 2]
        l += 1
        l <= 10 || break
    end
    # test with `start` and `step` having different types
    @test collect(take(countfrom(Date(2020,12,25), Day(1)), 12)) == range(Date(2020,12,25), step=Day(1), length=12)
end

# take
# ----
let t = take(0:2:8, 10), i = 0
    @test length(collect(t)) == 5 == length(t)

    for j = t
        @test j == i*2
        i += 1
    end
    @test i == 5
end

let i = 0
    for j = take(0:2:100, 10)
        @test j == i*2
        i += 1
    end
    @test i == 10
end

@test isempty(take(0:2:8, 0))
@test_throws ArgumentError take(0:2:8, -1)
@test length(take(1:3,typemax(Int))) == 3
@test length(take(countfrom(1),3)) == 3
@test length(take(1:6,3)) == 3

# drop
# ----
let i = 0
    for j = drop(0:2:10, 2)
        @test j == (i+2)*2
        i += 1
    end
    @test i == 4
end

@test isempty(drop(0:2:10, 100))
@test isempty(collect(drop(0:2:10, 100)))
@test_throws ArgumentError drop(0:2:8, -1)
@test length(drop(1:3,typemax(Int))) == 0
@test Base.IteratorSize(drop(countfrom(1),3)) == Base.IsInfinite()
@test_throws MethodError length(drop(countfrom(1), 3))
@test Base.IteratorSize(Iterators.drop(Iterators.filter(i -> i>0, 1:10), 2)) == Base.SizeUnknown()

let x = Iterators.drop(Iterators.Stateful("abc"), 2)
    @test !Base.isdone(x, nothing)
    iterate(x)
    @test Base.isdone(x, nothing)
end

# double take
# and take/drop canonicalization
# -----------
for xs in Any["abc", [1, 2, 3]]
    @test take(take(xs, 2), 3) === take(xs, 2)
    @test take(take(xs, 4), 2) === take(xs, 2)
    @test drop(drop(xs, 1), 1) === drop(xs, 2)
    @test take(drop(xs, 1), 1) === drop(take(xs, 2), 1)
    @test take(drop(xs, 3), 0) === drop(take(xs, 2), 3)
    @test isempty(drop(drop(xs, 2), 2))
    @test drop(take(drop(xs, 1), 2), 1) === take(drop(xs, 2), 1)
    @test take(drop(take(xs, 3), 1), 1) === take(drop(xs, 1), 1)
end

# takewhile
# --------
@testset begin
    @test collect(takewhile(<(4),1:10)) == [1,2,3]
    @test collect(takewhile(<(4),Iterators.countfrom(1))) == [1,2,3]
    @test collect(takewhile(<(4),5:10)) == []
    @test collect(takewhile(Returns(true),5:10)) == 5:10
    @test collect(takewhile(isodd,[1,1,2,3])) == [1,1]
    @test collect(takewhile(<(2), takewhile(<(3), [1,1,2,3]))) == [1,1]
    @test Base.IteratorEltype(typeof(takewhile(<(4),Iterators.map(identity, 1:10)))) isa Base.EltypeUnknown
end

# dropwhile
# --------
@testset begin
    @test collect(dropwhile(<(4), 1:10)) == 4:10
    @test collect(dropwhile(<(4), 1:10)) isa Vector{Int}
    @test isempty(dropwhile(<(4), []))
    @test collect(dropwhile(Returns(false),1:3)) == 1:3
    @test isempty(dropwhile(Returns(true), 1:3))
    @test collect(dropwhile(isodd,[1,1,2,3])) == [2,3]
    @test collect(dropwhile(iseven,dropwhile(isodd,[1,1,2,3]))) == [3]
    @test Base.IteratorEltype(typeof(dropwhile(<(4),Iterators.map(identity, 1:10)))) isa Base.EltypeUnknown
end

# cycle
# -----
let i = 0
    for j = cycle(0:3)
        @test j == i % 4
        i += 1
        i <= 10 || break
    end
    @test Base.isdone(cycle(0:3)) === Base.isdone(0:3) === missing
    @test !Base.isdone(cycle(0:3), 1)
end

# repeated
# --------
let i = 0
    for j = repeated(1, 10)
        @test j == 1
        i += 1
    end
    @test i == 10
end
let i = 0
    for j = repeated(1)
        @test j == 1
        i += 1
        i <= 10 || break
    end
end
@test eltype(repeated(0))    == Int
@test eltype(repeated(0, 5)) == Int
@test Base.IteratorSize(repeated(0))      == Base.IsInfinite()
@test Base.IteratorSize(repeated(0, 5))   == Base.HasLength()
@test Base.IteratorEltype(repeated(0))    == Base.HasEltype()
@test Base.IteratorEltype(repeated(0, 5)) == Base.HasEltype()
@test Base.IteratorSize(zip(repeated(0), repeated(0))) == Base.IsInfinite()

# product
# -------

# empty?
for itr in [product(1:0),
            product(1:2, 1:0),
            product(1:0, 1:2),
            product(1:0, 1:1, 1:2),
            product(1:1, 1:0, 1:2),
            product(1:1, 1:2 ,1:0)]
    @test isempty(itr)
    @test isempty(collect(itr))
end

# collect a product - first iterators runs faster
@test collect(product(1:2))           == [(i,)      for i=1:2]
@test collect(product(1:2, 3:4))      == [(i, j)    for i=1:2, j=3:4]
@test collect(product(1:2, 3:4, 5:6)) == [(i, j, k) for i=1:2, j=3:4, k=5:6]

# iteration order
let expected = [(1,3,5), (2,3,5), (1,4,5), (2,4,5), (1,3,6), (2,3,6), (1,4,6), (2,4,6)]
    actual = product(1:2, 3:4, 5:6)
    for (exp, act) in zip(expected, actual)
        @test exp == act
    end
end

# collect multidimensional array
let (a, b) = (1:3, [4 6;
                    5 7])
    p = product(a, b)
    @test size(p)    == (3, 2, 2)
    @test length(p)  == 12
    @test ndims(p)   == 3
    @test eltype(p)  == NTuple{2, Int}
    cp = collect(p)
    for i = 1:3
        @test cp[i, :, :] == [(i, 4) (i, 6);
                              (i, 5) (i, 7)]
    end
end

# collect stateful iterator
let itr
    itr = Iterators.Stateful(Iterators.map(identity, 1:5))
    @test collect(itr) == 1:5
    @test collect(itr) == Int[] # Stateful do not preserve shape
    itr = (i+1 for i in Base.Stateful([1, 2, 3]))
    @test collect(itr) == [2, 3, 4]
    @test collect(itr) == Int[] # Stateful do not preserve shape
    itr = (i-1 for i in Base.Stateful(zeros(Int, 0, 0)))
    @test collect(itr) == Int[] # Stateful do not preserve shape
end

# with 1D inputs
let a = 1:2,
    b = 1.0:10.0,
    c = Int32(1):Int32(0)

    # length
    @test length(product(a))       == 2
    @test length(product(a, b))    == 20
    @test length(product(a, b, c)) == 0

    # size
    @test size(product(a))         == (2,)
    @test size(product(a, b))      == (2, 10)
    @test size(product(a, b, c))   == (2, 10, 0)

    # eltype
    @test eltype(product(a))       == Tuple{Int}
    @test eltype(product(a, b))    == Tuple{Int, Float64}
    @test eltype(product(a, b, c)) == Tuple{Int, Float64, Int32}

    # ndims
    @test ndims(product(a))        == 1
    @test ndims(product(a, b))     == 2
    @test ndims(product(a, b, c))  == 3
end

# with multidimensional inputs
let a = randn(4, 4),
    b = randn(3, 3, 3),
    c = randn(2, 2, 2, 2)

    args = Any[(a,),
               (a, a),
               (a, b),
               (a, a, a),
               (a, b, c)]
    sizes = Any[(4, 4),
                (4, 4, 4, 4),
                (4, 4, 3, 3, 3),
                (4, 4, 4, 4, 4, 4),
                (4, 4, 3, 3, 3, 2, 2, 2, 2)]
    for (method, fun) in zip([size, ndims, length], [x->x, length, prod])
        for i in 1:length(args)
            @test method(product(args[i]...)) == method(collect(product(args[i]...))) == fun(sizes[i])
        end
    end
end

# more tests on product with iterators of various type
let iters = (1:2,
             rand(2, 2, 2),
             take(1:4, 2),
             product(1:2, 1:3),
             product(rand(2, 2), rand(1, 1, 1)),
             repeated([1, -1], 2)  # 28497
             )
    for method in [size, length, ndims, eltype]
        for i = 1:length(iters)
            args = (iters[i],)
            @test method(product(args...)) == method(collect(product(args...)))
            for j = 1:length(iters)
                args = iters[i], iters[j]
                @test method(product(args...)) == method(collect(product(args...)))
                for k = 1:length(iters)
                    args = iters[i], iters[j], iters[k]
                    @test method(product(args...)) == method(collect(product(args...)))
                end
            end
        end
    end
end

# product of finite length and infinite length iterators
let a = 1:2,
    b = countfrom(1),
    ab = product(a, b),
    ba = product(b, a),
    abexp = [(1, 1), (2, 1), (1, 2), (2, 2), (1, 3), (2, 3)],
    baexp = [(1, 1), (2, 1), (3, 1), (4, 1), (5, 1), (6, 1)]
    for (expected, actual) in zip([abexp, baexp], [ab, ba])
        for (i, el) in enumerate(actual)
            @test el == expected[i]
            i == length(expected) && break
        end
        @test_throws ArgumentError length(actual)
        @test_throws ArgumentError size(actual)
        @test_throws ArgumentError ndims(actual)
    end

    # size infinite or unknown raises an error
    for itr in Any[countfrom(1), Iterators.filter(Returns(0), 1:10)]
        @test_throws ArgumentError length(product(itr))
        @test_throws ArgumentError   size(product(itr))
        @test_throws ArgumentError  ndims(product(itr))
    end
end

# IteratorSize trait business
let f1 = Iterators.filter(i->i>0, 1:10)
    @test Base.IteratorSize(product(f1))               == Base.SizeUnknown()
    @test Base.IteratorSize(product(1:2, f1))          == Base.SizeUnknown()
    @test Base.IteratorSize(product(f1, 1:2))          == Base.SizeUnknown()
    @test Base.IteratorSize(product(f1, f1))           == Base.SizeUnknown()
    @test Base.IteratorSize(product(f1, countfrom(1))) == Base.IsInfinite()
    @test Base.IteratorSize(product(countfrom(1), f1)) == Base.IsInfinite()
end
@test Base.IteratorSize(product(1:2, countfrom(1)))          == Base.IsInfinite()
@test Base.IteratorSize(product(countfrom(2), countfrom(1))) == Base.IsInfinite()
@test Base.IteratorSize(product(countfrom(1), 1:2))          == Base.IsInfinite()
@test Base.IteratorSize(product(1:2))                        == Base.HasShape{1}()
@test Base.IteratorSize(product(1:2, 1:2))                   == Base.HasShape{2}()
@test Base.IteratorSize(product(take(1:2, 1), take(1:2, 1))) == Base.HasShape{2}()
@test Base.IteratorSize(product(take(1:2, 2)))               == Base.HasShape{1}()
@test Base.IteratorSize(product([1 2; 3 4]))                 == Base.HasShape{2}()
@test Base.IteratorSize(product((1,2,3,4), (5, 6, 7, 8)))    == Base.HasShape{2}()  # product of ::HasLength and ::HasLength
@test Base.IteratorSize(product(1:2, 3:5, 5:6))              == Base.HasShape{3}()  # product of 3 iterators
@test Base.IteratorSize(product([1 2; 3 4], 1:4))            == Base.HasShape{3}()  # product of ::HasShape{2} with ::HasShape{1}
@test Base.IteratorSize(product([1 2; 3 4], (1,2)))          == Base.HasShape{3}()  # product of ::HasShape{2} with ::HasLength

# IteratorEltype trait business
let f1 = Iterators.filter(i->i>0, 1:10)
    @test Base.IteratorEltype(product(f1))               == Base.HasEltype() # FIXME? eltype(f1) is Any
    @test Base.IteratorEltype(product(1:2, f1))          == Base.HasEltype() # FIXME? eltype(f1) is Any
    @test Base.IteratorEltype(product(f1, 1:2))          == Base.HasEltype() # FIXME? eltype(f1) is Any
    @test Base.IteratorEltype(product(f1, f1))           == Base.HasEltype() # FIXME? eltype(f1) is Any
    @test Base.IteratorEltype(product(f1, countfrom(1))) == Base.HasEltype() # FIXME? eltype(f1) is Any
    @test Base.IteratorEltype(product(countfrom(1), f1)) == Base.HasEltype() # FIXME? eltype(f1) is Any
end
@test Base.IteratorEltype(product(1:2, countfrom(1)))          == Base.HasEltype()
@test Base.IteratorEltype(product(countfrom(1), 1:2))          == Base.HasEltype()
@test Base.IteratorEltype(product(1:2))                        == Base.HasEltype()
@test Base.IteratorEltype(product(1:2, 1:2))                   == Base.HasEltype()
@test Base.IteratorEltype(product(take(1:2, 1), take(1:2, 1))) == Base.HasEltype()
@test Base.IteratorEltype(product(take(1:2, 2)))               == Base.HasEltype()
@test Base.IteratorEltype(product([1 2; 3 4]))                 == Base.HasEltype()
@test Base.IteratorEltype(product())                           == Base.HasEltype()

@test collect(product(1:2,3:4)) == [(1,3) (1,4); (2,3) (2,4)]
@test isempty(collect(product(1:0,1:2)))
@test length(product(1:2,1:10,4:6)) == 60
@test Base.IteratorSize(product(1:2, countfrom(1))) == Base.IsInfinite()

<<<<<<< HEAD
@test Base.iterate(product()) == ((), true)
@test Base.iterate(product(), 1) == nothing
=======
# intersection
@test intersect(product(1:3, 4:6), product(2:4, 3:5)) == Iterators.ProductIterator((2:3, 4:5))
@test intersect(product(1:3, [4 5 ; 6 7]), product(2:4, [7 6 ; 5 4])).iterators == (2:3, [4, 6, 5, 7])
>>>>>>> 34688de9

# flatten
# -------
@test collect(flatten(Any[1:2, 4:5])) == Any[1,2,4,5]
@test collect(flatten(Any[flatten(Any[1:2, 6:5]), flatten(Any[10:7, 10:9])])) == Any[1,2]
@test collect(flatten(Any[flatten(Any[1:2, 4:5]), flatten(Any[6:7, 8:9])])) == Any[1,2,4,5,6,7,8,9]
@test collect(flatten(Any[flatten(Any[1:2, 6:5]), flatten(Any[6:7, 8:9])])) == Any[1,2,6,7,8,9]
@test collect(flatten(Any[2:1])) == Any[]
@test eltype(flatten(UnitRange{Int8}[1:2, 3:4])) == Int8
@test length(flatten(zip(1:3, 4:6))) == 6
@test length(flatten(1:6)) == 6
@test collect(flatten(Any[])) == Any[]
@test collect(flatten(())) == Union{}[]
@test_throws ArgumentError length(flatten(NTuple[(1,), ()])) # #16680
@test_throws ArgumentError length(flatten([[1], [1]]))

@testset "IteratorSize trait for flatten" begin
    @test Base.IteratorSize(Base.Flatten((i for i=1:2) for j=1:1)) == Base.SizeUnknown()
    @test Base.IteratorSize(Base.Flatten((1,2))) == Base.HasLength()
    @test Base.IteratorSize(Base.Flatten(1:2:4)) == Base.HasLength()
end

@test Base.IteratorEltype(Base.Flatten((i for i=1:2) for j=1:1)) == Base.EltypeUnknown()
# see #29112, #29464, #29548
@test Base.return_types(Base.IteratorEltype, Tuple{Array}) == [Base.HasEltype]

# flatmap
# -------
@test flatmap(1:3) do j flatmap(1:3) do k
    j!=k ? ((j,k),) : ()
end end |> collect == [(j,k) for j in 1:3 for k in 1:3 if j!=k]
# Test inspired by the monad associativity law
fmf(x) = x<0 ? () : (x^2,)
fmg(x) = x<1 ? () : (x/2,)
fmdata = -2:0.75:2
fmv1 = flatmap(tuple.(fmdata)) do h
    flatmap(h) do x
        gx = fmg(x)
        flatmap(gx) do x
            fmf(x)
        end
    end
end
fmv2 = flatmap(tuple.(fmdata)) do h
    gh = flatmap(h) do x fmg(x) end
    flatmap(gh) do x fmf(x) end
end
@test all(fmv1 .== fmv2)

# partition(c, n)
let v = collect(partition([1,2,3,4,5], 1))
    @test all(i->v[i][1] == i, v)
end

let v1 = collect(partition([1,2,3,4,5], 2)),
    v2 = collect(partition(flatten([[1,2],[3,4],5]), 2)) # collecting partition with SizeUnknown
    @test v1[1] == v2[1] == [1,2]
    @test v1[2] == v2[2] == [3,4]
    @test v1[3] == v2[3] == [5]
end

let v = collect(partition([1,2,3,4,5], 2))
    @test v[1] == [1,2]
    @test v[2] == [3,4]
    @test v[3] == [5]
end

let v = collect(partition(enumerate([1,2,3,4,5]), 3))
    @test v[1] == [(1,1),(2,2),(3,3)]
    @test v[2] == [(4,4),(5,5)]
end

for n in [5,6]
    @test collect(partition([1,2,3,4,5], n))[1] == [1,2,3,4,5]
    @test collect(partition(enumerate([1,2,3,4,5]), n))[1] ==
          [(1,1),(2,2),(3,3),(4,4),(5,5)]
end

function iterate_length(iter)
    n=0
    for i in iter
        n += 1
    end
    return n
end
function simd_iterate_length(iter)
    n=0
    @simd for i in iter
        n += 1
    end
    return n
end
function simd_trip_count(iter)
    return sum(Base.SimdLoop.simd_inner_length(iter, i) for i in Base.SimdLoop.simd_outer_range(iter))
end
function iterate_elements(iter)
    vals = Vector{eltype(iter)}(undef, length(iter))
    i = 1
    for v in iter
        @inbounds vals[i] = v
        i += 1
    end
    return vals
end
function simd_iterate_elements(iter)
    vals = Vector{eltype(iter)}(undef, length(iter))
    i = 1
    @simd for v in iter
        @inbounds vals[i] = v
        i += 1
    end
    return vals
end
function index_elements(iter)
    vals = Vector{eltype(iter)}(undef, length(iter))
    i = 1
    for j in eachindex(iter)
        @inbounds vals[i] = iter[j]
        i += 1
    end
    return vals
end

@testset "CartesianPartition optimizations" for dims in ((1,), (64,), (101,),
                                                         (1,1), (8,8), (11, 13),
                                                         (1,1,1), (8, 4, 2), (11, 13, 17)),
                                                part in (1, 7, 8, 11, 63, 64, 65, 142, 143, 144)
    for fun in (i -> 1:i, i -> 1:2:2i, i -> Base.IdentityUnitRange(-i:i))
        iter = CartesianIndices(map(fun, dims))
        P = partition(iter, part)
        for I in P
            @test length(I) == iterate_length(I) == simd_iterate_length(I) == simd_trip_count(I)
            @test collect(I) == iterate_elements(I) == simd_iterate_elements(I) == index_elements(I)
        end
        @test all(Base.splat(==), zip(Iterators.flatten(map(collect, P)), iter))
    end
end
@testset "empty/invalid partitions" begin
    @test_throws ArgumentError partition(1:10, 0)
    @test_throws ArgumentError partition(1:10, -1)
    @test_throws ArgumentError partition(1:0, 0)
    @test_throws ArgumentError partition(1:0, -1)
    @test isempty(partition(1:0, 1))
    @test isempty(partition(CartesianIndices((0,1)), 1))
end
@testset "exact partition eltypes" for a in (Base.OneTo(24), 1:24, 1:1:24, LinRange(1,10,24), .1:.1:2.4, Vector(1:24),
                                             CartesianIndices((4, 6)), Dict((1:24) .=> (1:24)))
    P = partition(a, 2)
    @test eltype(P) === typeof(first(P))
    @test Iterators.IteratorEltype(P) == Iterators.HasEltype()
    if a isa AbstractArray
        P = partition(vec(a), 2)
        @test eltype(P) === typeof(first(P))
        P = partition(reshape(a, 6, 4), 2)
        @test eltype(P) === typeof(first(P))
        P = partition(reshape(a, 2, 3, 4), 2)
        @test eltype(P) === typeof(first(P))
    end
end

@test join(map(x->string(x...), partition("Hello World!", 5)), "|") ==
      "Hello| Worl|d!"

let s = "Monkey 🙈🙊🙊"
    tf = (n)->join(map(x->string(x...), partition(s,n)), "|")
    @test tf(10) == s
    @test tf(9) == "Monkey 🙈🙊|🙊"
    @test tf(8) == "Monkey 🙈|🙊🙊"
    @test tf(7) == "Monkey |🙈🙊🙊"
    @test tf(6) == "Monkey| 🙈🙊🙊"
    @test tf(5) == "Monke|y 🙈🙊🙊"
    @test tf(4) == "Monk|ey 🙈|🙊🙊"
    @test tf(3) == "Mon|key| 🙈🙊|🙊"
    @test tf(2) == "Mo|nk|ey| 🙈|🙊🙊"
    @test tf(1) == "M|o|n|k|e|y| |🙈|🙊|🙊"
end

@test Base.IteratorEltype(partition([1,2,3,4], 2)) == Base.HasEltype()
@test Base.IteratorEltype(partition((2x for x in 1:3), 2)) == Base.EltypeUnknown()

# take and friends with arbitrary integers (#19214)
for T in (UInt8, UInt16, UInt32, UInt64, UInt128, Int8, Int16, Int128, BigInt)
    @test length(take(1:6, T(3))) == 3
    @test length(drop(1:6, T(3))) == 3
    @test length(repeated(1, T(5))) == 5
    @test collect(partition(1:5, T(5)))[1] == 1:5
end

@testset "collect finite iterators issue #12009" begin
    @test eltype(collect(enumerate(Iterators.Filter(x -> x>0, randn(10))))) == Tuple{Int, Float64}
end

@testset "product iterator infinite loop" begin
    @test collect(product(1:1, (1, "2"))) == [(1, 1) (1, "2")]
end

@testset "filter empty iterable #16704" begin
    arr = filter(Returns(true), 1:0)
    @test length(arr) == 0
    @test eltype(arr) == Int
end

@testset "Pairs type" begin
    for A in ([4.0 5.0 6.0],
              [],
              (4.0, 5.0, 6.0),
              (a=4.0, b=5.0, c=6.0),
              (),
              NamedTuple(),
              (a=1.1, b=2.0),
             )
        d = pairs(A)
        @test d === pairs(d)
        @test isempty(d) == isempty(A)
        @test length(d) == length(A)
        @test keys(d) == keys(A)
        @test values(d) == A
        @test Base.IteratorSize(d) == Base.IteratorSize(A)
        @test Base.IteratorEltype(d) == Base.HasEltype()
        @test Base.IteratorSize(pairs([1 2;3 4])) isa Base.HasShape{2}
        @test isempty(d) || haskey(d, first(keys(d)))
        @test collect(v for (k, v) in d) == collect(A)
        if A isa NamedTuple
            K = Symbol
            V = isempty(d) ? Union{} : Float64
            @test isempty(d) || haskey(d, :a)
            @test !haskey(d, :abc)
            @test !haskey(d, 1)
            @test get(A, :key) do; 99; end == 99
        elseif A isa Tuple
            K = Int
            V = isempty(d) ? Union{} : Float64
        else
            K = A isa AbstractVector ? Int : CartesianIndex{2}
            V = isempty(d) ? Any : Float64
            @test get(A, 4, "not found") === "not found"
            if !isempty(A)
                @test get(A, 2, "not found") === 5.0
                @test getindex(d, 3) === 6.0
                @test setindex!(d, 9, 3) === d
                @test A[3] === 9.0
            end
        end
        @test keytype(d) == K
        @test valtype(d) == V
        @test eltype(d) == Pair{K, V}
    end

    let io = IOBuffer()
        Base.showarg(io, pairs([1,2,3]), true)
        @test String(take!(io)) == "pairs(::Vector{$Int})"
        Base.showarg(io, pairs((a=1, b=2)), true)
        @test String(take!(io)) == "pairs(::NamedTuple)"
        Base.showarg(io, pairs(IndexLinear(), zeros(3,3)), true)
        @test String(take!(io)) == "pairs(IndexLinear(), ::Matrix{Float64})"
        Base.showarg(io, pairs(IndexCartesian(), zeros(3)), true)
        @test String(take!(io)) == "pairs(IndexCartesian(), ::Vector{Float64})"
    end
end

@testset "reverse iterators" begin
    squash(x::Number) = x
    squash(A) = reshape(A, length(A))
    Z = Array{Int,0}(undef); Z[] = 17 # zero-dimensional test case
    for itr in (2:10, "∀ϵ>0", 1:0, "", (2,3,5,7,11), [2,3,5,7,11], rand(5,6), Z, 3, true, 'x', 4=>5,
                eachindex("∀ϵ>0"), view(Z), view(rand(5,6),2:4,2:6), (x^2 for x in 1:10),
                Iterators.Filter(isodd, 1:10), flatten((1:10, 50:60)), enumerate("foo"),
                pairs(50:60), zip(1:10,21:30,51:60), product(1:3, 10:12), repeated(3.14159, 5),
                (a=2, b=3, c=5, d=7, e=11))
        arr = reverse(squash(collect(itr)))
        itr = Iterators.reverse(itr)
        @test squash(collect(itr)) == arr
        if !isempty(arr)
            @test first(itr) == first(arr)
            @test last(itr) == last(arr)
        end
    end
    @test collect(take(Iterators.reverse(cycle(1:3)), 7)) == collect(take(cycle(3:-1:1), 7))
    let r = repeated(3.14159)
        @test Iterators.reverse(r) === r
        @test last(r) === 3.14159
    end
    for t in [(1,), (2, 3, 5, 7, 11), (a=1,), (a=2, b=3, c=5, d=7, e=11)]
        @test Iterators.reverse(Iterators.reverse(t)) === t
        @test first(Iterators.reverse(t)) === last(t)
        @test last(Iterators.reverse(t)) === first(t)
        @test collect(Iterators.reverse(t)) == reverse(collect(t))
    end
end

@testset "Iterators.Stateful" begin
    let a = @inferred(Iterators.Stateful("abcdef"))
        @test !isempty(a)
        @test popfirst!(a) == 'a'
        @test collect(Iterators.take(a, 3)) == ['b','c','d']
        @test collect(a) == ['e', 'f']
        @test_throws EOFError popfirst!(a) # trying to pop from an empty stateful iterator.
    end
    let a = @inferred(Iterators.Stateful([1, 1, 1, 2, 3, 4]))
        for x in a; x == 1 || break; end
        @test peek(a) == 3
        @test sum(a) == 7
    end
    @test eltype(Iterators.Stateful("a")) == Char
    # Interaction of zip/Stateful
    let a = Iterators.Stateful("a"), b = ""
    @test isempty(collect(zip(a,b)))
    @test !isempty(a)
    @test isempty(collect(zip(b,a)))
    @test !isempty(a)
    end
    let a = Iterators.Stateful("a"), b = "", c = Iterators.Stateful("c")
        @test isempty(collect(zip(a,b,c)))
        @test !isempty(a)
        @test !isempty(c)
        @test isempty(collect(zip(a,c,b)))
        @test !isempty(a)
        @test !isempty(c)
        @test isempty(collect(zip(b,a,c)))
        @test !isempty(a)
        @test !isempty(c)
        @test isempty(collect(zip(b,c,a)))
        @test !isempty(a)
        @test !isempty(c)
        @test isempty(collect(zip(c,a,b)))
        @test !isempty(a)
        @test !isempty(c)
        @test isempty(collect(zip(c,b,a)))
        @test !isempty(a)
        @test !isempty(c)
    end
    let a = Iterators.Stateful("aa"), b = "b", c = Iterators.Stateful("cc")
        @test length(collect(zip(a,b,c))) == 1
        @test !isempty(a)
        @test !isempty(c)
    end
    let a = Iterators.Stateful("aa"), b = "b", c = Iterators.Stateful("cc")
        @test length(collect(zip(a,c,b))) == 1
        @test !isempty(a)
        @test !isempty(c)
    end
    let a = Iterators.Stateful("aa"), b = "b", c = Iterators.Stateful("cc")
        @test length(collect(zip(b,a,c))) == 1
        @test !isempty(a)
        @test !isempty(c)
    end
    let a = Iterators.Stateful("aa"), b = "b", c = Iterators.Stateful("cc")
        @test length(collect(zip(b,c,a))) == 1
        @test !isempty(a)
        @test !isempty(c)
    end
    let a = Iterators.Stateful("aa"), b = "b", c = Iterators.Stateful("cc")
        @test length(collect(zip(c,a,b))) == 1
        @test !isempty(a)
        @test !isempty(c)
    end
    let a = Iterators.Stateful("aa"), b = "b", c = Iterators.Stateful("cc")
        @test length(collect(zip(c,b,a))) == 1
        @test !isempty(a)
        @test !isempty(c)
    end
    let z = zip(Iterators.Stateful("ab"), Iterators.Stateful("b"), Iterators.Stateful("c"))
        v, s = iterate(z)
        @test Base.isdone(z, s)
    end
end

@testset "pair for Svec" begin
    ps = pairs(Core.svec(:a, :b))
    @test ps isa Iterators.Pairs
    @test collect(ps) == [1 => :a, 2 => :b]
end

@testset "inference for large zip #26765" begin
    x = zip(1:2, ["a", "b"], (1.0, 2.0), Base.OneTo(2), Iterators.repeated("a"), 1.0:0.2:2.0,
            (1 for i in 1:2), Iterators.Stateful(["a", "b", "c"]), (1.0 for i in 1:2, j in 1:3))
    @test @inferred(length(x)) == 2
    z = Iterators.filter(x -> x[1] >= 1, x)
    @test @inferred(eltype(z)) <: Tuple{Int,String,Float64,Int,String,Float64,Any,String,Any}
    @test @inferred(first(z)) == (1, "a", 1.0, 1, "a", 1.0, 1, "a", 1.0)
    @test @inferred(first(Iterators.drop(z, 1))) == (2, "b", 2.0, 2, "a", 1.2, 1, "c", 1.0)
end

@testset "Stateful fix #30643" begin
    @test Base.IteratorSize(1:10) isa Base.HasShape
    a = Iterators.Stateful(1:10)
    @test Base.IteratorSize(a) isa Base.HasLength
    @test length(a) == 10
    @test length(collect(a)) == 10
    @test length(a) == 0
    b = Iterators.Stateful(Iterators.take(1:10,3))
    @test Base.IteratorSize(b) isa Base.HasLength
    @test length(b) == 3
    @test length(collect(b)) == 3
    @test length(b) == 0
    c = Iterators.Stateful(Iterators.countfrom(1))
    @test Base.IteratorSize(c) isa Base.IsInfinite
    @test length(Iterators.take(c,3)) == 3
    @test length(collect(Iterators.take(c,3))) == 3
    d = Iterators.Stateful(Iterators.filter(isodd,1:10))
    @test Base.IteratorSize(d) isa Base.SizeUnknown
    @test length(collect(Iterators.take(d,3))) == 3
    @test length(collect(d)) == 2
    @test length(collect(d)) == 0
end

@testset "only" begin
    @test only([3]) === 3
    @test_throws ArgumentError only([])
    @test_throws ArgumentError only([3, 2])

    @test only(fill(42)) === 42 # zero dimensional array containing a single value.

    @test @inferred(only((3,))) === 3
    @test_throws ArgumentError only(())
    @test_throws ArgumentError only((3, 2))

    @test only(Dict(1=>3)) === (1=>3)
    @test_throws ArgumentError only(Dict{Int,Int}())
    @test_throws ArgumentError only(Dict(1=>3, 2=>2))

    @test only(Set([3])) === 3
    @test_throws ArgumentError only(Set(Int[]))
    @test_throws ArgumentError only(Set([3,2]))

    @test @inferred(only((;a=1))) === 1
    @test_throws ArgumentError only(NamedTuple())
    @test_throws ArgumentError only((a=3, b=2.0))

    @test @inferred(only(1)) === 1
    @test @inferred(only('a')) === 'a'
    @test @inferred(only(Ref([1, 2]))) == [1, 2]
    @test_throws ArgumentError only(Pair(10, 20))

    @test only(1 for ii in 1:1) === 1
    @test only(1 for ii in 1:10 if ii < 2) === 1
    @test_throws ArgumentError only(1 for ii in 1:10)
    @test_throws ArgumentError only(1 for ii in 1:10 if ii > 2)
    @test_throws ArgumentError only(1 for ii in 1:10 if ii > 200)
end

@testset "flatten empty tuple" begin
    @test isempty(collect(Iterators.flatten(())))
end

@testset "Iterators.accumulate" begin
    @test collect(Iterators.accumulate(+, [])) == []
    @test collect(Iterators.accumulate(+, [1])) == [1]
    @test collect(Iterators.accumulate(+, [1,2])) == [1,3]
    @test collect(Iterators.accumulate(+, [1,2,3])) == [1,3,6]
    @test collect(Iterators.accumulate(=>, [:a,:b,:c])) == [:a, :a => :b, (:a => :b) => :c]
    @test collect(Iterators.accumulate(+, (x for x in [true])))::Vector{Int} == [1]
    @test collect(Iterators.accumulate(+, (x for x in [true, true, false])))::Vector{Int} == [1, 2, 2]
    @test collect(Iterators.accumulate(+, (x for x in [true]), init=10.0))::Vector{Float64} == [11.0]
    @test length(Iterators.accumulate(+, [10,20,30])) == 3
    @test size(Iterators.accumulate(max, rand(2,3))) == (2,3)
    @test Base.IteratorSize(Iterators.accumulate(max, rand(2,3))) === Base.IteratorSize(rand(2,3))
    @test Base.IteratorEltype(Iterators.accumulate(*, ())) isa Base.EltypeUnknown
end

@testset "Base.accumulate" begin
    @test cumsum(x^2 for x in 1:3) == [1, 5, 14]
    @test cumprod(x + 1 for x in 1:3) == [2, 6, 24]
    @test accumulate(+, (x^2 for x in 1:3); init=100) == [101, 105, 114]
end

<<<<<<< HEAD
@testset "Iterators.tail_if_any" begin
    @test Iterators.tail_if_any(()) == ()
    @test Iterators.tail_if_any((1, 2)) == (2,)
    @test Iterators.tail_if_any((1,)) == ()
end

@testset "IteratorSize trait for zip" begin
    @test Base.IteratorSize(zip()) == Base.IsInfinite()                     # for zip of empty tuple
    @test Base.IteratorSize(zip((1,2,3), repeated(0))) == Base.HasLength()  # for zip of ::HasLength and ::IsInfinite
    @test Base.IteratorSize(zip( 1:5, repeated(0) )) == Base.HasLength()    # for zip of ::HasShape and ::IsInfinite
    @test Base.IteratorSize(zip(repeated(0), (1,2,3))) == Base.HasLength()  # for zip of ::IsInfinite and ::HasLength
    @test Base.IteratorSize(zip(repeated(0), 1:5 )) == Base.HasLength()     # for zip of ::IsInfinite and ::HasShape
    @test Base.IteratorSize(zip((1,2,3), 1:5) ) == Base.HasLength()         # for zip of ::HasLength and ::HasShape
    @test Base.IteratorSize(zip(1:5, (1,2,3)) ) == Base.HasLength()         # for zip of ::HasShape and ::HasLength
=======
@testset "proper patition for non-1-indexed vector" begin
    @test partition(IdentityUnitRange(11:19), 5) |> collect == [11:15,16:19] # IdentityUnitRange
end

@testset "Iterators.peel" begin
    @test Iterators.peel([]) == nothing
    @test Iterators.peel(1:10)[1] == 1
    @test Iterators.peel(1:10)[2] |> collect == 2:10
    @test Iterators.peel(x^2 for x in 2:4)[1] == 4
    @test Iterators.peel(x^2 for x in 2:4)[2] |> collect == [9, 16]
end

@testset "last for iterators" begin
    @test last(Iterators.map(identity, 1:3)) == 3
    @test last(Iterators.filter(iseven, (Iterators.map(identity, 1:3)))) == 2
end

@testset "isempty and isdone for Generators" begin
    itr = eachline(IOBuffer("foo\n"))
    gen = (x for x in itr)
    @test !isempty(gen)
    @test !Base.isdone(gen)
    @test collect(gen) == ["foo"]
>>>>>>> 34688de9
end<|MERGE_RESOLUTION|>--- conflicted
+++ resolved
@@ -468,14 +468,12 @@
 @test length(product(1:2,1:10,4:6)) == 60
 @test Base.IteratorSize(product(1:2, countfrom(1))) == Base.IsInfinite()
 
-<<<<<<< HEAD
 @test Base.iterate(product()) == ((), true)
 @test Base.iterate(product(), 1) == nothing
-=======
+
 # intersection
 @test intersect(product(1:3, 4:6), product(2:4, 3:5)) == Iterators.ProductIterator((2:3, 4:5))
 @test intersect(product(1:3, [4 5 ; 6 7]), product(2:4, [7 6 ; 5 4])).iterators == (2:3, [4, 6, 5, 7])
->>>>>>> 34688de9
 
 # flatten
 # -------
@@ -942,7 +940,7 @@
     @test accumulate(+, (x^2 for x in 1:3); init=100) == [101, 105, 114]
 end
 
-<<<<<<< HEAD
+
 @testset "Iterators.tail_if_any" begin
     @test Iterators.tail_if_any(()) == ()
     @test Iterators.tail_if_any((1, 2)) == (2,)
@@ -957,7 +955,8 @@
     @test Base.IteratorSize(zip(repeated(0), 1:5 )) == Base.HasLength()     # for zip of ::IsInfinite and ::HasShape
     @test Base.IteratorSize(zip((1,2,3), 1:5) ) == Base.HasLength()         # for zip of ::HasLength and ::HasShape
     @test Base.IteratorSize(zip(1:5, (1,2,3)) ) == Base.HasLength()         # for zip of ::HasShape and ::HasLength
-=======
+end
+
 @testset "proper patition for non-1-indexed vector" begin
     @test partition(IdentityUnitRange(11:19), 5) |> collect == [11:15,16:19] # IdentityUnitRange
 end
@@ -981,5 +980,4 @@
     @test !isempty(gen)
     @test !Base.isdone(gen)
     @test collect(gen) == ["foo"]
->>>>>>> 34688de9
 end