# This file is a part of Julia. License is MIT: https://julialang.org/license

using Base.Iterators
using Random
using Base: IdentityUnitRange
using Dates: Date, Day

@test Base.IteratorSize(Any) isa Base.SizeUnknown

# zip and filter iterators
# issue #4718
@test collect(Iterators.filter(x->x[1], zip([true, false, true, false],"abcd"))) == [(true,'a'),(true,'c')]

# issue #45085
@test_throws ArgumentError Iterators.reverse(zip("abc", "abcd"))
@test_throws ArgumentError Iterators.reverse(zip("abc", Iterators.cycle("ab")))

let z = zip(1:2)
    @test size(z) == (2,)
    @test collect(z) == [(1,), (2,)]
    # Issue #13979
    @test eltype(z) == Tuple{Int}
end

for z in (zip(1:2, 3:4), zip(1:2, 3:5))
    @test collect(z) == [(1,3), (2,4)]
    @test eltype(z) == Tuple{Int,Int}
    @test size(z) == (2,)
    @test axes(z) == (Base.OneTo(2),)
    @test length(z) == 2
end

let z = zip(1:2, Iterators.countfrom(3))
    @test collect(z) == [(1,3), (2,4)]
    @test eltype(z) == Tuple{Int,Int}
    @test_throws MethodError size(z) # by convention, the zip of a finite and
                         # an infinite iterator has only `length`
    @test_throws MethodError axes(z)
    @test length(z) == 2
end

let z = zip([i*j for i in 1:3, j in -1:2:1], 1:6)
    @test collect(z) == [(-1, 1)
                         (-2, 2)
                         (-3, 3)
                         (1, 4)
                         (2, 5)
                         (3, 6) ]
    @test eltype(z) == Tuple{Int,Int}
    @test_throws DimensionMismatch size(z)
    @test_throws DimensionMismatch axes(z)
    @test length(z) == 6
end

let z = zip([i*j for i in 1:3, j in -1:2:1], [i*j for i in 1:3, j in -1:2:1])
    @test collect(z) == [(-1, -1) (1, 1)
                        (-2, -2) (2, 2)
                        (-3, -3) (3, 3)]
    @test eltype(z) == Tuple{Int,Int}
    @test size(z) == (3, 2)
    @test axes(z) == (Base.OneTo(3), Base.OneTo(2))
    @test length(z) == 6
end

let z = zip(1:2, 3:4, 5:6)
    @test size(z) == (2,)
    @test collect(z) == [(1,3,5), (2,4,6)]
    @test eltype(z) == Tuple{Int,Int,Int}
end

@test eltype(Iterators.filter(isodd, 1:5)) == Int

# typed `collect`
@test collect(Float64, Iterators.filter(isodd, [1,2,3,4]))[1] === 1.0

# check direct EachLine constructor
let b = IOBuffer("foo\n")
    @test collect(Base.EachLine(b)) == ["foo"]
    seek(b, 0)
    @test collect(Base.EachLine(b, keep=true)) == ["foo\n"]
    seek(b, 0)
    @test collect(Base.EachLine(b, ondone=()->0)) == ["foo"]
    seek(b, 0)
    @test collect(Base.EachLine(b, keep=true, ondone=()->0)) == ["foo\n"]
end

# enumerate (issue #6284)
let b = IOBuffer("1\n2\n3\n"), a = []
    for (i,x) in enumerate(eachline(b))
        push!(a, (i,x))
    end
    @test a == [(1,"1"),(2,"2"),(3,"3")]
end

# zip eachline (issue #7369)
let zeb = IOBuffer("1\n2\n3\n4\n5\n"),
    letters = ['a', 'b', 'c', 'd', 'e'],
    res     = []
    for (number, letter) in zip(eachline(zeb), letters)
        push!(res, (parse(Int,strip(number)), letter))
    end
    @test res == [(1, 'a'), (2, 'b'), (3, 'c'), (4, 'd'), (5, 'e')]
end

@test length(zip(cycle(1:3), 1:7)) == 7
@test length(zip(cycle(1:3), 1:7, cycle(1:3))) == 7
@test length(zip(1:3,product(1:7,cycle(1:3)))) == 3
@test length(zip(1:3,product(1:7,cycle(1:3)),8)) == 1
@test_throws ArgumentError length(zip()) # length of zip of empty tuple

# map
# ----
@testset "Iterators.map" begin
    @test collect(Iterators.map(string, 1:3)::Base.Generator) == map(string, 1:3)
    @test collect(Iterators.map(tuple, 1:3, 4:6)::Base.Generator) == map(tuple, 1:3, 4:6)
end

# rest
# ----
let s = "hello"
    _, st = iterate(s)
    c = collect(rest(s, st))
    @test c == ['e','l','l','o']
    @test c isa Vector{Char}
    @test rest(s, st) == rest(rest(s,4),st)
end

@test_throws MethodError collect(rest(countfrom(1), 5))

# countfrom
# ---------
let i = 0, k = 1, l = 0
    for j = countfrom(0, 2)
        @test j == i*2
        i += 1
        i <= 10 || break
    end
    for j = countfrom()
        @test j == k
        k += 1
        k <= 10 || break
    end
    # test that `start` promotes to `typeof(start+step)`
    for j = countfrom(Int[0, 0], Float64[1.0, 2.0])
        @test j isa Vector{Float64}
        @test j == l*[1, 2]
        l += 1
        l <= 10 || break
    end
    # test with `start` and `step` having different types
    @test collect(take(countfrom(Date(2020,12,25), Day(1)), 12)) == range(Date(2020,12,25), step=Day(1), length=12)
end

# take
# ----
let t = take(0:2:8, 10), i = 0
    @test length(collect(t)) == 5 == length(t)

    for j = t
        @test j == i*2
        i += 1
    end
    @test i == 5
end

let i = 0
    for j = take(0:2:100, 10)
        @test j == i*2
        i += 1
    end
    @test i == 10
end

@test isempty(take(0:2:8, 0))
@test_throws ArgumentError take(0:2:8, -1)
@test length(take(1:3,typemax(Int))) == 3
@test length(take(countfrom(1),3)) == 3
@test length(take(1:6,3)) == 3

# drop
# ----
let i = 0
    for j = drop(0:2:10, 2)
        @test j == (i+2)*2
        i += 1
    end
    @test i == 4
end

@test isempty(drop(0:2:10, 100))
@test isempty(collect(drop(0:2:10, 100)))
@test_throws ArgumentError drop(0:2:8, -1)
@test length(drop(1:3,typemax(Int))) == 0
@test length(drop(UInt(1):2, 3)) == 0
@test length(drop(StepRangeLen(1, 1, UInt(2)), 3)) == 0
@test Base.IteratorSize(drop(countfrom(1),3)) == Base.IsInfinite()
@test_throws MethodError length(drop(countfrom(1), 3))
@test Base.IteratorSize(Iterators.drop(Iterators.filter(i -> i>0, 1:10), 2)) == Base.SizeUnknown()

let x = Iterators.drop(Iterators.Stateful("abc"), 2)
    @test !Base.isdone(x, nothing)
    iterate(x)
    @test Base.isdone(x, nothing)
end

# double take
# and take/drop canonicalization
# -----------
for xs in Any["abc", [1, 2, 3]]
    @test take(take(xs, 2), 3) === take(xs, 2)
    @test take(take(xs, 4), 2) === take(xs, 2)
    @test drop(drop(xs, 1), 1) === drop(xs, 2)
    @test take(drop(xs, 1), 1) === drop(take(xs, 2), 1)
    @test take(drop(xs, 3), 0) === drop(take(xs, 2), 3)
    @test isempty(drop(drop(xs, 2), 2))
    @test drop(take(drop(xs, 1), 2), 1) === take(drop(xs, 2), 1)
    @test take(drop(take(xs, 3), 1), 1) === take(drop(xs, 1), 1)
end

# takewhile
# --------
@testset begin
    @test collect(takewhile(<(4),1:10)) == [1,2,3]
    @test collect(takewhile(<(4),Iterators.countfrom(1))) == [1,2,3]
    @test collect(takewhile(<(4),5:10)) == []
    @test collect(takewhile(Returns(true),5:10)) == 5:10
    @test collect(takewhile(isodd,[1,1,2,3])) == [1,1]
    @test collect(takewhile(<(2), takewhile(<(3), [1,1,2,3]))) == [1,1]
    @test Base.IteratorEltype(typeof(takewhile(<(4),Iterators.map(identity, 1:10)))) isa Base.EltypeUnknown
end

# dropwhile
# --------
@testset begin
    @test collect(dropwhile(<(4), 1:10)) == 4:10
    @test collect(dropwhile(<(4), 1:10)) isa Vector{Int}
    @test isempty(dropwhile(<(4), []))
    @test collect(dropwhile(Returns(false),1:3)) == 1:3
    @test isempty(dropwhile(Returns(true), 1:3))
    @test collect(dropwhile(isodd,[1,1,2,3])) == [2,3]
    @test collect(dropwhile(iseven,dropwhile(isodd,[1,1,2,3]))) == [3]
    @test Base.IteratorEltype(typeof(dropwhile(<(4),Iterators.map(identity, 1:10)))) isa Base.EltypeUnknown
end

# cycle
# -----
let i = 0
    for j = cycle(0:3)
        @test j == i % 4
        i += 1
        i <= 10 || break
    end
    @test Base.isdone(cycle(0:3)) === Base.isdone(0:3) === missing
    @test !Base.isdone(cycle(0:3), 1)
end

# repeated
# --------
let i = 0
    for j = repeated(1, 10)
        @test j == 1
        i += 1
    end
    @test i == 10
end
let i = 0
    for j = repeated(1)
        @test j == 1
        i += 1
        i <= 10 || break
    end
end
@test eltype(repeated(0))    == Int
@test eltype(repeated(0, 5)) == Int
@test Base.IteratorSize(repeated(0))      == Base.IsInfinite()
@test Base.IteratorSize(repeated(0, 5))   == Base.HasLength()
@test Base.IteratorEltype(repeated(0))    == Base.HasEltype()
@test Base.IteratorEltype(repeated(0, 5)) == Base.HasEltype()
@test Base.IteratorSize(zip(repeated(0), repeated(0))) == Base.IsInfinite()

# product
# -------

# empty?
for itr in [product(1:0),
            product(1:2, 1:0),
            product(1:0, 1:2),
            product(1:0, 1:1, 1:2),
            product(1:1, 1:0, 1:2),
            product(1:1, 1:2 ,1:0)]
    @test isempty(itr)
    @test isempty(collect(itr))
end

# collect a product - first iterators runs faster
@test collect(product(1:2))           == [(i,)      for i=1:2]
@test collect(product(1:2, 3:4))      == [(i, j)    for i=1:2, j=3:4]
@test collect(product(1:2, 3:4, 5:6)) == [(i, j, k) for i=1:2, j=3:4, k=5:6]

# iteration order
let expected = [(1,3,5), (2,3,5), (1,4,5), (2,4,5), (1,3,6), (2,3,6), (1,4,6), (2,4,6)]
    actual = product(1:2, 3:4, 5:6)
    for (exp, act) in zip(expected, actual)
        @test exp == act
    end
end

# collect multidimensional array
let (a, b) = (1:3, [4 6;
                    5 7])
    p = product(a, b)
    @test size(p)    == (3, 2, 2)
    @test length(p)  == 12
    @test ndims(p)   == 3
    @test eltype(p)  == NTuple{2, Int}
    cp = collect(p)
    for i = 1:3
        @test cp[i, :, :] == [(i, 4) (i, 6);
                              (i, 5) (i, 7)]
    end
end

# collect stateful iterator
let itr
    itr = Iterators.Stateful(Iterators.map(identity, 1:5))
    @test collect(itr) == 1:5
    @test collect(itr) == Int[] # Stateful do not preserve shape
    itr = (i+1 for i in Base.Stateful([1, 2, 3]))
    @test collect(itr) == [2, 3, 4]
    @test collect(itr) == Int[] # Stateful do not preserve shape
    itr = (i-1 for i in Base.Stateful(zeros(Int, 0, 0)))
    @test collect(itr) == Int[] # Stateful do not preserve shape
    itr = Iterators.Stateful(Iterators.Stateful(1:1))
    @test collect(itr) == [1]
end

# with 1D inputs
let a = 1:2,
    b = 1.0:10.0,
    c = Int32(1):Int32(0)

    # length
    @test length(product())        == 1
    @test length(product(a))       == 2
    @test length(product(a, b))    == 20
    @test length(product(a, b, c)) == 0

    # size
    @test size(product())          == tuple()
    @test size(product(a))         == (2,)
    @test size(product(a, b))      == (2, 10)
    @test size(product(a, b, c))   == (2, 10, 0)

    # eltype
    @test eltype(product())        == Tuple{}
    @test eltype(product(a))       == Tuple{Int}
    @test eltype(product(a, b))    == Tuple{Int, Float64}
    @test eltype(product(a, b, c)) == Tuple{Int, Float64, Int32}

    # ndims
    @test ndims(product())         == 0
    @test ndims(product(a))        == 1
    @test ndims(product(a, b))     == 2
    @test ndims(product(a, b, c))  == 3
end

# with multidimensional inputs
let a = randn(4, 4),
    b = randn(3, 3, 3),
    c = randn(2, 2, 2, 2)

    args = Any[(a,),
               (a, a),
               (a, b),
               (a, a, a),
               (a, b, c)]
    sizes = Any[(4, 4),
                (4, 4, 4, 4),
                (4, 4, 3, 3, 3),
                (4, 4, 4, 4, 4, 4),
                (4, 4, 3, 3, 3, 2, 2, 2, 2)]
    for (method, fun) in zip([size, ndims, length], [x->x, length, prod])
        for i in 1:length(args)
            @test method(product(args[i]...)) == method(collect(product(args[i]...))) == fun(sizes[i])
        end
    end
end

# more tests on product with iterators of various type
let iters = (1:2,
             rand(2, 2, 2),
             take(1:4, 2),
             product(1:2, 1:3),
             product(rand(2, 2), rand(1, 1, 1)),
             repeated([1, -1], 2)  # 28497
             )
    for method in [size, length, ndims, eltype]
        for i = 1:length(iters)
            args = (iters[i],)
            @test method(product(args...)) == method(collect(product(args...)))
            for j = 1:length(iters)
                args = iters[i], iters[j]
                @test method(product(args...)) == method(collect(product(args...)))
                for k = 1:length(iters)
                    args = iters[i], iters[j], iters[k]
                    @test method(product(args...)) == method(collect(product(args...)))
                end
            end
        end
    end
end

# product of finite length and infinite length iterators
let a = 1:2,
    b = countfrom(1),
    ab = product(a, b),
    ba = product(b, a),
    abexp = [(1, 1), (2, 1), (1, 2), (2, 2), (1, 3), (2, 3)],
    baexp = [(1, 1), (2, 1), (3, 1), (4, 1), (5, 1), (6, 1)]
    for (expected, actual) in zip([abexp, baexp], [ab, ba])
        for (i, el) in enumerate(actual)
            @test el == expected[i]
            i == length(expected) && break
        end
        @test_throws ArgumentError length(actual)
        @test_throws ArgumentError size(actual)
        @test_throws ArgumentError ndims(actual)
    end

    # size infinite or unknown raises an error
    for itr in Any[countfrom(1), Iterators.filter(Returns(0), 1:10)]
        @test_throws ArgumentError length(product(itr))
        @test_throws ArgumentError   size(product(itr))
        @test_throws ArgumentError  ndims(product(itr))
    end

    @test_throws OverflowError length(product(1:typemax(Int), 1:typemax(Int)))
end

# IteratorSize trait business
let f1 = Iterators.filter(i->i>0, 1:10)
    @test Base.IteratorSize(product(f1))               == Base.SizeUnknown()
    @test Base.IteratorSize(product(1:2, f1))          == Base.SizeUnknown()
    @test Base.IteratorSize(product(f1, 1:2))          == Base.SizeUnknown()
    @test Base.IteratorSize(product(f1, f1))           == Base.SizeUnknown()
    @test Base.IteratorSize(product(f1, countfrom(1))) == Base.IsInfinite()
    @test Base.IteratorSize(product(countfrom(1), f1)) == Base.IsInfinite()
end
@test Base.IteratorSize(product(1:2, countfrom(1)))          == Base.IsInfinite()
@test Base.IteratorSize(product(countfrom(2), countfrom(1))) == Base.IsInfinite()
@test Base.IteratorSize(product(countfrom(1), 1:2))          == Base.IsInfinite()
@test Base.IteratorSize(product(1:2))                        == Base.HasShape{1}()
@test Base.IteratorSize(product(1:2, 1:2))                   == Base.HasShape{2}()
@test Base.IteratorSize(product(take(1:2, 1), take(1:2, 1))) == Base.HasShape{2}()
@test Base.IteratorSize(product(take(1:2, 2)))               == Base.HasShape{1}()
@test Base.IteratorSize(product([1 2; 3 4]))                 == Base.HasShape{2}()
@test Base.IteratorSize(product((1,2,3,4), (5, 6, 7, 8)))    == Base.HasShape{2}()  # product of ::HasLength and ::HasLength
@test Base.IteratorSize(product(1:2, 3:5, 5:6))              == Base.HasShape{3}()  # product of 3 iterators
@test Base.IteratorSize(product([1 2; 3 4], 1:4))            == Base.HasShape{3}()  # product of ::HasShape{2} with ::HasShape{1}
@test Base.IteratorSize(product([1 2; 3 4], (1,2)))          == Base.HasShape{3}()  # product of ::HasShape{2} with ::HasLength

# IteratorEltype trait business
let f1 = Iterators.filter(i->i>0, 1:10)
    @test Base.IteratorEltype(product(f1))               == Base.HasEltype() # FIXME? eltype(f1) is Any
    @test Base.IteratorEltype(product(1:2, f1))          == Base.HasEltype() # FIXME? eltype(f1) is Any
    @test Base.IteratorEltype(product(f1, 1:2))          == Base.HasEltype() # FIXME? eltype(f1) is Any
    @test Base.IteratorEltype(product(f1, f1))           == Base.HasEltype() # FIXME? eltype(f1) is Any
    @test Base.IteratorEltype(product(f1, countfrom(1))) == Base.HasEltype() # FIXME? eltype(f1) is Any
    @test Base.IteratorEltype(product(countfrom(1), f1)) == Base.HasEltype() # FIXME? eltype(f1) is Any
end
@test Base.IteratorEltype(product(1:2, countfrom(1)))          == Base.HasEltype()
@test Base.IteratorEltype(product(countfrom(1), 1:2))          == Base.HasEltype()
@test Base.IteratorEltype(product(1:2))                        == Base.HasEltype()
@test Base.IteratorEltype(product(1:2, 1:2))                   == Base.HasEltype()
@test Base.IteratorEltype(product(take(1:2, 1), take(1:2, 1))) == Base.HasEltype()
@test Base.IteratorEltype(product(take(1:2, 2)))               == Base.HasEltype()
@test Base.IteratorEltype(product([1 2; 3 4]))                 == Base.HasEltype()
@test Base.IteratorEltype(product())                           == Base.HasEltype()

@test collect(product(1:2,3:4)) == [(1,3) (1,4); (2,3) (2,4)]
@test isempty(collect(product(1:0,1:2)))
@test length(product(1:2,1:10,4:6)) == 60
@test Base.IteratorSize(product(1:2, countfrom(1))) == Base.IsInfinite()

@test Base.iterate(product()) == ((), true)
@test Base.iterate(product(), 1) == nothing

# intersection
@test intersect(product(1:3, 4:6), product(2:4, 3:5)) == Iterators.ProductIterator((2:3, 4:5))
@test intersect(product(1:3, [4 5 ; 6 7]), product(2:4, [7 6 ; 5 4])).iterators == (2:3, [4, 6, 5, 7])

# flatten
# -------
@test collect(flatten(Any[1:2, 4:5])) == Any[1,2,4,5]
@test collect(flatten(Any[flatten(Any[1:2, 6:5]), flatten(Any[10:7, 10:9])])) == Any[1,2]
@test collect(flatten(Any[flatten(Any[1:2, 4:5]), flatten(Any[6:7, 8:9])])) == Any[1,2,4,5,6,7,8,9]
@test collect(flatten(Any[flatten(Any[1:2, 6:5]), flatten(Any[6:7, 8:9])])) == Any[1,2,6,7,8,9]
@test collect(flatten(Any[2:1])) == Any[]
@test eltype(flatten(UnitRange{Int8}[1:2, 3:4])) == Int8
@test length(flatten(zip(1:3, 4:6))) == 6
@test length(flatten(1:6)) == 6
@test collect(flatten(Any[])) == Any[]
@test collect(flatten(())) == Union{}[]
@test_throws ArgumentError length(flatten(NTuple[(1,), ()])) # #16680
@test_throws ArgumentError length(flatten([[1], [1]]))

@testset "IteratorSize trait for flatten" begin
    @test Base.IteratorSize(Base.Flatten((i for i=1:2) for j=1:1)) == Base.SizeUnknown()
    @test Base.IteratorSize(Base.Flatten((1,2))) == Base.HasLength()
    @test Base.IteratorSize(Base.Flatten(1:2:4)) == Base.HasLength()
end

@test Base.IteratorEltype(Base.Flatten((i for i=1:2) for j=1:1)) == Base.EltypeUnknown()
# see #29112, #29464, #29548
@test Base.return_types(Base.IteratorEltype, Tuple{Array}) == [Base.HasEltype]

# flatmap
# -------
@test flatmap(1:3) do j flatmap(1:3) do k
    j!=k ? ((j,k),) : ()
end end |> collect == [(j,k) for j in 1:3 for k in 1:3 if j!=k]
# Test inspired by the monad associativity law
fmf(x) = x<0 ? () : (x^2,)
fmg(x) = x<1 ? () : (x/2,)
fmdata = -2:0.75:2
fmv1 = flatmap(tuple.(fmdata)) do h
    flatmap(h) do x
        gx = fmg(x)
        flatmap(gx) do x
            fmf(x)
        end
    end
end
fmv2 = flatmap(tuple.(fmdata)) do h
    gh = flatmap(h) do x fmg(x) end
    flatmap(gh) do x fmf(x) end
end
@test all(fmv1 .== fmv2)

# partition(c, n)
let v = collect(partition([1,2,3,4,5], 1))
    @test all(i->v[i][1] == i, v)
end

let v1 = collect(partition([1,2,3,4,5], 2)),
    v2 = collect(partition(flatten([[1,2],[3,4],5]), 2)) # collecting partition with SizeUnknown
    @test v1[1] == v2[1] == [1,2]
    @test v1[2] == v2[2] == [3,4]
    @test v1[3] == v2[3] == [5]
end

let v = collect(partition([1,2,3,4,5], 2))
    @test v[1] == [1,2]
    @test v[2] == [3,4]
    @test v[3] == [5]
end

let v = collect(partition(enumerate([1,2,3,4,5]), 3))
    @test v[1] == [(1,1),(2,2),(3,3)]
    @test v[2] == [(4,4),(5,5)]
end

for n in [5,6]
    @test collect(partition([1,2,3,4,5], n))[1] == [1,2,3,4,5]
    @test collect(partition(enumerate([1,2,3,4,5]), n))[1] ==
          [(1,1),(2,2),(3,3),(4,4),(5,5)]
end

function iterate_length(iter)
    n=0
    for i in iter
        n += 1
    end
    return n
end
function simd_iterate_length(iter)
    n=0
    @simd for i in iter
        n += 1
    end
    return n
end
function simd_trip_count(iter)
    return sum(Base.SimdLoop.simd_inner_length(iter, i) for i in Base.SimdLoop.simd_outer_range(iter))
end
function iterate_elements(iter)
    vals = Vector{eltype(iter)}(undef, length(iter))
    i = 1
    for v in iter
        @inbounds vals[i] = v
        i += 1
    end
    return vals
end
function simd_iterate_elements(iter)
    vals = Vector{eltype(iter)}(undef, length(iter))
    i = 1
    @simd for v in iter
        @inbounds vals[i] = v
        i += 1
    end
    return vals
end
function index_elements(iter)
    vals = Vector{eltype(iter)}(undef, length(iter))
    i = 1
    for j in eachindex(iter)
        @inbounds vals[i] = iter[j]
        i += 1
    end
    return vals
end

@testset "CartesianPartition optimizations" for dims in ((1,), (64,), (101,),
                                                         (1,1), (8,8), (11, 13),
                                                         (1,1,1), (8, 4, 2), (11, 13, 17)),
                                                part in (1, 7, 8, 11, 63, 64, 65, 142, 143, 144)
    for fun in (i -> 1:i, i -> 1:2:2i, i -> Base.IdentityUnitRange(-i:i))
        iter = CartesianIndices(map(fun, dims))
        P = partition(iter, part)
        for I in P
            @test length(I) == iterate_length(I) == simd_iterate_length(I) == simd_trip_count(I)
            @test collect(I) == iterate_elements(I) == simd_iterate_elements(I) == index_elements(I)
        end
        @test all(Base.splat(==), zip(Iterators.flatten(map(collect, P)), iter))
    end
end
@testset "empty/invalid partitions" begin
    @test_throws ArgumentError partition(1:10, 0)
    @test_throws ArgumentError partition(1:10, -1)
    @test_throws ArgumentError partition(1:0, 0)
    @test_throws ArgumentError partition(1:0, -1)
    @test isempty(partition(1:0, 1))
    @test isempty(partition(CartesianIndices((0,1)), 1))
end
@testset "exact partition eltypes" for a in (Base.OneTo(24), 1:24, 1:1:24, LinRange(1,10,24), .1:.1:2.4, Vector(1:24),
                                             CartesianIndices((4, 6)), Dict((1:24) .=> (1:24)))
    P = partition(a, 2)
    @test eltype(P) === typeof(first(P))
    @test Iterators.IteratorEltype(P) == Iterators.HasEltype()
    if a isa AbstractArray
        P = partition(vec(a), 2)
        @test eltype(P) === typeof(first(P))
        P = partition(reshape(a, 6, 4), 2)
        @test eltype(P) === typeof(first(P))
        P = partition(reshape(a, 2, 3, 4), 2)
        @test eltype(P) === typeof(first(P))
    end
end

@test join(map(x->string(x...), partition("Hello World!", 5)), "|") ==
      "Hello| Worl|d!"

let s = "Monkey 🙈🙊🙊"
    tf = (n)->join(map(x->string(x...), partition(s,n)), "|")
    @test tf(10) == s
    @test tf(9) == "Monkey 🙈🙊|🙊"
    @test tf(8) == "Monkey 🙈|🙊🙊"
    @test tf(7) == "Monkey |🙈🙊🙊"
    @test tf(6) == "Monkey| 🙈🙊🙊"
    @test tf(5) == "Monke|y 🙈🙊🙊"
    @test tf(4) == "Monk|ey 🙈|🙊🙊"
    @test tf(3) == "Mon|key| 🙈🙊|🙊"
    @test tf(2) == "Mo|nk|ey| 🙈|🙊🙊"
    @test tf(1) == "M|o|n|k|e|y| |🙈|🙊|🙊"
end

@test Base.IteratorEltype(partition([1,2,3,4], 2)) == Base.HasEltype()
@test Base.IteratorEltype(partition((2x for x in 1:3), 2)) == Base.EltypeUnknown()

# take and friends with arbitrary integers (#19214)
for T in (UInt8, UInt16, UInt32, UInt64, UInt128, Int8, Int16, Int128, BigInt)
    @test length(take(1:6, T(3))) == 3
    @test length(drop(1:6, T(3))) == 3
    @test length(repeated(1, T(5))) == 5
    @test collect(partition(1:5, T(5)))[1] == 1:5
end

@testset "collect finite iterators issue #12009" begin
    @test eltype(collect(enumerate(Iterators.Filter(x -> x>0, randn(10))))) == Tuple{Int, Float64}
end

@testset "product iterator infinite loop" begin
    @test collect(product(1:1, (1, "2"))) == [(1, 1) (1, "2")]
end

@testset "filter empty iterable #16704" begin
    arr = filter(Returns(true), 1:0)
    @test length(arr) == 0
    @test eltype(arr) == Int
end

@testset "Pairs type" begin
    for A in ([4.0 5.0 6.0],
              [],
              (4.0, 5.0, 6.0),
              (a=4.0, b=5.0, c=6.0),
              (),
              NamedTuple(),
              (a=1.1, b=2.0),
             )
        d = pairs(A)
        @test d === pairs(d)
        @test isempty(d) == isempty(A)
        @test length(d) == length(A)
        @test keys(d) == keys(A)
        @test values(d) == A
        @test Base.IteratorSize(d) == Base.IteratorSize(A)
        @test Base.IteratorEltype(d) == Base.HasEltype()
        @test Base.IteratorSize(pairs([1 2;3 4])) isa Base.HasShape{2}
        @test isempty(d) || haskey(d, first(keys(d)))
        @test collect(v for (k, v) in d) == collect(A)
        if A isa NamedTuple
            K = Symbol
            V = isempty(d) ? Union{} : Float64
            @test isempty(d) || haskey(d, :a)
            @test !haskey(d, :abc)
            @test !haskey(d, 1)
            @test get(A, :key) do; 99; end == 99
        elseif A isa Tuple
            K = Int
            V = isempty(d) ? Union{} : Float64
        else
            K = A isa AbstractVector ? Int : CartesianIndex{2}
            V = isempty(d) ? Any : Float64
            @test get(A, 4, "not found") === "not found"
            if !isempty(A)
                @test get(A, 2, "not found") === 5.0
                @test getindex(d, 3) === 6.0
                @test setindex!(d, 9, 3) === d
                @test A[3] === 9.0
            end
        end
        @test keytype(d) == K
        @test valtype(d) == V
        @test eltype(d) == Pair{K, V}
    end

    let io = IOBuffer()
        Base.showarg(io, pairs([1,2,3]), true)
        @test String(take!(io)) == "pairs(::Vector{$Int})"
        Base.showarg(io, pairs((a=1, b=2)), true)
        @test String(take!(io)) == "pairs(::NamedTuple)"
        Base.showarg(io, pairs(IndexLinear(), zeros(3,3)), true)
        @test String(take!(io)) == "pairs(IndexLinear(), ::Matrix{Float64})"
        Base.showarg(io, pairs(IndexCartesian(), zeros(3)), true)
        @test String(take!(io)) == "pairs(IndexCartesian(), ::Vector{Float64})"
    end
end

@testset "reverse iterators" begin
    squash(x::Number) = x
    squash(A) = reshape(A, length(A))
    Z = Array{Int,0}(undef); Z[] = 17 # zero-dimensional test case
    for itr in (2:10, "∀ϵ>0", 1:0, "", (2,3,5,7,11), [2,3,5,7,11], rand(5,6), Z, 3, true, 'x', 4=>5,
                eachindex("∀ϵ>0"), view(Z), view(rand(5,6),2:4,2:6), (x^2 for x in 1:10),
                Iterators.Filter(isodd, 1:10), flatten((1:10, 50:60)), enumerate("foo"),
                pairs(50:60), zip(1:10,21:30,51:60), product(1:3, 10:12), repeated(3.14159, 5),
                (a=2, b=3, c=5, d=7, e=11))
        arr = reverse(squash(collect(itr)))
        itr = Iterators.reverse(itr)
        @test squash(collect(itr)) == arr
        if !isempty(arr)
            @test first(itr) == first(arr)
            @test last(itr) == last(arr)
        end
    end
    @test collect(take(Iterators.reverse(cycle(1:3)), 7)) == collect(take(cycle(3:-1:1), 7))
    let r = repeated(3.14159)
        @test Iterators.reverse(r) === r
        @test last(r) === 3.14159
    end
    for t in [(1,), (2, 3, 5, 7, 11), (a=1,), (a=2, b=3, c=5, d=7, e=11)]
        @test Iterators.reverse(Iterators.reverse(t)) === t
        @test first(Iterators.reverse(t)) === last(t)
        @test last(Iterators.reverse(t)) === first(t)
        @test collect(Iterators.reverse(t)) == reverse(collect(t))
    end
end

@testset "Iterators.Stateful" begin
    let a = @inferred(Iterators.Stateful("abcdef"))
        @test !isempty(a)
        @test popfirst!(a) == 'a'
        @test collect(Iterators.take(a, 3)) == ['b','c','d']
        @test collect(a) == ['e', 'f']
        @test_throws EOFError popfirst!(a) # trying to pop from an empty stateful iterator.
    end
    let a = @inferred(Iterators.Stateful([1, 1, 1, 2, 3, 4]))
        for x in a; x == 1 || break; end
        @test peek(a) == 3
        @test sum(a) == 7
    end
    @test eltype(Iterators.Stateful("a")) == Char
    # Interaction of zip/Stateful
    let a = Iterators.Stateful("a"), b = ""
    @test isempty(collect(zip(a,b)))
    @test !isempty(a)
    @test isempty(collect(zip(b,a)))
    @test !isempty(a)
    end
    let a = Iterators.Stateful("a"), b = "", c = Iterators.Stateful("c")
        @test isempty(collect(zip(a,b,c)))
        @test !isempty(a)
        @test !isempty(c)
        @test isempty(collect(zip(a,c,b)))
        @test !isempty(a)
        @test !isempty(c)
        @test isempty(collect(zip(b,a,c)))
        @test !isempty(a)
        @test !isempty(c)
        @test isempty(collect(zip(b,c,a)))
        @test !isempty(a)
        @test !isempty(c)
        @test isempty(collect(zip(c,a,b)))
        @test !isempty(a)
        @test !isempty(c)
        @test isempty(collect(zip(c,b,a)))
        @test !isempty(a)
        @test !isempty(c)
    end
    let a = Iterators.Stateful("aa"), b = "b", c = Iterators.Stateful("cc")
        @test length(collect(zip(a,b,c))) == 1
        @test !isempty(a)
        @test !isempty(c)
    end
    let a = Iterators.Stateful("aa"), b = "b", c = Iterators.Stateful("cc")
        @test length(collect(zip(a,c,b))) == 1
        @test !isempty(a)
        @test !isempty(c)
    end
    let a = Iterators.Stateful("aa"), b = "b", c = Iterators.Stateful("cc")
        @test length(collect(zip(b,a,c))) == 1
        @test !isempty(a)
        @test !isempty(c)
    end
    let a = Iterators.Stateful("aa"), b = "b", c = Iterators.Stateful("cc")
        @test length(collect(zip(b,c,a))) == 1
        @test !isempty(a)
        @test !isempty(c)
    end
    let a = Iterators.Stateful("aa"), b = "b", c = Iterators.Stateful("cc")
        @test length(collect(zip(c,a,b))) == 1
        @test !isempty(a)
        @test !isempty(c)
    end
    let a = Iterators.Stateful("aa"), b = "b", c = Iterators.Stateful("cc")
        @test length(collect(zip(c,b,a))) == 1
        @test !isempty(a)
        @test !isempty(c)
    end
    let z = zip(Iterators.Stateful("ab"), Iterators.Stateful("b"), Iterators.Stateful("c"))
        v, s = iterate(z)
        @test Base.isdone(z, s)
    end
    # Stateful does not define length
    let s = Iterators.Stateful(Iterators.Stateful(1:5))
        @test_throws MethodError length(s)
    end
end

@testset "pair for Svec" begin
    ps = pairs(Core.svec(:a, :b))
    @test ps isa Iterators.Pairs
    @test collect(ps) == [1 => :a, 2 => :b]
end

@testset "inference for large zip #26765" begin
    x = zip(1:2, ["a", "b"], (1.0, 2.0), Base.OneTo(2), Iterators.repeated("a"), 1.0:0.2:2.0,
            (1 for i in 1:2), Iterators.Stateful(["a", "b", "c"]), (1.0 for i in 1:2, j in 1:3))
    @test Base.IteratorSize(x) isa Base.SizeUnknown
    x = zip(1:2, ["a", "b"], (1.0, 2.0), Base.OneTo(2), Iterators.repeated("a"), 1.0:0.2:2.0,
            (1 for i in 1:2), Iterators.cycle(Iterators.Stateful(["a", "b", "c"])), (1.0 for i in 1:2, j in 1:3))
    @test Base.IteratorSize(x) isa Base.HasLength
    @test @inferred(length(x)) == 2
    z = Iterators.filter(x -> x[1] >= 1, x)
    @test @inferred(eltype(z)) <: Tuple{Int,String,Float64,Int,String,Float64,Any,String,Any}
    @test @inferred(first(z)) == (1, "a", 1.0, 1, "a", 1.0, 1, "a", 1.0)
    @test @inferred(first(Iterators.drop(z, 1))) == (2, "b", 2.0, 2, "a", 1.2, 1, "c", 1.0)
end

@testset "Stateful fix #30643" begin
    @test Base.IteratorSize(1:10) isa Base.HasShape{1}
    a = Iterators.Stateful(1:10)
    @test Base.IteratorSize(a) isa Base.SizeUnknown
    @test !Base.isdone(a)
    @test length(collect(a)) == 10
    @test Base.isdone(a)
    b = Iterators.Stateful(Iterators.take(1:10,3))
    @test Base.IteratorSize(b) isa Base.SizeUnknown
    @test !Base.isdone(b)
    @test length(collect(b)) == 3
    @test Base.isdone(b)
    c = Iterators.Stateful(Iterators.countfrom(1))
    @test Base.IteratorSize(c) isa Base.IsInfinite
    @test !Base.isdone(Iterators.take(c,3))
    @test length(collect(Iterators.take(c,3))) == 3
    d = Iterators.Stateful(Iterators.filter(isodd,1:10))
    @test Base.IteratorSize(d) isa Base.SizeUnknown
    @test length(collect(Iterators.take(d,3))) == 3
    @test length(collect(d)) == 2
    @test length(collect(d)) == 0
end

@testset "only" begin
    @test only([3]) === 3
    @test_throws ArgumentError only([])
    @test_throws ArgumentError only([3, 2])

    @test only(fill(42)) === 42 # zero dimensional array containing a single value.

    @test @inferred(only((3,))) === 3
    @test_throws ArgumentError only(())
    @test_throws ArgumentError only((3, 2))

    @test only(Dict(1=>3)) === (1=>3)
    @test_throws ArgumentError only(Dict{Int,Int}())
    @test_throws ArgumentError only(Dict(1=>3, 2=>2))

    @test only(Set([3])) === 3
    @test_throws ArgumentError only(Set(Int[]))
    @test_throws ArgumentError only(Set([3,2]))

    @test @inferred(only((;a=1))) === 1
    @test_throws ArgumentError only(NamedTuple())
    @test_throws ArgumentError only((a=3, b=2.0))

    @test @inferred(only(1)) === 1
    @test @inferred(only('a')) === 'a'
    @test @inferred(only(Ref([1, 2]))) == [1, 2]
    @test_throws ArgumentError only(Pair(10, 20))

    @test only(1 for ii in 1:1) === 1
    @test only(1 for ii in 1:10 if ii < 2) === 1
    @test_throws ArgumentError only(1 for ii in 1:10)
    @test_throws ArgumentError only(1 for ii in 1:10 if ii > 2)
    @test_throws ArgumentError only(1 for ii in 1:10 if ii > 200)
end

@testset "flatten empty tuple" begin
    @test isempty(collect(Iterators.flatten(())))
end

@testset "Iterators.accumulate" begin
    @test collect(Iterators.accumulate(+, [])) == []
    @test collect(Iterators.accumulate(+, [1])) == [1]
    @test collect(Iterators.accumulate(+, [1,2])) == [1,3]
    @test collect(Iterators.accumulate(+, [1,2,3])) == [1,3,6]
    @test collect(Iterators.accumulate(=>, [:a,:b,:c])) == [:a, :a => :b, (:a => :b) => :c]
    @test collect(Iterators.accumulate(+, (x for x in [true])))::Vector{Int} == [1]
    @test collect(Iterators.accumulate(+, (x for x in [true, true, false])))::Vector{Int} == [1, 2, 2]
    @test collect(Iterators.accumulate(+, (x for x in [true]), init=10.0))::Vector{Float64} == [11.0]
    @test length(Iterators.accumulate(+, [10,20,30])) == 3
    @test size(Iterators.accumulate(max, rand(2,3))) == (2,3)
    @test Base.IteratorSize(Iterators.accumulate(max, rand(2,3))) === Base.IteratorSize(rand(2,3))
    @test Base.IteratorEltype(Iterators.accumulate(*, ())) isa Base.EltypeUnknown
end

@testset "Base.accumulate" begin
    @test cumsum(x^2 for x in 1:3) == [1, 5, 14]
    @test cumprod(x + 1 for x in 1:3) == [2, 6, 24]
    @test accumulate(+, (x^2 for x in 1:3); init=100) == [101, 105, 114]
end


@testset "Iterators.tail_if_any" begin
    @test Iterators.tail_if_any(()) == ()
    @test Iterators.tail_if_any((1, 2)) == (2,)
    @test Iterators.tail_if_any((1,)) == ()
end

@testset "IteratorSize trait for zip" begin
    @test Base.IteratorSize(zip()) == Base.IsInfinite()                     # for zip of empty tuple
    @test Base.IteratorSize(zip((1,2,3), repeated(0))) == Base.HasLength()  # for zip of ::HasLength and ::IsInfinite
    @test Base.IteratorSize(zip( 1:5, repeated(0) )) == Base.HasLength()    # for zip of ::HasShape and ::IsInfinite
    @test Base.IteratorSize(zip(repeated(0), (1,2,3))) == Base.HasLength()  # for zip of ::IsInfinite and ::HasLength
    @test Base.IteratorSize(zip(repeated(0), 1:5 )) == Base.HasLength()     # for zip of ::IsInfinite and ::HasShape
    @test Base.IteratorSize(zip((1,2,3), 1:5) ) == Base.HasLength()         # for zip of ::HasLength and ::HasShape
    @test Base.IteratorSize(zip(1:5, (1,2,3)) ) == Base.HasLength()         # for zip of ::HasShape and ::HasLength
end

@testset "proper partition for non-1-indexed vector" begin
    @test partition(IdentityUnitRange(11:19), 5) |> collect == [11:15,16:19] # IdentityUnitRange
end

@testset "Iterators.peel" begin
    @test Iterators.peel([]) == nothing
    @test Iterators.peel(1:10)[1] == 1
    @test Iterators.peel(1:10)[2] |> collect == 2:10
    @test Iterators.peel(x^2 for x in 2:4)[1] == 4
    @test Iterators.peel(x^2 for x in 2:4)[2] |> collect == [9, 16]
end

@testset "last for iterators" begin
    @test last(Iterators.map(identity, 1:3)) == 3
    @test last(Iterators.filter(iseven, (Iterators.map(identity, 1:3)))) == 2
end

@testset "isempty and isdone for Generators" begin
    itr = eachline(IOBuffer("foo\n"))
    gen = (x for x in itr)
    @test !isempty(gen)
    @test !Base.isdone(gen)
    @test collect(gen) == ["foo"]
end

@testset "empty product iterators" begin
    v = nothing
    for (z,) in zip(Iterators.product())
        v = z
    end
    @test v == ()
end

@testset "collect partition substring" begin
    @test collect(Iterators.partition(lstrip("01111", '0'), 2)) == ["11", "11"]
end

<<<<<<< HEAD
let itr = (i for i in 1:9) # Base.eltype == Any
    @test first(Iterators.partition(itr, 3)) isa Vector{Any}
    @test collect(zip(repeat([Iterators.Stateful(itr)], 3)...)) == [(1, 2, 3), (4, 5, 6), (7, 8, 9)]
=======
@testset "no single-argument map methods" begin
    maps = (tuple, Returns(nothing), (() -> nothing))
    mappers = (Iterators.map, map, foreach)
    for f ∈ maps, m ∈ mappers
        @test !applicable(m, f)
        @test !hasmethod(m, Tuple{typeof(f)})
    end
end

@testset "Iterators docstrings" begin
    @test isempty(Docs.undocumented_names(Iterators))
>>>>>>> fbd14a25
end<|MERGE_RESOLUTION|>--- conflicted
+++ resolved
@@ -1016,11 +1016,11 @@
     @test collect(Iterators.partition(lstrip("01111", '0'), 2)) == ["11", "11"]
 end
 
-<<<<<<< HEAD
 let itr = (i for i in 1:9) # Base.eltype == Any
     @test first(Iterators.partition(itr, 3)) isa Vector{Any}
     @test collect(zip(repeat([Iterators.Stateful(itr)], 3)...)) == [(1, 2, 3), (4, 5, 6), (7, 8, 9)]
-=======
+end
+
 @testset "no single-argument map methods" begin
     maps = (tuple, Returns(nothing), (() -> nothing))
     mappers = (Iterators.map, map, foreach)
@@ -1032,5 +1032,4 @@
 
 @testset "Iterators docstrings" begin
     @test isempty(Docs.undocumented_names(Iterators))
->>>>>>> fbd14a25
 end