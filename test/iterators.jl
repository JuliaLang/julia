# This file is a part of Julia. License is MIT: https://julialang.org/license

using Base.Iterators
using Random
using Base: IdentityUnitRange
using Dates: Date, Day

isdefined(Main, :OffsetArrays) || @eval Main include("testhelpers/OffsetArrays.jl")
using .Main.OffsetArrays

@test (@inferred Base.IteratorSize(Any)) isa Base.SizeUnknown

# zip and filter iterators
# issue #4718
@test collect(Iterators.filter(x->x[1], zip([true, false, true, false],"abcd"))) == [(true,'a'),(true,'c')]

# issue #45085
@test_throws ArgumentError Iterators.reverse(zip("abc", "abcd"))
@test_throws ArgumentError Iterators.reverse(zip("abc", Iterators.cycle("ab")))

let z = zip(1:2)
    @test (@inferred size(z)) == (2,)
    @test collect(z) == [(1,), (2,)]
    # Issue #13979
    @test (@inferred eltype(z)) == Tuple{Int}
end

for z in (zip(1:2, 3:4), zip(1:2, 3:5))
    @test collect(z) == [(1,3), (2,4)]
    @test (@inferred eltype(z)) == Tuple{Int,Int}
    @test (@inferred size(z)) == (2,)
    @test (@inferred axes(z)) == (Base.OneTo(2),)
    @test (@inferred length(z)) == 2
end

let z = zip(1:2, Iterators.countfrom(3))
    @test collect(z) == [(1,3), (2,4)]
    @test (@inferred eltype(z)) == Tuple{Int,Int}
    @test_throws MethodError size(z) # by convention, the zip of a finite and
                         # an infinite iterator has only `length`
    @test_throws MethodError axes(z)
    @test (@inferred length(z)) == 2
end

let z = zip([i*j for i in 1:3, j in -1:2:1], 1:6)
    @test collect(z) == [(-1, 1)
                         (-2, 2)
                         (-3, 3)
                         (1, 4)
                         (2, 5)
                         (3, 6) ]
    @test (@inferred eltype(z)) == Tuple{Int,Int}
    @test_throws DimensionMismatch size(z)
    @test_throws DimensionMismatch axes(z)
    @test (@inferred length(z)) == 6
end

let z = zip([i*j for i in 1:3, j in -1:2:1], [i*j for i in 1:3, j in -1:2:1])
    @test collect(z) == [(-1, -1) (1, 1)
                        (-2, -2) (2, 2)
                        (-3, -3) (3, 3)]
    @test (@inferred eltype(z)) == Tuple{Int,Int}
    @test (@inferred size(z)) == (3, 2)
    @test (@inferred axes(z)) == (Base.OneTo(3), Base.OneTo(2))
    @test (@inferred length(z)) == 6
end

let z = zip(1:2, 3:4, 5:6)
    @test (@inferred size(z)) == (2,)
    @test collect(z) == [(1,3,5), (2,4,6)]
    @test (@inferred eltype(z)) == Tuple{Int,Int,Int}
end

@test (@inferred eltype(Iterators.filter(isodd, 1:5))) == Int

# typed `collect`
@test collect(Float64, Iterators.filter(isodd, [1,2,3,4]))[1] === 1.0

# check direct EachLine constructor
let b = IOBuffer("foo\n")
    @test collect(Base.EachLine(b)) == ["foo"]
    seek(b, 0)
    @test collect(Base.EachLine(b, keep=true)) == ["foo\n"]
    seek(b, 0)
    @test collect(Base.EachLine(b, ondone=()->0)) == ["foo"]
    seek(b, 0)
    @test collect(Base.EachLine(b, keep=true, ondone=()->0)) == ["foo\n"]
end

# enumerate (issue #6284)
let b = IOBuffer("1\n2\n3\n"), a = []
    for (i,x) in enumerate(eachline(b))
        push!(a, (i,x))
    end
    @test a == [(1,"1"),(2,"2"),(3,"3")]
end

# zip eachline (issue #7369)
let zeb = IOBuffer("1\n2\n3\n4\n5\n"),
    letters = ['a', 'b', 'c', 'd', 'e'],
    res     = []
    for (number, letter) in zip(eachline(zeb), letters)
        push!(res, (parse(Int,strip(number)), letter))
    end
    @test res == [(1, 'a'), (2, 'b'), (3, 'c'), (4, 'd'), (5, 'e')]
end

@test (@inferred length(zip(cycle(1:3), 1:7))) == 7
@test (@inferred length(zip(cycle(1:3), 1:7, cycle(1:3)))) == 7
@test (@inferred length(zip(1:3,product(1:7,cycle(1:3))))) == 3
@test (@inferred length(zip(1:3,product(1:7,cycle(1:3)),8))) == 1
@test_throws ArgumentError length(zip()) # length of zip of empty tuple

# map
# ----
@testset "Iterators.map" begin
    @test collect(Iterators.map(string, 1:3)::Base.Generator) == map(string, 1:3)
    @test collect(Iterators.map(tuple, 1:3, 4:6)::Base.Generator) == map(tuple, 1:3, 4:6)
end

# rest
# ----
let s = "hello"
    _, st = iterate(s)
    c = collect(rest(s, st))
    @test c == ['e','l','l','o']
    @test c isa Vector{Char}
    @test rest(s, st) == rest(rest(s,4),st)
end

@test_throws MethodError collect(rest(countfrom(1), 5))

# countfrom
# ---------
let i = 0, k = 1, l = 0
    for j = countfrom(0, 2)
        @test j == i*2
        i += 1
        i <= 10 || break
    end
    for j = countfrom()
        @test j == k
        k += 1
        k <= 10 || break
    end
    # test that `start` promotes to `typeof(start+step)`
    for j = countfrom(Int[0, 0], Float64[1.0, 2.0])
        @test j isa Vector{Float64}
        @test j == l*[1, 2]
        l += 1
        l <= 10 || break
    end
    # test with `start` and `step` having different types
    @test collect(take(countfrom(Date(2020,12,25), Day(1)), 12)) == range(Date(2020,12,25), step=Day(1), length=12)
end

# take
# ----
let t = take(0:2:8, 10), i = 0
    @test length(collect(t)) == 5 == @inferred length(t)

    for j = t
        @test j == i*2
        i += 1
    end
    @test i == 5
end

let i = 0
    for j = take(0:2:100, 10)
        @test j == i*2
        i += 1
    end
    @test i == 10
end

@test @inferred isempty(take(0:2:8, 0))
@test_throws ArgumentError take(0:2:8, -1)
@test (@inferred length(take(1:3,typemax(Int)))) == 3
@test (@inferred length(take(countfrom(1),3))) == 3
@test (@inferred length(take(1:6,3))) == 3

# drop
# ----
let i = 0
    for j = drop(0:2:10, 2)
        @test j == (i+2)*2
        i += 1
    end
    @test i == 4
end

@test @inferred isempty(drop(0:2:10, 100))
@test @inferred isempty(collect(drop(0:2:10, 100)))
@test_throws ArgumentError drop(0:2:8, -1)
@test (@inferred length(drop(1:3,typemax(Int)))) == 0
@test (@inferred length(drop(UInt(1):2, 3))) == 0
@test (@inferred length(drop(StepRangeLen(1, 1, UInt(2)), 3))) == 0
@test (@inferred Base.IteratorSize(drop(countfrom(1),3))) == Base.IsInfinite()
@test_throws MethodError length(drop(countfrom(1), 3))
@test (@inferred Base.IteratorSize(Iterators.drop(Iterators.filter(i -> i>0, 1:10), 2))) == Base.SizeUnknown()

let x = Iterators.drop(Iterators.Stateful("abc"), 2)
    @test !Base.isdone(x, nothing)
    iterate(x)
    @test Base.isdone(x, nothing)
end

# double take
# and take/drop canonicalization
# -----------
for xs in Any["abc", [1, 2, 3]]
    @test take(take(xs, 2), 3) === take(xs, 2)
    @test take(take(xs, 4), 2) === take(xs, 2)
    @test drop(drop(xs, 1), 1) === drop(xs, 2)
    @test take(drop(xs, 1), 1) === drop(take(xs, 2), 1)
    @test take(drop(xs, 3), 0) === drop(take(xs, 2), 3)
    @test @inferred isempty(drop(drop(xs, 2), 2))
    @test drop(take(drop(xs, 1), 2), 1) === take(drop(xs, 2), 1)
    @test take(drop(take(xs, 3), 1), 1) === take(drop(xs, 1), 1)
end

# takewhile
# --------
@testset begin
    @test collect(takewhile(<(4),1:10)) == [1,2,3]
    @test collect(takewhile(<(4),Iterators.countfrom(1))) == [1,2,3]
    @test collect(takewhile(<(4),5:10)) == []
    @test collect(takewhile(Returns(true),5:10)) == 5:10
    @test collect(takewhile(isodd,[1,1,2,3])) == [1,1]
    @test collect(takewhile(<(2), takewhile(<(3), [1,1,2,3]))) == [1,1]
    @test (@inferred Base.IteratorEltype(typeof(takewhile(<(4),Iterators.map(identity, 1:10))))) isa Base.EltypeUnknown
end

# dropwhile
# --------
@testset begin
    @test collect(dropwhile(<(4), 1:10)) == 4:10
    @test collect(dropwhile(<(4), 1:10)) isa Vector{Int}
    @test @inferred isempty(dropwhile(<(4), []))
    @test collect(dropwhile(Returns(false),1:3)) == 1:3
    @test @inferred isempty(dropwhile(Returns(true), 1:3))
    @test collect(dropwhile(isodd,[1,1,2,3])) == [2,3]
    @test collect(dropwhile(iseven,dropwhile(isodd,[1,1,2,3]))) == [3]
    @test (@inferred Base.IteratorEltype(typeof(dropwhile(<(4),Iterators.map(identity, 1:10))))) isa Base.EltypeUnknown
end

# findeach
# ----------------
@testset "Iterators.findeach" begin
    let findeach = Iterators.findeach
        f = findeach(isnumeric, "abc257wf")
        @test !(f isa AbstractArray) # it's lazy
        @test collect(f) == [4,5,6]

        f = findeach(isodd, Dict(1 => 2, 2 => 4, 3 => 6))
        @test isempty(f)
        @test isnothing(iterate(f)) # test isempty works correctly

        f = findeach(isodd, Dict(1 => 2, 2 => 3, 3 => 4))
        @test only(f) == 2
    end
end

# cycle
# -----
let i = 0
    for j = cycle(0:3)
        @test j == i % 4
        i += 1
        i <= 10 || break
    end
    @test Base.isdone(cycle(0:3)) === Base.isdone(0:3) === missing
    @test !Base.isdone(cycle(0:3), 1)
end

@testset "cycle(iter, n)"  begin
    @test collect(cycle(0:3, 2)) == [0, 1, 2, 3, 0, 1, 2, 3]
    @test collect(cycle(Iterators.filter(iseven, 1:4), 2)) == [2, 4, 2, 4]
    @test collect(take(cycle(countfrom(11), 3), 4)) == 11:14

    @test (@inferred isempty(cycle(1:0))) == (@inferred isempty(cycle(1:0, 3))) == true
    @test @inferred isempty(cycle(1:5, 0))
    @test @inferred isempty(cycle(Iterators.filter(iseven, 1:4), 0))

    @test (@inferred eltype(cycle(0:3, 2))) === Int
    @test (@inferred Base.IteratorEltype(cycle(0:3, 2))) == Base.HasEltype()

    Base.haslength(cycle(0:3, 2)) == false  # but not sure we should test these
    (@inferred Base.IteratorSize(cycle(0:3, 2))) == Base.SizeUnknown()
end

# repeated
# --------
let i = 0
    for j = repeated(1, 10)
        @test j == 1
        i += 1
    end
    @test i == 10
end
let i = 0
    for j = repeated(1)
        @test j == 1
        i += 1
        i <= 10 || break
    end
end
@test (@inferred eltype(repeated(0)))    == Int
@test (@inferred eltype(repeated(0, 5))) == Int
@test (@inferred Base.IteratorSize(repeated(0)))      == Base.IsInfinite()
@test (@inferred Base.IteratorSize(repeated(0, 5)))   == Base.HasLength()
@test (@inferred Base.IteratorEltype(repeated(0)))    == Base.HasEltype()
@test (@inferred Base.IteratorEltype(repeated(0, 5))) == Base.HasEltype()
@test (@inferred Base.IteratorSize(zip(repeated(0), repeated(0)))) == Base.IsInfinite()

# product
# -------

# empty?
for itr in [product(1:0),
            product(1:2, 1:0),
            product(1:0, 1:2),
            product(1:0, 1:1, 1:2),
            product(1:1, 1:0, 1:2),
            product(1:1, 1:2 ,1:0)]
    @test @inferred isempty(itr)
    @test @inferred isempty(collect(itr))
end

# collect a product - first iterators runs faster
@test collect(product(1:2))           == [(i,)      for i=1:2]
@test collect(product(1:2, 3:4))      == [(i, j)    for i=1:2, j=3:4]
@test collect(product(1:2, 3:4, 5:6)) == [(i, j, k) for i=1:2, j=3:4, k=5:6]

# iteration order
let expected = [(1,3,5), (2,3,5), (1,4,5), (2,4,5), (1,3,6), (2,3,6), (1,4,6), (2,4,6)]
    actual = product(1:2, 3:4, 5:6)
    for (exp, act) in zip(expected, actual)
        @test exp == act
    end
end

# collect multidimensional array
let (a, b) = (1:3, [4 6;
                    5 7])
    p = product(a, b)
    @test (@inferred size(p))    == (3, 2, 2)
    @test (@inferred length(p))  == 12
    @test (@inferred ndims(p))   == 3
    @test (@inferred eltype(p))  == NTuple{2, Int}
    cp = collect(p)
    for i = 1:3
        @test cp[i, :, :] == [(i, 4) (i, 6);
                              (i, 5) (i, 7)]
    end
end

# collect stateful iterator
let itr
    itr = Iterators.Stateful(Iterators.map(identity, 1:5))
    @test collect(itr) == 1:5
    @test collect(itr) == Int[] # Stateful do not preserve shape
    itr = (i+1 for i in Base.Stateful([1, 2, 3]))
    @test collect(itr) == [2, 3, 4]
    @test collect(itr) == Int[] # Stateful do not preserve shape
    itr = (i-1 for i in Base.Stateful(zeros(Int, 0, 0)))
    @test collect(itr) == Int[] # Stateful do not preserve shape
    itr = Iterators.Stateful(Iterators.Stateful(1:1))
    @test collect(itr) == [1]
end

# with 1D inputs
let a = 1:2,
    b = 1.0:10.0,
    c = Int32(1):Int32(0)

    # length
    @test (@inferred length(product()))        == 1
    @test (@inferred length(product(a)))       == 2
    @test (@inferred length(product(a, b)))    == 20
    @test (@inferred length(product(a, b, c))) == 0

    # size
    @test (@inferred size(product()))          == tuple()
    @test (@inferred size(product(a)))         == (2,)
    @test (@inferred size(product(a, b)))      == (2, 10)
    @test (@inferred size(product(a, b, c)))   == (2, 10, 0)

    # eltype
    @test (@inferred eltype(product()))        == Tuple{}
    @test (@inferred eltype(product(a)))       == Tuple{Int}
    @test (@inferred eltype(product(a, b)))    == Tuple{Int, Float64}
    @test (@inferred eltype(product(a, b, c))) == Tuple{Int, Float64, Int32}

    # ndims
    @test (@inferred ndims(product()))         == 0
    @test (@inferred ndims(product(a)))        == 1
    @test (@inferred ndims(product(a, b)))     == 2
    @test (@inferred ndims(product(a, b, c)))  == 3
end

# with multidimensional inputs
let a = randn(4, 4),
    b = randn(3, 3, 3),
    c = randn(2, 2, 2, 2)

    args = Any[(a,),
               (a, a),
               (a, b),
               (a, a, a),
               (a, b, c)]
    sizes = Any[(4, 4),
                (4, 4, 4, 4),
                (4, 4, 3, 3, 3),
                (4, 4, 4, 4, 4, 4),
                (4, 4, 3, 3, 3, 2, 2, 2, 2)]
    for (method, fun) in zip([size, ndims, length], [x->x, length, prod])
        for i in 1:length(args)
            @test (@inferred method(product(args[i]...))) == method(collect(product(args[i]...))) == fun(sizes[i])
        end
    end
end

# more tests on product with iterators of various type
let iters = (1:2,
             rand(2, 2, 2),
             take(1:4, 2),
             product(1:2, 1:3),
             product(rand(2, 2), rand(1, 1, 1)),
             repeated([1, -1], 2)  # 28497
             )
    for method in [size, length, ndims, eltype]
        for i = 1:length(iters)
            args = (iters[i],)
            @test (@inferred method(product(args...))) == method(collect(product(args...)))
            for j = 1:length(iters)
                args = iters[i], iters[j]
                @test method(product(args...)) == method(collect(product(args...)))
                for k = 1:length(iters)
                    args = iters[i], iters[j], iters[k]
                    @test method(product(args...)) == method(collect(product(args...)))
                end
            end
        end
    end
end

# product of finite length and infinite length iterators
let a = 1:2,
    b = countfrom(1),
    ab = product(a, b),
    ba = product(b, a),
    abexp = [(1, 1), (2, 1), (1, 2), (2, 2), (1, 3), (2, 3)],
    baexp = [(1, 1), (2, 1), (3, 1), (4, 1), (5, 1), (6, 1)]
    for (expected, actual) in zip([abexp, baexp], [ab, ba])
        for (i, el) in enumerate(actual)
            @test el == expected[i]
            i == length(expected) && break
        end
        @test_throws ArgumentError length(actual)
        @test_throws ArgumentError size(actual)
        @test_throws ArgumentError ndims(actual)
    end

    # size infinite or unknown raises an error
    for itr in Any[countfrom(1), Iterators.filter(Returns(0), 1:10)]
        @test_throws ArgumentError length(product(itr))
        @test_throws ArgumentError   size(product(itr))
        @test_throws ArgumentError  ndims(product(itr))
    end

    @test_throws OverflowError length(product(1:typemax(Int), 1:typemax(Int)))
end

# IteratorSize trait business
let f1 = Iterators.filter(i->i>0, 1:10)
    @test (@inferred Base.IteratorSize(product(f1)))               == Base.SizeUnknown()
    @test (@inferred Base.IteratorSize(product(1:2, f1)))          == Base.SizeUnknown()
    @test (@inferred Base.IteratorSize(product(f1, 1:2)))          == Base.SizeUnknown()
    @test (@inferred Base.IteratorSize(product(f1, f1)))           == Base.SizeUnknown()
    @test (@inferred Base.IteratorSize(product(f1, countfrom(1)))) == Base.IsInfinite()
    @test (@inferred Base.IteratorSize(product(countfrom(1), f1))) == Base.IsInfinite()
end
@test (@inferred Base.IteratorSize(product(1:2, countfrom(1))))          == Base.IsInfinite()
@test (@inferred Base.IteratorSize(product(countfrom(2), countfrom(1)))) == Base.IsInfinite()
@test (@inferred Base.IteratorSize(product(countfrom(1), 1:2)))          == Base.IsInfinite()
@test (@inferred Base.IteratorSize(product(1:2)))                        == Base.HasShape{1}()
@test (@inferred Base.IteratorSize(product(1:2, 1:2)))                   == Base.HasShape{2}()
@test (@inferred Base.IteratorSize(product(take(1:2, 1), take(1:2, 1)))) == Base.HasShape{2}()
@test (@inferred Base.IteratorSize(product(take(1:2, 2))))               == Base.HasShape{1}()
@test (@inferred Base.IteratorSize(product([1 2; 3 4])))                 == Base.HasShape{2}()
@test (@inferred Base.IteratorSize(product((1,2,3,4), (5, 6, 7, 8))))    == Base.HasShape{2}()  # product of ::HasLength and ::HasLength
@test (@inferred Base.IteratorSize(product(1:2, 3:5, 5:6)))              == Base.HasShape{3}()  # product of 3 iterators
@test (@inferred Base.IteratorSize(product([1 2; 3 4], 1:4)))            == Base.HasShape{3}()  # product of ::HasShape{2} with ::HasShape{1}
@test (@inferred Base.IteratorSize(product([1 2; 3 4], (1,2))))          == Base.HasShape{3}()  # product of ::HasShape{2} with ::HasLength

# IteratorEltype trait business
let f1 = Iterators.filter(i->i>0, 1:10)
    @test (@inferred Base.IteratorEltype(product(f1)))               == Base.HasEltype() # FIXME? eltype(f1) is Any
    @test (@inferred Base.IteratorEltype(product(1:2, f1)))          == Base.HasEltype() # FIXME? eltype(f1) is Any
    @test (@inferred Base.IteratorEltype(product(f1, 1:2)))          == Base.HasEltype() # FIXME? eltype(f1) is Any
    @test (@inferred Base.IteratorEltype(product(f1, f1)))           == Base.HasEltype() # FIXME? eltype(f1) is Any
    @test (@inferred Base.IteratorEltype(product(f1, countfrom(1)))) == Base.HasEltype() # FIXME? eltype(f1) is Any
    @test (@inferred Base.IteratorEltype(product(countfrom(1), f1))) == Base.HasEltype() # FIXME? eltype(f1) is Any
end
@test (@inferred Base.IteratorEltype(product(1:2, countfrom(1))))          == Base.HasEltype()
@test (@inferred Base.IteratorEltype(product(countfrom(1), 1:2)))          == Base.HasEltype()
@test (@inferred Base.IteratorEltype(product(1:2)))                        == Base.HasEltype()
@test (@inferred Base.IteratorEltype(product(1:2, 1:2)))                   == Base.HasEltype()
@test (@inferred Base.IteratorEltype(product(take(1:2, 1), take(1:2, 1)))) == Base.HasEltype()
@test (@inferred Base.IteratorEltype(product(take(1:2, 2))))               == Base.HasEltype()
@test (@inferred Base.IteratorEltype(product([1 2; 3 4])))                 == Base.HasEltype()
@test (@inferred Base.IteratorEltype(product()))                           == Base.HasEltype()

@test collect(product(1:2,3:4)) == [(1,3) (1,4); (2,3) (2,4)]
@test @inferred isempty(collect(product(1:0,1:2)))
@test (@inferred length(product(1:2,1:10,4:6))) == 60
@test (@inferred Base.IteratorSize(product(1:2, countfrom(1)))) == Base.IsInfinite()

@test Base.iterate(product()) == ((), true)
@test Base.iterate(product(), 1) === nothing

# intersection
@test intersect(product(1:3, 4:6), product(2:4, 3:5)) == Iterators.ProductIterator((2:3, 4:5))
@test intersect(product(1:3, [4 5 ; 6 7]), product(2:4, [7 6 ; 5 4])).iterators == (2:3, [4, 6, 5, 7])

# flatten
# -------
@test collect(flatten(Any[1:2, 4:5])) == Any[1,2,4,5]
@test collect(flatten(Any[flatten(Any[1:2, 6:5]), flatten(Any[10:7, 10:9])])) == Any[1,2]
@test collect(flatten(Any[flatten(Any[1:2, 4:5]), flatten(Any[6:7, 8:9])])) == Any[1,2,4,5,6,7,8,9]
@test collect(flatten(Any[flatten(Any[1:2, 6:5]), flatten(Any[6:7, 8:9])])) == Any[1,2,6,7,8,9]
@test collect(flatten(Any[2:1])) == Any[]
@test (@inferred eltype(flatten(UnitRange{Int8}[1:2, 3:4]))) == Int8
@test (@inferred eltype(flatten(([1, 2], [3.0, 4.0])))) == Real
@test (@inferred eltype(flatten((a = [1, 2], b = Int8[3, 4])))) == Signed
@test (@inferred eltype(flatten((Int[], Nothing[], Int[])))) == Union{Int, Nothing}
@test (@inferred eltype(flatten((String[],)))) == String
@test (@inferred eltype(flatten((Int[], UInt[], Int8[],)))) == Integer
@test (@inferred eltype(flatten((; a = Int[], b = Nothing[], c = Int[])))) == Union{Int, Nothing}
@test (@inferred eltype(flatten((; a = String[],)))) == String
@test (@inferred eltype(flatten((; a = Int[], b = UInt[], c = Int8[],)))) == Integer
@test (@inferred eltype(flatten(()))) == Union{}
@test (@inferred eltype(flatten((;)))) == Union{}
@test (@inferred length(flatten(zip(1:3, 4:6)))) == 6
@test (@inferred length(flatten(1:6))) == 6
@test collect(flatten(Any[])) == Any[]
@test collect(flatten(())) == Union{}[]
@test_throws ArgumentError length(flatten(NTuple[(1,), ()])) # #16680
@test_throws ArgumentError length(flatten([[1], [1]]))

@testset "IteratorSize trait for flatten" begin
    @test (@inferred Base.IteratorSize(Base.Flatten((i for i=1:2) for j=1:1))) == Base.SizeUnknown()
    @test (@inferred Base.IteratorSize(Base.Flatten((1,2)))) == Base.HasLength()
    @test (@inferred Base.IteratorSize(Base.Flatten(1:2:4))) == Base.HasLength()
end

@test (@inferred Base.IteratorEltype(Base.Flatten((i for i=1:2) for j=1:1))) == Base.EltypeUnknown()
# see #29112, #29464, #29548
@test Base.return_types(Base.IteratorEltype, Tuple{Array}) == [Base.HasEltype]

# flatmap
# -------
@test flatmap(1:3) do j flatmap(1:3) do k
    j!=k ? ((j,k),) : ()
end end |> collect == [(j,k) for j in 1:3 for k in 1:3 if j!=k]
# Test inspired by the monad associativity law
fmf(x) = x<0 ? () : (x^2,)
fmg(x) = x<1 ? () : (x/2,)
fmdata = -2:0.75:2
fmv1 = flatmap(tuple.(fmdata)) do h
    flatmap(h) do x
        gx = fmg(x)
        flatmap(gx) do x
            fmf(x)
        end
    end
end
fmv2 = flatmap(tuple.(fmdata)) do h
    gh = flatmap(h) do x fmg(x) end
    flatmap(gh) do x fmf(x) end
end
@test all(fmv1 .== fmv2)

# partition(c, n)
let v = collect(partition([1,2,3,4,5], 1))
    @test all(i->v[i][1] == i, v)
end

let v1 = collect(partition([1,2,3,4,5], 2)),
    v2 = collect(partition(flatten([[1,2],[3,4],5]), 2)) # collecting partition with SizeUnknown
    @test v1[1] == v2[1] == [1,2]
    @test v1[2] == v2[2] == [3,4]
    @test v1[3] == v2[3] == [5]
end

let v = collect(partition([1,2,3,4,5], 2))
    @test v[1] == [1,2]
    @test v[2] == [3,4]
    @test v[3] == [5]
end

let v = collect(partition(enumerate([1,2,3,4,5]), 3))
    @test v[1] == [(1,1),(2,2),(3,3)]
    @test v[2] == [(4,4),(5,5)]
end

for n in [5,6]
    @test collect(partition([1,2,3,4,5], n))[1] == [1,2,3,4,5]
    @test collect(partition(enumerate([1,2,3,4,5]), n))[1] ==
          [(1,1),(2,2),(3,3),(4,4),(5,5)]
end

function iterate_length(iter)
    n=0
    for i in iter
        n += 1
    end
    return n
end
function simd_iterate_length(iter)
    n=0
    @simd for i in iter
        n += 1
    end
    return n
end
function simd_trip_count(iter)
    return sum(Base.SimdLoop.simd_inner_length(iter, i) for i in Base.SimdLoop.simd_outer_range(iter))
end
function iterate_elements(iter)
    vals = Vector{eltype(iter)}(undef, length(iter))
    i = 1
    for v in iter
        @inbounds vals[i] = v
        i += 1
    end
    return vals
end
function simd_iterate_elements(iter)
    vals = Vector{eltype(iter)}(undef, length(iter))
    i = 1
    @simd for v in iter
        @inbounds vals[i] = v
        i += 1
    end
    return vals
end
function index_elements(iter)
    vals = Vector{eltype(iter)}(undef, length(iter))
    i = 1
    for j in eachindex(iter)
        @inbounds vals[i] = iter[j]
        i += 1
    end
    return vals
end

@testset "CartesianPartition optimizations" for dims in ((1,), (64,), (101,),
                                                         (1,1), (8,8), (11, 13),
                                                         (1,1,1), (8, 4, 2), (11, 13, 17)),
                                                part in (1, 7, 8, 11, 63, 64, 65, 142, 143, 144)
    for fun in (i -> 1:i, i -> 1:2:2i, i -> Base.IdentityUnitRange(-i:i))
        iter = CartesianIndices(map(fun, dims))
        P = partition(iter, part)
        for I in P
            @test length(I) == iterate_length(I) == simd_iterate_length(I) == simd_trip_count(I)
            @test collect(I) == iterate_elements(I) == simd_iterate_elements(I) == index_elements(I)
        end
        @test all(Base.splat(==), zip(Iterators.flatten(map(collect, P)), iter))
    end
end
@testset "empty/invalid partitions" begin
    @test_throws ArgumentError partition(1:10, 0)
    @test_throws ArgumentError partition(1:10, -1)
    @test_throws ArgumentError partition(1:0, 0)
    @test_throws ArgumentError partition(1:0, -1)
    @test @inferred isempty(partition(1:0, 1))
    @test @inferred isempty(partition(CartesianIndices((0,1)), 1))
end
@testset "exact partition eltypes" for a in (Base.OneTo(24), 1:24, 1:1:24, LinRange(1,10,24), .1:.1:2.4, Vector(1:24),
                                             CartesianIndices((4, 6)), Dict((1:24) .=> (1:24)))
    P = partition(a, 2)
    @test (@inferred eltype(P)) === typeof(first(P))
    @test (@inferred Iterators.IteratorEltype(P)) == Iterators.HasEltype()
    if a isa AbstractArray
        P = partition(vec(a), 2)
        @test (@inferred eltype(P)) === typeof(first(P))
        P = partition(reshape(a, 6, 4), 2)
        @test (@inferred eltype(P)) === typeof(first(P))
        P = partition(reshape(a, 2, 3, 4), 2)
        @test (@inferred eltype(P)) === typeof(first(P))
    end
end

@test join(map(x->string(x...), partition("Hello World!", 5)), "|") ==
      "Hello| Worl|d!"

let s = "Monkey 🙈🙊🙊"
    tf = (n)->join(map(x->string(x...), partition(s,n)), "|")
    @test tf(10) == s
    @test tf(9) == "Monkey 🙈🙊|🙊"
    @test tf(8) == "Monkey 🙈|🙊🙊"
    @test tf(7) == "Monkey |🙈🙊🙊"
    @test tf(6) == "Monkey| 🙈🙊🙊"
    @test tf(5) == "Monke|y 🙈🙊🙊"
    @test tf(4) == "Monk|ey 🙈|🙊🙊"
    @test tf(3) == "Mon|key| 🙈🙊|🙊"
    @test tf(2) == "Mo|nk|ey| 🙈|🙊🙊"
    @test tf(1) == "M|o|n|k|e|y| |🙈|🙊|🙊"
end

@test (@inferred Base.IteratorEltype(partition([1,2,3,4], 2))) == Base.HasEltype()
@test (@inferred Base.IteratorEltype(partition((2x for x in 1:3), 2))) == Base.EltypeUnknown()

# take and friends with arbitrary integers (#19214)
for T in (UInt8, UInt16, UInt32, UInt64, UInt128, Int8, Int16, Int128, BigInt)
    @test (@inferred length(take(1:6, T(3)))) == 3
    @test (@inferred length(drop(1:6, T(3)))) == 3
    @test (@inferred length(repeated(1, T(5)))) == 5
    @test collect(partition(1:5, T(5)))[1] == 1:5
end

@testset "collect finite iterators issue #12009" begin
    @test (@inferred eltype(collect(enumerate(Iterators.Filter(x -> x>0, randn(10)))))) == Tuple{Int, Float64}
end

@testset "product iterator infinite loop" begin
    @test collect(product(1:1, (1, "2"))) == [(1, 1) (1, "2")]
end

@testset "filter empty iterable #16704" begin
    arr = filter(Returns(true), 1:0)
    @test (@inferred length(arr)) == 0
    @test (@inferred eltype(arr)) == Int
end

@testset "Pairs type" begin
    for A in ([4.0 5.0 6.0],
              [],
              (4.0, 5.0, 6.0),
              (a=4.0, b=5.0, c=6.0),
              (),
              NamedTuple(),
              (a=1.1, b=2.0),
             )
        d = pairs(A)
        @test d === pairs(d)
        @test (@inferred isempty(d)) == isempty(A)
        @test (@inferred length(d)) == length(A)
        @test keys(d) == keys(A)
        @test values(d) == A
        @test (@inferred Base.IteratorSize(d)) == Base.IteratorSize(A)
        @test (@inferred Base.IteratorEltype(d)) == Base.HasEltype()
        @test (@inferred Base.IteratorSize(pairs([1 2;3 4]))) isa Base.HasShape{2}
        @test (@inferred isempty(d)) || haskey(d, first(keys(d)))
        @test collect(v for (k, v) in d) == collect(A)
        if A isa NamedTuple
            K = Symbol
            V = isempty(d) ? Union{} : Float64
            @test (@inferred isempty(d)) || haskey(d, :a)
            @test !haskey(d, :abc)
            @test !haskey(d, 1)
            @test get(A, :key) do; 99; end == 99
        elseif A isa Tuple
            K = Int
            V = isempty(d) ? Union{} : Float64
        else
            K = A isa AbstractVector ? Int : CartesianIndex{2}
            V = isempty(d) ? Any : Float64
            @test get(A, 4, "not found") === "not found"
            if !isempty(A)
                @test get(A, 2, "not found") === 5.0
                @test getindex(d, 3) === 6.0
                @test setindex!(d, 9, 3) === d
                @test A[3] === 9.0
            end
        end
        @test keytype(d) == K
        @test valtype(d) == V
        @test (@inferred eltype(d)) == Pair{K, V}
    end

    let io = IOBuffer()
        Base.showarg(io, pairs([1,2,3]), true)
        @test String(take!(io)) == "pairs(::Vector{$Int})"
        Base.showarg(io, pairs((a=1, b=2)), true)
        @test String(take!(io)) == "pairs(::NamedTuple)"
        Base.showarg(io, pairs(IndexLinear(), zeros(3,3)), true)
        @test String(take!(io)) == "pairs(IndexLinear(), ::Matrix{Float64})"
        Base.showarg(io, pairs(IndexCartesian(), zeros(3)), true)
        @test String(take!(io)) == "pairs(IndexCartesian(), ::Vector{Float64})"
    end
end

@testset "reverse iterators" begin
    squash(x::Number) = x
    squash(A) = reshape(A, length(A))
    Z = Array{Int,0}(undef); Z[] = 17 # zero-dimensional test case
    for itr in (2:10, "∀ϵ>0", 1:0, "", (2,3,5,7,11), [2,3,5,7,11], rand(5,6), Z, 3, true, 'x', 4=>5,
                eachindex("∀ϵ>0"), view(Z), view(rand(5,6),2:4,2:6), (x^2 for x in 1:10),
                Iterators.Filter(isodd, 1:10), flatten((1:10, 50:60)), enumerate("foo"),
                pairs(50:60), zip(1:10,21:30,51:60), product(1:3, 10:12), repeated(3.14159, 5),
                (a=2, b=3, c=5, d=7, e=11))
        arr = reverse(squash(collect(itr)))
        itr = Iterators.reverse(itr)
        @test squash(collect(itr)) == arr
        if !isempty(arr)
            @test first(itr) == first(arr)
            @test last(itr) == last(arr)
        end
    end
    @test collect(take(Iterators.reverse(cycle(1:3)), 7)) == collect(take(cycle(3:-1:1), 7))
    let r = repeated(3.14159)
        @test Iterators.reverse(r) === r
        @test last(r) === 3.14159
    end
    for t in [(1,), (2, 3, 5, 7, 11), (a=1,), (a=2, b=3, c=5, d=7, e=11)]
        @test Iterators.reverse(Iterators.reverse(t)) === t
        @test first(Iterators.reverse(t)) === last(t)
        @test last(Iterators.reverse(t)) === first(t)
        @test collect(Iterators.reverse(t)) == reverse(collect(t))
    end
end

@testset "Iterators.Stateful" begin
    let a = @inferred(Iterators.Stateful("abcdef"))
        @test !(@inferred isempty(a))
        @test popfirst!(a) == 'a'
        @test collect(Iterators.take(a, 3)) == ['b','c','d']
        @test collect(a) == ['e', 'f']
        @test_throws EOFError popfirst!(a) # trying to pop from an empty stateful iterator.
    end
    let a = @inferred(Iterators.Stateful([1, 1, 1, 2, 3, 4]))
        for x in a; x == 1 || break; end
        @test peek(a) == 3
        @test sum(a) == 7
    end
    @test (@inferred eltype(Iterators.Stateful("a"))) == Char
    # Interaction of zip/Stateful
    let a = Iterators.Stateful("a"), b = ""
    @test @inferred isempty(collect(zip(a,b)))
    @test !(@inferred isempty(a))
    @test @inferred isempty(collect(zip(b,a)))
    @test !(@inferred isempty(a))
    end
    let a = Iterators.Stateful("a"), b = "", c = Iterators.Stateful("c")
        @test @inferred isempty(collect(zip(a,b,c)))
        @test !(@inferred isempty(a))
        @test !(@inferred isempty(c))
        @test @inferred isempty(collect(zip(a,c,b)))
        @test !(@inferred isempty(a))
        @test !(@inferred isempty(c))
        @test @inferred isempty(collect(zip(b,a,c)))
        @test !(@inferred isempty(a))
        @test !(@inferred isempty(c))
        @test @inferred isempty(collect(zip(b,c,a)))
        @test !(@inferred isempty(a))
        @test !(@inferred isempty(c))
        @test @inferred isempty(collect(zip(c,a,b)))
        @test !(@inferred isempty(a))
        @test !(@inferred isempty(c))
        @test @inferred isempty(collect(zip(c,b,a)))
        @test !(@inferred isempty(a))
        @test !(@inferred isempty(c))
    end
    let a = Iterators.Stateful("aa"), b = "b", c = Iterators.Stateful("cc")
        @test (@inferred length(collect(zip(a,b,c)))) == 1
        @test !(@inferred isempty(a))
        @test !(@inferred isempty(c))
    end
    let a = Iterators.Stateful("aa"), b = "b", c = Iterators.Stateful("cc")
        @test (@inferred length(collect(zip(a,c,b)))) == 1
        @test !(@inferred isempty(a))
        @test !(@inferred isempty(c))
    end
    let a = Iterators.Stateful("aa"), b = "b", c = Iterators.Stateful("cc")
        @test (@inferred length(collect(zip(b,a,c)))) == 1
        @test !(@inferred isempty(a))
        @test !(@inferred isempty(c))
    end
    let a = Iterators.Stateful("aa"), b = "b", c = Iterators.Stateful("cc")
        @test (@inferred length(collect(zip(b,c,a)))) == 1
        @test !(@inferred isempty(a))
        @test !(@inferred isempty(c))
    end
    let a = Iterators.Stateful("aa"), b = "b", c = Iterators.Stateful("cc")
        @test (@inferred length(collect(zip(c,a,b)))) == 1
        @test !(@inferred isempty(a))
        @test !(@inferred isempty(c))
    end
    let a = Iterators.Stateful("aa"), b = "b", c = Iterators.Stateful("cc")
        @test (@inferred length(collect(zip(c,b,a)))) == 1
        @test !(@inferred isempty(a))
        @test !(@inferred isempty(c))
    end
    let z = zip(Iterators.Stateful("ab"), Iterators.Stateful("b"), Iterators.Stateful("c"))
        v, s = iterate(z)
        @test Base.isdone(z, s)
    end
    # Stateful does not define length
    let s = Iterators.Stateful(Iterators.Stateful(1:5))
        @test_throws MethodError length(s)
    end
end

@testset "pair for Svec" begin
    ps = pairs(Core.svec(:a, :b))
    @test ps isa Iterators.Pairs
    @test collect(ps) == [1 => :a, 2 => :b]
end

@testset "inference for large zip #26765" begin
    x = zip(1:2, ["a", "b"], (1.0, 2.0), Base.OneTo(2), Iterators.repeated("a"), 1.0:0.2:2.0,
            (1 for i in 1:2), Iterators.Stateful(["a", "b", "c"]), (1.0 for i in 1:2, j in 1:3))
    @test (@inferred Base.IteratorSize(x)) isa Base.SizeUnknown
    x = zip(1:2, ["a", "b"], (1.0, 2.0), Base.OneTo(2), Iterators.repeated("a"), 1.0:0.2:2.0,
            (1 for i in 1:2), Iterators.cycle(Iterators.Stateful(["a", "b", "c"])), (1.0 for i in 1:2, j in 1:3))
    @test (@inferred Base.IteratorSize(x)) isa Base.HasLength
    @test @inferred(length(x)) == 2
    z = Iterators.filter(x -> x[1] >= 1, x)
    @test @inferred(eltype(z)) <: Tuple{Int,String,Float64,Int,String,Float64,Any,String,Any}
    @test @inferred(first(z)) == (1, "a", 1.0, 1, "a", 1.0, 1, "a", 1.0)
    @test @inferred(first(Iterators.drop(z, 1))) == (2, "b", 2.0, 2, "a", 1.2, 1, "c", 1.0)
end

@testset "Stateful fix #30643" begin
    @test (@inferred Base.IteratorSize(1:10)) isa Base.HasShape{1}
    a = Iterators.Stateful(1:10)
    @test (@inferred Base.IteratorSize(a)) isa Base.SizeUnknown
    @test !Base.isdone(a)
    @test length(collect(a)) == 10
    @test Base.isdone(a)
    b = Iterators.Stateful(Iterators.take(1:10,3))
    @test (@inferred Base.IteratorSize(b)) isa Base.SizeUnknown
    @test !Base.isdone(b)
    @test length(collect(b)) == 3
    @test Base.isdone(b)
    c = Iterators.Stateful(Iterators.countfrom(1))
    @test (@inferred Base.IteratorSize(c)) isa Base.IsInfinite
    @test !Base.isdone(Iterators.take(c,3))
    @test length(collect(Iterators.take(c,3))) == 3
    d = Iterators.Stateful(Iterators.filter(isodd,1:10))
    @test (@inferred Base.IteratorSize(d)) isa Base.SizeUnknown
    @test length(collect(Iterators.take(d,3))) == 3
    @test length(collect(d)) == 2
    @test length(collect(d)) == 0
end

@testset "only" begin
    @test only([3]) === 3
    @test_throws ArgumentError only([])
    @test_throws ArgumentError only([3, 2])

    @test only(fill(42)) === 42 # zero dimensional array containing a single value.

    @test @inferred(only((3,))) === 3
    @test_throws ArgumentError only(())
    @test_throws ArgumentError only((3, 2))

    @test only(Dict(1=>3)) === (1=>3)
    @test_throws ArgumentError only(Dict{Int,Int}())
    @test_throws ArgumentError only(Dict(1=>3, 2=>2))

    @test only(Set([3])) === 3
    @test_throws ArgumentError only(Set(Int[]))
    @test_throws ArgumentError only(Set([3,2]))

    @test @inferred(only((;a=1))) === 1
    @test_throws ArgumentError only(NamedTuple())
    @test_throws ArgumentError only((a=3, b=2.0))

    @test @inferred(only(1)) === 1
    @test @inferred(only('a')) === 'a'
    @test @inferred(only(Ref([1, 2]))) == [1, 2]
    @test_throws ArgumentError only(Pair(10, 20))

    @test only(1 for ii in 1:1) === 1
    @test only(1 for ii in 1:10 if ii < 2) === 1
    @test_throws ArgumentError only(1 for ii in 1:10)
    @test_throws ArgumentError only(1 for ii in 1:10 if ii > 2)
    @test_throws ArgumentError only(1 for ii in 1:10 if ii > 200)
end

@testset "flatten empty tuple" begin
    @test @inferred isempty(collect(Iterators.flatten(())))
end

@testset "Iterators.accumulate" begin
    @test collect(Iterators.accumulate(+, [])) == []
    @test collect(Iterators.accumulate(+, [1])) == [1]
    @test collect(Iterators.accumulate(+, [1,2])) == [1,3]
    @test collect(Iterators.accumulate(+, [1,2,3])) == [1,3,6]
    @test collect(Iterators.accumulate(=>, [:a,:b,:c])) == [:a, :a => :b, (:a => :b) => :c]
    @test collect(Iterators.accumulate(+, (x for x in [true])))::Vector{Int} == [1]
    @test collect(Iterators.accumulate(+, (x for x in [true, true, false])))::Vector{Int} == [1, 2, 2]
    @test collect(Iterators.accumulate(+, (x for x in [true]), init=10.0))::Vector{Float64} == [11.0]
    @test (@inferred length(Iterators.accumulate(+, [10,20,30]))) == 3
    @test (@inferred size(Iterators.accumulate(max, rand(2,3)))) == (2,3)
    @test (@inferred Base.IteratorSize(Iterators.accumulate(max, rand(2,3)))) === Base.IteratorSize(rand(2,3))
    @test (@inferred Base.IteratorEltype(Iterators.accumulate(*, ()))) isa Base.EltypeUnknown
end

@testset "Base.accumulate" begin
    @test cumsum(x^2 for x in 1:3) == [1, 5, 14]
    @test cumprod(x + 1 for x in 1:3) == [2, 6, 24]
    @test accumulate(+, (x^2 for x in 1:3); init=100) == [101, 105, 114]
end

@testset "issue #58109" begin
    i = Iterators.map(identity, 3)
    j = Iterators.map(sqrt, 7)
    @test (@inferred Base.IteratorSize(i)) === @inferred Base.IteratorSize(eltype([i, j]))
end

@testset "IteratorSize trait for zip" begin
    @test (@inferred Base.IteratorSize(zip())) == Base.IsInfinite()                     # for zip of empty tuple
    @test (@inferred Base.IteratorSize(zip((1,2,3), repeated(0)))) == Base.HasLength()  # for zip of ::HasLength and ::IsInfinite
    @test (@inferred Base.IteratorSize(zip( 1:5, repeated(0) ))) == Base.HasLength()    # for zip of ::HasShape and ::IsInfinite
    @test (@inferred Base.IteratorSize(zip(repeated(0), (1,2,3)))) == Base.HasLength()  # for zip of ::IsInfinite and ::HasLength
    @test (@inferred Base.IteratorSize(zip(repeated(0), 1:5 ))) == Base.HasLength()     # for zip of ::IsInfinite and ::HasShape
    @test (@inferred Base.IteratorSize(zip((1,2,3), 1:5) )) == Base.HasLength()         # for zip of ::HasLength and ::HasShape
    @test (@inferred Base.IteratorSize(zip(1:5, (1,2,3)) )) == Base.HasLength()         # for zip of ::HasShape and ::HasLength
end

@testset "foldability inference" begin
    functions = (eltype, Base.IteratorSize, Base.IteratorEltype)
    helper(type::UnionAll) = (type{n} for n ∈ 1:10) # helper for trying with multiple iterator counts
    iterator_types = (  # each element here takes an iterator type as first parameter
        Base.Generator,
        Iterators.Reverse,
        Iterators.Enumerate,
        Iterators.Filter{F, I} where {I, F},
        Iterators.Accumulate{F, I} where {I, F},
        Iterators.Rest,
        Iterators.Count,
        Iterators.Take,
        Iterators.Drop,
        Iterators.TakeWhile,
        Iterators.DropWhile,
        Iterators.Cycle,
        Iterators.Repeated,
        Iterators.PartitionIterator,
        Iterators.Stateful,
        helper(Iterators.ProductIterator{Tuple{Vararg{I, N}}} where {N, I})...,
    )
    iterator_types_extra = (
        iterator_types...,
        helper(Iterators.Zip{Tuple{Vararg{I, N}}} where {N, I})...,
        helper(Iterators.Flatten{Tuple{Vararg{I, N}}} where {N, I})...,
    )
    simple_types = (Vector, NTuple, NamedTuple{X, Y} where {X, Y <: NTuple})
    example_type = Tuple{Bool, Int8, Vararg{Int16, 20}}
    function test_foldability_inference(f, S::Type)
        @test Core.Compiler.is_foldable(Base.infer_effects(f, Tuple{S}))
        @test Core.Compiler.is_foldable(Base.infer_effects(f, Tuple{Type{<:S}}))
    end
    @testset "concrete" begin  # weaker test, only checks foldability for certain concrete types
        @testset "f: $f" for f ∈ functions
            for U ∈ iterator_types_extra
                test_foldability_inference(f, U{example_type})
            end
        end
    end
    @testset "nonconcrete" begin  # stronger test, checks foldability for large families of types
        @testset "f: $f" for f ∈ functions
            for V ∈ simple_types
                test_foldability_inference(f, V)  # sanity check
                for U ∈ iterator_types
                    test_foldability_inference(f, U{<:V})
                end
            end
        end
    end
end

@testset "proper partition for non-1-indexed vector" begin
    @test partition(IdentityUnitRange(11:19), 5) |> collect == [11:15,16:19] # IdentityUnitRange
end

@testset "Iterators.peel" begin
    @test Iterators.peel([]) === nothing
    @test Iterators.peel(1:10)[1] == 1
    @test Iterators.peel(1:10)[2] |> collect == 2:10
    @test Iterators.peel(x^2 for x in 2:4)[1] == 4
    @test Iterators.peel(x^2 for x in 2:4)[2] |> collect == [9, 16]
end

@testset "last for iterators" begin
    @test last(Iterators.map(identity, 1:3)) == 3
    @test last(Iterators.filter(iseven, (Iterators.map(identity, 1:3)))) == 2
    @test last(enumerate(Iterators.flatten((1,2,3)))) == (3,3)
end

@testset "isempty and isdone for Generators" begin
    itr = eachline(IOBuffer("foo\n"))
    gen = (x for x in itr)
    @test !(@inferred isempty(gen))
    @test !Base.isdone(gen)
    @test collect(gen) == ["foo"]
end

@testset "empty product iterators" begin
    v = nothing
    for (z,) in zip(Iterators.product())
        v = z
    end
    @test v == ()
end

@testset "collect partition substring" begin
    @test collect(Iterators.partition(lstrip("01111", '0'), 2)) == ["11", "11"]
end

@testset "IterableStringPairs" begin
    for s in ["", "a", "abcde", "γ", "∋γa"]
        for T in (String, SubString, GenericString)
            sT = T(s)
            p = pairs(sT)
            @test collect(p) == [k=>v for (k,v) in zip(keys(sT), sT)]
            rv = Iterators.reverse(p)
            @test collect(rv) == reverse([k=>v for (k,v) in zip(keys(sT), sT)])
            rrv = Iterators.reverse(rv)
            @test collect(rrv) == collect(p)
        end
    end
end

let itr = (i for i in 1:9) # Base.eltype == Any
    @test first(Iterators.partition(itr, 3)) isa Vector{Any}
    @test collect(zip(repeat([Iterators.Stateful(itr)], 3)...)) == [(1, 2, 3), (4, 5, 6), (7, 8, 9)]
end

@testset "map/reduce/mapreduce without an iterator argument" begin
    maps = map(Returns, (nothing, 3, 3:2, 3:3, (), (3,)))
    mappers1 = (Iterators.map, map, foreach, reduce, foldl, foldr)
    mappers2 = (mapreduce, mapfoldl, mapfoldr)

    @testset "map/reduce" begin
        @testset "r: $r" for r ∈ mappers1
            @testset "f: $f" for f ∈ maps
                @test_throws MethodError r(f)
                @test !applicable(r, f)
                @test !hasmethod(r, Tuple{typeof(f)})
            end
        end
    end

    @testset "mapreduce" begin
        @testset "mr: $mr" for mr ∈ mappers2
            @testset "f: $f" for f ∈ maps
                @testset "g: $g" for g ∈ maps
                    @test_throws MethodError mr(f, g)
                    @test !applicable(mr, f, g)
                    @test !hasmethod(mr, Tuple{typeof(f),typeof(g)})
                end
            end
        end
    end
end

@testset "nth" begin
    Z = Array{Int,0}(undef)
    Z[] = 17
    it_result_pairs = Dict(
        (Z, 1) => 17,
        (collect(1:100), 23) => 23,
        (10:6:1000, 123) => 10 + 6 * 122,
        ("∀ϵ>0", 3) => '>',
        ((1, 3, 5, 10, 78), 2) => 3,
        (reshape(1:30, (5, 6)), 21) => 21,
        (3, 1) => 3,
        (true, 1) => true,
        ('x', 1) => 'x',
        (4 => 5, 2) => 5,
        (view(Z), 1) => 17,
        (view(reshape(1:30, (5, 6)), 2:4, 2:6), 10) => 22,
        ((x^2 for x in 1:10), 9) => 81,
        (Iterators.Filter(isodd, 1:10), 3) => 5,
        (Iterators.flatten((1:10, 50:60)), 15) => 54,
        (pairs(50:60), 7) => 7 => 56,
        (zip(1:10, 21:30, 51:60), 6) => (6, 26, 56),
        (Iterators.product(1:3, 10:12), 3) => (3, 10),
        (Iterators.repeated(3.14159, 5), 4) => 3.14159,
        ((a=2, b=3, c=5, d=7, e=11), 4) => 7,
        (Iterators.cycle(collect(1:100)), 9999) => 99,
        (Iterators.cycle([1, 2, 3, 4, 5], 5), 25) => 5,
        (Iterators.cycle("String", 10), 16) => 'i',
        (Iterators.cycle(((),)), 1000) => ()
    )

    @testset "iter: $IT" for (IT, n) in keys(it_result_pairs)
        @test it_result_pairs[(IT, n)] == nth(IT, n)
        @test_throws BoundsError nth(IT, -42)

        IT isa Iterators.Cycle && continue # cycles are infinite so never OOB
        @test_throws BoundsError nth(IT, 999999999)
    end

    empty_cycle = Iterators.cycle([])
    @test_throws BoundsError nth(empty_cycle, 42)

    # test the size unknown branch for cycles
    # only generate odd numbers so we know the actual length
    # but the iterator is still SizeUnknown()
    it_size_unknown = Iterators.filter(isodd, 1:2:10)
    @test Base.IteratorSize(it_size_unknown) isa Base.SizeUnknown
    @test length(collect(it_size_unknown)) == 5

    cycle_size_unknown = Iterators.cycle(it_size_unknown)
    finite_cycle_size_unknown = Iterators.cycle(it_size_unknown, 5)
    @test nth(cycle_size_unknown, 2) == 3
    @test nth(cycle_size_unknown, 20) == 9 # mod1(20, 5) = 5, wraps 4 times
    @test nth(finite_cycle_size_unknown, 2) == 3
    @test nth(finite_cycle_size_unknown, 20) == 9
    @test_throws BoundsError nth(finite_cycle_size_unknown, 30) # only wraps 5 times, max n is 5 * 5 = 25
end

@testset "Iterators docstrings" begin
    @test isempty(Docs.undocumented_names(Iterators))
end

# Filtered list comprehension (`Filter` construct) type inference
@test Base.infer_return_type((Vector{Any},)) do xs
    [x for x in xs if x isa Int]
end == Vector{Int}

@testset "issue #58922" begin
    # `last` short circuits correctly
    @test last(zip(1:10, 2:11)) == (10, 11)  # same length
    @test last(zip(1:3, 2:11)) == (3, 4)     # different length

    # Finite-guarded zip iterator: one iterator bounded and the other is not
    @test last(zip(1:3, Iterators.countfrom(2))) == (3, 4)
    @test last(zip(1:3, Iterators.cycle(('x', 'y')))) == (3, 'x')
    @test last(zip(1:3, Iterators.repeated('x'))) == (3, 'x')
    @test last(zip(OffsetArray(1:10, 2), OffsetArray(1:10, 3))) == (10, 10)

    # Cannot statically know length of zipped iterator if any of its components are of
    # unknown length
    @test_throws MethodError last(zip(1:3, Iterators.filter(x -> x > 0, -5:5))) # (3, 3)
    @test_throws MethodError last(zip(Iterators.filter(x -> x > 0, -5:5), 1:3)) # (3, 3)
    @test_throws MethodError last(zip(1:10, Iterators.filter(x -> x > 0, -5:5))) # (5, 5)

    # We also can't know the length of zipped iterators when all constituents are of an
    # unknown length.  In this test, the answer is (5, 4), but we can't know that without
    # a greedy algorithm
    @test_throws MethodError last(zip(Iterators.filter(x -> x > 0, -5:5), Iterators.filter(x -> x % 2 == 0, -5:5)))  # (5, 4)
<<<<<<< HEAD
=======
end
>>>>>>> 7b55c3a3

@testset "unzip" begin
    for itrs in ((1:3,), (1:3, 4:6), (1:3,4:6,7:9),
                 ((), ()), (Bool[], Int8[]),
                 (Iterators.filter(isodd,1:6), 4:6))
        @test unzip(zip(itrs...)) == collect.(itrs)
    end
    @test unzip([(), (), ()]) == ()
    @test unzip([(1,2), (4,5,6)]) == ([1, 4], [2, 5])
    @test unzip([(4,5,6), (1,2)]) == ([4, 1], [5, 2])
end<|MERGE_RESOLUTION|>--- conflicted
+++ resolved
@@ -1247,10 +1247,7 @@
     # unknown length.  In this test, the answer is (5, 4), but we can't know that without
     # a greedy algorithm
     @test_throws MethodError last(zip(Iterators.filter(x -> x > 0, -5:5), Iterators.filter(x -> x % 2 == 0, -5:5)))  # (5, 4)
-<<<<<<< HEAD
-=======
-end
->>>>>>> 7b55c3a3
+end
 
 @testset "unzip" begin
     for itrs in ((1:3,), (1:3, 4:6), (1:3,4:6,7:9),
