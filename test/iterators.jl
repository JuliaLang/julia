--- conflicted
+++ resolved
@@ -1221,7 +1221,6 @@
     @test isempty(Docs.undocumented_names(Iterators))
 end
 
-<<<<<<< HEAD
 @testset "cycle IteratorSize (#53169)" begin
     @test Base.IteratorSize(Iterators.cycle(1:3)) == Base.SizeUnknown()
     @test Base.IteratorSize(Iterators.cycle(1:0)) == Base.SizeUnknown()
@@ -1232,7 +1231,8 @@
     @test Base.IteratorSize(typeof(Iterators.cycle(1:3))) == Base.SizeUnknown()
     @test Base.IteratorSize(typeof(Iterators.cycle(1:0))) == Base.SizeUnknown()
     @test Base.IteratorSize(typeof(Iterators.cycle(Iterators.Repeated(6)))) == Base.IsInfinite()
-=======
+end
+
 # Filtered list comprehension (`Filter` construct) type inference
 @test Base.infer_return_type((Vector{Any},)) do xs
     [x for x in xs if x isa Int]
@@ -1259,5 +1259,4 @@
     # unknown length.  In this test, the answer is (5, 4), but we can't know that without
     # a greedy algorithm
     @test_throws MethodError last(zip(Iterators.filter(x -> x > 0, -5:5), Iterators.filter(x -> x % 2 == 0, -5:5)))  # (5, 4)
->>>>>>> 4f1e471d
 end