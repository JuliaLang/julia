#Array test

## basics

@test length([1, 2, 3]) == 3
@test countnz([1, 2, 3]) == 3

a = ones(4)
b = a+a
@test b[1]==2. && b[2]==2. && b[3]==2. && b[4]==2.

@test length((1,)) == 1
@test length((1,2)) == 2

@test isequal(1.+[1,2,3], [2,3,4])
@test isequal([1,2,3].+1, [2,3,4])
@test isequal(1.-[1,2,3], [0,-1,-2])
@test isequal([1,2,3].-1, [0,1,2])

@test isequal(5*[1,2,3], [5,10,15])
@test isequal([1,2,3]*5, [5,10,15])
@test isequal(1./[1,2,5], [1.0,0.5,0.2])
@test isequal([1,2,3]/5, [0.2,0.4,0.6])

@test isequal(1.<<[1,2,5], [2,4,32])
@test isequal(128.>>[1,2,5], [64,32,4])
@test isequal(2.>>1, 1)
@test isequal(1.<<1, 2)
@test isequal([1,2,5].<<[1,2,5], [2,8,160])
@test isequal([10,20,50].>>[1,2,5], [5,5,1])


a = ones(2,2)
a[1,1] = 1
a[1,2] = 2
a[2,1] = 3
a[2,2] = 4
b = a'
@test a[1,1] == 1. && a[1,2] == 2. && a[2,1] == 3. && a[2,2] == 4.
@test b[1,1] == 1. && b[2,1] == 2. && b[1,2] == 3. && b[2,2] == 4.

a = Array(Float64, 2, 2, 2, 2, 2)
a[1,1,1,1,1] = 10
a[1,2,1,1,2] = 20
a[1,1,2,2,1] = 30

@test a[1,1,1,1,1] == 10
@test a[1,2,1,1,2] == 20
@test a[1,1,2,2,1] == 30

b = reshape(a, (32,))
@test b[1]  == 10
@test b[19] == 20
@test b[13] == 30

b = rand(32)
a = reshape(b, (2, 2, 2, 2, 2))
@test ndims(a) == 5
@test a[2,1,2,2,1] == b[14]
@test a[2,2,2,2,2] == b[end]

a = rand(1, 1, 8, 8, 1)
@test @inferred(squeeze(a, 1)) == @inferred(squeeze(a, (1,))) == reshape(a, (1, 8, 8, 1))
@test @inferred(squeeze(a, (1, 5))) == squeeze(a, (5, 1)) == reshape(a, (1, 8, 8))
@test @inferred(squeeze(a, (1, 2, 5))) == squeeze(a, (5, 2, 1)) == reshape(a, (8, 8))
@test_throws ArgumentError squeeze(a, 0)
@test_throws ArgumentError squeeze(a, (1, 1))
@test_throws ArgumentError squeeze(a, (1, 2, 1))
@test_throws ArgumentError squeeze(a, (1, 1, 2))
@test_throws ArgumentError squeeze(a, 3)
@test_throws ArgumentError squeeze(a, 4)
@test_throws ArgumentError squeeze(a, 6)

sz = (5,8,7)
A = reshape(1:prod(sz),sz...)
tmp = A[2:6]
@test tmp == [2:6;]
tmp = A[1:3,2,2:4]
@test tmp == cat(3,46:48,86:88,126:128)
@test A[:,7:-3:1,5] == [191 176 161; 192 177 162; 193 178 163; 194 179 164; 195 180 165]
tmp = A[:,3:9]
@test tmp == reshape(11:45,5,7)
rng = (2,2:3,2:2:5)
tmp = zeros(Int,map(maximum,rng)...)
tmp[rng...] = A[rng...]
@test  tmp == cat(3,zeros(Int,2,3),[0 0 0; 0 47 52],zeros(Int,2,3),[0 0 0; 0 127 132])

@test cat([1,2],1,2,3.,4.,5.) == diagm([1,2,3.,4.,5.])
blk = [1 2;3 4]
tmp = cat([1,3],blk,blk)
@test tmp[1:2,1:2,1] == blk
@test tmp[1:2,1:2,2] == zero(blk)
@test tmp[3:4,1:2,1] == zero(blk)
@test tmp[3:4,1:2,2] == blk

x = rand(2,2)
b = x[1,:]
@test isequal(size(b), (1, 2))
b = x[:,1]
@test isequal(size(b), (2,))

x = rand(5,5)
b = x[2:3,2]
@test b[1] == x[2,2] && b[2] == x[3,2]

B = zeros(4,5)
B[:,3] = 1:4
@test B == [0 0 1 0 0; 0 0 2 0 0; 0 0 3 0 0; 0 0 4 0 0]
B[2,:] = 11:15
@test B == [0 0 1 0 0; 11 12 13 14 15; 0 0 3 0 0; 0 0 4 0 0]
B[[3,1],[2,4]] = [21 22; 23 24]
@test B == [0 23 1 24 0; 11 12 13 14 15; 0 21 3 22 0; 0 0 4 0 0]
B[4,[2,3]] = 7
@test B == [0 23 1 24 0; 11 12 13 14 15; 0 21 3 22 0; 0 7 7 0 0]

@test isequal(reshape(1:27, 3, 3, 3)[1,:], [1  4  7  10  13  16  19  22  25])

a = [3, 5, -7, 6]
b = [4, 6, 2, -7, 1]
ind = findin(a, b)
@test ind == [3,4]

rt = Base.return_types(setindex!, (Array{Int32, 3}, UInt8, Vector{Int}, Float64, UnitRange{Int}))
@test length(rt) == 1 && rt[1] == Array{Int32, 3}

<<<<<<< HEAD
# sub
A = reshape(1:120, 3, 5, 8)
sA = sub(A, 2, 1:5, :)
@test parent(sA) == A
@test parentindexes(sA) == (2:2, 1:5, 1:8)
@test Base.parentdims(sA) == [1:3;]
@test size(sA) == (1, 5, 8)
@test_throws BoundsError sA[2, 1:8]
@test sA[1, 2, 1:8][:] == [5:15:120;]
sA[2:5:end] = -1
@test all(sA[2:5:end] .== -1)
@test all(A[5:15:120] .== -1)
@test strides(sA) == (1,3,15)
@test stride(sA,3) == 15
@test stride(sA,4) == 120
sA = sub(A, 1:3, 1:5, 5)
@test Base.parentdims(sA) == [1:2;]
sA[1:3,1:5] = -2
@test all(A[:,:,5] .== -2)
sA[:] = -3
@test all(A[:,:,5] .== -3)
@test strides(sA) == (1,3)
sA = sub(A, 1:3, 3, 2:5)
@test Base.parentdims(sA) == [1:3;]
@test size(sA) == (3,1,4)
@test sA == A[1:3,3,2:5]
@test sA[:] == A[1:3,3,2:5][:]
sA = sub(A, 1:2:3, 1:3:5, 1:2:8)
@test Base.parentdims(sA) == [1:3;]
@test strides(sA) == (2,9,30)
@test sA[:] == A[1:2:3, 1:3:5, 1:2:8][:]

# sub logical indexing #4763
A = sub(1:10, 5:8)
@test A[A.<7] == [5, 6]
B = reshape(1:16, 4, 4)
sB = sub(B, 2:3, 2:3)
@test sB[sB.>8] == [10, 11]

# slice
A = reshape(1:120, 3, 5, 8)
sA = slice(A, 2, :, 1:8)
@test parent(sA) == A
@test parentindexes(sA) == (2, 1:5, 1:8)
@test Base.parentdims(sA) == [2:3;]
@test size(sA) == (5, 8)
@test strides(sA) == (3,15)
@test sA[2, 1:8][:] == [5:15:120;]
@test sA[:,1] == [2:3:14;]
@test sA[2:5:end] == [5:15:110;]
sA[2:5:end] = -1
@test all(sA[2:5:end] .== -1)
@test all(A[5:15:120] .== -1)
sA = slice(A, 1:3, 1:5, 5)
@test Base.parentdims(sA) == [1:2;]
@test size(sA) == (3,5)
@test strides(sA) == (1,3)
sA = slice(A, 1:2:3, 3, 1:2:8)
@test Base.parentdims(sA) == [1,3]
@test size(sA) == (2,4)
@test strides(sA) == (2,30)
@test sA[:] == A[sA.indexes...][:]

a = 5:8
@test parent(a) == a
@test parentindexes(a) == (1:4,)

# issue #4335
@test_throws BoundsError slice(A, 1:2)
@test_throws BoundsError slice(A, 1:2, 3:4)
@test_throws BoundsError slice(A, 1:2, 3:4, 5:6, 7:8)

# Out-of-bounds construction. See #4044
A = rand(7,7)
rng = 1:4
sA = sub(A, 2, rng-1)
@test_throws BoundsError sA[1,1]
@test sA[1,2] == A[2,1]
sA = sub(A, 2, rng)
B = sub(sA, 1, rng-1)
C = sub(B, 1, rng+1)
@test C == sA
sA = slice(A, 2, rng-1)
@test_throws BoundsError sA[1]
@test sA[2] == A[2,1]
sA = slice(A, 2, rng)
B = slice(sA, rng-1)
C = sub(B, rng+1)
@test C == sA

# issue #6218 - logical indexing
A = rand(2, 2, 3)
msk = ones(Bool, 2, 2)
msk[2,1] = false
sA = sub(A, :, :, 1)
sA[msk] = 1.0
@test sA[msk] == ones(countnz(msk))

=======
>>>>>>> 93c3a58a
# get
let
    A = reshape(1:24, 3, 8)
    x = get(A, 32, -12)
    @test x == -12
    x = get(A, 14, -12)
    @test x == 14
    x = get(A, (2,4), -12)
    @test x == 11
    x = get(A, (4,4), -12)
    @test x == -12
    X = get(A, -5:5, NaN32)
    @test eltype(X) == Float32
    @test isnan(X) == [trues(6);falses(5)]
    @test X[7:11] == [1:5;]
    X = get(A, (2:4, 9:-2:-13), 0)
    Xv = zeros(Int, 3, 12)
    Xv[1:2, 2:5] = A[2:3, 7:-2:1]
    @test X == Xv
    X2 = get(A, Vector{Int}[[2:4;], [9:-2:-13;]], 0)
    @test X == X2
end

## arrays as dequeues
l = Any[1]
push!(l,2,3,8)
@test l[1]==1 && l[2]==2 && l[3]==3 && l[4]==8
v = pop!(l)
@test v == 8
v = pop!(l)
@test v == 3
@test length(l)==2
m = Any[]
@test_throws ArgumentError pop!(m)
@test_throws ArgumentError shift!(m)
unshift!(l,4,7,5)
@test l[1]==4 && l[2]==7 && l[3]==5 && l[4]==1 && l[5]==2
v = shift!(l)
@test v == 4
@test length(l)==4

v = [3, 7, 6]
@test_throws BoundsError insert!(v, 0, 5)
for i = 1:4
    vc = copy(v)
    @test insert!(vc, i, 5) === vc
    @test vc == [v[1:(i-1)]; 5; v[i:end]]
end
@test_throws BoundsError insert!(v, 5, 5)

# concatenation
@test isequal([ones(2,2)  2*ones(2,1)], [1. 1 2; 1 1 2])
@test isequal([ones(2,2); 2*ones(1,2)], [1. 1; 1 1; 2 2])

# typed array literals
X = Float64[1 2 3]
Y = [1. 2. 3.]
@test size(X) == size(Y)
for i = 1:3 @test X[i] === Y[i] end
X = Float64[1;2;3]
Y = [1.,2.,3.]
@test size(X) == size(Y)
for i = 1:3 @test X[i] === Y[i] end
X = Float64[1 2 3; 4 5 6]
Y = [1. 2. 3.; 4. 5. 6.]
@test size(X) == size(Y)
for i = 1:length(X) @test X[i] === Y[i] end

_array_equiv(a,b) = eltype(a) == eltype(b) && a == b
@test _array_equiv(Uint8[1:3;4], [0x1,0x2,0x3,0x4])
if !Base._oldstyle_array_vcat_
    @test_throws MethodError Uint8[1:3]
    @test_throws MethodError Uint8[1:3,]
    @test_throws MethodError Uint8[1:3,4:6]
    a = Array(Range1{Int},1); a[1] = 1:3
    @test _array_equiv([1:3,], a)
    a = Array(Range1{Int},2); a[1] = 1:3; a[2] = 4:6
    @test _array_equiv([1:3,4:6], a)
end

# "end"
X = [ i+2j for i=1:5, j=1:5 ]
@test X[end,end] == 15
@test X[end]     == 15  # linear index
@test X[2,  end] == 12
@test X[end,  2] == 9
@test X[end-1,2] == 8
Y = [2, 1, 4, 3]
@test X[Y[end],1] == 5
@test X[end,Y[end]] == 11

## find, findfirst, findnext, findlast, findprev ##
a = [0,1,2,3,0,1,2,3]
@test find(a) == [2,3,4,6,7,8]
@test find(a.==2) == [3,7]
@test find(isodd,a) == [2,4,6,8]
@test findfirst(a) == 2
@test findfirst(a.==0) == 1
@test findfirst(a.==5) == 0
@test findfirst([1,2,4,1,2,3,4], 3) == 6
@test findfirst(isodd, [2,4,6,3,9,2,0]) == 4
@test findfirst(isodd, [2,4,6,2,0]) == 0
@test findnext(a,4) == 4
@test findnext(a,5) == 6
@test findnext(a,1) == 2
@test findnext(a,1,4) == 6
@test findnext(a,5,4) == 0
@test findlast(a) == 8
@test findlast(a.==0) == 5
@test findlast(a.==5) == 0
@test findlast([1,2,4,1,2,3,4], 3) == 6
@test findlast(isodd, [2,4,6,3,9,2,0]) == 5
@test findlast(isodd, [2,4,6,2,0]) == 0
@test findprev(a,4) == 4
@test findprev(a,5) == 4
@test findprev(a,1) == 0
@test findprev(a,1,4) == 2
@test findprev(a,1,8) == 6
@test findprev(isodd, [2,4,5,3,9,2,0], 7) == 5
@test findprev(isodd, [2,4,5,3,9,2,0], 2) == 0

## findn ##

b = findn(ones(2,2,2,2))
@test (length(b[1]) == 16)
@test (length(b[2]) == 16)
@test (length(b[3]) == 16)
@test (length(b[4]) == 16)

#hand made case
a = ([2,1,2],[1,2,2],[2,2,2])
z = zeros(2,2,2)
for i = 1:3
    z[a[1][i],a[2][i],a[3][i]] = 10
end
@test isequal(a,findn(z))

#argmin argmax
@test indmax([10,12,9,11]) == 2
@test indmin([10,12,9,11]) == 3
@test findmin([NaN,3.2,1.8]) == (1.8,3)
@test findmax([NaN,3.2,1.8]) == (3.2,2)
@test findmin([NaN,3.2,1.8,NaN]) == (1.8,3)
@test findmax([NaN,3.2,1.8,NaN]) == (3.2,2)
@test findmin([3.2,1.8,NaN,2.0]) == (1.8,2)
@test findmax([3.2,1.8,NaN,2.0]) == (3.2,1)

## permutedims ##

#keeps the num of dim
p = randperm(5)
q = randperm(5)
a = rand(p...)
b = permutedims(a,q)
@test isequal(size(b), tuple(p[q]...))

#hand made case
y = zeros(1,2,3)
for i = 1:6
    y[i]=i
end

z = zeros(3,1,2)
for i = 1:3
    z[i] = i*2-1
    z[i+3] = i*2
end

#permutes correctly
@test isequal(z,permutedims(y,[3,1,2]))
@test isequal(z,permutedims(y,(3,1,2)))

# of a subarray
a = rand(5,5)
s = sub(a,2:3,2:3)
p = permutedims(s, [2,1])
@test p[1,1]==a[2,2] && p[1,2]==a[3,2]
@test p[2,1]==a[2,3] && p[2,2]==a[3,3]

## ipermutedims ##

tensors = Any[rand(1,2,3,4),rand(2,2,2,2),rand(5,6,5,6),rand(1,1,1,1)]
for i = tensors
    perm = randperm(4)
    @test isequal(i,ipermutedims(permutedims(i,perm),perm))
    @test isequal(i,permutedims(ipermutedims(i,perm),perm))
end

## unique across dim ##

# All rows and columns unique
A = ones(10, 10)
A[diagind(A)] = shuffle!([1:10;])
@test unique(A, 1) == A
@test unique(A, 2) == A

# 10 repeats of each row
B = A[shuffle!(repmat(1:10, 10)), :]
C = unique(B, 1)
@test sortrows(C) == sortrows(A)
@test unique(B, 2) == B
@test unique(B.', 2).' == C

# Along third dimension
D = cat(3, B, B)
@test unique(D, 1) == cat(3, C, C)
@test unique(D, 3) == cat(3, B)

# With hash collisions
immutable HashCollision
    x::Float64
end
Base.hash(::HashCollision, h::UInt) = h
@test map(x->x.x, unique(map(HashCollision, B), 1)) == C

## large matrices transpose ##

for i = 1 : 3
    a = rand(200, 300)
    @test isequal(a', permutedims(a, [2, 1]))
end

begin
    local A, A1, A2, A3, v, v2, cv, cv2, c, R, T
    A = ones(Int,2,3,4)
    A1 = reshape(repmat([1,2],1,12),2,3,4)
    A2 = reshape(repmat([1 2 3],2,4),2,3,4)
    A3 = reshape(repmat([1 2 3 4],6,1),2,3,4)
    @test isequal(cumsum(A),A1)
    @test isequal(cumsum(A,1),A1)
    @test isequal(cumsum(A,2),A2)
    @test isequal(cumsum(A,3),A3)

    R = repeat([1, 2], inner = [1], outer = [1])
    @test R == [1, 2]
    R = repeat([1, 2], inner = [2], outer = [1])
    @test R == [1, 1, 2, 2]
    R = repeat([1, 2], inner = [1], outer = [2])
    @test R == [1, 2, 1, 2]
    R = repeat([1, 2], inner = [2], outer = [2])
    @test R == [1, 1, 2, 2, 1, 1, 2, 2]
    R = repeat([1, 2], inner = [1, 1], outer = [1, 1])
    @test R == [1, 2]''
    R = repeat([1, 2], inner = [2, 1], outer = [1, 1])
    @test R == [1, 1, 2, 2]''
    R = repeat([1, 2], inner = [1, 2], outer = [1, 1])
    @test R == [1 1; 2 2]
    R = repeat([1, 2], inner = [1, 1], outer = [2, 1])
    @test R == [1, 2, 1, 2]''
    R = repeat([1, 2], inner = [1, 1], outer = [1, 2])
    @test R == [1 1; 2 2]

    R = repeat([1 2;
                3 4], inner = [1, 1], outer = [1, 1])
    @test R == [1 2;
                  3 4]
    R = repeat([1 2;
                3 4], inner = [1, 1], outer = [2, 1])
    @test R == [1 2;
                  3 4;
                  1 2;
                  3 4]
    R = repeat([1 2;
                3 4], inner = [1, 1], outer = [1, 2])
    @test R == [1 2 1 2;
                  3 4 3 4]
    R = repeat([1 2;
                3 4], inner = [1, 1], outer = [2, 2])
    @test R == [1 2 1 2;
                  3 4 3 4;
                  1 2 1 2;
                  3 4 3 4]
    R = repeat([1 2;
                3 4], inner = [2, 1], outer = [1, 1])
    @test R == [1 2;
                  1 2;
                  3 4;
                  3 4]
    R = repeat([1 2;
                3 4], inner = [2, 1], outer = [2, 1])
    @test R == [1 2;
                  1 2;
                  3 4;
                  3 4;
                  1 2;
                  1 2;
                  3 4;
                  3 4]
    R = repeat([1 2;
                3 4], inner = [2, 1], outer = [1, 2])
    @test R == [1 2 1 2;
                  1 2 1 2;
                  3 4 3 4;
                  3 4 3 4;]
    R = repeat([1 2;
                3 4], inner = [2, 1], outer = [2, 2])
    @test R == [1 2 1 2;
                  1 2 1 2;
                  3 4 3 4;
                  3 4 3 4;
                  1 2 1 2;
                  1 2 1 2;
                  3 4 3 4;
                  3 4 3 4]
    R = repeat([1 2;
                3 4], inner = [1, 2], outer = [1, 1])
    @test R == [1 1 2 2;
                  3 3 4 4]
    R = repeat([1 2;
                3 4], inner = [1, 2], outer = [2, 1])
    @test R == [1 1 2 2;
                  3 3 4 4;
                  1 1 2 2;
                  3 3 4 4]
    R = repeat([1 2;
                3 4], inner = [1, 2], outer = [1, 2])
    @test R == [1 1 2 2 1 1 2 2;
                  3 3 4 4 3 3 4 4]
    R = repeat([1 2;
                3 4], inner = [1, 2], outer = [2, 2])
    @test R == [1 1 2 2 1 1 2 2;
                  3 3 4 4 3 3 4 4;
                  1 1 2 2 1 1 2 2;
                  3 3 4 4 3 3 4 4]
    R = repeat([1 2;
                3 4], inner = [2, 2], outer = [1, 1])
    @test R == [1 1 2 2;
                  1 1 2 2;
                  3 3 4 4;
                  3 3 4 4]
    R = repeat([1 2;
                3 4], inner = [2, 2], outer = [2, 1])
    @test R == [1 1 2 2;
                  1 1 2 2;
                  3 3 4 4;
                  3 3 4 4;
                  1 1 2 2;
                  1 1 2 2;
                  3 3 4 4;
                  3 3 4 4]
    R = repeat([1 2;
                3 4], inner = [2, 2], outer = [1, 2])
    @test R == [1 1 2 2 1 1 2 2;
                  1 1 2 2 1 1 2 2;
                  3 3 4 4 3 3 4 4;
                  3 3 4 4 3 3 4 4]
    R = repeat([1 2;
                3 4], inner = [2, 2], outer = [2, 2])
    @test R == [1 1 2 2 1 1 2 2;
                  1 1 2 2 1 1 2 2;
                  3 3 4 4 3 3 4 4;
                  3 3 4 4 3 3 4 4;
                  1 1 2 2 1 1 2 2;
                  1 1 2 2 1 1 2 2;
                  3 3 4 4 3 3 4 4;
                  3 3 4 4 3 3 4 4]

    A = reshape(1:8, 2, 2, 2)
    R = repeat(A, inner = [1, 1, 2], outer = [1, 1, 1])
    T = reshape([1:4; 1:4; 5:8; 5:8], 2, 2, 4)
    @test R == T
    A = Array(Int, 2, 2, 2)
    A[:, :, 1] = [1 2;
                  3 4]
    A[:, :, 2] = [5 6;
                  7 8]
    R = repeat(A, inner = [2, 2, 2], outer = [2, 2, 2])
    @test R[1, 1, 1] == 1
    @test R[2, 2, 2] == 1
    @test R[3, 3, 3] == 8
    @test R[4, 4, 4] == 8
    @test R[5, 5, 5] == 1
    @test R[6, 6, 6] == 1
    @test R[7, 7, 7] == 8
    @test R[8, 8, 8] == 8

    A = rand(4,4)
    for s in Any[A[1:2:4, 1:2:4], sub(A, 1:2:4, 1:2:4)]
        c = cumsum(s, 1)
        @test c[1,1] == A[1,1]
        @test c[2,1] == A[1,1]+A[3,1]
        @test c[1,2] == A[1,3]
        @test c[2,2] == A[1,3]+A[3,3]

        c = cumsum(s, 2)
        @test c[1,1] == A[1,1]
        @test c[2,1] == A[3,1]
        @test c[1,2] == A[1,1]+A[1,3]
        @test c[2,2] == A[3,1]+A[3,3]
    end

    v   = [1,1e100,1,-1e100]*1000
    v2  = [1,-1e100,1,1e100]*1000

    cv  = [1,1e100,1e100,2]*1000
    cv2 = [1,-1e100,-1e100,2]*1000

    @test isequal(cumsum_kbn(v), cv)
    @test isequal(cumsum_kbn(v2), cv2)

    A = [v reverse(v) v2 reverse(v2)]

    c = cumsum_kbn(A, 1)

    @test isequal(c[:,1], cv)
    @test isequal(c[:,3], cv2)
    @test isequal(c[4,:], [2.0 2.0 2.0 2.0]*1000)

    c = cumsum_kbn(A, 2)

    @test isequal(c[1,:], cv2')
    @test isequal(c[3,:], cv')
    @test isequal(c[:,4], [2.0,2.0,2.0,2.0]*1000)

end

@test (1:5)[[true,false,true,false,true]] == [1,3,5]
@test [1:5;][[true,false,true,false,true]] == [1,3,5]
@test_throws BoundsError (1:5)[[true,false,true,false]]
@test_throws BoundsError (1:5)[[true,false,true,false,true,false]]
@test_throws BoundsError [1:5;][[true,false,true,false]]
@test_throws BoundsError [1:5;][[true,false,true,false,true,false]]
a = [1:5;]
a[[true,false,true,false,true]] = 6
@test a == [6,2,6,4,6]
a[[true,false,true,false,true]] = [7,8,9]
@test a == [7,2,8,4,9]
@test_throws DimensionMismatch (a[[true,false,true,false,true]] = [7,8,9,10])
A = reshape(1:15, 3, 5)
@test A[[true, false, true], [false, false, true, true, false]] == [7 10; 9 12]
@test_throws BoundsError A[[true, false], [false, false, true, true, false]]
@test_throws BoundsError A[[true, false, true], [false, true, true, false]]
@test_throws BoundsError A[[true, false, true, true], [false, false, true, true, false]]
@test_throws BoundsError A[[true, false, true], [false, false, true, true, false, true]]
A = ones(Int, 3, 5)
@test_throws DimensionMismatch A[2,[true, false, true, true, false]] = 2:5
A[2,[true, false, true, true, false]] = 2:4
@test A == [1 1 1 1 1; 2 1 3 4 1; 1 1 1 1 1]
@test_throws DimensionMismatch A[[true,false,true], 5] = [19]
@test_throws DimensionMismatch A[[true,false,true], 5] = 19:21
A[[true,false,true], 5] = 7
@test A == [1 1 1 1 7; 2 1 3 4 1; 1 1 1 1 7]

B = cat(3, 1, 2, 3)
@test B[:,:,[true, false, true]] == reshape([1,3], 1, 1, 2)  # issue #5454

# issue #2342
@test isequal(cumsum([1 2 3]), [1 2 3])

# set-like operations
@test isequal(union([1,2,3], [4,3,4]), [1,2,3,4])
@test isequal(union(['e','c','a'], ['b','a','d']), ['e','c','a','b','d'])
@test isequal(union([1,2,3], [4,3], [5]), [1,2,3,4,5])
@test isequal(union([1,2,3]), [1,2,3])
@test isequal(union([1,2,3], Int64[]), Int64[1,2,3])
@test isequal(union([1,2,3], Float64[]), Float64[1.0,2,3])
@test isequal(union(Int64[], [1,2,3]), Int64[1,2,3])
@test isequal(union(Int64[]), Int64[])
@test isequal(intersect([1,2,3], [4,3,4]), [3])
@test isequal(intersect(['e','c','a'], ['b','a','d']), ['a'])
@test isequal(intersect([1,2,3], [3,1], [2,1,3]), [1,3])
@test isequal(intersect([1,2,3]), [1,2,3])
@test isequal(intersect([1,2,3], Int64[]), Int64[])
@test isequal(intersect([1,2,3], Float64[]), Float64[])
@test isequal(intersect(Int64[], [1,2,3]), Int64[])
@test isequal(intersect(Int64[]), Int64[])
@test isequal(setdiff([1,2,3,4], [2,5,4]), [1,3])
@test isequal(setdiff([1,2,3,4], [7,8,9]), [1,2,3,4])
@test isequal(setdiff([1,2,3,4], Int64[]), Int64[1,2,3,4])
@test isequal(setdiff([1,2,3,4], [1,2,3,4,5]), Int64[])
@test isequal(symdiff([1,2,3], [4,3,4]), [1,2,4])
@test isequal(symdiff(['e','c','a'], ['b','a','d']), ['e','c','b','d'])
@test isequal(symdiff([1,2,3], [4,3], [5]), [1,2,4,5])
@test isequal(symdiff([1,2,3,4,5], [1,2,3], [3,4]), [3,5])
@test isequal(symdiff([1,2,3]), [1,2,3])
@test isequal(symdiff([1,2,3], Int64[]), Int64[1,2,3])
@test isequal(symdiff([1,2,3], Float64[]), Float64[1.0,2,3])
@test isequal(symdiff(Int64[], [1,2,3]), Int64[1,2,3])
@test isequal(symdiff(Int64[]), Int64[])

# mapslices
begin
    local a,h,i
    a = rand(5,5)
    h = mapslices(v -> hist(v,0:0.1:1)[2], a, 1)
    H = mapslices(v -> hist(v,0:0.1:1)[2], a, 2)
    s = mapslices(sort, a, [1])
    S = mapslices(sort, a, [2])
    for i = 1:5
        @test h[:,i] == hist(a[:,i],0:0.1:1)[2]
        @test vec(H[i,:]) == hist(vec(a[i,:]),0:0.1:1)[2]
        @test s[:,i] == sort(a[:,i])
        @test vec(S[i,:]) == sort(vec(a[i,:]))
    end

    # issue #3613
    b = mapslices(sum, ones(2,3,4), [1,2])
    @test size(b) === (1,1,4)
    @test all(b.==6)

    # issue #5141
    ## Update Removed the version that removes the dimensions when dims==1:ndims(A)
    c1 = mapslices(x-> maximum(-x), a, [])
    @test c1 == -a

    # other types than Number
    @test mapslices(prod,["1" "2"; "3" "4"],1) == ["13" "24"]
    @test mapslices(prod,["1"],1) == ["1"]

    # issue #5177

    c = ones(2,3,4)
    m1 = mapslices(x-> ones(2,3), c, [1,2])
    m2 = mapslices(x-> ones(2,4), c, [1,3])
    m3 = mapslices(x-> ones(3,4), c, [2,3])
    @test size(m1) == size(m2) == size(m3) == size(c)

    n1 = mapslices(x-> ones(6), c, [1,2])
    n2 = mapslices(x-> ones(6), c, [1,3])
    n3 = mapslices(x-> ones(6), c, [2,3])
    n1a = mapslices(x-> ones(1,6), c, [1,2])
    n2a = mapslices(x-> ones(1,6), c, [1,3])
    n3a = mapslices(x-> ones(1,6), c, [2,3])
    @test size(n1a) == (1,6,4) && size(n2a) == (1,3,6)  && size(n3a) == (2,1,6)
    @test size(n1) == (6,1,4) && size(n2) == (6,3,1)  && size(n3) == (2,6,1)
end


# single multidimensional index
let
    a = rand(6,6)
    I = [1 4 5; 4 2 6; 5 6 3]
    a2 = a[I]
    @test size(a2) == size(I)
    for i = 1:length(a2)
        @test a2[i] == a[I[i]]
    end
    a = [1,3,5]
    b = [1 3]
    a[b] = 8
    @test a == [8,3,8]
end

# assigning an array into itself
a = [1,3,5]
b = [3,1,2]
a[b] = a
@test a == [3,5,1]

# lexicographic comparison
@test lexcmp([1.0], [1]) == 0
@test lexcmp([1], [1.0]) == 0
@test lexcmp([1, 1], [1, 1]) == 0
@test lexcmp([1, 1], [2, 1]) == -1
@test lexcmp([2, 1], [1, 1]) == 1
@test lexcmp([1, 1], [1, 2]) == -1
@test lexcmp([1, 2], [1, 1]) == 1
@test lexcmp([1], [1, 1]) == -1
@test lexcmp([1, 1], [1]) == 1

# sort on arrays
begin
    local a = rand(3,3)

    asr = sortrows(a)
    @test lexless(asr[1,:],asr[2,:])
    @test lexless(asr[2,:],asr[3,:])

    asc = sortcols(a)
    @test lexless(asc[:,1],asc[:,2])
    @test lexless(asc[:,2],asc[:,3])

    asr = sortrows(a, rev=true)
    @test lexless(asr[2,:],asr[1,:])
    @test lexless(asr[3,:],asr[2,:])

    asc = sortcols(a, rev=true)
    @test lexless(asc[:,2],asc[:,1])
    @test lexless(asc[:,3],asc[:,2])

    as = sort(a, 1)
    @test issorted(as[:,1])
    @test issorted(as[:,2])
    @test issorted(as[:,3])

    as = sort(a, 2)
    @test issorted(as[1,:])
    @test issorted(as[2,:])
    @test issorted(as[3,:])
end

# fill
@test fill!(Array(Float64,1),-0.0)[1] === -0.0
A = ones(3,3)
S = sub(A, 2, 1:3)
fill!(S, 2)
S = sub(A, 1:2, 3)
fill!(S, 3)
@test A == [1 1 3; 2 2 3; 1 1 1]
rt = Base.return_types(fill!, (Array{Int32, 3}, UInt8))
@test length(rt) == 1 && rt[1] == Array{Int32, 3}
A = Array(Union(UInt8,Int8), 3)
fill!(A, uint8(3))
@test A == [0x03, 0x03, 0x03]
# Issue #9964
A = Array(Vector{Float64}, 2)
fill!(A, [1, 2])
@test A[1] == [1, 2]
@test A[1] === A[2]

# splice!
<<<<<<< HEAD
for idx in {1, 2, 5, 9, 10, 1:0, 2:1, 1:1, 2:2, 1:2, 2:4, 9:8, 10:9, 9:9, 10:10,
            8:9, 9:10, 6:9, 7:10}
    for repl in {[], [11], [11,22], [11,22,33,44,55]}
        a = [1:10;]; acopy = copy(a)
=======
for idx in Any[1, 2, 5, 9, 10, 1:0, 2:1, 1:1, 2:2, 1:2, 2:4, 9:8, 10:9, 9:9, 10:10,
               8:9, 9:10, 6:9, 7:10]
    for repl in Any[[], [11], [11,22], [11,22,33,44,55]]
        a = [1:10]; acopy = copy(a)
>>>>>>> 93c3a58a
        @test splice!(a, idx, repl) == acopy[idx]
        @test a == [acopy[1:(first(idx)-1)]; repl; acopy[(last(idx)+1):end]]
    end
end

# deleteat!
<<<<<<< HEAD
for idx in {1, 2, 5, 9, 10, 1:0, 2:1, 1:1, 2:2, 1:2, 2:4, 9:8, 10:9, 9:9, 10:10,
            8:9, 9:10, 6:9, 7:10}
    a = [1:10;]; acopy = copy(a)
    @test deleteat!(a, idx) == [acopy[1:(first(idx)-1)]; acopy[(last(idx)+1):end]]
=======
for idx in Any[1, 2, 5, 9, 10, 1:0, 2:1, 1:1, 2:2, 1:2, 2:4, 9:8, 10:9, 9:9, 10:10,
               8:9, 9:10, 6:9, 7:10]
    a = [1:10]; acopy = copy(a)
    @test deleteat!(a, idx) == [acopy[1:(first(idx)-1)], acopy[(last(idx)+1):end]]
>>>>>>> 93c3a58a
end
a = [1:10;]
@test deleteat!(a, [1,3,5,7:10...]) == [2,4,6]
@test_throws BoundsError deleteat!(a, 13)
@test_throws BoundsError deleteat!(a, [1,13])
@test_throws ArgumentError deleteat!(a, [5,3])

# comprehensions
X = [ i+2j for i=1:5, j=1:5 ]
@test X[2,3] == 8
@test X[4,5] == 14
@test isequal(ones(2,3) * ones(2,3)', [3. 3.; 3. 3.])
@test isequal([ [1,2] for i=1:2, : ], [1 2; 1 2])
# where element type is a Union. try to confuse type inference.
foo32_64(x) = (x<2) ? int32(x) : int64(x)
boo32_64() = [ foo32_64(i) for i=1:2 ]
let a36 = boo32_64()
    @test a36[1]==1 && a36[2]==2
end
@test isequal([1,2,3], [a for (a,b) in enumerate(2:4)])
@test isequal([2,3,4], [b for (a,b) in enumerate(2:4)])

@test_throws DomainError (10.^[-1])[1] == 0.1
@test (10.^[-1.])[1] == 0.1

# reverse
@test reverse([2,3,1]) == [1,3,2]
@test reverse([1:10;],1,4) == [4,3,2,1,5,6,7,8,9,10]
@test reverse([1:10;],3,6) == [1,2,6,5,4,3,7,8,9,10]
@test reverse([1:10;],6,10) == [1,2,3,4,5,10,9,8,7,6]
@test reverse(1:10,1,4) == [4,3,2,1,5,6,7,8,9,10]
@test reverse(1:10,3,6) == [1,2,6,5,4,3,7,8,9,10]
@test reverse(1:10,6,10) == [1,2,3,4,5,10,9,8,7,6]
@test reverse!([1:10;],1,4) == [4,3,2,1,5,6,7,8,9,10]
@test reverse!([1:10;],3,6) == [1,2,6,5,4,3,7,8,9,10]
@test reverse!([1:10;],6,10) == [1,2,3,4,5,10,9,8,7,6]

# flipdim
@test isequal(flipdim([2,3,1], 1), [1,3,2])
@test isequal(flipdim([2,3,1], 2), [2,3,1])
@test isequal(flipdim([2 3 1], 1), [2 3 1])
@test isequal(flipdim([2 3 1], 2), [1 3 2])
@test_throws ArgumentError flipdim([2,3,1], -1)
@test isequal(flipdim(1:10, 1), 10:-1:1)
@test isequal(flipdim(1:10, 2), 1:10)
@test_throws ArgumentError flipdim(1:10, -1)
@test isequal(flipdim(Array(Int,0,0),1), Array(Int,0,0))  # issue #5872

# issue 4228
A = [[i i; i i] for i=1:2]
@test cumsum(A) == Any[[1 1; 1 1], [3 3; 3 3]]
@test cumprod(A) == Any[[1 1; 1 1], [4 4; 4 4]]

# PR #4627
A = [1,2]
@test append!(A, A) == [1,2,1,2]
@test prepend!(A, A) == [1,2,1,2,1,2,1,2]

# cases where shared arrays can/can't be grown
A = [1 3;2 4]
B = reshape(A, 4)
@test push!(B,5) == [1,2,3,4,5]
@test pop!(B) == 5
C = reshape(B, 1, 4)
@test_throws MethodError push!(C, 5)

A = [NaN]; B = [NaN]
@test !(A==A)
@test isequal(A,A)
@test A===A
@test !(A==B)
@test isequal(A,B)
@test A!==B

# complete testsuite for reducedim

# Inferred types
Nmax = 3 # TODO: go up to CARTESIAN_DIMS+2 (currently this exposes problems)
for N = 1:Nmax
    #indexing with (UnitRange, UnitRange, UnitRange)
    args = ntuple(N, d->UnitRange{Int})
    @test Base.return_types(getindex, tuple(Array{Float32, N}, args...)) == [Array{Float32, N}]
    @test Base.return_types(getindex, tuple(BitArray{N}, args...)) == Any[BitArray{N}]
    @test Base.return_types(setindex!, tuple(Array{Float32, N}, Array{Int, 1}, args...)) == [Array{Float32, N}]
    # Indexing with (UnitRange, UnitRange, Float64)
    args = ntuple(N, d->d<N ? UnitRange{Int} : Float64)
    N > 1 && @test Base.return_types(getindex, tuple(Array{Float32, N}, args...)) == [Array{Float32, N-1}]
    N > 1 && @test Base.return_types(getindex, tuple(BitArray{N}, args...)) == [BitArray{N-1}]
    N > 1 && @test Base.return_types(setindex!, tuple(Array{Float32, N}, Array{Int, 1}, args...)) == [Array{Float32, N}]
end

# issue #6645 (32-bit)
let
    x = Float64[]
    for i=1:5; push!(x, 1.0); end
    @test dot(zeros(5),x) == 0.0
end

# issue #6977
@test size([]') == (1,0)

# issue #6996
@test Any[ 1 2; 3 4 ]' == Any[ 1 2; 3 4 ].'

# map with promotion (issue #6541)
@test map(join, ["z", "я"]) == ["z", "я"]

# Handle block matrices
A = [randn(2,2) for i = 1:2, j = 1:2]
@test issym(A.'A)
A = [complex(randn(2,2), randn(2,2)) for i = 1:2, j = 1:2]
@test ishermitian(A'A)

# issue #7197
function i7197()
    S = [1 2 3; 4 5 6; 7 8 9]
    ind2sub(size(S), 5)
end
@test i7197() == (2,2)

# PR #9256
function pr9256()
    m = [1 2 3; 4 5 6; 7 8 9]
    ind2sub(m, 6)
end
@test pr9256() == (3,2)

# PR #8622 and general indexin test
function pr8622()
    x=[1,3,5,7]
    y=[5,4,3]
    return indexin(x,y)
end
@test pr8622() == [0,3,1,0]

# commit b718cbc72e90, getindex(::Number, ::Real)
b718cbc = 5
@test b718cbc[1.0] == 5
@test_throws InexactError b718cbc[1.1]

#6828 - size of specific dimensions
a = Array(Float64, 10)
@test size(a) == (10,)
@test size(a, 1) == 10
@test size(a,2,1) == (1,10)
a = Array(Float64, 2,3)
@test size(a) == (2,3)
@test size(a,4,3,2,1) == (1,1,3,2)
@test size(a,1,2) == (2,3)
a = Array(Float64, 9,8,7,6,5,4,3,2,1)
@test size(a,1,1) == (9,9)
@test size(a,4) == 6
@test size(a,9,8,7,6,5,4,3,2,19,8,7,6,5,4,3,2,1) == (1,2,3,4,5,6,7,8,1,2,3,4,5,6,7,8,9)

# Multidimensional iterators
for a in ([1:5], reshape([2]))
    counter = 0
    for I in eachindex(a)
        counter += 1
    end
    @test counter == length(a)
    counter = 0
    for aa in a
        counter += 1
    end
    @test counter == length(a)
end

function mdsum(A)
    s = 0.0
    for a in A
        s += a
    end
    s
end

function mdsum2(A)
    s = 0.0
    @inbounds for I in eachindex(A)
        s += A[I]
    end
    s
end

a = [1:5]
@test isa(Base.linearindexing(a), Base.LinearFast)
b = sub(a, :)
@test isa(Base.linearindexing(b), Base.LinearFast)
@test isa(Base.linearindexing(trues(2)), Base.LinearFast)
@test isa(Base.linearindexing(BitArray{2}), Base.LinearFast)
aa = fill(99, 10)
aa[1:2:9] = a
shp = [5]
for i = 1:10
    A = reshape(a, tuple(shp...))
    @test mdsum(A) == 15
    @test mdsum2(A) == 15
    AA = reshape(aa, tuple(2, shp...))
    B = sub(AA, 1:1, ntuple(i, i->Colon())...)
    @test isa(Base.linearindexing(B), Base.IteratorsMD.LinearSlow)
    @test mdsum(B) == 15
    @test mdsum2(B) == 15
    unshift!(shp, 1)
end

a = [1:10]
shp = [2,5]
for i = 2:10
    A = reshape(a, tuple(shp...))
    @test mdsum(A) == 55
    @test mdsum2(A) == 55
    B = sub(A, ntuple(i, i->Colon())...)
    @test mdsum(B) == 55
    @test mdsum2(B) == 55
    insert!(shp, 2, 1)
end

a = reshape([2])
@test mdsum(a) == 2
@test mdsum2(a) == 2

a = ones(0,5)
b = sub(a, :, :)
@test mdsum(b) == 0
a = ones(5,0)
b = sub(a, :, :)
@test mdsum(b) == 0

I1 = CartesianIndex((2,3,0))
I2 = CartesianIndex((-1,5,2))
@test I1 + I2 == CartesianIndex((1,8,2))
@test I2 + I1 == CartesianIndex((1,8,2))
@test I1 - I2 == CartesianIndex((3,-2,-2))
@test I2 - I1 == CartesianIndex((-3,2,2))

@test min(CartesianIndex((2,3)), CartesianIndex((5,2))) == CartesianIndex((2,2))
@test max(CartesianIndex((2,3)), CartesianIndex((5,2))) == CartesianIndex((5,3))

@test length(I1) == 3

a = zeros(2,3)
@test CartesianRange(size(a)) == eachindex(a)
a[CartesianIndex{2}(2,3)] = 5
@test a[2,3] == 5
b = sub(a, 1:2, 2:3)
b[CartesianIndex{2}(1,1)] = 7
@test a[1,2] == 7
@test 2*CartesianIndex{3}(1,2,3) == CartesianIndex{3}(2,4,6)

R = CartesianRange(CartesianIndex{2}(2,3),CartesianIndex{2}(5,5))
@test eltype(R) <: CartesianIndex{2}
@test eltype(typeof(R)) <: CartesianIndex{2}
indexes = collect(R)
@test indexes[1] == CartesianIndex{2}(2,3)
@test indexes[2] == CartesianIndex{2}(3,3)
@test indexes[4] == CartesianIndex{2}(5,3)
@test indexes[5] == CartesianIndex{2}(2,4)
@test indexes[12] == CartesianIndex{2}(5,5)
@test length(indexes) == 12
@test length(R) == 12

r = 2:3
state = start(eachindex(r))
@test !done(r, state)
_, state = next(r, state)
@test !done(r, state)
val, state = next(r, state)
@test done(r, state)
@test val == 3
r = 2:3:8
state = start(eachindex(r))
@test !done(r, state)
_, state = next(r, state)
_, state = next(r, state)
@test !done(r, state)
val, state = next(r, state)
@test val == 8
@test done(r, state)


#rotates

a = [ [ 1 0 0 ], [ 0 0 0 ] ]
@test rotr90(a,1) == [ [ 0 1 ], [ 0 0 ], [ 0 0 ] ]
@test rotr90(a,2) == rot180(a,1)
@test rotr90(a,3) == rotl90(a,1)
@test rotl90(a,3) == rotr90(a,1)
@test rotl90(a,1) == rotr90(a,3)
@test rotl90(a,4) == a
@test rotr90(a,4) == a
@test rot180(a,2) == a

# issue #9648
let x = fill(1.5f0, 10^7)
    @test abs(1.5f7 - cumsum(x)[end]) < 3*eps(1.5f7)
    @test cumsum(x) == cumsum!(similar(x), x)
end<|MERGE_RESOLUTION|>--- conflicted
+++ resolved
@@ -123,107 +123,6 @@
 rt = Base.return_types(setindex!, (Array{Int32, 3}, UInt8, Vector{Int}, Float64, UnitRange{Int}))
 @test length(rt) == 1 && rt[1] == Array{Int32, 3}
 
-<<<<<<< HEAD
-# sub
-A = reshape(1:120, 3, 5, 8)
-sA = sub(A, 2, 1:5, :)
-@test parent(sA) == A
-@test parentindexes(sA) == (2:2, 1:5, 1:8)
-@test Base.parentdims(sA) == [1:3;]
-@test size(sA) == (1, 5, 8)
-@test_throws BoundsError sA[2, 1:8]
-@test sA[1, 2, 1:8][:] == [5:15:120;]
-sA[2:5:end] = -1
-@test all(sA[2:5:end] .== -1)
-@test all(A[5:15:120] .== -1)
-@test strides(sA) == (1,3,15)
-@test stride(sA,3) == 15
-@test stride(sA,4) == 120
-sA = sub(A, 1:3, 1:5, 5)
-@test Base.parentdims(sA) == [1:2;]
-sA[1:3,1:5] = -2
-@test all(A[:,:,5] .== -2)
-sA[:] = -3
-@test all(A[:,:,5] .== -3)
-@test strides(sA) == (1,3)
-sA = sub(A, 1:3, 3, 2:5)
-@test Base.parentdims(sA) == [1:3;]
-@test size(sA) == (3,1,4)
-@test sA == A[1:3,3,2:5]
-@test sA[:] == A[1:3,3,2:5][:]
-sA = sub(A, 1:2:3, 1:3:5, 1:2:8)
-@test Base.parentdims(sA) == [1:3;]
-@test strides(sA) == (2,9,30)
-@test sA[:] == A[1:2:3, 1:3:5, 1:2:8][:]
-
-# sub logical indexing #4763
-A = sub(1:10, 5:8)
-@test A[A.<7] == [5, 6]
-B = reshape(1:16, 4, 4)
-sB = sub(B, 2:3, 2:3)
-@test sB[sB.>8] == [10, 11]
-
-# slice
-A = reshape(1:120, 3, 5, 8)
-sA = slice(A, 2, :, 1:8)
-@test parent(sA) == A
-@test parentindexes(sA) == (2, 1:5, 1:8)
-@test Base.parentdims(sA) == [2:3;]
-@test size(sA) == (5, 8)
-@test strides(sA) == (3,15)
-@test sA[2, 1:8][:] == [5:15:120;]
-@test sA[:,1] == [2:3:14;]
-@test sA[2:5:end] == [5:15:110;]
-sA[2:5:end] = -1
-@test all(sA[2:5:end] .== -1)
-@test all(A[5:15:120] .== -1)
-sA = slice(A, 1:3, 1:5, 5)
-@test Base.parentdims(sA) == [1:2;]
-@test size(sA) == (3,5)
-@test strides(sA) == (1,3)
-sA = slice(A, 1:2:3, 3, 1:2:8)
-@test Base.parentdims(sA) == [1,3]
-@test size(sA) == (2,4)
-@test strides(sA) == (2,30)
-@test sA[:] == A[sA.indexes...][:]
-
-a = 5:8
-@test parent(a) == a
-@test parentindexes(a) == (1:4,)
-
-# issue #4335
-@test_throws BoundsError slice(A, 1:2)
-@test_throws BoundsError slice(A, 1:2, 3:4)
-@test_throws BoundsError slice(A, 1:2, 3:4, 5:6, 7:8)
-
-# Out-of-bounds construction. See #4044
-A = rand(7,7)
-rng = 1:4
-sA = sub(A, 2, rng-1)
-@test_throws BoundsError sA[1,1]
-@test sA[1,2] == A[2,1]
-sA = sub(A, 2, rng)
-B = sub(sA, 1, rng-1)
-C = sub(B, 1, rng+1)
-@test C == sA
-sA = slice(A, 2, rng-1)
-@test_throws BoundsError sA[1]
-@test sA[2] == A[2,1]
-sA = slice(A, 2, rng)
-B = slice(sA, rng-1)
-C = sub(B, rng+1)
-@test C == sA
-
-# issue #6218 - logical indexing
-A = rand(2, 2, 3)
-msk = ones(Bool, 2, 2)
-msk[2,1] = false
-sA = sub(A, :, :, 1)
-sA[msk] = 1.0
-@test sA[msk] == ones(countnz(msk))
-
-=======
->>>>>>> 93c3a58a
 # get
 let
     A = reshape(1:24, 3, 8)
@@ -835,34 +734,20 @@
 @test A[1] === A[2]
 
 # splice!
-<<<<<<< HEAD
-for idx in {1, 2, 5, 9, 10, 1:0, 2:1, 1:1, 2:2, 1:2, 2:4, 9:8, 10:9, 9:9, 10:10,
-            8:9, 9:10, 6:9, 7:10}
-    for repl in {[], [11], [11,22], [11,22,33,44,55]}
-        a = [1:10;]; acopy = copy(a)
-=======
 for idx in Any[1, 2, 5, 9, 10, 1:0, 2:1, 1:1, 2:2, 1:2, 2:4, 9:8, 10:9, 9:9, 10:10,
                8:9, 9:10, 6:9, 7:10]
     for repl in Any[[], [11], [11,22], [11,22,33,44,55]]
-        a = [1:10]; acopy = copy(a)
->>>>>>> 93c3a58a
+        a = [1:10;]; acopy = copy(a)
         @test splice!(a, idx, repl) == acopy[idx]
         @test a == [acopy[1:(first(idx)-1)]; repl; acopy[(last(idx)+1):end]]
     end
 end
 
 # deleteat!
-<<<<<<< HEAD
-for idx in {1, 2, 5, 9, 10, 1:0, 2:1, 1:1, 2:2, 1:2, 2:4, 9:8, 10:9, 9:9, 10:10,
-            8:9, 9:10, 6:9, 7:10}
-    a = [1:10;]; acopy = copy(a)
-    @test deleteat!(a, idx) == [acopy[1:(first(idx)-1)]; acopy[(last(idx)+1):end]]
-=======
 for idx in Any[1, 2, 5, 9, 10, 1:0, 2:1, 1:1, 2:2, 1:2, 2:4, 9:8, 10:9, 9:9, 10:10,
                8:9, 9:10, 6:9, 7:10]
-    a = [1:10]; acopy = copy(a)
+    a = [1:10;]; acopy = copy(a)
     @test deleteat!(a, idx) == [acopy[1:(first(idx)-1)], acopy[(last(idx)+1):end]]
->>>>>>> 93c3a58a
 end
 a = [1:10;]
 @test deleteat!(a, [1,3,5,7:10...]) == [2,4,6]
