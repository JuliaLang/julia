# This file is a part of Julia. License is MIT: https://julialang.org/license

import Libdl

# helper function for passing input to stdin
# and returning the stdout result
function writereadpipeline(input, exename; stderr=nothing)
    p = open(pipeline(exename; stderr), "w+")
    @async begin
        write(p.in, input)
        close(p.in)
    end
    return (read(p.out, String), success(p))
end

# helper function for returning stderr and stdout
# from running a command (ignoring failure status)
function readchomperrors(exename::Cmd)
    out = Base.PipeEndpoint()
    err = Base.PipeEndpoint()
    p = run(exename, devnull, out, err, wait=false)
    o = @async(readchomp(out))
    e = @async(readchomp(err))
    return (success(p), fetch(o), fetch(e))
end

function format_filename(s)
    p = ccall(:jl_format_filename, Cstring, (Cstring,), s)
    r = unsafe_string(p)
    ccall(:free, Cvoid, (Cstring,), p)
    return r
end

# Returns true if the given command errors, but doesn't signal
function errors_not_signals(cmd::Cmd)
    p = run(pipeline(ignorestatus(cmd); stdout=devnull, stderr=devnull))
    return errors_not_signals(p)
end
function errors_not_signals(p::Base.Process)
    wait(p)
    return process_exited(p) && !Base.process_signaled(p) && !success(p)
end

let
    fn = format_filename("a%d %p %i %L %l %u z")
    hd = withenv("HOME" => nothing) do
        # get the homedir, as reported by uv_os_get_passwd, as used by jl_format_filename
        try
            homedir()
        catch ex
            (ex isa Base.IOError && ex.code == Base.UV_ENOENT) || rethrow(ex)
            ""
        end
    end
    @test startswith(fn, "a$hd ")
    @test endswith(fn, " z")
    @test !occursin('%', fn)
    @test occursin(" $(getpid()) ", fn)
    @test occursin(" $(Libc.gethostname()) ", fn)
    @test format_filename("%a%%b") == "a%b"
end

@testset "julia_cmd" begin
    julia_basic = Base.julia_cmd()
    function get_julia_cmd(arg)
        io = Base.BufferStream()
        cmd = `$julia_basic $arg -e 'print(repr(Base.julia_cmd()))'`
        try
            run(pipeline(cmd, stdout=io, stderr=io))
        catch
            @error "cmd failed" cmd read(io, String)
            rethrow()
        end
        closewrite(io)
        return read(io, String)
    end

    opts = Base.JLOptions()

    for (arg, default) in (
                            # Use a Cmd to handle space nicely when
                            # interpolating inside another Cmd.
                            (`-C $(unsafe_string(opts.cpu_target))`,  false),

                            ("-J$(unsafe_string(opts.image_file))",  false),

                            ("--depwarn=yes",   false),
                            ("--depwarn=error", false),
                            ("--depwarn=no",    true),

                            ("--check-bounds=yes",  false),
                            ("--check-bounds=no",   false),
                            ("--check-bounds=auto", true),

                            ("--inline=no",         false),
                            ("--inline=yes",        true),

                            ("-O0", false),
                            ("-O1", false),
                            ("-O2", true),
                            ("-O3", false),

                            ("--min-optlevel=0",    true),
                            ("--min-optlevel=1",    false),
                            ("--min-optlevel=2",    false),
                            ("--min-optlevel=3",    false),

                            ("-g0", false),
                            ("-g1", false),
                            ("-g2", false),

                            ("--compile=no",    false),
                            ("--compile=all",   false),
                            ("--compile=min",   false),
                            ("--compile=yes",   true),

                            ("--code-coverage=@",    false),
                            ("--code-coverage=user", false),
                            ("--code-coverage=all",  false),
                            ("--code-coverage=none", true),

                            ("--track-allocation=@",    false),
                            ("--track-allocation=user", false),
                            ("--track-allocation=all",  false),
                            ("--track-allocation=none", true),

                            ("--color=yes", false),
                            ("--color=no",  false),

                            ("--startup-file=no",   false),
                            ("--startup-file=yes",  true),

                            # ("--sysimage-native-code=no",   false), # takes a lot longer (30s)
                            ("--sysimage-native-code=yes",  true),

                            ("--pkgimages=yes", true),
                            ("--pkgimages=no",  false),
                        )
        @testset "$arg" begin
            str = arg isa Cmd ? join(arg.exec, ' ') : arg
            if default
                @test !occursin(str, get_julia_cmd(arg))
            else
                @test occursin(str, get_julia_cmd(arg))
            end
        end
    end

    # Test empty `cpu_target` gives a helpful error message, issue #52209.
    io = IOBuffer()
    p = run(pipeline(`$(Base.julia_cmd(; cpu_target="")) --startup-file=no -e ''`; stderr=io); wait=false)
    wait(p)
    @test p.exitcode == 1
    @test occursin("empty CPU name", String(take!(io)))
end

let exename = `$(Base.julia_cmd()) --startup-file=no --color=no`
    # tests for handling of ENV errors
    let
        io = IOBuffer()
        v = writereadpipeline(
            "println(\"REPL: \", @which(less), @isdefined(InteractiveUtils))",
            setenv(`$exename -i -E '@assert isempty(LOAD_PATH); push!(LOAD_PATH, "@stdlib"); @isdefined InteractiveUtils'`,
                    "JULIA_LOAD_PATH" => "",
                    "JULIA_DEPOT_PATH" => ";:",
                    "HOME" => homedir());
            stderr=io)
        # @which is undefined
        @test_broken v == ("false\nREPL: InteractiveUtilstrue\n", true)
        stderr = String(take!(io))
        @test_broken isempty(stderr)
    end
    let v = writereadpipeline("println(\"REPL: \", InteractiveUtils)",
                setenv(`$exename -i -e 'const InteractiveUtils = 3'`,
                    "JULIA_LOAD_PATH" => ";;;:::",
                    "JULIA_DEPOT_PATH" => ";;;:::",
                    "HOME" => homedir()))
        # TODO: ideally, `@which`, etc. would still work, but Julia can't handle `using $InteractiveUtils`
        @test v == ("REPL: 3\n", true)
    end
    @testset let v = readchomperrors(`$exename -i -e '
            empty!(LOAD_PATH)
            @eval Sys STDLIB=mktempdir()
            Base.unreference_module(Base.PkgId(Base.UUID(0xb77e0a4c_d291_57a0_90e8_8db25a27a240), "InteractiveUtils"))
            '`)
        # simulate not having a working version of InteractiveUtils,
        # make sure this is a non-fatal error and the REPL still loads
        @test v[1]
        @test isempty(v[2])
        # Can't load REPL if it's outside the sysimg if we break the load path.
        # Need to rewrite this test nicer
        # ┌ Warning: REPL provider not available: using basic fallback
        # └ @ Base client.jl:459
        @test_broken startswith(v[3], "┌ Warning: Failed to import InteractiveUtils into module Main\n")
    end
    real_threads = string(ccall(:jl_cpu_threads, Int32, ()))
    for nc in ("0", "-2", "x", "2x", " ", "")
        v = readchomperrors(setenv(`$exename -i -E 'Sys.CPU_THREADS'`, "JULIA_CPU_THREADS" => nc, "HOME" => homedir()))
        @test v == (true, real_threads,
            "WARNING: couldn't parse `JULIA_CPU_THREADS` environment variable. Defaulting Sys.CPU_THREADS to $real_threads.")
    end
    for nc in ("1", " 1 ", " +1 ", " 0x1 ")
        @testset let v = readchomperrors(setenv(`$exename -i -E 'Sys.CPU_THREADS'`, "JULIA_CPU_THREADS" => nc, "HOME" => homedir()))
            @test v[1]
            @test v[2] == "1"
            @test isempty(v[3])
        end
    end

    @testset let v = readchomperrors(setenv(`$exename -e 0`, "JULIA_LLVM_ARGS" => "-print-options", "HOME" => homedir()))
        @test v[1]
        @test contains(v[2], r"print-options + = 1")
        @test contains(v[2], r"combiner-store-merge-dependence-limit + = 4")
        @test contains(v[2], r"enable-tail-merge + = 2")
        @test isempty(v[3])
    end
    @testset let v = readchomperrors(setenv(`$exename -e 0`, "JULIA_LLVM_ARGS" => "-print-options -enable-tail-merge=1 -combiner-store-merge-dependence-limit=6", "HOME" => homedir()))
        @test v[1]
        @test contains(v[2], r"print-options + = 1")
        @test contains(v[2], r"combiner-store-merge-dependence-limit + = 6")
        @test contains(v[2], r"enable-tail-merge + = 1")
        @test isempty(v[3])
    end
    if Base.libllvm_version < v"15" #LLVM over 15 doesn't care for multiple options
        @testset let v = readchomperrors(setenv(`$exename -e 0`, "JULIA_LLVM_ARGS" => "-print-options -enable-tail-merge=1 -enable-tail-merge=1", "HOME" => homedir()))
            @test !v[1]
            @test isempty(v[2])
            @test v[3] == "julia: for the --enable-tail-merge option: may only occur zero or one times!"
        end
    end
end

let exename = `$(Base.julia_cmd()) --startup-file=no --color=no`
    # --version
    let v = split(read(`$exename -v`, String), "julia version ")[end]
        @test Base.VERSION_STRING == chomp(v)
    end
    @test read(`$exename -v`, String) == read(`$exename --version`, String)

    # --help
    let header = "\n    julia [switches] -- [programfile] [args...]"
        @test startswith(read(`$exename -h`, String), header)
        @test startswith(read(`$exename --help`, String), header)
    end

    # ~ expansion in --project and JULIA_PROJECT
    if !Sys.iswindows()
        let expanded = abspath(expanduser("~/foo/Project.toml"))
            @test expanded == readchomp(`$exename --project='~/foo' -e 'println(Base.active_project())'`)
            @test expanded == readchomp(setenv(`$exename -e 'println(Base.active_project())'`, "JULIA_PROJECT" => "~/foo", "HOME" => homedir()))
        end
    end

    # handling of @projectname in --project and JULIA_PROJECT
    let expanded = abspath(Base.load_path_expand("@foo"))
        @test expanded == readchomp(`$exename --project='@foo' -e 'println(Base.active_project())'`)
        @test expanded == readchomp(addenv(`$exename -e 'println(Base.active_project())'`, "JULIA_PROJECT" => "@foo", "HOME" => homedir()))
    end

    # --quiet, --banner
    let p = "print((Base.JLOptions().quiet, Base.JLOptions().banner))"
        @test read(`$exename                   -e $p`, String) == "(0, -1)"
        @test read(`$exename -q                -e $p`, String) == "(1, 0)"
        @test read(`$exename --quiet           -e $p`, String) == "(1, 0)"
        @test read(`$exename --banner=no       -e $p`, String) == "(0, 0)"
        @test read(`$exename --banner=yes      -e $p`, String) == "(0, 1)"
        @test read(`$exename --banner=short    -e $p`, String) == "(0, 2)"
        @test read(`$exename -q --banner=no    -e $p`, String) == "(1, 0)"
        @test read(`$exename -q --banner=yes   -e $p`, String) == "(1, 1)"
        @test read(`$exename -q --banner=short -e $p`, String) == "(1, 2)"
        @test read(`$exename --banner=no  -q   -e $p`, String) == "(1, 0)"
        @test read(`$exename --banner=yes -q   -e $p`, String) == "(1, 1)"
        @test read(`$exename --banner=short -q -e $p`, String) == "(1, 2)"
    end

    # --home
    @test success(`$exename -H $(Sys.BINDIR)`)
    @test success(`$exename --home=$(Sys.BINDIR)`)

    # --eval
    @test  success(`$exename -e "exit(0)"`)
    @test errors_not_signals(`$exename -e "exit(1)"`)
    @test  success(`$exename --eval="exit(0)"`)
    @test errors_not_signals(`$exename --eval="exit(1)"`)
    @test errors_not_signals(`$exename -e`)
    @test errors_not_signals(`$exename --eval`)
    # --eval --interactive (replaced --post-boot)
    @test  success(`$exename -i -e "exit(0)"`)
    @test errors_not_signals(`$exename -i -e "exit(1)"`)
    # issue #34924
    @test  success(`$exename -e 'const LOAD_PATH=1'`)

    # --print
    @test read(`$exename -E "1+1"`, String) == "2\n"
    @test read(`$exename --print="1+1"`, String) == "2\n"
    @test errors_not_signals(`$exename -E`)
    @test errors_not_signals(`$exename --print`)

    # --load
    let testfile = tempname()
        try
            write(testfile, "testvar = :test\nprintln(\"loaded\")\n")
            @test read(`$exename -i --load=$testfile -e "println(testvar)"`, String) == "loaded\ntest\n"
            @test read(`$exename -i -L $testfile -e "println(testvar)"`, String) == "loaded\ntest\n"
            # multiple, combined
            @test read(```$exename
                -e 'push!(ARGS, "hi")'
                -E "1+1"
                -E "2+2"
                -L $testfile
                -E '3+3'
                -L $testfile
                -E 'pop!(ARGS)'
                -e 'show(ARGS); println()'
                9 10
                ```, String) == """
                2
                4
                loaded
                6
                loaded
                "hi"
                ["9", "10"]
                """
        finally
            rm(testfile)
        end
    end
    # -L, --load requires an argument
    @test errors_not_signals(`$exename -L`)
    @test errors_not_signals(`$exename --load`)

    # --cpu-target (requires LLVM enabled)
    # Strictly test for failed error, not a segfault, since we had a false positive with just `success()` before.
    @test errors_not_signals(`$exename -C invalidtarget`)
    @test errors_not_signals(`$exename --cpu-target=invalidtarget`)

    if Sys.iswindows()
        # -t, --threads
        code = "print(Threads.threadpoolsize())"
        cpu_threads = ccall(:jl_effective_threads, Int32, ())
        @test string(cpu_threads) ==
            read(`$exename --threads auto -e $code`, String) ==
            read(`$exename --threads=auto -e $code`, String) ==
            read(`$exename -tauto -e $code`, String) ==
            read(`$exename -t auto -e $code`, String)
        for nt in (nothing, "1")
            withenv("JULIA_NUM_THREADS" => nt) do
                @test read(`$exename --threads=2 -e $code`, String) ==
                    read(`$exename -t 2 -e $code`, String) == "2"
            end
        end
        # We want to test oversubscription, but on manycore machines, this can
        # actually exhaust limited PID spaces
        cpu_threads = max(2*cpu_threads, min(50, 10*cpu_threads))
        if Sys.WORD_SIZE == 32
            cpu_threads = min(cpu_threads, 50)
        end
        @test read(`$exename -t $cpu_threads -e $code`, String) == string(cpu_threads)
        withenv("JULIA_NUM_THREADS" => string(cpu_threads)) do
            @test read(`$exename -e $code`, String) == string(cpu_threads)
        end
        @test errors_not_signals(`$exename -t 0`)
        @test errors_not_signals(`$exename -t -1`)

        # Combining --threads and --procs: --threads does propagate
        withenv("JULIA_NUM_THREADS" => nothing) do
            code = "print(sum(remotecall_fetch(Threads.threadpoolsize, x) for x in procs()))"
            @test read(`$exename -p2 -t2 -e $code`, String) == "6"
        end
    else
        @test_skip "Command line tests with -t are flakey on non-Windows OS"
        # Known issue: https://github.com/JuliaLang/julia/issues/49154
        # These tests should be fixed and reenabled on all operating systems.
    end

    # Combining --threads and invalid -C should yield a decent error
    @test errors_not_signals(`$exename -t 2 -C invalidtarget`)

    # --procs
    @test readchomp(`$exename -q -p 2 -e "println(nworkers())"`) == "2"
    @test errors_not_signals(`$exename -p 0`)
    let p = run(`$exename --procs=1.0`, wait=false)
        wait(p)
        @test p.exitcode == 1 && p.termsignal == 0
    end

    # --gcthreads
    code = "print(Threads.ngcthreads())"
    cpu_threads = ccall(:jl_effective_threads, Int32, ())
    @test (cpu_threads == 1 ? "1" : string(div(cpu_threads, 2))) ==
          read(`$exename --threads auto -e $code`, String) ==
          read(`$exename --threads=auto -e $code`, String) ==
          read(`$exename -tauto -e $code`, String) ==
          read(`$exename -t auto -e $code`, String)
    for nt in (nothing, "1")
        withenv("JULIA_NUM_GC_THREADS" => nt) do
            @test read(`$exename --gcthreads=2 -e $code`, String) == "2"
        end
        withenv("JULIA_NUM_GC_THREADS" => nt) do
            @test read(`$exename --gcthreads=2,1 -e $code`, String) == "3"
        end
    end

    withenv("JULIA_NUM_GC_THREADS" => 2) do
        @test read(`$exename -e $code`, String) == "2"
    end

    withenv("JULIA_NUM_GC_THREADS" => "2,1") do
        @test read(`$exename -e $code`, String) == "3"
    end

    # --machine-file
    # this does not check that machine file works,
    # only that the filename gets correctly passed to the option struct
    let fname = tempname()
        touch(fname)
        fname = realpath(fname)
        try
            @test readchomp(`$exename --machine-file $fname -e
                "println(unsafe_string(Base.JLOptions().machine_file))"`) == fname
        finally
            rm(fname)
        end
    end

    # -i, isinteractive
    @test readchomp(`$exename -E "isinteractive()"`) == "false"
    @test readchomp(`$exename -E "isinteractive()" -i`) == "true"

    # --color
    @test readchomp(`$exename --color=yes -E "Base.have_color"`) == "true"
    @test readchomp(`$exename --color=no -E "Base.have_color"`) == "false"
    @test errors_not_signals(`$exename --color=false`)

    # --history-file
    @test readchomp(`$exename -E "Bool(Base.JLOptions().historyfile)"
        --history-file=yes`) == "true"
    @test readchomp(`$exename -E "Bool(Base.JLOptions().historyfile)"
        --history-file=no`) == "false"
    @test errors_not_signals(`$exename --history-file=false`)

    # --code-coverage
    mktempdir() do dir
        helperdir = joinpath(@__DIR__, "testhelpers")
        inputfile = joinpath(helperdir, "coverage_file.jl")
        expected = replace(read(joinpath(helperdir, "coverage_file.info.bad"), String),
            "<FILENAME>" => realpath(inputfile))
        expected_good = replace(read(joinpath(helperdir, "coverage_file.info"), String),
            "<FILENAME>" => realpath(inputfile))
        covfile = replace(joinpath(dir, "coverage.info"), "%" => "%%")
        @test !isfile(covfile)
        defaultcov = readchomp(`$exename -E "Base.JLOptions().code_coverage != 0" -L $inputfile`)
        opts = Base.JLOptions()
        coverage_file = (opts.output_code_coverage != C_NULL) ?  unsafe_string(opts.output_code_coverage) : ""
        @test !isfile(covfile)
        @test defaultcov == string(opts.code_coverage != 0 && (isempty(coverage_file) || occursin("%p", coverage_file)))
        @test readchomp(`$exename -E "Base.JLOptions().code_coverage" -L $inputfile
            --code-coverage=$covfile --code-coverage=none`) == "0"
        @test !isfile(covfile)
        @test readchomp(`$exename -E "Base.JLOptions().code_coverage" -L $inputfile
            --code-coverage=$covfile --code-coverage`) == "1"
        @test isfile(covfile)
        got = read(covfile, String)
        rm(covfile)
        @test occursin(expected, got) || (expected, got)
        @test_broken occursin(expected_good, got)
        @test readchomp(`$exename -E "Base.JLOptions().code_coverage" -L $inputfile
            --code-coverage=$covfile --code-coverage=user`) == "1"
        @test isfile(covfile)
        got = read(covfile, String)
        rm(covfile)
        @test occursin(expected, got) || (expected, got)
        @test_broken occursin(expected_good, got)
        @test readchomp(`$exename -E "Base.JLOptions().code_coverage" -L $inputfile
            --code-coverage=$covfile --code-coverage=all`) == "2"
        @test isfile(covfile)
        got = read(covfile, String)
        rm(covfile)
        @test occursin(expected, got) || (expected, got)
        @test_broken occursin(expected_good, got)

        # Ask for coverage in specific file
        tfile = realpath(inputfile)
        @test readchomp(`$exename -E "(Base.JLOptions().code_coverage, unsafe_string(Base.JLOptions().tracked_path))" -L $inputfile
            --code-coverage=$covfile --code-coverage=@$tfile`) == "(3, $(repr(tfile)))"
        @test isfile(covfile)
        got = read(covfile, String)
        rm(covfile)
        @test occursin(expected, got) || (expected, got)
        @test_broken occursin(expected_good, got)

        # Ask for coverage in directory
        tdir = dirname(realpath(inputfile))
        @test readchomp(`$exename -E "(Base.JLOptions().code_coverage, unsafe_string(Base.JLOptions().tracked_path))" -L $inputfile
            --code-coverage=$covfile --code-coverage=@$tdir`) == "(3, $(repr(tdir)))"
        @test isfile(covfile)
        got = read(covfile, String)
        rm(covfile)
        @test occursin(expected, got) || (expected, got)
        @test_broken occursin(expected_good, got)

        # Ask for coverage in current directory
        tdir = dirname(realpath(inputfile))
        cd(tdir) do
            # there may be atrailing separator here so use rstrip
            @test readchomp(`$exename -E "(Base.JLOptions().code_coverage, rstrip(unsafe_string(Base.JLOptions().tracked_path), '/'))" -L $inputfile
                --code-coverage=$covfile --code-coverage=@`) == "(3, $(repr(tdir)))"
        end
        @test isfile(covfile)
        got = read(covfile, String)
        rm(covfile)
        @test occursin(expected, got) || (expected, got)
        @test_broken occursin(expected_good, got)

        # Ask for coverage in relative directory
        tdir = dirname(realpath(inputfile))
        cd(dirname(tdir)) do
            @test readchomp(`$exename -E "(Base.JLOptions().code_coverage, unsafe_string(Base.JLOptions().tracked_path))" -L $inputfile
                --code-coverage=$covfile --code-coverage=@testhelpers`) == "(3, $(repr(tdir)))"
        end
        @test isfile(covfile)
        got = read(covfile, String)
        rm(covfile)
        @test occursin(expected, got) || (expected, got)
        @test_broken occursin(expected_good, got)

        # Ask for coverage in relative directory with dot-dot notation
        tdir = dirname(realpath(inputfile))
        cd(tdir) do
            @test readchomp(`$exename -E "(Base.JLOptions().code_coverage, unsafe_string(Base.JLOptions().tracked_path))" -L $inputfile
                --code-coverage=$covfile --code-coverage=@../testhelpers`) == "(3, $(repr(tdir)))"
        end
        @test isfile(covfile)
        got = read(covfile, String)
        rm(covfile)
        @test occursin(expected, got) || (expected, got)
        @test_broken occursin(expected_good, got)

        # Ask for coverage in a different directory
        tdir = mktempdir() # a dir that contains no code
        @test readchomp(`$exename -E "(Base.JLOptions().code_coverage, unsafe_string(Base.JLOptions().tracked_path))" -L $inputfile
            --code-coverage=$covfile --code-coverage=@$tdir`) == "(3, $(repr(realpath(tdir))))"
        @test isfile(covfile)
        got = read(covfile, String)
        @test isempty(got)
        rm(covfile)
    end

    # --track-allocation
    @test readchomp(`$exename -E "Base.JLOptions().malloc_log != 0"`) == "false"
    @test readchomp(`$exename -E "Base.JLOptions().malloc_log != 0" --track-allocation=none`) == "false"

    @test readchomp(`$exename -E "Base.JLOptions().malloc_log != 0" --track-allocation`) == "true"
    @test readchomp(`$exename -E "Base.JLOptions().malloc_log != 0" --track-allocation=user`) == "true"
    mktempdir() do dir
        helperdir = joinpath(@__DIR__, "testhelpers")
        inputfile = joinpath(dir, "allocation_file.jl")
        cp(joinpath(helperdir,"allocation_file.jl"), inputfile)
        pid = readchomp(`$exename -E "getpid()" -L $inputfile --track-allocation=user`)
        memfile = "$inputfile.$pid.mem"
        got = readlines(memfile)
        rm(memfile)
        @test popfirst!(got) == "        0 g(x) = x + 123456"
        @test popfirst!(got) == "        - function f(x)"
        @test popfirst!(got) == "        -     []"
        if Sys.WORD_SIZE == 64
            # P64 pools with 64 bit tags
            @test popfirst!(got) == "       16     Base.invokelatest(g, 0)"
            @test popfirst!(got) == "       32     Base.invokelatest(g, x)"
        elseif 12 == (() -> @allocated ccall(:jl_gc_allocobj, Ptr{Cvoid}, (Csize_t,), 8))()
            # See if we have a 12-byte pool with 32 bit tags (MAX_ALIGN = 4)
            @test popfirst!(got) == "       12     Base.invokelatest(g, 0)"
            @test popfirst!(got) == "       24     Base.invokelatest(g, x)"
        else # MAX_ALIGN >= 8
            @test popfirst!(got) == "        8     Base.invokelatest(g, 0)"
            @test popfirst!(got) == "       32     Base.invokelatest(g, x)"
        end
        if Sys.WORD_SIZE == 64
            @test popfirst!(got) == "       32     []"
        else
            @test popfirst!(got) == "       16     []"
        end
        @test popfirst!(got) == "        - end"
        @test popfirst!(got) == "        - f(1.23)"
        @test isempty(got) || got
    end


    # --optimize
    @test readchomp(`$exename -E "Base.JLOptions().opt_level"`) == "2"
    @test readchomp(`$exename -E "Base.JLOptions().opt_level" -O`) == "3"
    @test readchomp(`$exename -E "Base.JLOptions().opt_level" --optimize`) == "3"
    @test readchomp(`$exename -E "Base.JLOptions().opt_level" -O0`) == "0"

    @test readchomp(`$exename -E "Base.JLOptions().opt_level_min"`) == "0"
    @test readchomp(`$exename -E "Base.JLOptions().opt_level_min" --min-optlevel=2`) == "2"

    # -g
    @test readchomp(`$exename -E "Base.JLOptions().debug_level" -g`) == "2"
    # --print-before/--print-after with pass names is broken on Windows due to no-gnu-unique issues
    if !Sys.iswindows()
        withenv("JULIA_LLVM_ARGS" => "--print-before=BeforeOptimization") do
            let code = readchomperrors(`$exename -g0 -E "@eval Int64(1)+Int64(1)"`)
                @test code[1]
                code = code[3]
                @test occursin("llvm.module.flags", code)
                @test !occursin("llvm.dbg.cu", code)
                @test !occursin("int.jl", code)
                @test !occursin("name: \"Int64\"", code)
            end
            let code = readchomperrors(`$exename -g1 -E "@eval Int64(1)+Int64(1)"`)
                @test code[1]
                code = code[3]
                @test occursin("llvm.module.flags", code)
                @test occursin("llvm.dbg.cu", code)
                @test occursin("int.jl", code)
                @test !occursin("name: \"Int64\"", code)
            end
            let code = readchomperrors(`$exename -g2 -E "@eval Int64(1)+Int64(1)"`)
                @test code[1]
                code = code[3]
                @test occursin("llvm.module.flags", code)
                @test occursin("llvm.dbg.cu", code)
                @test occursin("int.jl", code)
                @test occursin("name: \"Int64\"", code)
            end
        end
    end

    # --check-bounds
    let JL_OPTIONS_CHECK_BOUNDS_DEFAULT = 0,
        JL_OPTIONS_CHECK_BOUNDS_ON = 1,
        JL_OPTIONS_CHECK_BOUNDS_OFF = 2
        exename_default_checkbounds = `$exename`
        filter!(a -> !startswith(a, "--check-bounds="), exename_default_checkbounds.exec)
        @test parse(Int, readchomp(`$exename_default_checkbounds -E "Int(Base.JLOptions().check_bounds)"`)) ==
            JL_OPTIONS_CHECK_BOUNDS_DEFAULT
        @test parse(Int, readchomp(`$exename -E "Int(Base.JLOptions().check_bounds)"
            --check-bounds=auto`)) == JL_OPTIONS_CHECK_BOUNDS_DEFAULT
        @test parse(Int, readchomp(`$exename -E "Int(Base.JLOptions().check_bounds)"
            --check-bounds=yes`)) == JL_OPTIONS_CHECK_BOUNDS_ON
        @test parse(Int, readchomp(`$exename -E "Int(Base.JLOptions().check_bounds)"
            --check-bounds=no`)) == JL_OPTIONS_CHECK_BOUNDS_OFF
    end
    # check-bounds takes yes/no as argument
    @test errors_not_signals(`$exename -E "exit(0)" --check-bounds=false`)

    # --depwarn
    @test readchomp(`$exename --depwarn=no  -E "Base.JLOptions().depwarn"`) == "0"
    @test readchomp(`$exename --depwarn=yes -E "Base.JLOptions().depwarn"`) == "1"
    @test errors_not_signals(`$exename --depwarn=false`)
    # test deprecated syntax
    @test errors_not_signals(`$exename -e "foo (x::Int) = x * x" --depwarn=error`)
    # test deprecated method
    @test errors_not_signals(`$exename -e "
        foo() = :foo; bar() = :bar
        @deprecate foo() bar()
        foo()
    " --depwarn=error`)

    # test deprecated bindings, #13269
    let code = """
        module Foo
            import Base: @deprecate_binding

            const NotDeprecated = true
            @deprecate_binding Deprecated NotDeprecated
        end

        Foo.Deprecated
        """

        @test errors_not_signals(`$exename -E "$code" --depwarn=error`)

        @test readchomperrors(`$exename -E "$code" --depwarn=yes`) ==
            (true, "true", "WARNING: Foo.Deprecated is deprecated, use NotDeprecated instead.\n  likely near none:8")

        @test readchomperrors(`$exename -E "$code" --depwarn=no`) ==
            (true, "true", "")
    end

    # --inline
    @test readchomp(`$exename -E "Bool(Base.JLOptions().can_inline)"`) == "true"
    @test readchomp(`$exename --inline=yes -E "Bool(Base.JLOptions().can_inline)"`) == "true"
    @test readchomp(`$exename --inline=no -E "Bool(Base.JLOptions().can_inline)"`) == "false"
    # --inline takes yes/no as argument
    @test errors_not_signals(`$exename --inline=false`)

    # --polly
    @test readchomp(`$exename -E "Bool(Base.JLOptions().polly)"`) == "true"
    @test readchomp(`$exename --polly=yes -E "Bool(Base.JLOptions().polly)"`) == "true"
    @test readchomp(`$exename --polly=no -E "Bool(Base.JLOptions().polly)"`) == "false"
    # --polly takes yes/no as argument
    @test errors_not_signals(`$exename --polly=false`)

    # --fast-math
    let JL_OPTIONS_FAST_MATH_DEFAULT = 0,
        JL_OPTIONS_FAST_MATH_ON = 1,
        JL_OPTIONS_FAST_MATH_OFF = 2
        @test parse(Int,readchomp(`$exename -E
            "Int(Base.JLOptions().fast_math)"`)) == JL_OPTIONS_FAST_MATH_DEFAULT
        @test parse(Int,readchomp(`$exename --math-mode=user -E
            "Int(Base.JLOptions().fast_math)"`)) == JL_OPTIONS_FAST_MATH_DEFAULT
        @test parse(Int,readchomp(`$exename --math-mode=ieee -E
            "Int(Base.JLOptions().fast_math)"`)) == JL_OPTIONS_FAST_MATH_OFF
        @test parse(Int,readchomp(`$exename --math-mode=fast -E
            "Int(Base.JLOptions().fast_math)"`)) == JL_OPTIONS_FAST_MATH_DEFAULT
    end

    # --worker takes default / custom as argument (default/custom arguments
    # tested in test/parallel.jl)
    @test errors_not_signals(`$exename --worker=true`)

    # test passing arguments
    mktempdir() do dir
        testfile, io = mktemp(dir)
        # write a julia source file that just prints ARGS to stdout
        write(io, """
            println(ARGS)
            """)
        close(io)
        mkpath(joinpath(dir, "config"))
        cp(testfile, joinpath(dir, "config", "startup.jl"))

        withenv("JULIA_DEPOT_PATH" => dir) do
            output = "[\"foo\", \"-bar\", \"--baz\"]"
            @test readchomp(`$exename $testfile foo -bar --baz`) == output
            @test readchomp(`$exename -- $testfile foo -bar --baz`) == output
            @test readchomp(`$exename -L $testfile -e 'exit(0)' -- foo -bar --baz`) ==
                output
            @test readchomp(`$exename --startup-file=yes -e 'exit(0)' -- foo -bar --baz`) ==
                output

            output = "[\"foo\", \"--\", \"-bar\", \"--baz\"]"
            @test readchomp(`$exename $testfile foo -- -bar --baz`) == output
            @test readchomp(`$exename -- $testfile foo -- -bar --baz`) == output
            @test readchomp(`$exename -L $testfile -e 'exit(0)' foo -- -bar --baz`) ==
                output
            @test readchomp(`$exename -L $testfile -e 'exit(0)' -- foo -- -bar --baz`) ==
                output
            @test readchomp(`$exename --startup-file=yes -e 'exit(0)' foo -- -bar --baz`) ==
                output

            output = "String[]\nString[]"
            @test readchomp(`$exename -L $testfile $testfile`) == output
            @test readchomp(`$exename --startup-file=yes $testfile`) == output

            @test errors_not_signals(`$exename --foo $testfile`)
        end
    end

    # test the program name remains constant
    mktempdir() do dir
        # dir can be case-incorrect sometimes
        dir = realpath(dir)

        a = joinpath(dir, "a.jl")
        b = joinpath(dir, "b.jl")
        c = joinpath(dir, "config", "startup.jl")

        write(a, """
            println(@__FILE__)
            println(PROGRAM_FILE)
            include(\"$(escape_string(b))\")
            """)
        write(b, """
            println(@__FILE__)
            println(PROGRAM_FILE)
            """)
        mkpath(dirname(c))
        cp(b, c)

        readsplit(cmd) = split(readchomp(cmd), '\n')

        withenv("JULIA_DEPOT_PATH" => dir) do
            @test readsplit(`$exename $a`) ==
                [a, a,
                 b, a]
            @test readsplit(`$exename -L $b -e 'exit(0)'`) ==
                [b, ""]
            @test readsplit(`$exename -L $b $a`) ==
                [b, a,
                 a, a,
                 b, a]
            @test readsplit(`$exename --startup-file=yes -e 'exit(0)'`) ==
                [c, ""]
            @test readsplit(`$exename --startup-file=yes -L $b -e 'exit(0)'`) ==
                [c, "",
                 b, ""]
            @test readsplit(`$exename --startup-file=yes -L $b $a`) ==
                [c, a,
                 b, a,
                 a, a,
                 b, a]
        end
    end

    # issue #10562
    @test readchomp(`$exename -e 'println(ARGS);' ''`) == "[\"\"]"

    # issue #12679
    @test readchomperrors(`$exename --startup-file=no --compile=yes -ioo`) ==
        (false, "", "ERROR: unknown option `-o`")
    @test readchomperrors(`$exename --startup-file=no -p`) ==
        (false, "", "ERROR: option `-p/--procs` is missing an argument")
    @test readchomperrors(`$exename --startup-file=no --inline`) ==
        (false, "", "ERROR: option `--inline` is missing an argument")
    @test readchomperrors(`$exename --startup-file=no -e "@show ARGS" -now -- julia RUN.jl`) ==
        (false, "", "ERROR: unknown option `-n`")
    @test readchomperrors(`$exename --interactive=yes`) ==
        (false, "", "ERROR: option `-i/--interactive` does not accept an argument")

    # --compiled-modules={yes|no}
    @test readchomp(`$exename -E "Bool(Base.JLOptions().use_compiled_modules)"`) == "true"
    @test readchomp(`$exename --compiled-modules=yes -E
        "Bool(Base.JLOptions().use_compiled_modules)"`) == "true"
    @test readchomp(`$exename --compiled-modules=no -E
        "Bool(Base.JLOptions().use_compiled_modules)"`) == "false"
    @test errors_not_signals(`$exename --compiled-modules=foo -e "exit(0)"`)

    # issue #12671, starting from a non-directory
    # rm(dir) fails on windows with Permission denied
    # and was an upstream bug in llvm <= v3.3
    if !Sys.iswindows() && Base.libllvm_version > v"3.3"
        testdir = mktempdir()
        cd(testdir) do
            rm(testdir)
            @test Base.current_project() === nothing
            @test success(`$exename -e "exit(0)"`)
            for load_path in ["", "@", "@."]
                withenv("JULIA_LOAD_PATH" => load_path) do
                    @test success(`$exename -e "exit(!(Base.load_path() == []))"`)
                end
            end
        end
    end
end

# Object file with multiple cpu targets
@testset "Object file for multiple microarchitectures" begin
    julia_path = joinpath(Sys.BINDIR, Base.julia_exename())
    outputo_file = tempname()
    write(outputo_file, "1")
    object_file = tempname() * ".o"

    # This is to test that even with `pkgimages=no`, we can create object file
    # with multiple cpu-targets
    # The cmd is checked for `--object-o` as soon as it is run. So, to avoid long
    # testing times, intentionally don't pass `--sysimage`; when we reach the
    # corresponding error, we know that `check_cmdline` has already passed
    let v = readchomperrors(`$julia_path
        --cpu-target='native;native'
        --output-o=$object_file $outputo_file
        --pkgimages=no`)

        @test v[1] == false
        @test v[2] == ""
        @test !contains(v[3], "More than one command line CPU targets specified")
        @test v[3] == "ERROR: File \"boot.jl\" not found"
    end

    # This is to test that with `pkgimages=yes`, multiple CPU targets are parsed.
    # We intentionally fail fast due to a lack of an `--output-o` flag.
    let v = readchomperrors(`$julia_path --cpu-target='native;native' --pkgimages=yes`)
        @test v[1] == false
        @test v[2] == ""
        @test contains(v[3], "More than one command line CPU targets specified")
    end
end

# Find the path of libjulia (or libjulia-debug, as the case may be)
# to use as a dummy shlib to open
libjulia = if Base.DARWIN_FRAMEWORK
    abspath(Libdl.dlpath(Base.DARWIN_FRAMEWORK_NAME *
        (Base.isdebugbuild() ? "_debug" : "")))
else
    abspath(Libdl.dlpath(Base.isdebugbuild() ? "libjulia-debug" : "libjulia"))
end


# test error handling code paths of running --sysimage
let exename = `$(Base.julia_cmd().exec[1]) -t 1`
    sysname = unsafe_string(Base.JLOptions().image_file)
    for nonexist_image in (
            joinpath(@__DIR__, "nonexistent"),
            "$sysname.nonexistent",
            )
        let err = Pipe(),
            p = run(pipeline(`$exename --sysimage=$nonexist_image`, stderr=err), wait=false)
            close(err.in)
            let s = read(err, String)
                @test occursin("ERROR: could not load library \"$nonexist_image\"\n", s)
                @test !occursin("Segmentation fault", s)
                @test !occursin("EXCEPTION_ACCESS_VIOLATION", s)
            end
            @test errors_not_signals(p)
            @test p.exitcode == 1
        end
    end
    let err = Pipe(),
        p = run(pipeline(`$exename --sysimage=$libjulia`, stderr=err), wait=false)
        close(err.in)
        let s = read(err, String)
            @test s == "ERROR: System image file failed consistency check: maybe opened the wrong version?\n"
        end
        @test errors_not_signals(p)
        @test p.exitcode == 1
    end
end

let exename = Base.julia_cmd()
    # --startup-file
    let JL_OPTIONS_STARTUPFILE_ON = 1,
        JL_OPTIONS_STARTUPFILE_OFF = 2
        # `JULIA_DEPOT_PATH=$tmpdir` to avoid errors in the user startup.jl, which hangs the tests. Issue #17642
        mktempdir() do tmpdir
            withenv("JULIA_DEPOT_PATH"=>tmpdir) do
                @test parse(Int,readchomp(`$exename -E "Base.JLOptions().startupfile" --startup-file=yes`)) == JL_OPTIONS_STARTUPFILE_ON
            end
        end
        @test parse(Int,readchomp(`$exename -E "Base.JLOptions().startupfile"
            --startup-file=no`)) == JL_OPTIONS_STARTUPFILE_OFF
    end
    @test errors_not_signals(`$exename --startup-file=false`)
end

# Make sure `julia --lisp` doesn't break
run(pipeline(devnull, `$(joinpath(Sys.BINDIR, Base.julia_exename())) --lisp`, devnull))

# Test that `julia [some other option] --lisp` is disallowed
@test readchomperrors(`$(joinpath(Sys.BINDIR, Base.julia_exename())) -Cnative --lisp`) ==
    (false, "", "ERROR: --lisp must be specified as the first argument")

# --sysimage-native-code={yes|no}
let exename = `$(Base.julia_cmd()) --startup-file=no`
    @test readchomp(`$exename --sysimage-native-code=yes -E
        "Bool(Base.JLOptions().use_sysimage_native_code)"`) == "true"
    @test readchomp(`$exename --sysimage-native-code=no -E
        "Bool(Base.JLOptions().use_sysimage_native_code)"`) == "false"
end

# backtrace contains line number info (esp. on windows #17179)
for precomp in ("yes", "no")
    succ, out, bt = readchomperrors(`$(Base.julia_cmd()) --startup-file=no --sysimage-native-code=$precomp -E 'sqrt(-2)'`)
    @test !succ
    @test out == ""
    @test occursin(r"\.jl:(\d+)", bt)
end

# PR #23002
let exename = `$(Base.julia_cmd()) --startup-file=no`
    for (mac, flag, pfix, msg) in [("@test_nowarn", ``, "_1", ""),
                                   ("@test_warn",   `--warn-overwrite=yes`, "_2", "\"WARNING: Method definition\"")]
        str = """
        using Test
        try
            # issue #18725
            $mac $msg @eval Main begin
                f18725$(pfix)(x) = 1
                f18725$(pfix)(x) = 2
            end
            @test Main.f18725$(pfix)(0) == 2
            # PR #23030
            $mac $msg @eval Main module Module23030$(pfix)
                f23030$(pfix)(x) = 1
                f23030$(pfix)(x) = 2
            end
        catch
            exit(-1)
        end
        exit(0)
        """
        run(`$exename $flag -e $str`)
    end
end

# issue #6310
let exename = `$(Base.julia_cmd()) --startup-file=no --color=no`
    @test writereadpipeline("2+2", exename) == ("4\n", true)
    @test writereadpipeline("2+2\n3+3\n4+4", exename) == ("4\n6\n8\n", true)
    @test writereadpipeline("", exename) == ("", true)
    @test writereadpipeline("print(2)", exename) == ("2", true)
    @test writereadpipeline("print(2)\nprint(3)", exename) == ("23", true)
    let infile = tempname()
        touch(infile)
        try
            @test read(pipeline(exename, stdin=infile), String) == ""
            write(infile, "(1, 2+3)")
            @test read(pipeline(exename, stdin=infile), String) == "(1, 5)\n"
            write(infile, "1+2\n2+2\n1-2\n")
            @test read(pipeline(exename, stdin=infile), String) == "3\n4\n-1\n"
            write(infile, "print(2)")
            @test read(pipeline(exename, stdin=infile), String) == "2"
            write(infile, "print(2)\nprint(3)")
            @test read(pipeline(exename, stdin=infile), String) == "23"
        finally
            rm(infile)
        end
    end
end

# incomplete inputs to stream REPL
let exename = `$(Base.julia_cmd()) --startup-file=no --color=no`
    in = Pipe(); out = Pipe(); err = Pipe()
    proc = run(pipeline(exename, stdin = in, stdout = out, stderr = err), wait=false)
    write(in, "f(\n")
    close(in)
    close(err.in)
    txt = readline(err)
    @test startswith(txt, r"ERROR: (syntax: incomplete|ParseError:)")
end

# Issue #29855
for yn in ("no", "yes")
    exename = `$(Base.julia_cmd()) --inline=no --startup-file=no --color=no --inline=$yn`
    v = writereadpipeline("Base.julia_cmd()", exename)
    if yn == "no"
        @test occursin(r" --inline=no", v[1])
    else
        @test !occursin(" --inline", v[1])
    end
    @test v[2]
end

# issue #39259, shadowing `ARGS`
@test success(`$(Base.julia_cmd()) --startup-file=no -e 'ARGS=1'`)

@testset "- as program file reads from stdin" begin
    for args in (`- foo bar`, `-- - foo bar`)
        cmd = `$(Base.julia_cmd()) --startup-file=no $(args)`
        io = IOBuffer()
        open(cmd, io; write=true) do proc
            write(proc, """
                println(PROGRAM_FILE)
                println(@__FILE__)
                foreach(println, ARGS)
            """)
        end
        lines = collect(eachline(seekstart(io)))
        @test lines[1] == "-"
        @test lines[2] == "stdin"
        @test lines[3] == "foo"
        @test lines[4] == "bar"
    end
<<<<<<< HEAD
end

@testset "--heap-size-hint" begin
    exename = `$(Base.julia_cmd())`
    @test errors_not_signals(`$exename --heap-size-hint -e "exit(0)"`)
    @testset "--heap-size-hint=$str" for str in ["asdf","","0","1.2vb","b","GB","1.2gb2","42gigabytes","5gig","2GiB","NaNt"]
        @test errors_not_signals(`$exename --heap-size-hint=$str -e "exit(0)"`)
        if !errors_not_signals(`$exename --heap-size-hint=$str -e "exit(0)"`)
            @show str
            try
                run(`$exename --heap-size-hint=$str -e "exit(0)"`)
            catch
            end
        end
    end
    k = 1024
    m = 1024k
    g = 1024m
    t = 1024g
    @testset "--heap-size-hint=$str" for (str, val) in [("1", 1), ("1e7", 1e7), ("2.5e7", 2.5e7), ("1MB", 1m), ("2.5g", 2.5g), ("1e4kB", 1e4k),
        ("1e100", typemax(UInt64)), ("1e500g", typemax(UInt64)), ("1e-12t", 1), ("500000000b", 500000000)]
        @test parse(UInt64,read(`$exename --heap-size-hint=$str -E "Base.JLOptions().heap_size_hint"`, String)) == val
=======
#heap-size-hint, we reserve 250 MB for non GC memory (llvm, etc.)
@test readchomp(`$(Base.julia_cmd()) --startup-file=no --heap-size-hint=500M -e "println(@ccall jl_gc_get_max_memory()::UInt64)"`) == "$((500-250)*1024*1024)"
end

## `Main.main` entrypoint

# Basic usage
@test readchomp(`$(Base.julia_cmd()) -e '(@main)(ARGS) = println("hello")'`) == "hello"

# Test ARGS with -e
@test readchomp(`$(Base.julia_cmd()) -e '(@main)(ARGS) = println(ARGS)' a b`) == repr(["a", "b"])

# Test import from module
@test readchomp(`$(Base.julia_cmd()) -e 'module Hello; export main; (@main)(ARGS) = println("hello"); end; using .Hello'`) == "hello"
@test readchomp(`$(Base.julia_cmd()) -e 'module Hello; export main; (@main)(ARGS) = println("hello"); end; import .Hello'`) == ""

# test --bug-report=rr
if Sys.islinux() && Sys.ARCH in (:i686, :x86_64) # rr is only available on these platforms
    mktempdir() do temp_trace_dir
        @test success(pipeline(setenv(`$(Base.julia_cmd()) --bug-report=rr-local -e 'exit()'`,
                                      "JULIA_RR_RECORD_ARGS" => "-n --nested=ignore",
                                      "_RR_TRACE_DIR" => temp_trace_dir); #=stderr, stdout=#))
>>>>>>> aba8afc9
    end
end<|MERGE_RESOLUTION|>--- conflicted
+++ resolved
@@ -1043,7 +1043,29 @@
         @test lines[3] == "foo"
         @test lines[4] == "bar"
     end
-<<<<<<< HEAD
+#heap-size-hint, we reserve 250 MB for non GC memory (llvm, etc.)
+@test readchomp(`$(Base.julia_cmd()) --startup-file=no --heap-size-hint=500M -e "println(@ccall jl_gc_get_max_memory()::UInt64)"`) == "$((500-250)*1024*1024)"
+end
+
+## `Main.main` entrypoint
+
+# Basic usage
+@test readchomp(`$(Base.julia_cmd()) -e '(@main)(ARGS) = println("hello")'`) == "hello"
+
+# Test ARGS with -e
+@test readchomp(`$(Base.julia_cmd()) -e '(@main)(ARGS) = println(ARGS)' a b`) == repr(["a", "b"])
+
+# Test import from module
+@test readchomp(`$(Base.julia_cmd()) -e 'module Hello; export main; (@main)(ARGS) = println("hello"); end; using .Hello'`) == "hello"
+@test readchomp(`$(Base.julia_cmd()) -e 'module Hello; export main; (@main)(ARGS) = println("hello"); end; import .Hello'`) == ""
+
+# test --bug-report=rr
+if Sys.islinux() && Sys.ARCH in (:i686, :x86_64) # rr is only available on these platforms
+    mktempdir() do temp_trace_dir
+        @test success(pipeline(setenv(`$(Base.julia_cmd()) --bug-report=rr-local -e 'exit()'`,
+                                      "JULIA_RR_RECORD_ARGS" => "-n --nested=ignore",
+                                      "_RR_TRACE_DIR" => temp_trace_dir); #=stderr, stdout=#))
+    end
 end
 
 @testset "--heap-size-hint" begin
@@ -1066,29 +1088,5 @@
     @testset "--heap-size-hint=$str" for (str, val) in [("1", 1), ("1e7", 1e7), ("2.5e7", 2.5e7), ("1MB", 1m), ("2.5g", 2.5g), ("1e4kB", 1e4k),
         ("1e100", typemax(UInt64)), ("1e500g", typemax(UInt64)), ("1e-12t", 1), ("500000000b", 500000000)]
         @test parse(UInt64,read(`$exename --heap-size-hint=$str -E "Base.JLOptions().heap_size_hint"`, String)) == val
-=======
-#heap-size-hint, we reserve 250 MB for non GC memory (llvm, etc.)
-@test readchomp(`$(Base.julia_cmd()) --startup-file=no --heap-size-hint=500M -e "println(@ccall jl_gc_get_max_memory()::UInt64)"`) == "$((500-250)*1024*1024)"
-end
-
-## `Main.main` entrypoint
-
-# Basic usage
-@test readchomp(`$(Base.julia_cmd()) -e '(@main)(ARGS) = println("hello")'`) == "hello"
-
-# Test ARGS with -e
-@test readchomp(`$(Base.julia_cmd()) -e '(@main)(ARGS) = println(ARGS)' a b`) == repr(["a", "b"])
-
-# Test import from module
-@test readchomp(`$(Base.julia_cmd()) -e 'module Hello; export main; (@main)(ARGS) = println("hello"); end; using .Hello'`) == "hello"
-@test readchomp(`$(Base.julia_cmd()) -e 'module Hello; export main; (@main)(ARGS) = println("hello"); end; import .Hello'`) == ""
-
-# test --bug-report=rr
-if Sys.islinux() && Sys.ARCH in (:i686, :x86_64) # rr is only available on these platforms
-    mktempdir() do temp_trace_dir
-        @test success(pipeline(setenv(`$(Base.julia_cmd()) --bug-report=rr-local -e 'exit()'`,
-                                      "JULIA_RR_RECORD_ARGS" => "-n --nested=ignore",
-                                      "_RR_TRACE_DIR" => temp_trace_dir); #=stderr, stdout=#))
->>>>>>> aba8afc9
     end
 end