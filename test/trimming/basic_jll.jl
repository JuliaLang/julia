using Libdl
using Zstd_jll # Note this uses the vendored older non-LazyLibrary version of Zstd_jll

<<<<<<< HEAD
# JLL usage at build-time should function as expected
Zstd_jll.__init__()
const build_ver = unsafe_string(ccall((:ZSTD_versionString, libzstd), Cstring, ()))
=======
function print_string(fptr::Ptr{Cvoid})
    println(Core.stdout, unsafe_string(ccall(fptr, Cstring, ())))
end
>>>>>>> 3076a968

function @main(args::Vector{String})::Cint
    # Test the basic "Hello, world!"
    println(Core.stdout, "Julia! Hello, world!")

<<<<<<< HEAD
    # JLL usage at run-time should function as expected
    ver = unsafe_string(ccall((:ZSTD_versionString, libzstd), Cstring, ()))
    println(Core.stdout, ver)
    @assert ver == build_ver

    # The 1-arg version of ccall should also work
    fptr = dlsym(Zstd_jll.libzstd_handle, :ZSTD_versionString)
    println(Core.stdout, unsafe_string(ccall(fptr, Cstring, ())))
=======
    # Make sure that JLL's are working as expected
    println(Core.stdout, unsafe_string(ccall((:ZSTD_versionString, libzstd), Cstring, ())))

    # Add an indirection via `@cfunction`
    cfunc = @cfunction(print_string, Cvoid, (Ptr{Cvoid},))
    fptr = dlsym(Zstd_jll.libzstd_handle, :ZSTD_versionString)
    ccall(cfunc, Cvoid, (Ptr{Cvoid},), fptr)
>>>>>>> 3076a968

    return 0
end<|MERGE_RESOLUTION|>--- conflicted
+++ resolved
@@ -1,38 +1,27 @@
 using Libdl
 using Zstd_jll # Note this uses the vendored older non-LazyLibrary version of Zstd_jll
 
-<<<<<<< HEAD
 # JLL usage at build-time should function as expected
 Zstd_jll.__init__()
 const build_ver = unsafe_string(ccall((:ZSTD_versionString, libzstd), Cstring, ()))
-=======
+
 function print_string(fptr::Ptr{Cvoid})
     println(Core.stdout, unsafe_string(ccall(fptr, Cstring, ())))
 end
->>>>>>> 3076a968
 
 function @main(args::Vector{String})::Cint
     # Test the basic "Hello, world!"
     println(Core.stdout, "Julia! Hello, world!")
 
-<<<<<<< HEAD
     # JLL usage at run-time should function as expected
     ver = unsafe_string(ccall((:ZSTD_versionString, libzstd), Cstring, ()))
     println(Core.stdout, ver)
     @assert ver == build_ver
 
-    # The 1-arg version of ccall should also work
-    fptr = dlsym(Zstd_jll.libzstd_handle, :ZSTD_versionString)
-    println(Core.stdout, unsafe_string(ccall(fptr, Cstring, ())))
-=======
-    # Make sure that JLL's are working as expected
-    println(Core.stdout, unsafe_string(ccall((:ZSTD_versionString, libzstd), Cstring, ())))
-
-    # Add an indirection via `@cfunction`
+    # Add an indirection via `@cfunction` / 1-arg ccall
     cfunc = @cfunction(print_string, Cvoid, (Ptr{Cvoid},))
     fptr = dlsym(Zstd_jll.libzstd_handle, :ZSTD_versionString)
     ccall(cfunc, Cvoid, (Ptr{Cvoid},), fptr)
->>>>>>> 3076a968
 
     return 0
 end