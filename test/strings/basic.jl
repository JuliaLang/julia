--- conflicted
+++ resolved
@@ -1464,9 +1464,9 @@
     end
 end
 
-<<<<<<< HEAD
+
 @test codeunit("Julia", UInt8(2)) == codeunit("Julia", 2)
-=======
+
 
 @testset "eltype for AbstractString subtypes" begin
     @test eltype(String) == Char
@@ -1475,4 +1475,3 @@
     u = b"hello"
     @test eltype(u) === UInt8
 end
->>>>>>> 36a4616f
