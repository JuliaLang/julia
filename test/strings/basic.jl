# This file is a part of Julia. License is MIT: https://julialang.org/license

@testset "constructors" begin
    @test String([0x61,0x62,0x63,0x21]) == "abc!"
    @test String("abc!") == "abc!"

    @test isempty(string())
    @test eltype(GenericString) == Char
    @test start("abc") == 1
    @test cmp("ab","abc") == -1
    @test "abc" === "abc"
    @test "ab"  !== "abc"
    @test string("ab", 'c') === "abc"
    @test string() === ""
    codegen_egal_of_strings(x, y) = (x===y, x!==y)
    @test codegen_egal_of_strings(string("ab", 'c'), "abc") === (true, false)
    let strs = ["", "a", "a b c", "до свидания"]
        for x in strs, y in strs
            @test (x === y) == (object_id(x) == object_id(y))
        end
    end
end

@testset "{starts,ends}with" begin
    @test startswith("abcd", 'a')
    @test startswith("abcd", "a")
    @test startswith("abcd", "ab")
    @test !startswith("ab", "abcd")
    @test !startswith("abcd", "bc")
    @test endswith("abcd", 'd')
    @test endswith("abcd", "d")
    @test endswith("abcd", "cd")
    @test !endswith("abcd", "dc")
    @test !endswith("cd", "abcd")
    @test startswith("ab\0cd", "ab\0c")
    @test !startswith("ab\0cd", "ab\0d")
end

@test filter(x -> x ∈ ['f', 'o'], "foobar") == "foo"

@testset "string iteration, and issue #1454" begin
    str = "é"
    str_a = vcat(str...)
    @test length(str_a)==1
    @test str_a[1] == str[1]

    str = "s\u2200"
    @test str[1:end] == str
end

@testset "sizeof" begin
    @test sizeof("abc") == 3
    @test sizeof("\u2222") == 3
end

# issue #3597
@test string(GenericString("Test")[1:1], "X") == "TX"

@testset "parsing Int types" begin
    let b, n
    for T = (UInt8,Int8,UInt16,Int16,UInt32,Int32,UInt64,Int64,UInt128,Int128,BigInt),
            b = 2:62,
            _ = 1:10
        n = (T != BigInt) ? rand(T) : BigInt(rand(Int128))
        @test parse(T, base(b, n), b) == n
    end
    end
end

@testset "issue #6027 - make symbol with invalid char" begin
    sym = Symbol(Char(0xdcdb))
    @test string(sym) == string(Char(0xdcdb))
    @test String(sym) == string(Char(0xdcdb))
    @test Meta.lower(Main, sym) === sym
    res = string(Meta.parse(string(Char(0xdcdb)," = 1"),1,raise=false)[1])
    @test res == """\$(Expr(:error, "invalid character \\\"\\udcdb\\\"\"))"""
end

@testset "Symbol and gensym" begin
    @test Symbol("asdf") === :asdf
    @test Symbol(:abc,"def",'g',"hi",0) === :abcdefghi0
    @test :a < :b
    @test startswith(string(gensym("asdf")),"##asdf#")
    @test gensym("asdf") != gensym("asdf")
    @test gensym() != gensym()
    @test startswith(string(gensym()),"##")
    @test_throws ArgumentError Symbol("ab\0")
    @test_throws ArgumentError gensym("ab\0")
end
@testset "issue #6949" begin
    f = IOBuffer()
    x = split("1 2 3")
    local nb = 0
    for c in x
        nb += write(f, c)
    end
    @test nb == 3
    @test String(take!(f)) == "123"
end

@testset "issue #7248" begin
    @test_throws BoundsError length("hello", 1, -1)
    @test_throws BoundsError prevind("hello", 0, 1)
    @test_throws BoundsError length("hellø", 1, -1)
    @test_throws BoundsError prevind("hellø", 0, 1)
    @test_throws BoundsError length("hello", 1, 10)
    @test nextind("hello", 0, 10) == 10
    @test_throws BoundsError length("hellø", 1, 10) == 9
    @test nextind("hellø", 0, 10) == 11
    @test_throws BoundsError checkbounds("hello", 0)
    @test_throws BoundsError checkbounds("hello", 6)
    @test_throws BoundsError checkbounds("hello", 0:3)
    @test_throws BoundsError checkbounds("hello", 4:6)
    @test_throws BoundsError checkbounds("hello", [0:3;])
    @test_throws BoundsError checkbounds("hello", [4:6;])
    @test checkbounds("hello", 1) === nothing
    @test checkbounds("hello", 5) === nothing
    @test checkbounds("hello", 1:3) === nothing
    @test checkbounds("hello", 3:5) === nothing
    @test checkbounds("hello", [1:3;]) === nothing
    @test checkbounds("hello", [3:5;]) === nothing
    @test checkbounds(Bool, "hello", 0) === false
    @test checkbounds(Bool, "hello", 1) === true
    @test checkbounds(Bool, "hello", 5) === true
    @test checkbounds(Bool, "hello", 6) === false
    @test checkbounds(Bool, "hello", 0:5) === false
    @test checkbounds(Bool, "hello", 1:6) === false
    @test checkbounds(Bool, "hello", 1:5) === true
    @test checkbounds(Bool, "hello", [0:5;]) === false
    @test checkbounds(Bool, "hello", [1:6;]) === false
    @test checkbounds(Bool, "hello", [1:5;]) === true
end

@testset "issue #15624 (indexing with out of bounds empty range)" begin
    @test ""[10:9] == ""
    @test "hello"[10:9] == ""
    @test "hellø"[10:9] == ""
    @test SubString("hello", 1, 5)[10:9] == ""
    @test SubString("hello", 1, 0)[10:9] == ""
    @test SubString("hellø", 1, 5)[10:9] == ""
    @test SubString("hellø", 1, 0)[10:9] == ""
    @test SubString("", 1, 0)[10:9] == ""
    @test_throws BoundsError SubString("", 1, 6)
    @test_throws BoundsError SubString("", 1, 1)
end

@testset "issue #22500 (using `get()` to index strings with default returns)" begin
    utf8_str = "我很喜欢Julia"

    # Test that we can index in at valid locations
    @test get(utf8_str, 1, 'X') == '我'
    @test get(utf8_str, 13, 'X') == 'J'

    # Test that obviously incorrect locations return the default
    @test get(utf8_str, -1, 'X') == 'X'
    @test get(utf8_str, 1000, 'X') == 'X'

    # Test that indexing into the middle of a character throws
    @test_throws StringIndexError get(utf8_str, 2, 'X')
end

#=
# issue #7764
let
    srep = repeat("Σβ",2)
    s="Σβ"
    ss=SubString(s,1,endof(s))

    @test repeat(ss,2) == "ΣβΣβ"

    @test endof(srep) == 7

    @test next(srep, 3) == ('β',5)
    @test next(srep, 7) == ('β',9)

    @test srep[7] == 'β'
    @test_throws BoundsError srep[8]
end
=#

# This caused JuliaLang/JSON.jl#82
@test first('\x00':'\x7f') === '\x00'
@test last('\x00':'\x7f') === '\x7f'

# make sure substrings do not accept code unit if it is not start of codepoint
let s = "x\u0302"
    @test s[1:2] == s
    @test_throws BoundsError s[0:3]
    @test_throws BoundsError s[1:4]
    @test_throws StringIndexError s[1:3]
end

@testset "issue #9781" begin
    # parse(Float64, SubString) wasn't tolerant of trailing whitespace, which was different
    # to "normal" strings. This also checks we aren't being too tolerant and allowing
    # any arbitrary trailing characters.
    @test parse(Float64,"1\n") == 1.0
    @test [parse(Float64,x) for x in split("0,1\n",",")][2] == 1.0
    @test_throws ArgumentError parse(Float64,split("0,1 X\n",",")[2])
    @test parse(Float32,"1\n") == 1.0
    @test [parse(Float32,x) for x in split("0,1\n",",")][2] == 1.0
    @test_throws ArgumentError parse(Float32,split("0,1 X\n",",")[2])
end
# test AbstractString functions at beginning of string.jl
struct tstStringType <: AbstractString
    data::Array{UInt8,1}
end
@testset "AbstractString functions" begin
    tstr = tstStringType(Vector{UInt8}("12"))
    @test_throws MethodError ncodeunits(tstr)
    @test_throws MethodError codeunit(tstr)
    @test_throws MethodError codeunit(tstr, 1)
    @test_throws MethodError codeunit(tstr, true)
    @test_throws MethodError isvalid(tstr, 1)
    @test_throws MethodError isvalid(tstr, true)
    @test_throws MethodError next(tstr, 1)
    @test_throws MethodError next(tstr, true)
    @test_throws MethodError endof(tstr)

    gstr = GenericString("12")
    @test string(gstr) isa GenericString

    @test Array{UInt8}(gstr) == [49, 50]
    @test Array{Char,1}(gstr) == ['1', '2']

    @test gstr[1] == '1'
    @test gstr[1:1] == "1"
    @test gstr[[1]] == "1"

    @test s"∀∃"[big(1)] == '∀'
    @test_throws StringIndexError GenericString("∀∃")[Int8(2)]
    @test_throws BoundsError GenericString("∀∃")[UInt16(10)]

    @test done(eachindex("foobar"),7)
    @test eltype(Base.EachStringIndex) == Int
    @test map(Base.Unicode.uppercase, "foó") == "FOÓ"
    @test nextind("fóobar", 0, 3) == 4

    @test Symbol(gstr) == Symbol("12")

    @test sizeof(gstr) == 2
    @test ncodeunits(gstr) == 2
    @test length(gstr) == 2
    @test length(GenericString("")) == 0

    @test nextind(1:1, 1) == 2
    @test nextind([1], 1) == 2

    @test length(gstr, 1, 2) == 2

    # tests promote_rule
    let svec = [s"12", GenericString("12"), SubString("123", 1, 2)]
        @test all(x -> x === "12", svec)
    end
end

@testset "issue #10307" begin
    @test typeof(map(x -> parse(Int16, x), AbstractString[])) == Vector{Int16}

    for T in [Int8, UInt8, Int16, UInt16, Int32, UInt32, Int64, UInt64, Int128, UInt128]
        for i in [typemax(T), typemin(T)]
            s = "$i"
            @test get(tryparse(T, s)) == i
        end
    end

    for T in [Int8, Int16, Int32, Int64, Int128]
        for i in [typemax(T), typemin(T)]
            f = "$(i)0"
            @test isnull(tryparse(T, f))
        end
    end
end

@testset "issue #11142" begin
    s = "abcdefghij"
    sp = pointer(s)
    @test unsafe_string(sp) == s
    @test unsafe_string(sp,5) == "abcde"
    @test typeof(unsafe_string(sp)) == String
    s = "abcde\uff\u2000\U1f596"
    sp = pointer(s)
    @test unsafe_string(sp) == s
    @test unsafe_string(sp,5) == "abcde"
    @test typeof(unsafe_string(sp)) == String

    @test get(tryparse(BigInt, "1234567890")) == BigInt(1234567890)
    @test isnull(tryparse(BigInt, "1234567890-"))

    @test get(tryparse(Float64, "64")) == 64.0
    @test isnull(tryparse(Float64, "64o"))
    @test get(tryparse(Float32, "32")) == 32.0f0
    @test isnull(tryparse(Float32, "32o"))
end

@testset "issue #10994: handle embedded NUL chars for string parsing" begin
    for T in [BigInt, Int8, UInt8, Int16, UInt16, Int32, UInt32, Int64, UInt64, Int128, UInt128]
        @test_throws ArgumentError parse(T, "1\0")
    end
    for T in [BigInt, Int8, UInt8, Int16, UInt16, Int32, UInt32, Int64, UInt64, Int128, UInt128, Float64, Float32]
        @test isnull(tryparse(T, "1\0"))
    end
    let s = Base.Unicode.normalize("tést",:NFKC)
        @test unsafe_string(Base.unsafe_convert(Cstring, Base.cconvert(Cstring, s))) == s
        @test unsafe_string(convert(Cstring, Symbol(s))) == s
    end
    @test_throws ArgumentError Base.unsafe_convert(Cstring, Base.cconvert(Cstring, "ba\0d"))

    cstrdup(s) = @static Sys.iswindows() ? ccall(:_strdup, Cstring, (Cstring,), s) : ccall(:strdup, Cstring, (Cstring,), s)
    let p = cstrdup("hello")
        @test unsafe_string(p) == "hello"
        Libc.free(p)
    end
end

@testset "iteration" begin
    @test [c for c in "ḟøøƀäṙ"] == ['ḟ', 'ø', 'ø', 'ƀ', 'ä', 'ṙ']
    @test [i for i in eachindex("ḟøøƀäṙ")] == [1, 4, 6, 8, 10, 12]
    @test [x for x in enumerate("ḟøøƀäṙ")] == [(1, 'ḟ'), (2, 'ø'), (3, 'ø'), (4, 'ƀ'), (5, 'ä'), (6, 'ṙ')]
end
@testset "isvalid edge conditions" begin
    for (val, pass) in (
            (0, true), (0xd7ff, true),
            (0xd800, false), (0xdfff, false),
            (0xe000, true), (0xffff, true),
            (0x10000, true), (0x10ffff, true),
            (0x110000, false)
        )
        @test isvalid(Char, val) == pass
    end
    for (val, pass) in (
            ("\x00", true),
            ("\x7f", true),
            ("\x80", false),
            ("\xbf", false),
            ("\xc0", false),
            ("\xff", false),
            ("\xc0\x80", false),
            ("\xc1\x80", false),
            ("\xc2\x80", true),
            ("\xc2\xc0", false),
            ("\xed\x9f\xbf", true),
            ("\xed\xa0\x80", false),
            ("\xed\xbf\xbf", false),
            ("\xee\x80\x80", true),
            ("\xef\xbf\xbf", true),
            ("\xf0\x90\x80\x80", true),
            ("\xf4\x8f\xbf\xbf", true),
            ("\xf4\x90\x80\x80", false),
            ("\xf5\x80\x80\x80", false),
            ("\ud800\udc00", false),
            ("\udbff\udfff", false),
            ("\ud800\u0100", false),
            ("\udc00\u0100", false),
            ("\udc00\ud800", false),
        )
        @test isvalid(String, val) == pass == isvalid(String(val))
    end

    # Issue #11203
    @test isvalid(String, UInt8[]) == true == isvalid("")

    # Check UTF-8 characters
    # Check ASCII range (true),
    # then single continuation bytes and lead bytes with no following continuation bytes (false)
    for (rng,flg) in ((0:0x7f, true), (0x80:0xff, false))
        for byt in rng
            @test isvalid(String, UInt8[byt]) == flg
        end
    end
    # Check overlong lead bytes for 2-character sequences (false)
    for byt = 0xc0:0xc1
        @test isvalid(String, UInt8[byt,0x80]) == false
    end
    # Check valid lead-in to two-byte sequences (true)
    for byt = 0xc2:0xdf
        for (rng,flg) in ((0x00:0x7f, false), (0x80:0xbf, true), (0xc0:0xff, false))
            for cont in rng
                @test isvalid(String, UInt8[byt, cont]) == flg
            end
        end
    end
    # Check three-byte sequences
    for r1 in (0xe0:0xec, 0xee:0xef)
        for byt = r1
            # Check for short sequence
            @test isvalid(String, UInt8[byt]) == false
            for (rng,flg) in ((0x00:0x7f, false), (0x80:0xbf, true), (0xc0:0xff, false))
                for cont in rng
                    @test isvalid(String, UInt8[byt, cont]) == false
                    @test isvalid(String, UInt8[byt, cont, 0x80]) == flg
                end
            end
        end
    end
    # Check hangul characters (0xd000-0xd7ff) hangul
    # Check for short sequence, or start of surrogate pair
    for (rng,flg) in ((0x00:0x7f, false), (0x80:0x9f, true), (0xa0:0xff, false))
        for cont in rng
            @test isvalid(String, UInt8[0xed, cont]) == false
            @test isvalid(String, UInt8[0xed, cont, 0x80]) == flg
        end
    end
    # Check valid four-byte sequences
    for byt = 0xf0:0xf4
        if (byt == 0xf0)
            r0 = ((0x00:0x8f, false), (0x90:0xbf, true), (0xc0:0xff, false))
        elseif byt == 0xf4
            r0 = ((0x00:0x7f, false), (0x80:0x8f, true), (0x90:0xff, false))
        else
            r0 = ((0x00:0x7f, false), (0x80:0xbf, true), (0xc0:0xff, false))
        end
        for (rng,flg) in r0
            for cont in rng
                @test isvalid(String, UInt8[byt, cont]) == false
                @test isvalid(String, UInt8[byt, cont, 0x80]) == false
                @test isvalid(String, UInt8[byt, cont, 0x80, 0x80]) == flg
            end
        end
    end
    # Check five-byte sequences, should be invalid
    for byt = 0xf8:0xfb
        @test isvalid(String, UInt8[byt, 0x80, 0x80, 0x80, 0x80]) == false
    end
    # Check six-byte sequences, should be invalid
    for byt = 0xfc:0xfd
        @test isvalid(String, UInt8[byt, 0x80, 0x80, 0x80, 0x80, 0x80]) == false
    end
    # Check seven-byte sequences, should be invalid
    @test isvalid(String, UInt8[0xfe, 0x80, 0x80, 0x80, 0x80, 0x80]) == false
end

@testset "NULL pointers are handled consistently by String" begin
    @test_throws ArgumentError unsafe_string(Ptr{UInt8}(0))
    @test_throws ArgumentError unsafe_string(Ptr{UInt8}(0), 10)
end
@testset "ascii for ASCII strings and non-ASCII strings" begin
    @test ascii("Hello, world") == "Hello, world"
    @test typeof(ascii("Hello, world")) == String
    @test ascii(GenericString("Hello, world")) == "Hello, world"
    @test typeof(ascii(GenericString("Hello, world"))) == String
    @test_throws ArgumentError ascii("Hello, ∀")
    @test_throws ArgumentError ascii(GenericString("Hello, ∀"))
end
@testset "issue #17271: endof() doesn't throw an error even with invalid strings" begin
    @test endof("\x90") == 1
    @test endof("\xce") == 1
end
# issue #17624, missing getindex method for String
@test "abc"[:] == "abc"

@testset "issue #18280: next/nextind must return past String's underlying data" begin
    for s in ("Hello", "Σ", "こんにちは", "😊😁")
        local s
        @test next(s, endof(s))[2] > sizeof(s)
        @test nextind(s, endof(s)) > sizeof(s)
    end
end
# Test cmp with AbstractStrings that don't index the same as UTF-8, which would include
# (LegacyString.)UTF16String and (LegacyString.)UTF32String, among others.

mutable struct CharStr <: AbstractString
    chars::Vector{Char}
    CharStr(x) = new(collect(x))
end
Base.start(x::CharStr) = start(x.chars)
Base.next(x::CharStr, i::Int) = next(x.chars, i)
Base.done(x::CharStr, i::Int) = done(x.chars, i)
Base.endof(x::CharStr) = endof(x.chars)
@testset "cmp without UTF-8 indexing" begin
    # Simple case, with just ANSI Latin 1 characters
    @test "áB" != CharStr("áá") # returns false with bug
    @test cmp("áB", CharStr("áá")) == -1 # returns 0 with bug

    # Case with Unicode characters
    @test cmp("\U1f596\U1f596", CharStr("\U1f596")) == 1   # Gives BoundsError with bug
    @test cmp(CharStr("\U1f596"), "\U1f596\U1f596") == -1
end

@testset "repeat" begin
    @inferred repeat(GenericString("x"), 1)
    @test repeat("xx",3) == repeat("x",6) == repeat('x',6) == repeat(GenericString("x"), 6) == "xxxxxx"
    @test repeat("αα",3) == repeat("α",6) == repeat('α',6) == repeat(GenericString("α"), 6) == "αααααα"
    @test repeat("x",1) == repeat('x',1) == "x"^1 == 'x'^1 == GenericString("x")^1 == "x"
    @test repeat("x",0) == repeat('x',0) == "x"^0 == 'x'^0 == GenericString("x")^0 == ""

    for S in ["xxx", "ååå", "∀∀∀", "🍕🍕🍕"]
        c = S[1]
        s = string(c)
        @test_throws ArgumentError repeat(c, -1)
        @test_throws ArgumentError repeat(s, -1)
        @test_throws ArgumentError repeat(S, -1)
        @test repeat(c, 0) == ""
        @test repeat(s, 0) == ""
        @test repeat(S, 0) == ""
        @test repeat(c, 1) == s
        @test repeat(s, 1) == s
        @test repeat(S, 1) == S
        @test repeat(c, 3) == S
        @test repeat(s, 3) == S
        @test repeat(S, 3) == S*S*S
    end
end
@testset "issue #12495: check that logical indexing attempt raises ArgumentError" begin
    @test_throws ArgumentError "abc"[[true, false, true]]
    @test_throws ArgumentError "abc"[BitArray([true, false, true])]
end

@testset "concatenation" begin
    @test "ab" * "cd" == "abcd"
    @test 'a' * "bc" == "abc"
    @test "ab" * 'c' == "abc"
    @test 'a' * 'b' == "ab"
    @test 'a' * "b" * 'c' == "abc"
    @test "a" * 'b' * 'c' == "abc"
end

@testset "unrecognized escapes in string/char literals" begin
    @test_throws Meta.ParseError Meta.parse("\"\\.\"")
    @test_throws Meta.ParseError Meta.parse("\'\\.\'")
end

@testset "thisind" begin
    let strs = Any["∀α>β:α+1>β", s"∀α>β:α+1>β",
                   SubString("123∀α>β:α+1>β123", 4, 18),
                   SubString(s"123∀α>β:α+1>β123", 4, 18)]
        for s in strs
            @test_throws BoundsError thisind(s, -2)
            @test_throws BoundsError thisind(s, -1)
            @test thisind(s, 0) == 0
            @test thisind(s, 1) == 1
            @test thisind(s, 2) == 1
            @test thisind(s, 3) == 1
            @test thisind(s, 4) == 4
            @test thisind(s, 5) == 4
            @test thisind(s, 6) == 6
            @test thisind(s, 15) == 15
            @test thisind(s, 16) == 15
            @test thisind(s, 17) == 17
            @test_throws BoundsError thisind(s, 18)
            @test_throws BoundsError thisind(s, 19)
        end
    end

    let strs = Any["", s"", SubString("123", 2, 1), SubString(s"123", 2, 1)]
        for s in strs
            @test_throws BoundsError thisind(s, -1)
            @test thisind(s, 0) == 0
            @test thisind(s, 1) == 1
            @test_throws BoundsError thisind(s, 2)
        end
    end
end

@testset "prevind and nextind" begin
    for s in Any["∀α>β:α+1>β", GenericString("∀α>β:α+1>β")]
        @test_throws BoundsError prevind(s, 0)
        @test_throws BoundsError prevind(s, 0, 0)
        @test_throws BoundsError prevind(s, 0, 1)
        @test prevind(s, 1) == 0
        @test prevind(s, 1, 1) == 0
        @test prevind(s, 1, 0) == 1
        @test prevind(s, 2) == 1
        @test prevind(s, 2, 1) == 1
        @test prevind(s, 4) == 1
        @test prevind(s, 4, 1) == 1
        @test prevind(s, 5) == 4
        @test prevind(s, 5, 1) == 4
        @test prevind(s, 5, 2) == 1
        @test prevind(s, 5, 3) == 0
        @test prevind(s, 15) == 14
        @test prevind(s, 15, 1) == 14
        @test prevind(s, 15, 2) == 13
        @test prevind(s, 15, 3) == 12
        @test prevind(s, 15, 4) == 10
        @test prevind(s, 15, 10) == 0
        @test prevind(s, 15, 9) == 1
        @test prevind(s, 16) == 15
        @test prevind(s, 16, 1) == 15
        @test prevind(s, 16, 2) == 14
        @test prevind(s, 17) == 15
        @test prevind(s, 17, 1) == 15
        @test prevind(s, 17, 2) == 14
        @test_throws BoundsError prevind(s, 18)
        @test_throws BoundsError prevind(s, 18, 0)
        @test_throws BoundsError prevind(s, 18, 1)

        @test_throws BoundsError nextind(s, -1)
        @test_throws BoundsError nextind(s, -1, 0)
        @test_throws BoundsError nextind(s, -1, 1)
        @test nextind(s, 0, 2) == 4
        @test nextind(s, 0, 20) == 26
        @test nextind(s, 0, 10) == 15
        @test nextind(s, 1) == 4
        @test nextind(s, 1, 1) == 4
        @test nextind(s, 1, 2) == 6
        @test nextind(s, 1, 9) == 15
        @test nextind(s, 1, 10) == 17
        @test nextind(s, 2) == 4
        @test nextind(s, 2, 1) == 4
        @test nextind(s, 3) == 4
        @test nextind(s, 3, 1) == 4
        @test nextind(s, 4) == 6
        @test nextind(s, 4, 1) == 6
        @test nextind(s, 14) == 15
        @test nextind(s, 14, 1) == 15
        @test nextind(s, 15) == 17
        @test nextind(s, 15, 1) == 17
        @test nextind(s, 15, 2) == 18
        @test nextind(s, 16) == 17
        @test nextind(s, 16, 1) == 17
        @test nextind(s, 16, 2) == 18
        @test nextind(s, 16, 3) == 19
        @test_throws BoundsError nextind(s, 17)
        @test_throws BoundsError nextind(s, 17, 0)
        @test_throws BoundsError nextind(s, 17, 1)

        for x in 0:ncodeunits(s)+1
            n = p = x
            for j in 1:40
                if 1 ≤ p
                    p = prevind(s, p)
                    @test prevind(s, x, j) == p
                end
                if n ≤ ncodeunits(s)
                    n = nextind(s, n)
                    @test nextind(s, x, j) == n
                end
            end
        end
    end
end

@testset "first and last" begin
    s = "∀ϵ≠0: ϵ²>0"
    @test_throws ArgumentError first(s, -1)
    @test first(s, 0) == ""
    @test first(s, 1) == "∀"
    @test first(s, 2) == "∀ϵ"
    @test first(s, 3) == "∀ϵ≠"
    @test first(s, 4) == "∀ϵ≠0"
    @test first(s, length(s)) == s
    @test first(s, length(s)+1) == s
    @test_throws ArgumentError last(s, -1)
    @test last(s, 0) == ""
    @test last(s, 1) == "0"
    @test last(s, 2) == ">0"
    @test last(s, 3) == "²>0"
    @test last(s, 4) == "ϵ²>0"
    @test last(s, length(s)) == s
    @test last(s, length(s)+1) == s
end

@testset "invalid code point" begin
    s = String([0x61, 0xba, 0x41])
    @test !isvalid(s)
    @test s[2] == reinterpret(Char, UInt32(0xba) << 24)
end

@testset "ncodeunits" begin
    for (s, n) in [""     => 0, "a"   => 1, "abc"  => 3,
                   "α"    => 2, "abγ" => 4, "∀"    => 3,
                   "∀x∃y" => 8, "🍕"  => 4, "🍕∀" => 7]
        @test ncodeunits(s) == n
        @test ncodeunits(GenericString(s)) == n
    end
end

<<<<<<< HEAD
@testset "0-step nextind and prevind" begin
    for T in [String, SubString, Base.SubstitutionString, GenericString]
        e = convert(T, "")
        @test nextind(e, 0, 0) == 0
        @test_throws BoundsError nextind(e, 1, 0)
        @test_throws BoundsError prevind(e, 0, 0)
        @test prevind(e, 1, 0) == 1

        s = convert(T, "∀x∃")
        @test nextind(s, 0, 0) == 0
        @test nextind(s, 1, 0) == 1
        @test_throws StringIndexError nextind(s, 2, 0)
        @test_throws StringIndexError nextind(s, 3, 0)
        @test nextind(s, 4, 0) == 4
        @test nextind(s, 5, 0) == 5
        @test_throws StringIndexError nextind(s, 6, 0)
        @test_throws StringIndexError nextind(s, 7, 0)
        @test_throws BoundsError nextind(s, 8, 0)

        @test_throws BoundsError prevind(s, 0, 0)
        @test prevind(s, 1, 0) == 1
        @test_throws StringIndexError prevind(s, 2, 0)
        @test_throws StringIndexError prevind(s, 3, 0)
        @test prevind(s, 4, 0) == 4
        @test prevind(s, 5, 0) == 5
        @test_throws StringIndexError prevind(s, 6, 0)
        @test_throws StringIndexError prevind(s, 7, 0)
        @test prevind(s, 8, 0) == 8
    end
end
=======
@test Vector{UInt8}("\xcc\xdd\xee\xff\x80") == [0xcc,0xdd,0xee,0xff,0x80]
>>>>>>> 5854faa2
<|MERGE_RESOLUTION|>--- conflicted
+++ resolved
@@ -113,22 +113,9 @@
     @test_throws BoundsError checkbounds("hello", 4:6)
     @test_throws BoundsError checkbounds("hello", [0:3;])
     @test_throws BoundsError checkbounds("hello", [4:6;])
-    @test checkbounds("hello", 1) === nothing
-    @test checkbounds("hello", 5) === nothing
-    @test checkbounds("hello", 1:3) === nothing
-    @test checkbounds("hello", 3:5) === nothing
-    @test checkbounds("hello", [1:3;]) === nothing
-    @test checkbounds("hello", [3:5;]) === nothing
-    @test checkbounds(Bool, "hello", 0) === false
-    @test checkbounds(Bool, "hello", 1) === true
-    @test checkbounds(Bool, "hello", 5) === true
-    @test checkbounds(Bool, "hello", 6) === false
-    @test checkbounds(Bool, "hello", 0:5) === false
-    @test checkbounds(Bool, "hello", 1:6) === false
-    @test checkbounds(Bool, "hello", 1:5) === true
-    @test checkbounds(Bool, "hello", [0:5;]) === false
-    @test checkbounds(Bool, "hello", [1:6;]) === false
-    @test checkbounds(Bool, "hello", [1:5;]) === true
+    @test checkbounds("hello", 2)
+    @test checkbounds("hello", 1:5)
+    @test checkbounds("hello", [1:5;])
 end
 
 @testset "issue #15624 (indexing with out of bounds empty range)" begin
@@ -666,7 +653,6 @@
     end
 end
 
-<<<<<<< HEAD
 @testset "0-step nextind and prevind" begin
     for T in [String, SubString, Base.SubstitutionString, GenericString]
         e = convert(T, "")
@@ -697,6 +683,5 @@
         @test prevind(s, 8, 0) == 8
     end
 end
-=======
-@test Vector{UInt8}("\xcc\xdd\xee\xff\x80") == [0xcc,0xdd,0xee,0xff,0x80]
->>>>>>> 5854faa2
+
+@test Vector{UInt8}("\xcc\xdd\xee\xff\x80") == [0xcc,0xdd,0xee,0xff,0x80]