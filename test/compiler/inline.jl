--- conflicted
+++ resolved
@@ -908,23 +908,22 @@
     Base.@invoke conditional_escape!(false::Any, x::Any)
 end
 
-<<<<<<< HEAD
-@testset "elimination of `get_binding_type`" begin
-    m = Module()
-    @eval m global x::Int
-
-    f() = Core.get_binding_type(m, :x)
-    @test fully_eliminated(f, Tuple{})
-    @test f() === Int
-
-    g() = Core.get_binding_type(m, :y)
-    @test !fully_eliminated(g, Tuple{})
-    @test g() === Any
-=======
 @testset "strides for ReshapedArray (PR#44027)" begin
     # Type-based contiguous check
     a = vec(reinterpret(reshape,Int16,reshape(view(reinterpret(Int32,randn(10)),2:11),5,:)))
     f(a) = only(strides(a));
     @test fully_eliminated(f, Tuple{typeof(a)}) && f(a) == 1
->>>>>>> 546a7747
+end
+
+@testset "elimination of `get_binding_type`" begin
+    m = Module()
+    @eval m global x::Int
+
+    f() = Core.get_binding_type(m, :x)
+    @test fully_eliminated(f, Tuple{})
+    @test f() === Int
+
+    g() = Core.get_binding_type(m, :y)
+    @test !fully_eliminated(g, Tuple{})
+    @test g() === Any
 end