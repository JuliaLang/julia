--- conflicted
+++ resolved
@@ -256,7 +256,6 @@
     @test isa(ret_2, Core.Compiler.ReturnNode) && ret_2.val == 2
 end
 
-<<<<<<< HEAD
 # Issue #29213
 function f_29213()
     while true
@@ -278,7 +277,7 @@
 end
 
 @test_throws UndefVarError f_29213()
-=======
+
 function test_29253(K)
     if true
         try
@@ -290,5 +289,4 @@
 end
 let K = rand(2,2)
     @test test_29253(K) == 2
-end
->>>>>>> 522bd95e
+end