# This file is a part of Julia. License is MIT: http://julialang.org/license

# ranges
@test size(10:1:0) == (0,)
@test length(1:.2:2) == 6
@test length(1.:.2:2.) == 6
@test length(2:-.2:1) == 6
@test length(2.:-.2:1.) == 6
@test length(2:.2:1) == 0
@test length(2.:.2:1.) == 0

@test length(1:0) == 0
@test length(0.0:-0.5) == 0
@test length(1:2:0) == 0
L32 = linspace(Int32(1), Int32(4), 4)
L64 = linspace(Int64(1), Int64(4), 4)
@test L32[1] == 1 && L64[1] == 1
@test L32[2] == 2 && L64[2] == 2
@test L32[3] == 3 && L64[3] == 3
@test L32[4] == 4 && L64[4] == 4

r = 5:-1:1
@test r[1]==5
@test r[2]==4
@test r[3]==3
@test r[4]==2
@test r[5]==1

@test length(.1:.1:.3) == 3
@test length(1.1:1.1:3.3) == 3
@test length(1.1:1.3:3) == 2
@test length(1:1:1.8) == 1

@test (1:5)[1:4] == 1:4
@test (2:6)[1:4] == 2:5
@test (1:6)[2:5] == 2:5
@test typeof((1:6)[2:5]) == typeof(2:5)
@test (1:6)[2:2:5] == 2:2:4
@test typeof((1:6)[2:2:5]) == typeof(2:2:4)
@test (1:2:13)[2:6] == 3:2:11
@test typeof((1:2:13)[2:6]) == typeof(3:2:11)
@test (1:2:13)[2:3:7] == 3:6:13
@test typeof((1:2:13)[2:3:7]) == typeof(3:6:13)

@test isempty((1:4)[5:4])
@test_throws BoundsError (1:10)[8:-1:-2]

r = typemax(Int)-5:typemax(Int)-1
@test_throws BoundsError r[7]

@test findin([5.2, 3.3], 3:20) == findin([5.2, 3.3], collect(3:20))

let
    span = 5:20
    r = -7:3:42
    @test findin(r, span) == 5:10
    r = 15:-2:-38
    @test findin(r, span) == 1:6
end
#@test isempty(findin(5+0*(1:6), 2:4))
#@test findin(5+0*(1:6), 2:5) == 1:6
#@test findin(5+0*(1:6), 2:7) == 1:6
#@test findin(5+0*(1:6), 5:7) == 1:6
#@test isempty(findin(5+0*(1:6), 6:7))
#@test findin(5+0*(1:6), 5:5) == 1:6

@test reverse(reverse(1:10)) == 1:10

@test reverse(reverse(typemin(Int):typemax(Int))) == typemin(Int):typemax(Int)
@test reverse(reverse(typemin(Int):2:typemax(Int))) == typemin(Int):2:typemax(Int)

@test intersect(1:5, 2:3) == 2:3
@test intersect(-3:5, 2:8) == 2:5
@test intersect(-8:-3, -8:-3) == -8:-3
@test intersect(1:5, 5:13) == 5:5
@test isempty(intersect(-8:-3, -2:2))
@test isempty(intersect(-3:7, 2:1))
@test intersect(1:11, -2:3:15) == 1:3:10
@test intersect(1:11, -2:2:15) == 2:2:10
@test intersect(1:11, -2:1:15) == 1:11
@test intersect(1:11, 15:-1:-2) == 1:11
@test intersect(1:11, 15:-4:-2) == 3:4:11
@test intersect(-20:-5, -10:3:-2) == -10:3:-7
@test isempty(intersect(-5:5, -6:13:20))
@test isempty(intersect(1:11, 15:4:-2))
@test isempty(intersect(11:1, 15:-4:-2))
#@test intersect(-5:5, 1+0*(1:3)) == 1:1
#@test isempty(intersect(-5:5, 6+0*(1:3)))
@test intersect(-15:4:7, -10:-2) == -7:4:-3
@test intersect(13:-2:1, -2:8) == 7:-2:1
@test isempty(intersect(13:2:1, -2:8))
@test isempty(intersect(13:-2:1, 8:-2))
#@test intersect(5+0*(1:4), 2:8) == 5+0*(1:4)
#@test isempty(intersect(5+0*(1:4), -7:3))
@test intersect(0:3:24, 0:4:24) == 0:12:24
@test intersect(0:4:24, 0:3:24) == 0:12:24
@test intersect(0:3:24, 24:-4:0) == 0:12:24
@test intersect(24:-3:0, 0:4:24) == 24:-12:0
@test intersect(24:-3:0, 24:-4:0) == 24:-12:0
@test intersect(1:3:24, 0:4:24) == 4:12:16
@test intersect(0:6:24, 0:4:24) == 0:12:24
@test isempty(intersect(1:6:2400, 0:4:2400))
@test intersect(-51:5:100, -33:7:125) == -26:35:79
@test intersect(-51:5:100, -32:7:125) == -11:35:94
#@test intersect(0:6:24, 6+0*(0:4:24)) == 6:6:6
#@test intersect(12+0*(0:6:24), 0:4:24) == Range(12, 0, 5)
#@test isempty(intersect(6+0*(0:6:24), 0:4:24))
@test intersect(-10:3:24, -10:3:24) == -10:3:23
@test isempty(intersect(-11:3:24, -10:3:24))
@test intersect(typemin(Int):2:typemax(Int),1:10) == 2:2:10
@test intersect(1:10,typemin(Int):2:typemax(Int)) == 2:2:10

@test intersect(reverse(typemin(Int):2:typemax(Int)),typemin(Int):2:typemax(Int)) == reverse(typemin(Int):2:typemax(Int))
@test intersect(typemin(Int):2:typemax(Int),reverse(typemin(Int):2:typemax(Int))) == typemin(Int):2:typemax(Int)

@test intersect(UnitRange(1,2),3) == UnitRange(3,2)
@test intersect(UnitRange(1,2), UnitRange(1,5), UnitRange(3,7), UnitRange(4,6)) == UnitRange(4,3)

@test intersect(1:3, 2) === intersect(2, 1:3) === 2:2
@test intersect(1.0:3.0, 2) == intersect(2, 1.0:3.0) == [2.0]

@test sort(UnitRange(1,2)) == UnitRange(1,2)
@test sort!(UnitRange(1,2)) == UnitRange(1,2)
@test sort(1:10, rev=true) == collect(10:-1:1)
@test sort(-3:3, by=abs) == [0,-1,1,-2,2,-3,3]
@test select(1:10, 4) == 4

@test 0 in UInt(0):100:typemax(UInt)
@test last(UInt(0):100:typemax(UInt)) in UInt(0):100:typemax(UInt)
@test -9223372036854775790 in -9223372036854775790:100:9223372036854775710
@test -9223372036854775690 in -9223372036854775790:100:9223372036854775710
@test -90 in -9223372036854775790:100:9223372036854775710
@test 10 in -9223372036854775790:100:9223372036854775710
@test 110 in -9223372036854775790:100:9223372036854775710
@test 9223372036854775610 in -9223372036854775790:100:9223372036854775710
@test 9223372036854775710 in -9223372036854775790:100:9223372036854775710


@test !(3.5 in 1:5)
@test (3 in 1:5)
@test (3 in 5:-1:1)
#@test (3 in 3+0*(1:5))
#@test !(4 in 3+0*(1:5))

r = 0.0:0.01:1.0
@test (r[30] in r)
r = (-4*Int64(maxintfloat(Int === Int32 ? Float32 : Float64))):5
@test (3 in r)
@test (3.0 in r)

@test !(1 in 1:0)
@test !(1.0 in 1.0:0.0)

# indexing range with empty range (#4309)
@test (3:6)[5:4] == 7:6
@test_throws BoundsError (3:6)[5:5]
@test_throws BoundsError (3:6)[5]
@test (0:2:10)[7:6] == 12:2:10
@test_throws BoundsError (0:2:10)[7:7]

# indexing with negative ranges (#8351)
for a=Range[3:6, 0:2:10], b=Range[0:1, 2:-1:0]
    @test_throws BoundsError a[b]
end

# avoiding intermediate overflow (#5065)
@test length(1:4:typemax(Int)) == div(typemax(Int),4) + 1

# overflow in length
@test_throws OverflowError length(0:typemax(Int))
@test_throws OverflowError length(typemin(Int):typemax(Int))
@test_throws OverflowError length(-1:typemax(Int)-1)

let s = 0
    # loops ending at typemax(Int)
    for i = (typemax(Int)-1):typemax(Int)
        s += 1
        @test s <= 2
    end
    @test s == 2

    s = 0
    for i = (typemax(Int)-2):(typemax(Int)-1)
        s += 1
        @test s <= 2
    end
    @test s == 2

    s = 0
    for i = typemin(Int):(typemin(Int)+1)
        s += 1
        @test s <= 2
    end
    @test s == 2

    # loops covering the full range of smaller integer types
    s = 0
    for i = typemin(UInt8):typemax(UInt8)
        s += 1
    end
    @test s == 256

    s = 0
    for i = typemin(UInt8):one(UInt8):typemax(UInt8)
        s += 1
    end
    @test s == 256

    # loops past typemax(Int)
    n = 0
    s = Int128(0)
    for i = typemax(UInt64)-2:typemax(UInt64)
        n += 1
        s += i
    end
    @test n == 3
    @test s == 3*Int128(typemax(UInt64)) - 3

    # loops over empty ranges
    s = 0
    for i = 0xff:0x00
        s += 1
    end
    @test s == 0

    s = 0
    for i = Int128(typemax(Int128)):Int128(typemin(Int128))
        s += 1
    end
    @test s == 0
end

# sums of ranges
@test sum(1:100) == 5050
@test sum(0:100) == 5050
@test sum(-100:100) == 0
@test sum(0:2:100) == 2550

# overflowing sums (see #5798)
if Sys.WORD_SIZE == 64
    @test sum(Int128(1):10^18) == div(10^18 * (Int128(10^18)+1), 2)
    @test sum(Int128(1):10^18-1) == div(10^18 * (Int128(10^18)-1), 2)
else
    @test sum(Int64(1):10^9) == div(10^9 * (Int64(10^9)+1), 2)
    @test sum(Int64(1):10^9-1) == div(10^9 * (Int64(10^9)-1), 2)
end

# Tricky sums of FloatRange #8272
@test sum(10000.:-0.0001:0) == 5.00000005e11
@test sum(0:0.001:1) == 500.5
@test sum(0:0.000001:1) == 500000.5
@test sum(0:0.1:10) == 505.

# operations with scalars
@test (1:3) - 2 == -1:1
@test (1:3) - 0.25 == 1-0.25:3-0.25
@test (1:3) + 2 == 3:5
@test (1:3) + 0.25 == 1+0.25:3+0.25
@test (1:2:6) + 1 == 2:2:6
@test (1:2:6) + 0.3 == 1+0.3:2:5+0.3
@test (1:2:6) - 1 == 0:2:4
@test (1:2:6) - 0.3 == 1-0.3:2:5-0.3
@test 2 - (1:3) == 1:-1:-1

# operations between ranges and arrays
@test all(([1:5;] + (5:-1:1)) .== 6)
@test all(((5:-1:1) + [1:5;]) .== 6)
@test all(([1:5;] - (1:5)) .== 0)
@test all(((1:5) - [1:5;]) .== 0)

# tricky floating-point ranges

@test [0.1:0.1:0.3;]   == [linspace(0.1,0.3,3);]     == [1:3;]./10
@test [0.0:0.1:0.3;]   == [linspace(0.0,0.3,4);]     == [0:3;]./10
@test [0.3:-0.1:-0.1;] == [linspace(0.3,-0.1,5);]    == [3:-1:-1;]./10
@test [0.1:-0.1:-0.3;] == [linspace(0.1,-0.3,5);]    == [1:-1:-3;]./10
@test [0.0:0.1:1.0;]   == [linspace(0.0,1.0,11);]    == [0:10;]./10
@test [0.0:-0.1:1.0;]  == [linspace(0.0,1.0,0);]     == []
@test [0.0:0.1:-1.0;]  == [linspace(0.0,-1.0,0);]    == []
@test [0.0:-0.1:-1.0;] == [linspace(0.0,-1.0,11);]   == [0:-1:-10;]./10
@test [1.0:1/49:27.0;] == [linspace(1.0,27.0,1275);] == [49:1323;]./49
@test [0.0:0.7:2.1;]   == [linspace(0.0,2.1,4);]     == [0:7:21;]./10
@test [0.0:1.1:3.3;]   == [linspace(0.0,3.3,4);]     == [0:11:33;]./10
@test [0.1:1.1:3.4;]   == [linspace(0.1,3.4,4);]     == [1:11:34;]./10
@test [0.0:1.3:3.9;]   == [linspace(0.0,3.9,4);]     == [0:13:39;]./10
@test [0.1:1.3:4.0;]   == [linspace(0.1,4.0,4);]     == [1:13:40;]./10
@test [1.1:1.1:3.3;]   == [linspace(1.1,3.3,3);]     == [11:11:33;]./10
@test [0.3:0.1:1.1;]   == [linspace(0.3,1.1,9);]     == [3:1:11;]./10
@test [0.0:1.0:0.0;]   == [linspace(0.0,0.0,1);]     == [0.0]
@test [0.0:-1.0:0.0;]  == [linspace(0.0,0.0,1);]     == [0.0]

@test [0.0:1.0:5.5;]   == [0:10:55;]./10
@test [0.0:-1.0:0.5;]  == []
@test [0.0:1.0:0.5;]   == [0.0]

@test [prevfloat(0.1):0.1:0.3;] == [prevfloat(0.1), 0.2, 0.3]
@test [nextfloat(0.1):0.1:0.3;] == [nextfloat(0.1), 0.2]
@test [prevfloat(0.0):0.1:0.3;] == [prevfloat(0.0), 0.1, 0.2]
@test [nextfloat(0.0):0.1:0.3;] == [nextfloat(0.0), 0.1, 0.2]
@test [0.1:0.1:prevfloat(0.3);] == [0.1, 0.2]
@test [0.1:0.1:nextfloat(0.3);] == [0.1, 0.2, nextfloat(0.3)]
@test [0.0:0.1:prevfloat(0.3);] == [0.0, 0.1, 0.2]
@test [0.0:0.1:nextfloat(0.3);] == [0.0, 0.1, 0.2, nextfloat(0.3)]
@test [0.1:prevfloat(0.1):0.3;] == [0.1, 0.2, 0.3]
@test [0.1:nextfloat(0.1):0.3;] == [0.1, 0.2]
@test [0.0:prevfloat(0.1):0.3;] == [0.0, prevfloat(0.1), prevfloat(0.2), 0.3]
@test [0.0:nextfloat(0.1):0.3;] == [0.0, nextfloat(0.1), nextfloat(0.2)]

for T = (Float32, Float64,),# BigFloat),
    a = -5:25, s = [-5:-1;1:25;], d = 1:25, n = -1:15
    den   = convert(T,d)
    start = convert(T,a)/den
    step  = convert(T,s)/den
    stop  = convert(T,(a+(n-1)*s))/den
    vals  = T[a:s:a+(n-1)*s;]./den
    r = start:step:stop
    @test [r;] == vals
    @test [linspace(start, stop, length(r));] == vals
    # issue #7420
    n = length(r)
    @test [r[1:n];] == [r;]
    @test [r[2:n];] == [r;][2:end]
    @test [r[1:3:n];] == [r;][1:3:n]
    @test [r[2:2:n];] == [r;][2:2:n]
    @test [r[n:-1:2];] == [r;][n:-1:2]
    @test [r[n:-2:1];] == [r;][n:-2:1]
end

# linspace & ranges with very small endpoints
for T = (Float32, Float64)
    z = zero(T)
    u = eps(z)
    @test first(linspace(u,u,0)) == u
    @test last(linspace(u,u,0)) == u
    @test first(linspace(-u,u,0)) == -u
    @test last(linspace(-u,u,0)) == u
    @test [linspace(-u,u,0);] == []
    @test [linspace(-u,-u,1);] == [-u]
    @test [linspace(-u,u,2);] == [-u,u]
    @test [linspace(-u,u,3);] == [-u,0,u]
    @test [linspace(-u,u,4);] == [-u,0,0,u]
    @test [linspace(-u,u,4);][2] === -z
    @test [linspace(-u,u,4);][3] === z
    @test first(linspace(-u,-u,0)) == -u
    @test last(linspace(-u,-u,0)) == -u
    @test first(linspace(u,-u,0)) == u
    @test last(linspace(u,-u,0)) == -u
    @test [linspace(u,-u,0);] == []
    @test [linspace(u,u,1);] == [u]
    @test [linspace(u,-u,2);] == [u,-u]
    @test [linspace(u,-u,3);] == [u,0,-u]
    @test [linspace(u,-u,4);] == [u,0,0,-u]
    @test [linspace(u,-u,4);][2] === z
    @test [linspace(u,-u,4);][3] === -z
    v = [linspace(-u,u,12);]
    @test length(v) == 12
    @test issorted(v) && unique(v) == [-u,0,0,u]
    @test [-3u:u:3u;] == [linspace(-3u,3u,7);] == [-3:3;].*u
    @test [3u:-u:-3u;] == [linspace(3u,-3u,7);] == [3:-1:-3;].*u
end

# linspace with very large endpoints
for T = (Float32, Float64)
    a = realmax()
    for i = 1:5
        @test [linspace(a,a,1);] == [a]
        @test [linspace(-a,-a,1);] == [-a]
        b = realmax()
        for j = 1:5
            @test [linspace(-a,b,0);] == []
            @test [linspace(-a,b,2);] == [-a,b]
            @test [linspace(-a,b,3);] == [-a,(b-a)/2,b]
            @test [linspace(a,-b,0);] == []
            @test [linspace(a,-b,2);] == [a,-b]
            @test [linspace(a,-b,3);] == [a,(a-b)/2,-b]
            for c = maxintfloat(T)-3:maxintfloat(T)
                s = linspace(-a,b,c)
                @test first(s) == -a
                @test last(s) == b
                c <= typemax(Int) && @test length(s) == c
                @test s.len == c
                s = linspace(a,-b,c)
                @test first(s) == a
                @test last(s) == -b
                c <= typemax(Int) && @test length(s) == c
                @test s.len == c
            end
            b = prevfloat(b)
        end
        a = prevfloat(a)
    end
end

# linspace with 1 or 0 elements (whose step length is NaN)
@test issorted(linspace(1,1,0))
@test issorted(linspace(1,1,1))

# near-equal ranges
@test 0.0:0.1:1.0 != 0.0f0:0.1f0:1.0f0

# comparing and hashing ranges
let
    Rs = Range[1:2, map(Int32,1:3:17), map(Int64,1:3:17), 1:0, 17:-3:0,
               0.0:0.1:1.0, map(Float32,0.0:0.1:1.0),
               linspace(0, 1, 20), map(Float32, linspace(0, 1, 20))]
    for r in Rs
        ar = collect(r)
        @test r != ar
        @test !isequal(r,ar)
        for s in Rs
            as = collect(s)
            @test !isequal(r,s) || hash(r)==hash(s)
            @test (r==s) == (ar==as)
        end
    end
end


@test 1:2:10 == 1:2:10 != 1:3:10 != 1:3:13 != 2:3:13 == 2:3:11 != 2:11
@test 1:1:10 == 1:10 == 1:10 == Base.OneTo(10) == Base.OneTo(10)
@test 1:10 != 2:10 != 2:11 != Base.OneTo(11)
@test Base.OneTo(10) != Base.OneTo(11) != 1:10

# issue #2959
@test 1.0:1.5 == 1.0:1.0:1.5 == 1.0:1.0
#@test 1.0:(.3-.1)/.1 == 1.0:2.0

let r = typemin(Int64):2:typemax(Int64), s = typemax(Int64):-2:typemin(Int64)
    @test first(r) == typemin(Int64)
    @test last(r) == (typemax(Int64)-1)
    @test_throws OverflowError length(r)

    @test first(s) == typemax(Int64)
    @test last(s) == (typemin(Int64)+1)
    @test_throws OverflowError length(s)
end

@test length(typemin(Int64):3:typemax(Int64)) == 6148914691236517206
@test length(typemax(Int64):-3:typemin(Int64)) == 6148914691236517206

for s in 3:100
    @test length(typemin(Int):s:typemax(Int)) == length(big(typemin(Int)):big(s):big(typemax(Int)))
    @test length(typemax(Int):-s:typemin(Int)) == length(big(typemax(Int)):big(-s):big(typemin(Int)))
end

@test length(UInt(1):UInt(1):UInt(0)) == 0
@test length(typemax(UInt):UInt(1):(typemax(UInt)-1)) == 0
@test length(typemax(UInt):UInt(2):(typemax(UInt)-1)) == 0
@test length((typemin(Int)+3):5:(typemin(Int)+1)) == 0

# issue #6364
@test length((1:64)*(pi/5)) == 64

# issue #6973
let r1 = 1.0:0.1:2.0, r2 = 1.0f0:0.2f0:3.0f0, r3 = 1:2:21
    @test r1 + r1 == 2*r1
    @test r1 + r2 == 2.0:0.3:5.0
    @test (r1 + r2) - r2 == r1
    @test r1 + r3 == convert(FloatRange{Float64}, r3) + r1
    @test r3 + r3 == 2 * r3
end

# issue #7114
r = -0.004532318104333742:1.2597349521122731e-5:0.008065031416788989
@test length(r[1:end-1]) == length(r) - 1
@test isa(r[1:2:end],Range) && length(r[1:2:end]) == div(length(r)+1, 2)
@test r[3:5][2] ≈ r[4]
@test r[5:-2:1][2] ≈ r[3]
@test_throws BoundsError r[0:10]
@test_throws BoundsError r[1:10000]

r = linspace(1/3,5/7,6)
@test length(r) == 6
@test r[1] == 1/3
@test abs(r[end] - 5/7) <= eps(5/7)
r = linspace(0.25,0.25,1)
@test length(r) == 1
@test_throws ErrorException linspace(0.25,0.5,1)

# issue #7426
@test [typemax(Int):1:typemax(Int);] == [typemax(Int)]

#issue #7484
r7484 = 0.1:0.1:1
@test [reverse(r7484);] == reverse([r7484;])

# issue #7387
for r in (0:1, 0.0:1.0)
    @test r+im == [r;]+im
    @test r-im == [r;]-im
    @test r*im == [r;]*im
    @test r/im == [r;]/im
end

# issue #7709
@test length(map(identity, 0x01:0x05)) == 5
@test length(map(identity, 0x0001:0x0005)) == 5
@test length(map(identity, UInt64(1):UInt64(5))) == 5
@test length(map(identity, UInt128(1):UInt128(5))) == 5

# mean/median
for f in (mean, median)
    for n = 2:5
        @test f(2:n) == f([2:n;])
        @test f(2:0.1:n) ≈ f([2:0.1:n;])
    end
end

# issue #8531
let smallint = (Int === Int64 ?
                (Int8,UInt8,Int16,UInt16,Int32,UInt32) :
                (Int8,UInt8,Int16,UInt16))
    for T in smallint
        @test length(typemin(T):typemax(T)) == 2^(8*sizeof(T))
    end
end

# issue #8584
@test (0:1//2:2)[1:2:3] == 0:1//1:1

# issue #12278
@test length(1:UInt(0)) == 0

# zip
let i = 0
x = 1:2:8
y = 2:2:8
xy = 1:8
for (thisx, thisy) in zip(x, y)
    @test thisx == xy[i+=1]
    @test thisy == xy[i+=1]
end
end

# issue #9962
@test eltype(0:1//3:10) <: Rational
@test (0:1//3:10)[1] == 0
@test (0:1//3:10)[2] == 1//3

# converting ranges (issue #10965)
@test promote(0:1, UInt8(2):UInt8(5)) === (0:1, 2:5)
@test convert(UnitRange{Int}, 0:5) === 0:5
@test convert(UnitRange{Int128}, 0:5) === Int128(0):Int128(5)

@test promote(0:1:1, UInt8(2):UInt8(1):UInt8(5)) === (0:1:1, 2:1:5)
@test convert(StepRange{Int,Int}, 0:1:1) === 0:1:1
@test convert(StepRange{Int128,Int128}, 0:1:1) === Int128(0):Int128(1):Int128(1)

@test promote(0:1:1, 2:5) === (0:1:1, 2:1:5)
@test convert(StepRange{Int128,Int128}, 0:5) === Int128(0):Int128(1):Int128(5)
@test convert(StepRange, 0:5) === 0:1:5
@test convert(StepRange{Int128,Int128}, 0.:5) === Int128(0):Int128(1):Int128(5)

@test_throws ArgumentError StepRange(1.1,1,5.1)

@test promote(0f0:inv(3f0):1f0, 0.:2.:5.) === (0:1/3:1, 0.:2.:5.)
@test convert(FloatRange{Float64}, 0:1/3:1) === 0:1/3:1
@test convert(FloatRange{Float64}, 0f0:inv(3f0):1f0) === 0:1/3:1

@test promote(0:1/3:1, 0:5) === (0:1/3:1, 0.:1.:5.)
@test convert(FloatRange{Float64}, 0:5) === 0.:1.:5.
@test convert(FloatRange{Float64}, 0:1:5) === 0.:1.:5.
@test convert(FloatRange, 0:5) === 0.:1.:5.
@test convert(FloatRange, 0:1:5) === 0.:1.:5.

# Issue #11245
let io = IOBuffer()
    show(io, linspace(1, 2, 3))
    str = String(take!(io))
    @test str == "linspace(1.0,2.0,3)"
end

# issue 10950
r = 1//2:3
@test length(r) == 3
i = 1
for x in r
    @test x == i//2
    i += 2
end
@test i == 7

# stringmime/show should display the range or linspace nicely
# to test print_range in range.jl
replstrmime(x) = sprint((io,x) -> show(IOContext(io, limit=true), MIME("text/plain"), x), x)
@test replstrmime(1:4) == "1:4"
@test stringmime("text/plain", 1:4) == "1:4"
@test stringmime("text/plain", linspace(1,5,7)) == "7-element LinSpace{Float64}:\n 1.0,1.66667,2.33333,3.0,3.66667,4.33333,5.0"
@test repr(linspace(1,5,7)) == "linspace(1.0,5.0,7)"
@test replstrmime(0:100.) == "0.0:1.0:100.0"
# next is to test a very large range, which should be fast because print_range
# only examines spacing of the left and right edges of the range, sufficient
# to cover the designated screen size.
@test replstrmime(linspace(0,100, 10000)) == "10000-element LinSpace{Float64}:\n 0.0,0.010001,0.020002,0.030003,0.040004,…,99.95,99.96,99.97,99.98,99.99,100.0"

@test sprint(io -> show(io,UnitRange(1,2))) == "1:2"
@test sprint(io -> show(io,StepRange(1,2,5))) == "1:2:5"


# Issue 11049 and related
@test promote(linspace(0f0, 1f0, 3), linspace(0., 5., 2)) ===
    (linspace(0., 1., 3), linspace(0., 5., 2))
@test convert(LinSpace{Float64}, linspace(0., 1., 3)) === linspace(0., 1., 3)
@test convert(LinSpace{Float64}, linspace(0f0, 1f0, 3)) === linspace(0., 1., 3)

@test promote(linspace(0., 1., 3), 0:5) === (linspace(0., 1., 3),
                                             linspace(0., 5., 6))
@test convert(LinSpace{Float64}, 0:5) === linspace(0., 5., 6)
@test convert(LinSpace{Float64}, 0:1:5) === linspace(0., 5., 6)
@test convert(LinSpace, 0:5) === linspace(0., 5., 6)
@test convert(LinSpace, 0:1:5) === linspace(0., 5., 6)

function test_range_index(r, s)
    @test typeof(r[s]) == typeof(r)
    @test [r;][s] == [r[s];]
end
test_range_index(linspace(0.1, 0.3, 3), 1:2)
test_range_index(linspace(0.1, 0.3, 3), 1:0)
test_range_index(linspace(1.0, 1.0, 1), 1:1)
test_range_index(linspace(1.0, 1.0, 1), 1:0)
test_range_index(linspace(1.0, 2.0, 0), 1:0)

function test_linspace_identity{T}(r::LinSpace{T}, mr::LinSpace{T})
    @test -r == mr
    @test -collect(r) == collect(mr)
    @test isa(-r, LinSpace)

    @test 1 + r + (-1) == r
    @test 1 + collect(r) == collect(1 + r) == collect(r + 1)
    @test isa(1 + r + (-1), LinSpace)
    @test 1 - r - 1 == mr
    @test 1 - collect(r) == collect(1 - r) == collect(1 + mr)
    @test collect(r) - 1 == collect(r - 1) == -collect(mr + 1)
    @test isa(1 - r - 1, LinSpace)

    @test 1 * r * 1 == r
    @test 2 * r * T(0.5) == r
    @test isa(1 * r * 1, LinSpace)
    @test r / 1 == r
    @test r / 2 * 2 == r
    @test r / T(0.5) * T(0.5) == r
    @test isa(r / 1, LinSpace)

    @test (2 * collect(r) == collect(r * 2) == collect(2 * r) ==
           collect(r * T(2.0)) == collect(T(2.0) * r) ==
           collect(r / T(0.5)) == -collect(mr * T(2.0)))
end

test_linspace_identity(linspace(1.0, 27.0, 10), linspace(-1.0, -27.0, 10))
test_linspace_identity(linspace(1f0, 27f0, 10), linspace(-1f0, -27f0, 10))

test_linspace_identity(linspace(1.0, 27.0, 0), linspace(-1.0, -27.0, 0))
test_linspace_identity(linspace(1f0, 27f0, 0), linspace(-1f0, -27f0, 0))

test_linspace_identity(linspace(1.0, 1.0, 1), linspace(-1.0, -1.0, 1))
test_linspace_identity(linspace(1f0, 1f0, 1), linspace(-1f0, -1f0, 1))

@test reverse(linspace(1.0, 27.0, 1275)) == linspace(27.0, 1.0, 1275)
@test [reverse(linspace(1.0, 27.0, 1275));] ==
    reverse([linspace(1.0, 27.0, 1275);])

# PR 12200 and related
for _r in (1:2:100, 1:100, 1f0:2f0:100f0, 1.0:2.0:100.0,
           linspace(1, 100, 10), linspace(1f0, 100f0, 10))
    float_r = float(_r)
    big_r = big.(_r)
    @test typeof(big_r).name === typeof(_r).name
    if eltype(_r) <: AbstractFloat
        @test isa(float_r, typeof(_r))
        @test eltype(big_r) === BigFloat
    else
        @test isa(float_r, Range)
        @test eltype(float_r) <: AbstractFloat
        @test eltype(big_r) === BigInt
    end
end

@test_throws DimensionMismatch linspace(1.,5.,5) + linspace(1.,5.,6)
@test_throws DimensionMismatch linspace(1.,5.,5) - linspace(1.,5.,6)
@test_throws DimensionMismatch linspace(1.,5.,5) .* linspace(1.,5.,6)
@test_throws DimensionMismatch linspace(1.,5.,5) ./ linspace(1.,5.,6)

@test_throws DimensionMismatch (1:5) + (1:6)
@test_throws DimensionMismatch (1:5) - (1:6)
@test_throws DimensionMismatch (1:5) .* (1:6)
@test_throws DimensionMismatch (1:5) ./ (1:6)

@test_throws DimensionMismatch (1.:5.) + (1.:6.)
@test_throws DimensionMismatch (1.:5.) - (1.:6.)
@test_throws DimensionMismatch (1.:5.) .* (1.:6.)
@test_throws DimensionMismatch (1.:5.) ./ (1.:6.)

function test_range_sum_diff(r1, r2, r_sum, r_diff)
    @test r1 + r2 == r_sum
    @test r2 + r1 == r_sum
    @test r1 - r2 == r_diff
    @test r2 - r1 == -r_diff

    @test collect(r1) + collect(r2) == collect(r_sum)
    @test collect(r2) + collect(r1) == collect(r_sum)
    @test collect(r1) - collect(r2) == collect(r_diff)
    @test collect(r2) - collect(r1) == collect(-r_diff)
end

test_range_sum_diff(1:5, 0:2:8, 1:3:13, 1:-1:-3)
test_range_sum_diff(1.:5., 0.:2.:8., 1.:3.:13., 1.:-1.:-3.)
test_range_sum_diff(linspace(1.,5.,5), linspace(0.,-4.,5),
                    linspace(1.,1.,5), linspace(1.,9.,5))

test_range_sum_diff(1:5, 0.:2.:8., 1.:3.:13., 1.:-1.:-3.)
test_range_sum_diff(1:5, linspace(0, 8, 5),
                    linspace(1, 13, 5), linspace(1, -3, 5))
test_range_sum_diff(1.:5., linspace(0, 8, 5),
                    linspace(1, 13, 5), linspace(1, -3, 5))

# Issue #12388
let r = 0x02:0x05
    @test r[2:3] == 0x03:0x04
end

# Issue #13738
for r in (big(1):big(2), UInt128(1):UInt128(2), 0x1:0x2)
    rr = r[r]
    @test typeof(rr) == typeof(r)
    @test r[r] == r
    # these calls to similar must not throw:
    @test size(similar(r, size(r))) == size(similar(r, length(r)))
end

# sign, conj, ~ (Issue #16067)
let A = -1:1, B = -1.0:1.0
    @test sign(A) == [-1,0,1]
    @test sign(B) == [-1,0,1]
    @test typeof(sign(A)) === Vector{Int}
    @test typeof(sign(B)) === Vector{Float64}

    @test conj(A) === A
    @test conj(B) === B

    @test ~A == [0,-1,-2]
    @test typeof(~A) == Vector{Int}
end

# conversion to Array
let r = 1:3, a = [1,2,3]
    @test convert(Array, r) == a
    @test convert(Array{Int}, r) == a
    @test convert(Array{Float64}, r) == a
    @test convert(Array{Int,1}, r) == a
    @test convert(Array{Float64,1}, r) == a
end

# OneTo
r = Base.OneTo(-5)
@test isempty(r)
@test length(r) == 0
@test size(r) == (0,)
r = Base.OneTo(3)
@test !isempty(r)
@test length(r) == 3
@test size(r) == (3,)
@test step(r) == 1
@test first(r) == 1
@test last(r) == 3
@test minimum(r) == 1
@test maximum(r) == 3
@test r[2] == 2
@test r[2:3] === 2:3
@test_throws BoundsError r[4]
@test_throws BoundsError r[0]
@test r+1 === 2:4
@test 2*r === 2:2:6
@test r+r === 2:2:6
k = 0
for i in r
    @test i == (k+=1)
end
@test intersect(r, Base.OneTo(2)) == Base.OneTo(2)
@test intersect(r, 0:5) == 1:3
@test intersect(r, 2) === intersect(2, r) === 2:2
@test findin(r, r) === findin(r, 1:length(r)) === findin(1:length(r), r) === 1:length(r)
r2 = Base.OneTo(7)
@test findin(r2, 2:length(r2)-1) === 2:length(r2)-1
@test findin(2:length(r2)-1, r2) === 1:length(r2)-2
io = IOBuffer()
show(io, r)
<<<<<<< HEAD
str = String(take!(io))
@test str == "Base.OneTo(3)"
=======
str = takebuf_string(io)
@test str == "Base.OneTo(3)"

# StepRange with roundoff error
# StepRange can't be constructed with AbstractFloat, so let's make a numeric type that
# acts like an AbstractFloat but won't be recognized as such
immutable FloatLike
    val::Float64
end
Base.zero(x::FloatLike) = FloatLike(0)
Base.isless(x::FloatLike, y::FloatLike) = isless(x.val, y.val)
Base.:+(x::FloatLike, y::FloatLike) = FloatLike(x.val+y.val)
Base.:-(x::FloatLike, y::FloatLike) = FloatLike(x.val-y.val)
Base.:/(x::FloatLike, y::FloatLike) = x.val / y.val
Base.rem(x::FloatLike, y::FloatLike) = FloatLike(rem(x.val, y.val))
Base.:*(x::FloatLike, y::Int) = FloatLike(x.val * y)
Base.:/(x::FloatLike, y::Int) = FloatLike(x.val / y)

rf = 0.8:0.8:640.0
rs = StepRange(FloatLike(0.8), FloatLike(0.8), FloatLike(640))
@test first(rs) == FloatLike(0.8)
@test last(rs).val ≈ 640
@test length(rf) == length(rs) == 800
rf = 640.0:-0.8:0.8
rs = StepRange(FloatLike(640), FloatLike(-0.8), FloatLike(0.8))
@test first(rs) == FloatLike(640)
@test last(rs).val ≈ 0.8
@test length(rf) == length(rs) == 800
rs = range(FloatLike(0), FloatLike(0.1), 10)
@test length(rs) == 10
@test last(rs).val ≈ 0.9
>>>>>>> 4d7aaf79
<|MERGE_RESOLUTION|>--- conflicted
+++ resolved
@@ -784,11 +784,7 @@
 @test findin(2:length(r2)-1, r2) === 1:length(r2)-2
 io = IOBuffer()
 show(io, r)
-<<<<<<< HEAD
 str = String(take!(io))
-@test str == "Base.OneTo(3)"
-=======
-str = takebuf_string(io)
 @test str == "Base.OneTo(3)"
 
 # StepRange with roundoff error
@@ -818,5 +814,4 @@
 @test length(rf) == length(rs) == 800
 rs = range(FloatLike(0), FloatLike(0.1), 10)
 @test length(rs) == 10
-@test last(rs).val ≈ 0.9
->>>>>>> 4d7aaf79
+@test last(rs).val ≈ 0.9