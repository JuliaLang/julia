--- conflicted
+++ resolved
@@ -1374,7 +1374,6 @@
     end
 end
 
-<<<<<<< HEAD
 @testset "constant-valued ranges (issues #10391 and #29052)" begin
     for r in ((1:4), (1:1:4), (1.0:4.0))
         if eltype(r) === Int
@@ -1407,10 +1406,10 @@
     z4 = 0.0 * (1:4)
     @test @inferred(z4 .+ (1:4)) === 1.0:1.0:4.0
     @test @inferred(z4 .+ z4) === z4
-=======
+end
+
 @testset "getindex" begin
     @test getindex((typemax(UInt64)//one(UInt64):typemax(UInt64)//one(UInt64)), 1) == typemax(UInt64)//one(UInt64)
->>>>>>> e724864e
 end
 
 @testset "allocation of TwicePrecision call" begin
