--- conflicted
+++ resolved
@@ -2441,7 +2441,6 @@
     @test test_firstindex(StepRange{Union{Int64,Int128},Int}(Int64(1), 1, Int128(0)))
 end
 
-<<<<<<< HEAD
 @testset "PR 49516" begin
 	struct PR49516 <: Signed
 		n::Int
@@ -2453,7 +2452,8 @@
 
 	srl = StepRangeLen(PR49516(1), PR49516(2), 10)
 	@test sprint(show, srl) == "PR49516(1):PR49516(2):PR49516(19)"
-=======
+end
+
 @testset "Inline StepRange Construction #49270" begin
     x = rand(Float32, 80)
     a = rand(round(Int, length(x) / 2):length(x), 10^6)
@@ -2476,5 +2476,4 @@
     @test !occursin("steprange_last", ir)
     @test !occursin("_colon", ir)
     @test !occursin("StepRange", ir)
->>>>>>> c90aa770
 end