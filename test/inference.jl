--- conflicted
+++ resolved
@@ -491,7 +491,6 @@
 tpara18457{A<:AbstractMyType18457}(::Type{A}) = tpara18457(supertype(A))
 @test tpara18457(MyType18457{true}) === true
 
-<<<<<<< HEAD
 @testset "type inference error #19322" begin
     Y_19322 = reshape(round.(Int, abs.(randn(5*1000)))+1,1000,5)
 
@@ -516,7 +515,7 @@
 
     @test_nowarn FOO_19322(Y_19322)
 end
-=======
+
 randT_inferred_union() = rand(Bool) ? rand(Bool) ? 1 : 2.0 : nothing
 function f_inferred_union()
     b = randT_inferred_union()
@@ -534,5 +533,4 @@
 f_inferred_union_float(::Any) = "broken"
 f_inferred_union_int(::Int) = 3
 f_inferred_union_int(::Any) = "broken"
-@test @inferred(f_inferred_union()) in (1, 2, 3)
->>>>>>> c1bce9df
+@test @inferred(f_inferred_union()) in (1, 2, 3)