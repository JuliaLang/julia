# This file is a part of Julia. License is MIT: https://julialang.org/license

# tests for Core.Inference correctness and precision

# issue 9770
@noinline x9770() = false
function f9770(x)
    return if x9770()
        g9770(:a, :foo)
    else
        x
    end
end
function g9770(x,y)
   return if isa(y, Symbol)
       f9770(x)
   else
       g9770(:a, :foo)
   end
end
@test g9770(:a, "c") === :a
@test g9770(:b, :c) === :b


# issue #1628
mutable struct I1628{X}
    x::X
end
let
    # here the potential problem is that the run-time value of static
    # parameter X in the I1628 constructor is (DataType,DataType),
    # but type inference will track it more accurately as
    # (Type{Integer}, Type{Int}).
    f1628() = I1628((Integer,Int))
    @test isa(f1628(), I1628{Tuple{DataType,DataType}})
end

let
    fT{T}(x::T) = T
    @test fT(Any) === DataType
    @test fT(Int) === DataType
    @test fT(Type{Any}) === DataType
    @test fT(Type{Int}) === DataType

    ff{T}(x::Type{T}) = T
    @test ff(Type{Any}) === Type{Any}
    @test ff(Type{Int}) === Type{Int}
    @test ff(Any) === Any
    @test ff(Int) === Int
end


# issue #3182
f3182{T}(::Type{T}) = 0
f3182(x) = 1
function g3182(t::DataType)
    # tricky thing here is that DataType is a concrete type, and a
    # subtype of Type, but we cannot infer the T in Type{T} just
    # by knowing (at compile time) that the argument is a DataType.
    # however the ::Type{T} method should still match at run time.
    return f3182(t)
end
@test g3182(Complex.body) == 0


# issue #5906

abstract type Outer5906{T} end

struct Inner5906{T}
    a:: T
end

struct Empty5906{T} <: Outer5906{T}
end

struct Hanoi5906{T} <: Outer5906{T}
    a::T
    succ :: Outer5906{Inner5906{T}}
    Hanoi5906{T}(a) where T = new(a, Empty5906{Inner5906{T}}())
end

function f5906{T}(h::Hanoi5906{T})
    if isa(h.succ, Empty5906) return end
    f5906(h.succ)
end

# can cause infinite recursion in type inference via instantiation of
# the type of the `succ` field
@test f5906(Hanoi5906{Int}(1)) === nothing

# issue on the flight from DFW
# (type inference deducing Type{:x} rather than Symbol)
mutable struct FooBarDFW{s}; end
fooDFW(p::Type{FooBarDFW}) = string(p.parameters[1])
fooDFW(p) = string(p.parameters[1])
@test fooDFW(FooBarDFW{:x}) == "x" # not ":x"

# Type inference for tuple parameters
struct fooTuple{s}; end
barTuple1() = fooTuple{(:y,)}()
barTuple2() = fooTuple{tuple(:y)}()

@test Base.return_types(barTuple1,Tuple{})[1] == Base.return_types(barTuple2,Tuple{})[1] == fooTuple{(:y,)}

# issue #6050
@test Core.Inference.getfield_tfunc(
          Dict{Int64,Tuple{UnitRange{Int64},UnitRange{Int64}}},
          Core.Inference.Const(:vals)) == Array{Tuple{UnitRange{Int64},UnitRange{Int64}},1}

# issue #12476
function f12476(a)
    (k, v) = a
    return v
end
@inferred f12476(1.0 => 1)


# issue #12551 (make sure these don't throw in inference)
Base.return_types(unsafe_load, (Ptr{nothing},))
Base.return_types(getindex, (Vector{nothing},))


# issue #12636
module MyColors

abstract type Paint{T} end
struct RGB{T<:AbstractFloat} <: Paint{T}
    r::T
    g::T
    b::T
end

myeltype{T}(::Type{Paint{T}}) = T
myeltype{P<:Paint}(::Type{P}) = myeltype(supertype(P))
myeltype(::Type{Any}) = Any

end

@test @inferred(MyColors.myeltype(MyColors.RGB{Float32})) == Float32
@test @inferred(MyColors.myeltype(MyColors.RGB)) == Any


# issue #12826
f12826{I<:Integer}(v::Vector{I}) = v[1]
@test Base.return_types(f12826,Tuple{Array{I,1} where I<:Integer})[1] == Integer


# non-terminating inference, issue #14009
# non-terminating codegen, issue #16201
mutable struct A14009{T}; end
A14009{T}(a::T) = A14009{T}()
f14009(a) = rand(Bool) ? f14009(A14009(a)) : a
code_typed(f14009, (Int,))
code_llvm(DevNull, f14009, (Int,))

mutable struct B14009{T}; end
g14009(a) = g14009(B14009{a})
code_typed(g14009, (Type{Int},))
code_llvm(DevNull, f14009, (Int,))


# issue #9232
arithtype9232{T<:Real}(::Type{T},::Type{T}) = arithtype9232(T)
result_type9232{T1<:Number,T2<:Number}(::Type{T1}, ::Type{T2}) = arithtype9232(T1, T2)
# this gave a "type too large", but not reliably
@test length(code_typed(result_type9232, Tuple{(Type{x} where x<:Union{Float32,Float64}), Type{T2} where T2<:Number})) == 1


# issue #10878
function g10878(x; kw...); end
invoke_g10878() = invoke(g10878, Tuple{Any}, 1)
@code_typed invoke_g10878()
code_llvm(DevNull, invoke_g10878, ())


# issue #10930
@test isa(code_typed(promote,(Any,Any,Vararg{Any})), Array)
find_tvar10930{T<:Tuple}(sig::Type{T}) = 1
function find_tvar10930(arg)
    if arg<:Tuple
        find_tvar10930(arg[random_var_name])
    end
    return 1
end
@test find_tvar10930(Vararg{Int}) === 1


# issue #12474
@generated function f12474(::Any)
    :(for i in 1
      end)
end
let
    ast12474 = code_typed(f12474, Tuple{Float64})
    @test isleaftype(ast12474[1][2])
    @test all(isleaftype, ast12474[1][1].slottypes)
end


# pr #15259
struct A15259
    x
    y
end
# check that allocation was ellided
@eval f15259(x,y) = (a = $(Expr(:new, :A15259, :x, :y)); (a.x, a.y, getfield(a,1), getfield(a, 2)))
@test isempty(filter(x -> isa(x,Expr) && x.head === :(=) &&
                          isa(x.args[2], Expr) && x.args[2].head === :new,
                     code_typed(f15259, (Any,Int))[1][1].code))
@test f15259(1,2) == (1,2,1,2)
# check that error cases are still correct
@eval g15259(x,y) = (a = $(Expr(:new, :A15259, :x, :y)); a.z)
@test_throws ErrorException g15259(1,1)
@eval h15259(x,y) = (a = $(Expr(:new, :A15259, :x, :y)); getfield(a, 3))
@test_throws BoundsError h15259(1,1)


# issue #7810
mutable struct Foo7810{T<:AbstractVector}
    v::T
end
bar7810() = [Foo7810([(a,b) for a in 1:2]) for b in 3:4]
@test Base.return_types(bar7810,Tuple{})[1] == Array{Foo7810{Array{Tuple{Int,Int},1}},1}


# issue #11366
f11366{T}(x::Type{Ref{T}}) = Ref{x}
@test !isleaftype(Base.return_types(f11366, (Any,))[1])


let f(T) = Type{T}
    @test Base.return_types(f, Tuple{Type{Int}}) == [Type{Type{Int}}]
end

# issue #9222
function SimpleTest9222{T1<:Real}(pdedata, mu_actual::Vector{T1},
        nu_actual::Vector{T1}, v0::Vector{T1}, epsilon::T1, beta::Vector{T1},
        delta::T1, l::T1, R::T1, s0::T1, show_trace::Bool = true)
    return 0.0
end
function SimpleTest9222{T1<:Real}(pdedata, mu_actual::Vector{T1},
        nu_actual::Vector{T1}, v0::Vector{T1}, epsilon::T1, beta::Vector{T1},
        delta::T1, l::T1, R::T1)
    return SimpleTest9222(pdedata, mu_actual, nu_actual, v0, epsilon,
        beta, delta, l, R, v0[1])
end
function foo9222()
    v0 = rand(10)
    mu_actual = rand(10)
    nu_actual = rand(10)
    SimpleTest9222(0.0, mu_actual, nu_actual, v0, 0.0, [1.0,1.0], 0.5, 5.0, 20.0)
end
@test 0.0 == foo9222()

# make sure none of the slottypes are left as Core.Inference.Const objects
function f18679()
    for i = 1:2
        if i == 1
            a = ((),)
        else
            return a[1]
        end
    end
end
g18679(x::Tuple) = ()
g18679() = g18679(any_undef_global::Union{Int,Tuple{}})
for code in Any[
        @code_typed(f18679())[1]
        @code_typed(g18679())[1]]
    @test all(x->isa(x, Type), code.slottypes)
    local notconst(other::ANY) = true
    notconst(slot::TypedSlot) = @test isa(slot.typ, Type)
    function notconst(expr::Expr)
        @test isa(expr.typ, Type)
        for a in expr.args
            notconst(a)
        end
    end
    for e in code.code
        notconst(e)
    end
end

# branching based on inferrable conditions
let f(x) = isa(x,Int) ? 1 : ""
    @test Base.return_types(f, Tuple{Int}) == [Int]
end

let g() = Int <: Real ? 1 : ""
    @test Base.return_types(g, Tuple{}) == [Int]
end

const NInt{N} = Tuple{Vararg{Int, N}}
@test Base.eltype(NInt) === Int
@test Base.return_types(eltype, (NInt,)) == Any[Union{Type{Int}, Type{Union{}}}] # issue 21763
fNInt(x::NInt) = (x...)
gNInt() = fNInt(x)
@test Base.return_types(gNInt, ()) == Any[NInt]

# issue #17572
function f17572{A}(::Type{Val{A}})
    return Tuple{Int}(Tuple{A}((1,)))
end
# test that inference doesn't error
@test isa(code_typed(f17572, (Type{Val{0}},)), Array)

# === with singleton constants
let f(x) = (x===nothing) ? 1 : 1.0
    @test Base.return_types(f, (Void,)) == Any[Int]
end

# issue #16530
mutable struct Foo16530a{dim}
    c::Vector{NTuple{dim, Float64}}
    d::Vector
end
mutable struct Foo16530b{dim}
    c::Vector{NTuple{dim, Float64}}
end
f16530a() = fieldtype(Foo16530a, :c)
f16530a(c) = fieldtype(Foo16530a, c)
f16530b() = fieldtype(Foo16530b, :c)
f16530b(c) = fieldtype(Foo16530b, c)

let T = Vector{Tuple{Vararg{Float64,dim}}} where dim
    @test f16530a() == T
    @test f16530a(:c) == T
    @test Base.return_types(f16530a, ()) == Any[Type{T}]
    @test Base.return_types(f16530b, ()) == Any[Type{T}]
    @test Base.return_types(f16530b, (Symbol,)) == Any[Type{T}]
end
@test f16530a(:d) == Vector

let T1 = Tuple{Int, Float64},
    T2 = Tuple{Int, Float32},
    T = Tuple{T1, T2}

    global f18037
    f18037() = fieldtype(T, 1)
    f18037(i) = fieldtype(T, i)

    @test f18037() === T1
    @test f18037(1) === T1
    @test f18037(2) === T2

    @test Base.return_types(f18037, ()) == Any[Type{T1}]
    @test Base.return_types(f18037, (Int,)) == Any[Union{Type{T1},Type{T2}}]
end

# issue #18015
mutable struct Triple18015
    a::Int
    b::Int
    c::Int
end
a18015(tri) = tri.a
b18015(tri) = tri.b
c18015(tri) = tri.c
setabc18015!(tri, a, b, c) = (tri.a = a; tri.b = b; tri.c = c)
let tri = Triple18015(1, 2, 3)
    setabc18015!(tri, b18015(tri), c18015(tri), a18015(tri))
    @test tri.a === 2 && tri.b === 3 && tri.c === 1
end

# issue #18222
f18222{T<:AbstractFloat}(::Union{T, Int}) = false
f18222(x) = true
g18222(x) = f18222(x)
@test f18222(1) == g18222(1) == true
@test f18222(1.0) == g18222(1.0) == false

# issue #18399
# TODO: this test is rather brittle
mutable struct TSlow18399{T}
    x::T
end
function hvcat18399(as)
    cb = ri->as[ri]
    g = Base.Generator(cb, 1)
    return g.f(1)
end
function cat_t18399(X...)
    for i = 2:1
        X[i]
        d->i
    end
end
C18399 = TSlow18399{Int}(1)
GB18399 = TSlow18399{Int}(1)
function test18399(C)
    B = GB18399::Union{TSlow18399{Int},TSlow18399{Any}}
    cat_t18399()
    cat_t18399(B, B, B)
    hvcat18399((C,))
    return hvcat18399(((2, 3),))
end
@test test18399(C18399) == (2, 3)

# issue #18450
f18450() = ifelse(true, Tuple{Vararg{Int}}, Tuple{Vararg})
@test f18450() == Tuple{Vararg{Int}}

# issue #18569
@test !Core.Inference.isconstType(Type{Tuple})

# ensure pure attribute applies correctly to all signatures of fpure
Base.@pure function fpure(a=rand(); b=rand())
    # use the `rand` function since it is known to be `@inline`
    # but would be too big to inline
    return a + b + rand()
end
gpure() = fpure()
gpure(x::Irrational) = fpure(x)
@test which(fpure, ()).pure
@test which(fpure, (typeof(pi),)).pure
@test !which(gpure, ()).pure
@test !which(gpure, (typeof(pi),)).pure
@test @code_typed(gpure())[1].pure
@test @code_typed(gpure(π))[1].pure
@test gpure() == gpure() == gpure()
@test gpure(π) == gpure(π) == gpure(π)

# Make sure @pure works for functions using the new syntax
Base.@pure (fpure2(x::T) where T) = T
@test which(fpure2, (Int64,)).pure

# issue #10880
function cat10880(a, b)
    Tuple{a.parameters..., b.parameters...}
end
@inferred cat10880(Tuple{Int8,Int16}, Tuple{Int32})

# issue #19348
function is_typed_expr(e::Expr)
    if e.head === :call ||
       e.head === :invoke ||
       e.head === :new ||
       e.head === :copyast ||
       e.head === :inert
        return true
    end
    return false
end
test_inferred_static(other::ANY) = true
test_inferred_static(slot::TypedSlot) = @test isleaftype(slot.typ)
function test_inferred_static(expr::Expr)
    if is_typed_expr(expr)
        @test isleaftype(expr.typ)
    end
    for a in expr.args
        test_inferred_static(a)
    end
end
function test_inferred_static(arrow::Pair)
    code, rt = arrow
    @test isleaftype(rt)
    @test code.inferred
    @test all(x->isleaftype(x), code.slottypes)
    @test all(x->isleaftype(x), code.ssavaluetypes)
    for e in code.code
        test_inferred_static(e)
    end
end

function g19348(x)
    a, b = x
    return a + b
end
test_inferred_static(@code_typed g19348((1, 2.0)))

# issue #5575
f5575() = zeros(Type[Float64][1], 1)
@test Base.return_types(f5575, ())[1] == Vector

# make sure Tuple{unknown} handles the possibility that `unknown` is a Vararg
function maybe_vararg_tuple_1()
    x = Any[Vararg{Int}][1]
    Tuple{x}
end
@test Type{Tuple{Vararg{Int}}} <: Base.return_types(maybe_vararg_tuple_1, ())[1]
function maybe_vararg_tuple_2()
    x = Type[Vararg{Int}][1]
    Tuple{x}
end
@test Type{Tuple{Vararg{Int}}} <: Base.return_types(maybe_vararg_tuple_2, ())[1]

# inference of `fieldtype`
mutable struct UndefField__
    x::Union{}
end
f_infer_undef_field() = fieldtype(UndefField__, :x)
@test Base.return_types(f_infer_undef_field, ()) == Any[Type{Union{}}]
@test f_infer_undef_field() === Union{}

mutable struct HasAbstractlyTypedField
    x::Union{Int,String}
end
f_infer_abstract_fieldtype() = fieldtype(HasAbstractlyTypedField, :x)
@test Base.return_types(f_infer_abstract_fieldtype, ()) == Any[Type{Union{Int,String}}]

# issue #11480
@noinline f11480(x,y) = x
let A = Ref
    function h11480(x::A{A{A{A{A{A{A{A{A{Int}}}}}}}}}) # enough for type_too_complex
        y :: Tuple{Vararg{typeof(x)}} = (x,) # apply_type(Vararg, too_complex) => TypeVar(_,Vararg)
        f(y[1], # fool getfield logic : Tuple{_<:Vararg}[1] => Vararg
          1) # make it crash by construction of the signature Tuple{Vararg,Int}
    end
    @test !Base.isvarargtype(Base.return_types(h11480, (Any,))[1])
end

# Issue 19641
foo19641() = let a = 1.0
    Core.Inference.return_type(x -> x + a, Tuple{Float64})
end
@inferred foo19641()

test_fast_eq(a, b) = @fastmath a == b
test_fast_ne(a, b) = @fastmath a != b
test_fast_lt(a, b) = @fastmath a < b
test_fast_le(a, b) = @fastmath a <= b
@inferred test_fast_eq(1f0, 1f0)
@inferred test_fast_ne(1f0, 1f0)
@inferred test_fast_lt(1f0, 1f0)
@inferred test_fast_le(1f0, 1f0)
@inferred test_fast_eq(1.0, 1.0)
@inferred test_fast_ne(1.0, 1.0)
@inferred test_fast_lt(1.0, 1.0)
@inferred test_fast_le(1.0, 1.0)

abstract type AbstractMyType18457{T,F,G} end
struct MyType18457{T,F,G}<:AbstractMyType18457{T,F,G} end
tpara18457{I}(::Type{AbstractMyType18457{I}}) = I
tpara18457{A<:AbstractMyType18457}(::Type{A}) = tpara18457(supertype(A))
@test tpara18457(MyType18457{true}) === true

@testset "type inference error #19322" begin
    Y_19322 = reshape(round.(Int, abs.(randn(5*1000)))+1,1000,5)

    function FOO_19322(Y::AbstractMatrix; frac::Float64=0.3, nbins::Int=100, n_sims::Int=100)
        num_iters, num_chains = size(Y)
        start_iters = unique([1; [round(Int64, s) for s in logspace(log(10,100),
                                                                    log(10,num_iters/2),nbins-1)]])
        result = zeros(Float64, 10, length(start_iters) * num_chains)
        j=1
        for c in 1:num_chains
            for st in 1:length(start_iters)
                n = length(start_iters[st]:num_iters)
                idx1 = start_iters[st]:round(Int64, start_iters[st] + frac * n - 1)
                idx2 = round(Int64, num_iters - frac * n + 1):num_iters
                y1 = Y[idx1,c]
                y2 = Y[idx2,c]
                n_min = min(length(y1), length(y2))
                X = [y1[1:n_min] y2[(end - n_min + 1):end]]
            end
        end
    end

    @test_nowarn FOO_19322(Y_19322)
end

randT_inferred_union() = rand(Bool) ? rand(Bool) ? 1 : 2.0 : nothing
function f_inferred_union()
    b = randT_inferred_union()
    if !(nothing !== b) === true
        return f_inferred_union_nothing(b)
    elseif (isa(b, Float64) === true) !== false
        return f_inferred_union_float(b)
    else
        return f_inferred_union_int(b)
    end
end
f_inferred_union_nothing(::Void) = 1
f_inferred_union_nothing(::Any) = "broken"
f_inferred_union_float(::Float64) = 2
f_inferred_union_float(::Any) = "broken"
f_inferred_union_int(::Int) = 3
f_inferred_union_int(::Any) = "broken"
@test @inferred(f_inferred_union()) in (1, 2, 3)

# issue #11015
mutable struct AT11015
    f::Union{Bool,Function}
end

g11015{S}(::Type{S}, ::S) = 1
f11015(a::AT11015) = g11015(Base.fieldtype(typeof(a), :f), true)
g11015(::Type{Bool}, ::Bool) = 2.0
@test Int <: Base.return_types(f11015, (AT11015,))[1]
@test f11015(AT11015(true)) === 1

# better inference of apply (#20343)
f20343(::String, ::Int) = 1
f20343(::Int, ::String, ::Int, ::Int) = 1
f20343(::Int, ::Int, ::String, ::Int, ::Int, ::Int) = 1
f20343(::Union{Int,String}...) = Int8(1)
f20343(::Any...) = "no"
function g20343()
    n = rand(1:3)
    i = ntuple(i->n==i ? "" : 0, 2n)::Union{Tuple{String,Int},Tuple{Int,String,Int,Int},Tuple{Int,Int,String,Int,Int,Int}}
    f20343(i...)
end
@test Base.return_types(g20343, ()) == [Int]
function h20343()
    n = rand(1:3)
    i = ntuple(i->n==i ? "" : 0, 3)::Union{Tuple{String,Int,Int},Tuple{Int,String,Int},Tuple{Int,Int,String}}
    f20343(i..., i...)
end
@test all(t -> t<:Integer, Base.return_types(h20343, ()))
function i20343()
    f20343([1,2,3]..., 4)
end
@test Base.return_types(i20343, ()) == [Int8]
struct Foo20518 <: AbstractVector{Int}; end # issue #20518; inference assumed AbstractArrays
Base.getindex(::Foo20518, ::Int) = "oops"      # not to lie about their element type
Base.indices(::Foo20518) = (Base.OneTo(4),)
foo20518(xs::Any...) = -1
foo20518(xs::Int...) = [0]
bar20518(xs) = sum(foo20518(xs...))
@test bar20518(Foo20518()) == -1
f19957(::Int) = Int8(1)            # issue #19957, inference failure when splatting a number
f19957(::Int...) = Int16(1)
f19957(::Any...) = "no"
g19957(x) = f19957(x...)
@test all(t -> t<:Union{Int8,Int16}, Base.return_types(g19957, (Int,))) # with a full fix, this should just be Int8

# Inference for some type-level computation
fUnionAll{T}(::Type{T}) = Type{S} where S <: T
@inferred fUnionAll(Real) == Type{T} where T <: Real
@inferred fUnionAll(Rational{T} where T <: AbstractFloat) == Type{T} where T<:(Rational{S} where S <: AbstractFloat)

fComplicatedUnionAll{T}(::Type{T}) = Type{Tuple{S,rand() >= 0.5 ? Int : Float64}} where S <: T
let pub = Base.parameter_upper_bound, x = fComplicatedUnionAll(Real)
    @test pub(pub(x, 1), 1) == Real
    @test pub(pub(x, 1), 2) == Int || pub(pub(x, 1), 2) == Float64
end

# issue #20733
# run this test in a separate process to avoid interfering with `getindex`
let def = "Base.getindex(t::NTuple{3,NTuple{2,Int}}, i::Int, j::Int, k::Int) = (t[1][i], t[2][j], t[3][k])"
    @test readstring(`$(Base.julia_cmd()) --startup-file=no -E "$def;test(t) = t[2,1,2];test(((3,4), (5,6), (7,8)))"`) ==
        "(4, 5, 8)\n"
end

# issue #20267
mutable struct T20267{T}
    inds::Vector{T}
end
# infinite type growth via lower bounds (formed by intersection)
f20267(x::T20267{T}, y::T) where (T) = f20267(Any[1][1], x.inds)
@test Base.return_types(f20267, (Any, Any)) == Any[Union{}]

# issue #20615
let A = 1:2, z = zip(A, A, A, A, A, A, A, A, A, A, A, A)
    @test z isa Core.Inference.limit_type_depth(typeof(z), 0)
    @test start(z) == (1, (1, (1, (1, (1, (1, (1, (1, (1, (1, (1, 1)))))))))))
end
# introduce TypeVars in Unions in invariant position
let T = Val{Val{Val{Union{Int8,Int16,Int32,Int64,UInt8,UInt16,UInt32,UInt64}}}}
    @test T <: Core.Inference.limit_type_depth(T, 0)
end

# issue #20704
f20704(::Int) = 1
Base.@pure b20704(x::ANY) = f20704(x)
@test b20704(42) === 1
@test_throws MethodError b20704(42.0)

bb20704() = b20704(Any[1.0][1])
@test_throws MethodError bb20704()

v20704() = Val{b20704(Any[1.0][1])}
@test_throws MethodError v20704()
@test Base.return_types(v20704, ()) == Any[Type{Val{1}}]

Base.@pure g20704(::Int) = 1
h20704(x::ANY) = g20704(x)
@test g20704(1) === 1
@test_throws MethodError h20704(1.2)

Base.@pure c20704() = (f20704(1.0); 1)
d20704() = c20704()
@test_throws MethodError d20704()

Base.@pure function a20704(x)
    rand()
    42
end
aa20704(x) = x(nothing)
@test code_typed(aa20704, (typeof(a20704),))[1][1].pure

#issue #21065, elision of _apply when splatted expression is not effect_free
function f21065(x,y)
    println("x=$x, y=$y")
    return x, y
end
g21065(x,y) = +(f21065(x,y)...)
function test_no_apply(expr::Expr)
    return all(test_no_apply, expr.args)
end
function test_no_apply(ref::GlobalRef)
    return ref.mod != Core || ref.name !== :_apply
end
test_no_apply(::Any) = true
@test all(test_no_apply, code_typed(g21065, Tuple{Int,Int})[1].first.code)

# issue #20033
# check return_type_tfunc for calls where no method matches
bcast_eltype_20033(f, A) = Core.Inference.return_type(f, Tuple{eltype(A)})
err20033(x::Float64...) = prod(x)
@test bcast_eltype_20033(err20033, [1]) === Union{}
@test Base.return_types(bcast_eltype_20033, (typeof(err20033), Vector{Int},)) == Any[Type{Union{}}]
# return_type on builtins
@test Core.Inference.return_type(tuple, Tuple{Int,Int8,Int}) === Tuple{Int,Int8,Int}

# issue #21088
@test Core.Inference.return_type(typeof, Tuple{Int}) == Type{Int}

# Inference of constant svecs
@eval fsvecinf() = $(QuoteNode(Core.svec(Tuple{Int,Int}, Int)))[1]
@test Core.Inference.return_type(fsvecinf, Tuple{}) == Type{Tuple{Int,Int}}

# nfields tfunc on `DataType`
let f = ()->Val{nfields(DataType[Int][1])}
    @test f() == Val{0}
end

# inference on invalid getfield call
@eval _getfield_with_string_() = getfield($(1=>2), "")
@test Base.return_types(_getfield_with_string_, ()) == Any[Union{}]

# inference AST of a constant return value
f21175() = 902221
@test code_typed(f21175, ())[1].second === Int
# call again, so that the AST is built on-demand
let e = code_typed(f21175, ())[1].first.code[1]::Expr
    @test e.head === :return
    @test e.args[1] ∈ (902221, Core.QuoteNode(902221))
end

# issue #10207
mutable struct T10207{A, B}
    a::A
    b::B
end
@test code_typed(T10207, (Int,Any))[1].second == T10207{Int,T} where T

# issue #21410
f21410(::V, ::Pair{V,E}) where {V, E} = E
@test code_typed(f21410, Tuple{Ref, Pair{Ref{T},Ref{T}} where T<:Number})[1].second == Type{Ref{T}} where T<:Number

# issue #21369
function inf_error_21369(arg)
    if arg
        # invalid instantiation, causing throw during inference
        Complex{String}
    end
end
function break_21369()
    try
        error("uhoh")
    catch
        eval(:(inf_error_21369(false)))
        bt = catch_backtrace()
        i = 1
        local fr
        while true
            fr = Base.StackTraces.lookup(bt[i])[end]
            if !fr.from_c
                break
            end
            i += 1
        end
        @test fr.func === :break_21369
        rethrow()
    end
end
@test_throws ErrorException break_21369()  # not TypeError

<<<<<<< HEAD
# issue #17003
abstract type AArray_17003{T,N} end
AVector_17003{T} = AArray_17003{T,1}

struct Nable_17003{T}
end

struct NArray_17003{T,N} <: AArray_17003{Nable_17003{T},N}
end

(::Type{NArray_17003}){T,N}(::Array{T,N}) = NArray_17003{T,N}()

gl_17003 = [1, 2, 3]

f2_17003(item::AVector_17003) = nothing
f2_17003(::Any) = f2_17003(NArray_17003(gl_17003))

@test f2_17003(1) == nothing
=======
# issue #20847
function segfaultfunction_20847{N, T}(A::Vector{NTuple{N, T}})
    B = reinterpret(T, A, (N, length(A)))
    return nothing
end

tuplevec_20847 = Tuple{Float64, Float64}[(0.0,0.0), (1.0,0.0)]

for A in (1,)
    @test segfaultfunction_20847(tuplevec_20847) == nothing
end

# issue #21848
@test Core.Inference.limit_type_depth(Ref{Complex{T} where T}, Core.Inference.MAX_TYPE_DEPTH) == Ref
let T = Tuple{Tuple{Int64, Void},
              Tuple{Tuple{Int64, Void},
                    Tuple{Int64, Tuple{Tuple{Int64, Void},
                                       Tuple{Tuple{Int64, Void}, Tuple{Int64, Tuple{Tuple{Int64, Void}, Tuple{Tuple, Tuple}}}}}}}}
    @test Core.Inference.limit_type_depth(T, 0) >: T
    @test Core.Inference.limit_type_depth(T, 1) >: T
    @test Core.Inference.limit_type_depth(T, 2) >: T
end
>>>>>>> 03639b9b
<|MERGE_RESOLUTION|>--- conflicted
+++ resolved
@@ -778,7 +778,6 @@
 end
 @test_throws ErrorException break_21369()  # not TypeError
 
-<<<<<<< HEAD
 # issue #17003
 abstract type AArray_17003{T,N} end
 AVector_17003{T} = AArray_17003{T,1}
@@ -797,7 +796,7 @@
 f2_17003(::Any) = f2_17003(NArray_17003(gl_17003))
 
 @test f2_17003(1) == nothing
-=======
+
 # issue #20847
 function segfaultfunction_20847{N, T}(A::Vector{NTuple{N, T}})
     B = reinterpret(T, A, (N, length(A)))
@@ -819,5 +818,4 @@
     @test Core.Inference.limit_type_depth(T, 0) >: T
     @test Core.Inference.limit_type_depth(T, 1) >: T
     @test Core.Inference.limit_type_depth(T, 2) >: T
-end
->>>>>>> 03639b9b
+end