--- conflicted
+++ resolved
@@ -354,11 +354,9 @@
     @test prevpow(10, 101.0) === 100
     @test prevpow(10.0, 101) === 100.0
     @test_throws DomainError prevpow(0, 3)
-<<<<<<< HEAD
     @test_throws DomainError prevpow(0, 3)
     @test @inferred nextpow(0x02, 5)== 0x08
     @test @inferred prevpow(0x02, 5)== 0x04
-=======
     @test_throws DomainError prevpow(3, 0)
 
     # "argument is beyond the range of type of the base"
@@ -367,7 +365,6 @@
 
     # "result is beyond the range of type of the base"
     @test_throws OverflowError nextpow(Int8(3), 82)
->>>>>>> 9986d97b
 end
 
 @testset "ndigits/ndigits0z" begin
