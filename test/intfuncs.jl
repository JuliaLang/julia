--- conflicted
+++ resolved
@@ -178,14 +178,6 @@
 end
 
 @testset "gcdx" begin
-<<<<<<< HEAD
-    @test gcdx(5, 12) == (1, 5, -2)
-    @test gcdx(5, -12) == (1, 5, 2)
-    @test gcdx(-25, -4) == (1, -1, 6)
-    x, y = Int8(-12), UInt(100)
-    d, u, v = gcdx(x, y)
-    @test x*u + y*v == d
-=======
     # TODO: Test gcdx for BigInt.
     for T in (Int8, Int16, Int32, Int64, Int128)
         @test gcdx(T(5), T(12)) === (T(1), T(5), T(-2))
@@ -194,7 +186,9 @@
         @test gcdx(T(-5), T(-12)) === (T(1), T(-5), T(2))
         @test gcdx(T(-25), T(-4)) === (T(1), T(-1), T(6))
     end
->>>>>>> dd738f9e
+    x, y = Int8(-12), UInt(100)
+    d, u, v = gcdx(x, y)
+    @test x*u + y*v == d
 end
 
 @testset "gcd/lcm/gcdx for custom types" begin
