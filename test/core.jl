--- conflicted
+++ resolved
@@ -7397,7 +7397,6 @@
     @test r[] == 3
 end
 
-<<<<<<< HEAD
 struct RedefinedSingleton
 end
 redefined_singleton_ref = Ref{Any}(RedefinedSingleton())
@@ -7405,7 +7404,7 @@
 end
 cmp_refs(a::Ref{Any}) = a[] === RedefinedSingleton()
 @test cmp_refs(redefined_singleton_ref)
-=======
+
 struct PointerNopadding{T}
     a::Symbol
     b::T
@@ -7484,5 +7483,4 @@
                              Ref{Union{Int,Vector{Int}}}(array))
 end
 @test compare_union37557(Ref{Union{Int,Vector{Int}}}(1),
-                         Ref{Union{Int,Vector{Int}}}(1))
->>>>>>> 2bd31a0b
+                         Ref{Union{Int,Vector{Int}}}(1))