--- conflicted
+++ resolved
@@ -24,7 +24,6 @@
     @test complex(Complex{T}) == Complex{T}
 end
 
-<<<<<<< HEAD
 @testset "show for complex" begin
     @test sprint(show, complex(1, 0), context=:compact => true) == "1+0im"
     @test sprint(show, complex(true, true)) == "Complex(true,true)"
@@ -36,7 +35,7 @@
     @test sprint(show, prevfloat(BigFloat(-1, precision=32))im, context=:compact => true) == "-0.0-1.0im"
     @test sprint(show, prevfloat(BigFloat(-1, precision=512))im, context=:compact => true) == "-0.0-1.0im"
 end
-=======
+
 @testset "show" begin
     @test sprint(show, complex(1, 0), context=:compact => true) == "1+0im"
     @test sprint(show, complex(true, true)) == "Complex(true,true)"
@@ -51,8 +50,6 @@
     @test sprint(show, complex(-Inf, NaN)) == "-Inf + NaN*im"
     @test sprint(show, complex(0, -Inf)) == "0.0 - Inf*im"
 end
-
->>>>>>> 498d982f
 
 @testset "unary operator on complex boolean" begin
     @test +Complex(true, true) === Complex(1, 1)
