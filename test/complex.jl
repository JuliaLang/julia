# This file is a part of Julia. License is MIT: http://julialang.org/license

@test reim(2 + 3im) == (2, 3)

for T in (Int64, Float64)
    @test real(T) == T
    @test real(Complex{T}) == T
    @test complex(T) == Complex{T}
    @test complex(Complex{T}) == Complex{T}
end

#showcompact
@test sprint(io -> showcompact(io,complex(1,0))) == "1+0im"
@test sprint(io -> show(io,complex(true,true))) == "Complex(true,true)"

@testset "arithmetic" begin
    @testset for T in (Float16, Float32, Float64, BigFloat)
        t = true
        f = false

        @testset "add and subtract" begin
            @test isequal(T(+0.0) + im, Complex(T(+0.0), T(+1.0)))
            @test isequal(T(-0.0) + im, Complex(T(-0.0), T(+1.0)))
            @test isequal(T(+0.0) - im, Complex(T(+0.0), T(-1.0)))
            @test isequal(T(-0.0) - im, Complex(T(-0.0), T(-1.0)))
            @test isequal(T(+1.0) + im, Complex(T(+1.0), T(+1.0)))
            @test isequal(T(-1.0) + im, Complex(T(-1.0), T(+1.0)))
            @test isequal(T(+1.0) - im, Complex(T(+1.0), T(-1.0)))
            @test isequal(T(-1.0) - im, Complex(T(-1.0), T(-1.0)))
            @test isequal(im + T(+0.0), Complex(T(+0.0), T(+1.0)))
            @test isequal(im + T(-0.0), Complex(T(-0.0), T(+1.0)))
            @test isequal(im - T(+0.0), Complex(T(+0.0), T(+1.0)))
            @test isequal(im - T(-0.0), Complex(T(+0.0), T(+1.0)))
            @test isequal(im + T(+1.0), Complex(T(+1.0), T(+1.0)))
            @test isequal(im + T(-1.0), Complex(T(-1.0), T(+1.0)))
            @test isequal(im - T(+1.0), Complex(T(-1.0), T(+1.0)))
            @test isequal(im - T(-1.0), Complex(T(+1.0), T(+1.0)))
            @test isequal(T(f) + im, Complex(T(+0.0), T(+1.0)))
            @test isequal(T(t) + im, Complex(T(+1.0), T(+1.0)))
            @test isequal(T(f) - im, Complex(T(+0.0), T(-1.0)))
            @test isequal(T(t) - im, Complex(T(+1.0), T(-1.0)))
            @test isequal(im + T(f), Complex(T(+0.0), T(+1.0)))
            @test isequal(im + T(t), Complex(T(+1.0), T(+1.0)))
            @test isequal(im - T(f), Complex(T(+0.0), T(+1.0)))
            @test isequal(im - T(t), Complex(T(-1.0), T(+1.0)))
        end

        @testset "multiply" begin
            @test isequal(T(+0.0) * im, Complex(T(+0.0), T(+0.0)))
            @test isequal(T(-0.0) * im, Complex(T(-0.0), T(-0.0)))
            @test isequal(T(+1.0) * im, Complex(T(+0.0), T(+1.0)))
            @test isequal(T(-1.0) * im, Complex(T(-0.0), T(-1.0)))
            @test isequal(im * T(+0.0), Complex(T(+0.0), T(+0.0)))
            @test isequal(im * T(-0.0), Complex(T(-0.0), T(-0.0)))
            @test isequal(im * T(+1.0), Complex(T(+0.0), T(+1.0)))
            @test isequal(im * T(-1.0), Complex(T(-0.0), T(-1.0)))
        end
    end
    @test isequal(true + complex(true,false), complex(true,false) + complex(true,false))
    @test isequal(complex(true,false) + true, complex(true,false) + complex(true,false))
    @test isequal(true - complex(true,false), complex(true,false) - complex(true,false))
    @test isequal(complex(true,false) - true, complex(true,false) - complex(true,false))
    @test isequal(true * complex(true,false), complex(true,false) * complex(true,false))
    @test isequal(complex(true,false) * true, complex(true,false) * complex(true,false))
end

@testset "basic math functions" begin
    # We compare to BigFloat instead of hard-coding
    # values, assuming that BigFloat has an independent and independently
    # tested implementation.
    @testset for T in (Float32, Float64)
        x = Complex{T}(1//3 + 1//4*im)
        y = Complex{T}(1//2 + 1//5*im)
        yi = 4
        @testset "Random values" begin
            @test x^y ≈ big(x)^big(y)
            @test x^yi ≈ big(x)^yi
            @test x^true ≈ big(x)^true
            @test x^false ≈ big(x)^false
            @test x^1 ≈ big(x)^1
            @test abs(x) ≈ abs(big(x))
            @test abs2(x) ≈ abs2(big(x))
            @test acos(x) ≈ acos(big(x))
            @test acosh(1+x) ≈ acosh(1+big(x))
            @test angle(x) ≈ angle(big(x))
            @test asin(x) ≈ asin(big(x))
            @test asinh(x) ≈ asinh(big(x))
            @test atan(x) ≈ atan(big(x))
            @test atanh(x) ≈ atanh(big(x))
            @test cis(real(x)) ≈ cis(real(big(x)))
            @test cis(x) ≈ cis(big(x))
            @test cos(x) ≈ cos(big(x))
            @test cosh(x) ≈ cosh(big(x))
            @test exp(x) ≈ exp(big(x))
            @test exp10(x) ≈ exp10(big(x))
            @test exp2(x) ≈ exp2(big(x))
            @test_approx_eq_eps expm1(x) expm1(big(x)) eps(T)
            @test log(x) ≈ log(big(x))
            @test log10(x) ≈ log10(big(x))
            @test log1p(x) ≈ log1p(big(x))
            @test log2(x) ≈ log2(big(x))
            @test sin(x) ≈ sin(big(x))
            @test sinh(x) ≈ sinh(big(x))
            @test sqrt(x) ≈ sqrt(big(x))
            @test tan(x) ≈ tan(big(x))
            @test tanh(x) ≈ tanh(big(x))
        end
        @testset "Inverses" begin
            @test acos(cos(x)) ≈ x
            @test acosh(cosh(x)) ≈ x
            @test asin(sin(x)) ≈ x
            @test asinh(sinh(x)) ≈ x
            @test atan(tan(x)) ≈ x
            @test atanh(tanh(x)) ≈ x
            @test cos(acos(x)) ≈ x
            @test cosh(acosh(1+x)) ≈ 1+x
            @test exp(log(x)) ≈ x
            @test exp10(log10(x)) ≈ x
            @test exp2(log2(x)) ≈ x
            @test expm1(log1p(x)) ≈ x
            @test log(exp(x)) ≈ x
            @test log10(exp10(x)) ≈ x
            @test log1p(expm1(x)) ≈ x
            @test log2(exp2(x)) ≈ x
            @test sin(asin(x)) ≈ x
            @test sinh(asinh(x)) ≈ x
            @test sqrt(x)^2 ≈ x
            @test sqrt(x^2) ≈ x
            @test tan(atan(x)) ≈ x
            @test tanh(atanh(x)) ≈ x
        end
        @testset "Relations between functions" begin
            @test cosh(x) ≈ (exp(x)+exp(-x))/2
            @test cosh(x)^2-sinh(x)^2 ≈ 1
            @test sin(x)^2+cos(x)^2 ≈ 1
            @test sinh(x) ≈ (exp(x)-exp(-x))/2
            @test tan(x) ≈ sin(x)/cos(x)
            @test tanh(x) ≈ sinh(x)/cosh(x)
        end
    end
end

@testset "isimag and isinf" begin
    @test isimag(complex(0.0,1.0))
    @test !isimag(complex(1.0,1.0))
    @test isinf(complex(Inf,0))
    @test isinf(complex(-Inf,0))
    @test isinf(complex(0,Inf))
    @test isinf(complex(0,-Inf))
    @test !isinf(complex(0,0))
end

@testset "flipsign" begin
    @test isequal(complex( 0.0, 0.0 ), flipsign(complex( 0.0, 0.0 ), 1))
    @test isequal(complex( -0.0, -0.0 ), flipsign(complex( 0.0, 0.0 ), -1))
    @test isequal(complex( Inf, 0.0 ), flipsign(complex( Inf, 0.0 ), 1))
    @test isequal(complex( -Inf, -0.0 ), flipsign(complex( Inf, 0.0 ), -1))
    @test isequal(complex( 0.0, NaN ), flipsign(complex( 0.0, NaN ), 1.0))
    @test isequal(complex( -0.0, NaN ), flipsign(complex( 0.0, NaN ), -1.0))

    @test isequal(complex( 5.0, 4.0 ), flipsign(complex(-5.0, -4.0), -1))
    @test isequal(complex( 0.5, -0.5 ), flipsign(complex(-0.5, 0.5), -2))
end

@testset "sqrt" begin
    # tests special values from csqrt man page
    # as well as conj(sqrt(z)) = sqrt(conj(z))
    @test isequal(sqrt(complex( 0.0, 0.0)), complex( 0.0, 0.0))
    @test isequal(sqrt(complex( 0.0,-0.0)), complex( 0.0,-0.0))
    @test isequal(sqrt(complex( 0.0, Inf)), complex( Inf, Inf))
    @test isequal(sqrt(complex( 0.0,-Inf)), complex( Inf,-Inf))
    @test isequal(sqrt(complex( 0.0, NaN)), complex( NaN, NaN))
    @test isequal(sqrt(complex(-0.0, 0.0)), complex( 0.0, 0.0))
    @test isequal(sqrt(complex(-0.0,-0.0)), complex( 0.0,-0.0))

    @test isequal(sqrt(complex( 5.0, 0.0)), complex(sqrt(5.0), 0.0))
    @test isequal(sqrt(complex( 5.0,-0.0)), complex(sqrt(5.0),-0.0))
    @test isequal(sqrt(complex(-5.0, 0.0)), complex( 0.0, sqrt(5.0)))
    @test isequal(sqrt(complex(-5.0,-0.0)), complex( 0.0,-sqrt(5.0)))

    @test isequal(sqrt(complex( Inf, 0.0)), complex( Inf, 0.0))
    @test isequal(sqrt(complex( Inf,-0.0)), complex( Inf,-0.0))
    @test isequal(sqrt(complex( Inf, 5.0)), complex( Inf, 0.0))
    @test isequal(sqrt(complex( Inf,-5.0)), complex( Inf,-0.0))
    @test isequal(sqrt(complex( Inf, Inf)), complex( Inf, Inf))
    @test isequal(sqrt(complex( Inf,-Inf)), complex( Inf,-Inf))
    @test isequal(sqrt(complex( Inf, NaN)), complex( Inf, NaN))

    @test isequal(sqrt(complex(-Inf, 0.0)), complex( 0.0, Inf))
    @test isequal(sqrt(complex(-Inf,-0.0)), complex( 0.0,-Inf))
    @test isequal(sqrt(complex(-Inf, 5.0)), complex( 0.0, Inf))
    @test isequal(sqrt(complex(-Inf,-5.0)), complex( 0.0,-Inf))
    @test isequal(sqrt(complex(-Inf, Inf)), complex( Inf, Inf))
    @test isequal(sqrt(complex(-Inf,-Inf)), complex( Inf,-Inf))
    @test isequal(sqrt(complex(-Inf, NaN)), complex( NaN, Inf))

    @test isequal(sqrt(complex( NaN, 0.0)), complex( NaN, NaN))
    @test isequal(sqrt(complex( NaN, 0.0)), complex( NaN, NaN))
    @test isequal(sqrt(complex( NaN, Inf)), complex( Inf, Inf))
    @test isequal(sqrt(complex( NaN,-Inf)), complex( Inf,-Inf))
end

@testset "log" begin
    #  log(conj(z)) = conj(log(z))

    @test isequal(log(complex( 0.0, 0.0)), complex(-Inf, 0.0))
    @test isequal(log(complex( 0.0,-0.0)), complex(-Inf,-0.0))
    @test isequal(log(complex( 0.0, 1.0)), complex( 0.0, pi/2))
    @test isequal(log(complex( 0.0,-1.0)), complex( 0.0,-pi/2))
    @test isequal(log(complex( 0.0, Inf)), complex( Inf, pi/2))
    @test isequal(log(complex( 0.0,-Inf)), complex( Inf,-pi/2))
    @test isequal(log(complex( 0.0, NaN)), complex( NaN, NaN))
    @test isequal(log(complex(-0.0, 0.0)), complex(-Inf, pi))
    @test isequal(log(complex(-0.0,-0.0)), complex(-Inf,-pi))

    @test isequal(log(complex( 5.0, 0.0)),complex(log(5.0), 0.0))
    @test isequal(log(complex( 5.0,-0.0)),complex(log(5.0),-0.0))

    @test isequal(log(complex( Inf, 5.0)), complex( Inf, 0.0))
    @test isequal(log(complex( Inf,-5.0)), complex( Inf,-0.0))
    @test isequal(log(complex( Inf, Inf)), complex( Inf, pi/4))
    @test isequal(log(complex( Inf,-Inf)), complex( Inf,-pi/4))
    @test isequal(log(complex( Inf, NaN)), complex( Inf, NaN))

    @test isequal(log(complex(-Inf, 5.0)), complex( Inf, pi))
    @test isequal(log(complex(-Inf,-5.0)), complex( Inf,-pi))
    @test isequal(log(complex(-Inf, Inf)), complex( Inf, 3*pi/4))
    @test isequal(log(complex(-Inf,-Inf)), complex( Inf,-3*pi/4))
    @test isequal(log(complex(-Inf, NaN)), complex( Inf, NaN))

    @test isequal(log(complex( NaN, 0.0)), complex( NaN, NaN))
    @test isequal(log(complex( NaN, Inf)), complex( Inf, NaN))
    @test isequal(log(complex( NaN,-Inf)), complex( Inf, NaN))
    @test isequal(log(complex( NaN, NaN)), complex( NaN, NaN))
end

@testset "exp" begin
    #  exp(conj(z)) = conj(exp(z))

    @test isequal(exp(complex( 0.0, 0.0)), complex(1.0, 0.0))
    @test isequal(exp(complex( 0.0,-0.0)), complex(1.0,-0.0))
    @test isequal(exp(complex( 0.0, Inf)), complex(NaN, NaN))
    @test isequal(exp(complex( 0.0,-Inf)), complex(NaN, NaN))
    @test isequal(exp(complex( 0.0, NaN)), complex(NaN, NaN))

    @test isequal(exp(complex(-0.0, 0.0)), complex(1.0, 0.0))
    @test isequal(exp(complex(-0.0,-0.0)), complex(1.0,-0.0))

    @test isequal(exp(complex( 5.0, Inf)), complex(NaN, NaN))

    @test isequal(exp(complex( Inf, 0.0)), complex(Inf, 0.0))
    @test isequal(exp(complex( Inf,-0.0)), complex(Inf,-0.0))
    @test isequal(exp(complex( Inf, 5.0)), complex(cos(5.0)*Inf,sin(5.0)* Inf))
    @test isequal(exp(complex( Inf,-5.0)), complex(cos(5.0)*Inf,sin(5.0)*-Inf))
    @test isequal(exp(complex( Inf, NaN)), complex(-Inf, NaN))
    @test isequal(exp(complex( Inf, Inf)), complex(-Inf, NaN))
    @test isequal(exp(complex( Inf,-Inf)), complex(-Inf, NaN))

    @test isequal(exp(complex(-Inf, 0.0)), complex(0.0, 0.0))
    @test isequal(exp(complex(-Inf,-0.0)), complex(0.0,-0.0))
    @test isequal(exp(complex(-Inf, 5.0)), complex(cos(5.0)*0.0,sin(5.0)* 0.0))
    @test isequal(exp(complex(-Inf,-5.0)), complex(cos(5.0)*0.0,sin(5.0)*-0.0))
    @test isequal(exp(complex(-Inf, Inf)), complex(-0.0, 0.0))
    @test isequal(exp(complex(-Inf,-Inf)), complex(-0.0,-0.0))
    @test isequal(exp(complex(-Inf, NaN)), complex(-0.0, 0.0))

    @test isequal(exp(complex( NaN, 0.0)), complex( NaN, 0.0))
    @test isequal(exp(complex( NaN,-0.0)), complex( NaN,-0.0))
    @test isequal(exp(complex( NaN, 5.0)), complex( NaN, NaN))
    @test isequal(exp(complex( NaN, NaN)), complex( NaN, NaN))
end

@testset "expm1" begin
    #  expm1(conj(z)) = conj(expm1(z))

    @test isequal(expm1(complex( 0.0, 0.0)), complex(0.0, 0.0))
    @test isequal(expm1(complex( 0.0,-0.0)), complex(0.0,-0.0))
    @test isequal(expm1(complex( 0.0, Inf)), complex(NaN, NaN))
    @test isequal(expm1(complex( 0.0,-Inf)), complex(NaN, NaN))
    @test isequal(expm1(complex( 0.0, NaN)), complex(NaN, NaN))

    @test isequal(expm1(complex(-0.0, 0.0)), complex(-0.0, 0.0))
    @test isequal(expm1(complex(-0.0,-0.0)), complex(-0.0,-0.0))

    @test isequal(expm1(complex( 5.0, Inf)), complex(NaN, NaN))

    @test isequal(expm1(complex( Inf, 0.0)), complex(Inf, 0.0))
    @test isequal(expm1(complex( Inf,-0.0)), complex(Inf,-0.0))
    @test isequal(expm1(complex( Inf, 5.0)), complex(cos(5.0)*Inf,sin(5.0)* Inf))
    @test isequal(expm1(complex( Inf,-5.0)), complex(cos(5.0)*Inf,sin(5.0)*-Inf))
    @test isequal(expm1(complex( Inf, NaN)), complex(-Inf, NaN))
    @test isequal(expm1(complex( Inf, Inf)), complex(-Inf, NaN))
    @test isequal(expm1(complex( Inf,-Inf)), complex(-Inf, NaN))

    @test isequal(expm1(complex(-Inf, 0.0)), complex(-1.0, 0.0))
    @test isequal(expm1(complex(-Inf,-0.0)), complex(-1.0,-0.0))
    @test isequal(expm1(complex(-Inf, 5.0)), complex(-1.0,sin(5.0)* 0.0))
    @test isequal(expm1(complex(-Inf,-5.0)), complex(-1.0,sin(5.0)*-0.0))
    @test isequal(expm1(complex(-Inf, Inf)), complex(-1.0, 0.0))
    @test isequal(expm1(complex(-Inf,-Inf)), complex(-1.0,-0.0))
    @test isequal(expm1(complex(-Inf, NaN)), complex(-1.0, 0.0))

    @test isequal(expm1(complex( NaN, 0.0)), complex( NaN, 0.0))
    @test isequal(expm1(complex( NaN,-0.0)), complex( NaN,-0.0))
    @test isequal(expm1(complex( NaN, 5.0)), complex( NaN, NaN))
    @test isequal(expm1(complex( NaN, NaN)), complex( NaN, NaN))

    @test isequal(expm1(complex( 1e-20, 0.0)), complex(expm1( 1e-20), 0.0))
    @test isequal(expm1(complex(-1e-20, 0.0)), complex(expm1(-1e-20), 0.0))

    @test expm1(complex( 1e-20, 1e-10)) ≈ complex( 5e-21, 1e-10)
    @test expm1(complex( 1e-20,-1e-10)) ≈ complex( 5e-21,-1e-10)
    @test expm1(complex(-1e-20, 1e-10)) ≈ complex(-1.5e-20, 1e-10)
    @test expm1(complex(-1e-20,-1e-10)) ≈ complex(-1.5e-20,-1e-10)

    @test expm1(complex( 10.0, 10.0)) ≈ exp(complex( 10.0, 10.0))-1
    @test expm1(complex( 10.0,-10.0)) ≈ exp(complex( 10.0,-10.0))-1
    @test expm1(complex(-10.0, 10.0)) ≈ exp(complex(-10.0, 10.0))-1
    @test expm1(complex(-10.0,-10.0)) ≈ exp(complex(-10.0,-10.0))-1
end

import Base.Math.@horner
@testset "log1p" begin
    @test isequal(log1p(complex(Inf, 3)), complex(Inf, +0.))
    @test isequal(log1p(complex(Inf, -3)), complex(Inf, -0.))
    @test isequal(log1p(complex(-Inf, 3)), complex(Inf, +pi))
    @test isequal(log1p(complex(-Inf, -3)), complex(Inf, -pi))
    @test isequal(log1p(complex(Inf, NaN)), complex(Inf, NaN))
    @test isequal(log1p(complex(NaN, 0)), complex(NaN, NaN))
    @test isequal(log1p(complex(0, NaN)), complex(NaN, NaN))
    @test isequal(log1p(complex(-1, +0.)), complex(-Inf, +0.))
    @test isequal(log1p(complex(-1, -0.)), complex(-Inf, -0.))
    @test isequal(log1p(complex(-2, 1e-10)), log(1 + complex(-2, 1e-10)))
    @test isequal(log1p(complex(1, Inf)), complex(Inf, pi/2))
    @test isequal(log1p(complex(1, -Inf)), complex(Inf, -pi/2))

    for z in (1e-10+1e-9im, 1e-10-1e-9im, -1e-10+1e-9im, -1e-10-1e-9im)
        @test log1p(z) ≈ @horner(z, 0, 1, -0.5, 1/3, -0.25, 0.2)
    end
    for z in (15+4im, 0.2+3im, 0.08-0.9im)
        @test log1p(z) ≈ log(1+z)
    end
end


@testset "^ (cpow)" begin
    #  equivalent to exp(y*log(x))
    #    except for 0^0?
    #  conj(x)^conj(y) = conj(x^y)
    @test isequal(complex( 0.0, 0.0)^complex( 0.0, 0.0), complex(1.0, 0.0))
    @test isequal(complex( 0.0, 0.0)^complex( 0.0,-0.0), complex(1.0, 0.0))
    @test isequal(complex( 0.0, 0.0)^complex(-0.0, 0.0), complex(1.0,-0.0))
    @test isequal(complex( 0.0, 0.0)^complex(-0.0,-0.0), complex(1.0,-0.0))

    @test isequal(complex( 0.0,-0.0)^complex( 0.0, 0.0), complex(1.0,-0.0))
    @test isequal(complex( 0.0,-0.0)^complex( 0.0,-0.0), complex(1.0,-0.0))
    @test isequal(complex( 0.0,-0.0)^complex(-0.0, 0.0), complex(1.0, 0.0))
    @test isequal(complex( 0.0,-0.0)^complex(-0.0,-0.0), complex(1.0, 0.0))

    @test isequal(complex(-0.0, 0.0)^complex( 0.0, 0.0), complex(1.0, 0.0))
    @test isequal(complex(-0.0, 0.0)^complex( 0.0,-0.0), complex(1.0, 0.0))
    @test isequal(complex(-0.0, 0.0)^complex(-0.0, 0.0), complex(1.0,-0.0))
    @test isequal(complex(-0.0, 0.0)^complex(-0.0,-0.0), complex(1.0,-0.0))

    @test isequal(complex(-0.0,-0.0)^complex( 0.0, 0.0), complex(1.0,-0.0))
    @test isequal(complex(-0.0,-0.0)^complex( 0.0,-0.0), complex(1.0,-0.0))
    @test isequal(complex(-0.0,-0.0)^complex(-0.0, 0.0), complex(1.0, 0.0))
    @test isequal(complex(-0.0,-0.0)^complex(-0.0,-0.0), complex(1.0, 0.0))

    @test complex(0.0,1.0)^complex(2.0,0) ≈ complex(-1.0, 0.0)
    @test complex(1.0,2.0)^complex(3.0,0) ≈ complex(-11.0, -2.0)

    @test isequal(complex(0.0,0.0)^false, complex(1.0,0.0))
    @test isequal(complex(0.0,0.0)^0, complex(1.0,0.0))
end

@testset "sinh and sin" begin
    # sinh: has properties
    #  sinh(conj(z)) = conj(sinh(z))
    #  sinh(-z) = -sinh(z)

    # sin: defined in terms of sinh
    #  sin(z) = -i*sinh(i*z)
    #  i.e. if sinh(a+ib) = x+iy
    #    then  sin(b-ia) = y-ix
    #  sin(conj(z)) = conj(sin(z))
    #  sin(-z) = -sin(z)

    # @test isequal(sin(complex( 0, 10000)),complex( 0.0, Inf))
    # @test isequal(sin(complex( 0,-10000)),complex( 0.0,-Inf))

    for (x,y) in [(complex( 0.0, 0.0), complex( 0.0, 0.0)),
                  (complex( 0.0, Inf), complex( 0.0, NaN)),
                  (complex( 0.0, NaN), complex( 0.0, NaN)),
                  (complex( 7.2, Inf), complex( NaN, NaN)),
                  (complex( 7.2, NaN), complex( NaN, NaN)),
                  (complex( 7.2, 0.0), complex( sinh(7.2), 0.0)),
                  (complex( 1e5, 0.0), complex( sinh(1e5), 0.0)),
                  (complex( Inf, 0.0), complex( Inf, 0.0)),
                  (complex( Inf, 7.2), Inf*cis(7.2)),
                  (complex( Inf, Inf), complex( Inf, NaN)),
                  (complex( Inf, NaN), complex( Inf, NaN)),
                  (complex( NaN, 0.0), complex( NaN, 0.0)),
                  (complex( NaN, 7.2), complex( NaN, NaN)),
                  (complex( NaN, NaN), complex( NaN, NaN)),
                  ]

        @test isequal(sinh(x), y)
        @test isequal(sinh(conj(x)), conj(y))
        @test isequal(sinh(-x), -y)
        @test isequal(sinh(-conj(x)), -conj(y))

        xx = complex(imag(x),-real(x))
        yy = complex(imag(y),-real(y))

        @test isequal(sin(xx),yy)
        @test isequal(sin(conj(xx)), conj(yy))
        @test isequal(sin(-xx), -yy)
        @test isequal(sin(-conj(xx)), -conj(yy))

        yyy = sin(pi*xx)
        @test isequal(sinpi(xx), yyy)
        @test isequal(sinpi(conj(xx)),conj(yyy))
        @test isequal(sinpi(-xx),-yyy)
        @test isequal(sinpi(-conj(xx)),-conj(yyy))
    end
end

@testset "cosh and cos" begin
    # cosh: has properties
    #  cosh(conj(z)) = conj(cosh(z))
    #  coshh(-z) = cosh(z)

    # cos
    #  cos(z) = cosh(iz)
    #   i.e cos(b-ia) = cosh(a+ib)
    #   and cos(b+ia) = cosh(a-ib)
    #  cos(conj(z)) = conj(cos(z))
    #  cos(-z) = cos(z)

    for (x,y) in [(complex( 0.0, 0.0), complex( 1.0, 0.0)),
                  (complex( 0.0, Inf), complex( NaN, 0.0)),
                  (complex( 0.0, NaN), complex( NaN, 0.0)),
                  (complex( 7.2, Inf), complex( NaN, NaN)),
                  (complex( 7.2, NaN), complex( NaN, NaN)),
                  (complex( 7.2, 0.0), complex( cosh(7.2), 0.0)),
                  (complex( 1e5, 0.0), complex( Inf, 0.0)),
                  (complex( Inf, 0.0), complex( Inf, 0.0)),
                  (complex( Inf, 7.2), Inf*cis(7.2)),
                  (complex( Inf, Inf), complex( Inf, NaN)),
                  (complex( Inf, NaN), complex( Inf, NaN)),
                  (complex( NaN, 0.0), complex( NaN, 0.0)),
                  (complex( NaN, 7.2), complex( NaN, NaN)),
                  (complex( NaN, NaN), complex( NaN, NaN)),
                  ]
        undef_sign = isequal(x,complex( NaN, 0.0)) || isequal(x,complex( 0.0, NaN))

        @test isequal(cosh(x), y)
        if !undef_sign
            @test isequal(cosh(conj(x)), conj(y))
            @test isequal(cosh(-x), y)
            @test isequal(cosh(-conj(x)), conj(y))
        end

        xx = complex(imag(x),-real(x))
        yy = y
        @test isequal(cos(xx),yy)
        if !undef_sign
            @test isequal(cos(conj(xx)), conj(yy))
            @test isequal(cos(-xx), yy)
            @test isequal(cos(-conj(xx)), conj(yy))
        end

        yyy = cos(pi*xx)
        @test isequal(cospi(xx), yyy)
        if !undef_sign
            @test isequal(cospi(conj(xx)), conj(yyy))
            @test isequal(cospi(-xx), yyy)
            @test isequal(cospi(-conj(xx)), conj(yyy))
        end
    end
end

@testset "tanh" begin
    #  tanh(conj(z)) = conj(tanh(z))
    #  tanh(-z) = -tanh(z)
    @test isequal(tanh(complex( 0, 0)),complex(0.0,0.0)) #integer fallback
    @test isequal(tanh(complex( 0.0, 0.0)),complex(0.0,0.0))
    @test isequal(tanh(complex( 0.0,-0.0)),complex(0.0,-0.0))
    @test_throws DomainError  tanh(complex( 0.0, Inf))
    @test_throws DomainError  tanh(complex( 0.0,-Inf))
    @test isequal(tanh(complex( 0.0, NaN)),complex(NaN,NaN))

    @test isequal(tanh(complex(-0.0, 0.0)),complex(-0.0,0.0))
    @test isequal(tanh(complex(-0.0,-0.0)),complex(-0.0,-0.0))

    @test_throws DomainError  tanh(complex( 5.0, Inf))
    @test isequal(tanh(complex( 5.0, NaN)),complex(NaN,NaN))

    @test isequal(tanh(complex( Inf, 0.0)),complex(1.0, 0.0))
    @test isequal(tanh(complex( Inf,-0.0)),complex(1.0,-0.0))
    @test isequal(tanh(complex( Inf, 5.0)),complex(1.0,sin(2*5.0)* 0.0))
    @test isequal(tanh(complex( Inf,-5.0)),complex(1.0,sin(2*5.0)*-0.0))
    @test isequal(tanh(complex( Inf, Inf)),complex(1.0, 0.0))
    @test isequal(tanh(complex( Inf,-Inf)),complex(1.0,-0.0))
    @test isequal(tanh(complex( Inf, NaN)),complex(1.0, 0.0))

    @test isequal(tanh(complex(-Inf, 0.0)),complex(-1.0, 0.0))
    @test isequal(tanh(complex(-Inf,-0.0)),complex(-1.0,-0.0))
    @test isequal(tanh(complex(-Inf, 5.0)),complex(-1.0,sin(2*5.0)* 0.0))
    @test isequal(tanh(complex(-Inf,-5.0)),complex(-1.0,sin(2*5.0)*-0.0))
    @test isequal(tanh(complex(-Inf, Inf)),complex(-1.0, 0.0))
    @test isequal(tanh(complex(-Inf,-Inf)),complex(-1.0,-0.0))
    @test isequal(tanh(complex(-Inf, NaN)),complex(-1.0, 0.0))

    @test isequal(tanh(complex( NaN, 0.0)),complex(NaN, 0.0))
    @test isequal(tanh(complex( NaN,-0.0)),complex(NaN,-0.0))
    @test isequal(tanh(complex( NaN, 5.0)),complex(NaN, NaN))
    @test isequal(tanh(complex( NaN,-5.0)),complex(NaN, NaN))
    @test isequal(tanh(complex( NaN, NaN)),complex(NaN, NaN))
end

@testset "tan" begin
    #  tan(z) = -i tanh(iz)

    @test isequal(tan(complex( 0.0, Inf)),complex( 0.0, 1.0))
    @test isequal(tan(complex( 0.0,-Inf)),complex( 0.0,-1.0))
    @test isequal(tan(complex( 0.0, NaN)),complex( 0.0, NaN))
    @test isequal(tan(complex(-0.0,-Inf)),complex(-0.0,-1.0))
    @test isequal(tan(complex(-0.0, Inf)),complex(-0.0, 1.0))
    @test isequal(tan(complex(-0.0, NaN)),complex(-0.0, NaN))

    @test isequal(tan(complex( 5.0, Inf)),complex(sin(2*5.0)* 0.0, 1.0))
    @test isequal(tan(complex( 5.0,-Inf)),complex(sin(2*5.0)* 0.0,-1.0))
    @test isequal(tan(complex( 5.0, NaN)),complex( NaN, NaN))
    @test isequal(tan(complex(-5.0, Inf)),complex(sin(2*5.0)*-0.0, 1.0))
    @test isequal(tan(complex(-5.0,-Inf)),complex(sin(2*5.0)*-0.0,-1.0))
    @test isequal(tan(complex(-5.0, NaN)),complex( NaN, NaN))

    @test_throws DomainError  tan(complex( Inf, 5.0))
    @test isequal(tan(complex( Inf, Inf)),complex( 0.0, 1.0))
    @test isequal(tan(complex( Inf,-Inf)),complex( 0.0,-1.0))
    @test isequal(tan(complex(-Inf, Inf)),complex(-0.0, 1.0))
    @test isequal(tan(complex(-Inf,-Inf)),complex(-0.0,-1.0))

    @test isequal(tan(complex( NaN, 5.0)),complex( NaN, NaN))
    @test isequal(tan(complex( NaN, Inf)),complex( 0.0, 1.0))
    @test isequal(tan(complex( NaN,-Inf)),complex( 0.0,-1.0))
    @test isequal(tan(complex( NaN, NaN)),complex( NaN, NaN))
end

@testset "acosh" begin
    #  acosh(conj(z)) = conj(acosh(z))

    @test isequal(acosh(complex( 0.0, 0.0)), complex( 0.0, pi/2))
    @test isequal(acosh(complex( 0.0,-0.0)), complex( 0.0,-pi/2))
    @test isequal(acosh(complex( 0.0, Inf)), complex( Inf, pi/2))
    @test isequal(acosh(complex( 0.0,-Inf)), complex( Inf,-pi/2))
    @test isequal(acosh(complex(-0.0, 0.0)), complex( 0.0, pi/2))
    @test isequal(acosh(complex(-0.0,-0.0)), complex( 0.0,-pi/2))
    @test isequal(acosh(complex( 5.0, Inf)), complex( Inf, pi/2))
    @test isequal(acosh(complex( 5.0,-Inf)), complex( Inf,-pi/2))
    @test isequal(acosh(complex( 5.0, NaN)), complex( NaN, NaN))

    @test isequal(acosh(complex( Inf, 0.0)), complex( Inf, 0.0))
    @test isequal(acosh(complex( Inf,-0.0)), complex( Inf,-0.0))
    @test isequal(acosh(complex( Inf, 5.0)), complex( Inf, 0.0))
    @test isequal(acosh(complex( Inf,-5.0)), complex( Inf,-0.0))
    @test isequal(acosh(complex( Inf, Inf)), complex( Inf, pi/4))
    @test isequal(acosh(complex( Inf,-Inf)), complex( Inf,-pi/4))
    @test isequal(acosh(complex( Inf, NaN)), complex( Inf, NaN))

    @test isequal(acosh(complex(-Inf, 0.0)), complex( Inf, pi))
    @test isequal(acosh(complex(-Inf,-0.0)), complex( Inf,-pi))
    @test isequal(acosh(complex(-Inf, 5.0)), complex( Inf, pi))
    @test isequal(acosh(complex(-Inf,-5.0)), complex( Inf,-pi))
    @test isequal(acosh(complex(-Inf, Inf)), complex( Inf, 3*pi/4))
    @test isequal(acosh(complex(-Inf,-Inf)), complex( Inf,-3*pi/4))
    @test isequal(acosh(complex(-Inf, NaN)), complex( Inf, NaN))

    @test isequal(acosh(complex( NaN, Inf)), complex( Inf, NaN))
    @test isequal(acosh(complex( NaN,-Inf)), complex( Inf, NaN))
    @test isequal(acosh(complex( NaN, NaN)), complex( NaN, NaN))
end

@testset "acos" begin
    ##  acos(conj(z)) = conj(acos(z))

    @test isequal(acos(complex( 0, 0)),complex(pi/2,-0.0)) #integer fallback
    @test isequal(acos(complex( 0.0, 0.0)),complex(pi/2,-0.0))
    @test isequal(acos(complex( 0.0,-0.0)),complex(pi/2, 0.0))
    @test isequal(acos(complex( 0.0, Inf)),complex(pi/2,-Inf))
    @test isequal(acos(complex( 0.0,-Inf)),complex(pi/2, Inf))
    @test isequal(acos(complex( 0.0, NaN)),complex(pi/2, NaN))

    @test isequal(acos(complex(-0.0, 0.0)),complex(pi/2,-0.0))
    @test isequal(acos(complex(-0.0,-0.0)),complex(pi/2, 0.0))
    @test isequal(acos(complex(-0.0, NaN)),complex(pi/2, NaN))

    @test isequal(acos(complex( 5.0, Inf)),complex(pi/2,-Inf))
    @test isequal(acos(complex( 5.0,-Inf)),complex(pi/2, Inf))
    @test isequal(acos(complex( 5.0, NaN)),complex( NaN, NaN))

    @test isequal(acos(complex( Inf, 0.0)),complex( 0.0,-Inf))
    @test isequal(acos(complex( Inf,-0.0)),complex( 0.0, Inf))
    @test isequal(acos(complex( Inf, 5.0)),complex( 0.0,-Inf))
    @test isequal(acos(complex( Inf,-5.0)),complex( 0.0, Inf))
    @test isequal(acos(complex( Inf, Inf)),complex(pi/4,-Inf))
    @test isequal(acos(complex( Inf,-Inf)),complex(pi/4, Inf))
    @test isequal(acos(complex( Inf, NaN)),complex( NaN, Inf))

    @test isequal(acos(complex(-Inf, 0.0)),complex(pi,-Inf))
    @test isequal(acos(complex(-Inf,-0.0)),complex(pi, Inf))
    @test isequal(acos(complex(-Inf, 5.0)),complex(pi,-Inf))
    @test isequal(acos(complex(-Inf,-5.0)),complex(pi, Inf))
    @test isequal(acos(complex(-Inf, Inf)),complex(3*pi/4,-Inf))
    @test isequal(acos(complex(-Inf,-Inf)),complex(3*pi/4, Inf))
    @test isequal(acos(complex(-Inf, NaN)),complex( NaN, Inf))

    @test isequal(acos(complex( NaN, 0.0)),complex( NaN, NaN))
    @test isequal(acos(complex( NaN, 5.0)),complex( NaN, NaN))
    @test isequal(acos(complex( NaN, Inf)),complex( NaN,-Inf))
    @test isequal(acos(complex( NaN,-Inf)),complex( NaN, Inf))
    @test isequal(acos(complex( NaN, NaN)),complex( NaN, NaN))
end

@testset "asinh" begin
    ##  asinh(conj(z)) = conj(asinh(z))
    ##  asinh(-z) = -asinh(z)
    @test isequal(asinh(complex( 0.0, 0.0)),complex( 0.0, 0.0))
    @test isequal(asinh(complex( 0.0,-0.0)),complex( 0.0,-0.0))
    @test isequal(asinh(complex( 0.0, Inf)),complex( Inf, pi/2))
    @test isequal(asinh(complex( 0.0,-Inf)),complex( Inf,-pi/2))
    @test isequal(asinh(complex( 0.0, NaN)),complex( NaN, NaN))

    @test isequal(asinh(complex(-0.0, 0.0)),complex(-0.0, 0.0))
    @test isequal(asinh(complex(-0.0,-0.0)),complex(-0.0,-0.0))
    @test isequal(asinh(complex(-0.0, Inf)),complex(-Inf, pi/2))
    @test isequal(asinh(complex(-0.0,-Inf)),complex(-Inf,-pi/2))

    @test isequal(asinh(complex( 5.0, Inf)),complex( Inf, pi/2))
    @test isequal(asinh(complex( 5.0,-Inf)),complex( Inf,-pi/2))
    @test isequal(asinh(complex( 5.0, NaN)),complex( NaN, NaN))
    @test isequal(asinh(complex(-5.0, Inf)),complex(-Inf, pi/2))
    @test isequal(asinh(complex(-5.0,-Inf)),complex(-Inf,-pi/2))

    @test isequal(asinh(complex( Inf, Inf)),complex( Inf, pi/4))
    @test isequal(asinh(complex( Inf,-Inf)),complex( Inf,-pi/4))
    @test isequal(asinh(complex( Inf, NaN)),complex( Inf, NaN))
    @test isequal(asinh(complex(-Inf, Inf)),complex(-Inf, pi/4))
    @test isequal(asinh(complex(-Inf,-Inf)),complex(-Inf,-pi/4))
    @test isequal(asinh(complex(-Inf, NaN)),complex(-Inf, NaN))

    @test isequal(asinh(complex( NaN, 0.0)),complex( NaN, 0.0))
    @test isequal(asinh(complex( NaN,-0.0)),complex( NaN,-0.0))
    @test isequal(asinh(complex( NaN, 5.0)),complex( NaN, NaN))
    @test isequal(asinh(complex( NaN, Inf)),complex( Inf, NaN))
    @test isequal(asinh(complex( NaN,-Inf)),complex( Inf, NaN))
    @test isequal(asinh(complex( NaN, NaN)),complex( NaN, NaN))
end

@testset "asin" begin
    #  asin(z) = -i*asinh(iz)

    @test isequal(asin(complex( 0.0, 0.0)),complex( 0.0, 0.0))
    @test isequal(asin(complex( 0.0,-0.0)),complex( 0.0,-0.0))
    @test isequal(asin(complex(-0.0, 0.0)),complex(-0.0, 0.0))
    @test isequal(asin(complex( 0.0, NaN)),complex( 0.0, NaN))
    @test isequal(asin(complex(-0.0,-0.0)),complex(-0.0,-0.0))
    @test isequal(asin(complex(-0.0, NaN)),complex(-0.0, NaN))
    @test isequal(asin(complex( 5.0, NaN)),complex( NaN, NaN))

    @test isequal(asin(complex( Inf, 0.0)),complex( pi/2, Inf))
    @test isequal(asin(complex( Inf,-0.0)),complex( pi/2,-Inf))
    @test isequal(asin(complex( Inf, 5.0)),complex( pi/2, Inf))
    @test isequal(asin(complex( Inf,-5.0)),complex( pi/2,-Inf))
    @test isequal(asin(complex( Inf, Inf)),complex( pi/4, Inf))
    @test isequal(asin(complex( Inf,-Inf)),complex( pi/4,-Inf))
    @test isequal(asin(complex( Inf, NaN)),complex( NaN, Inf))

    @test isequal(asin(complex(-Inf, 0.0)),complex(-pi/2, Inf))
    @test isequal(asin(complex(-Inf,-0.0)),complex(-pi/2,-Inf))
    @test isequal(asin(complex(-Inf, 5.0)),complex(-pi/2, Inf))
    @test isequal(asin(complex(-Inf,-5.0)),complex(-pi/2,-Inf))
    @test isequal(asin(complex(-Inf, Inf)),complex(-pi/4, Inf))
    @test isequal(asin(complex(-Inf,-Inf)),complex(-pi/4,-Inf))
    @test isequal(asin(complex(-Inf, NaN)),complex( NaN, Inf))

    @test isequal(asin(complex( NaN, 0.0)),complex( NaN, NaN))
    @test isequal(asin(complex( NaN, 5.0)),complex( NaN, NaN))
    @test isequal(asin(complex( NaN, Inf)),complex( NaN, Inf))
    @test isequal(asin(complex( NaN,-Inf)),complex( NaN,-Inf))
    @test isequal(asin(complex( NaN, NaN)),complex( NaN, NaN))
end

@testset "atanh" begin
    #  atanh(conj(z)) = conj(atanh(z))
    #  atanh(-z) = -atanh(z)

    @test isequal(atanh(complex( 0, 0)),complex( 0.0, 0.0)) #integer fallback
    @test isequal(atanh(complex( 0.0, 0.0)),complex( 0.0, 0.0))
    @test isequal(atanh(complex( 0.0,-0.0)),complex( 0.0,-0.0))
    @test isequal(atanh(complex( 0.0, NaN)),complex( 0.0, NaN))
    @test isequal(atanh(complex( 0.0, Inf)),complex( 0.0, pi/2))
    @test isequal(atanh(complex( 0.0,-Inf)),complex( 0.0,-pi/2))

    @test isequal(atanh(complex(-0.0, NaN)),complex(-0.0, NaN))
    @test isequal(atanh(complex(-0.0, 0.0)),complex(-0.0, 0.0))
    @test isequal(atanh(complex(-0.0,-0.0)),complex(-0.0,-0.0))
    @test isequal(atanh(complex(-0.0, Inf)),complex(-0.0, pi/2))
    @test isequal(atanh(complex(-0.0,-Inf)),complex(-0.0,-pi/2))

    @test isequal(atanh(complex( 1.0, 0.0)),complex( Inf, 0.0))
    @test isequal(atanh(complex(-1.0, 0.0)),complex(-Inf, 0.0))
    @test isequal(atanh(complex( 5.0, Inf)),complex( 0.0, pi/2))
    @test isequal(atanh(complex( 5.0,-Inf)),complex( 0.0,-pi/2))
    @test isequal(atanh(complex( 5.0, NaN)),complex( NaN, NaN))
    @test isequal(atanh(complex(-5.0, Inf)),complex(-0.0, pi/2))
    @test isequal(atanh(complex(-5.0,-Inf)),complex(-0.0,-pi/2))
    @test isequal(atanh(complex(-5.0, NaN)),complex( NaN, NaN))

    @test isequal(atanh(complex( Inf, 0.0)),complex(0.0, pi/2))
    @test isequal(atanh(complex( Inf,-0.0)),complex(0.0,-pi/2))
    @test isequal(atanh(complex( Inf, 5.0)),complex(0.0, pi/2))
    @test isequal(atanh(complex( Inf,-5.0)),complex(0.0,-pi/2))
    @test isequal(atanh(complex( Inf, Inf)),complex(0.0, pi/2))
    @test isequal(atanh(complex( Inf,-Inf)),complex(0.0,-pi/2))
    @test isequal(atanh(complex( Inf, NaN)),complex(0.0, NaN))

    @test isequal(atanh(complex(-Inf, 0.0)),complex(-0.0, pi/2))
    @test isequal(atanh(complex(-Inf,-0.0)),complex(-0.0,-pi/2))
    @test isequal(atanh(complex(-Inf, 5.0)),complex(-0.0, pi/2))
    @test isequal(atanh(complex(-Inf,-5.0)),complex(-0.0,-pi/2))
    @test isequal(atanh(complex(-Inf, Inf)),complex(-0.0, pi/2))
    @test isequal(atanh(complex(-Inf,-Inf)),complex(-0.0,-pi/2))
    @test isequal(atanh(complex(-Inf, NaN)),complex(-0.0, NaN))

    @test isequal(atanh(complex( NaN, 0.0)),complex( NaN, NaN))
    @test isequal(atanh(complex( NaN,-0.0)),complex( NaN, NaN))
    @test isequal(atanh(complex( NaN, 5.0)),complex( NaN, NaN))
    @test isequal(atanh(complex( NaN,-5.0)),complex( NaN, NaN))
    @test isequal(atanh(complex( NaN, Inf)),complex( 0.0, pi/2))
    @test isequal(atanh(complex( NaN,-Inf)),complex( 0.0,-pi/2))
    @test isequal(atanh(complex( NaN, NaN)),complex( NaN, NaN))
end

@testset "atan" begin
    #  atan(z) = -i*atanh(iz)

    @test isequal(atan(complex( 0.0, 0.0)),complex( 0.0, 0.0))
    @test isequal(atan(complex( 0.0,-0.0)),complex( 0.0,-0.0))
    @test isequal(atan(complex( 0.0, 1.0)),complex( 0.0, Inf))
    @test isequal(atan(complex( 0.0, Inf)),complex( pi/2, 0.0))
    @test isequal(atan(complex( 0.0,-Inf)),complex( pi/2,-0.0))
    @test isequal(atan(complex( 0.0, NaN)),complex( NaN, NaN))

    @test isequal(atan(complex(-0.0, 0.0)),complex(-0.0, 0.0))
    @test isequal(atan(complex(-0.0,-0.0)),complex(-0.0,-0.0))
    @test isequal(atan(complex(-0.0, Inf)),complex(-pi/2, 0.0))
    @test isequal(atan(complex(-0.0,-Inf)),complex(-pi/2,-0.0))
    @test isequal(atan(complex(-0.0, NaN)),complex( NaN, NaN))

    @test isequal(atan(complex( 5.0, Inf)),complex( pi/2, 0.0))
    @test isequal(atan(complex( 5.0,-Inf)),complex( pi/2,-0.0))
    @test isequal(atan(complex( 5.0, NaN)),complex( NaN, NaN))

    @test isequal(atan(complex(-5.0, Inf)),complex(-pi/2, 0.0))
    @test isequal(atan(complex(-5.0,-Inf)),complex(-pi/2,-0.0))
    @test isequal(atan(complex(-5.0, NaN)),complex( NaN, NaN))

    @test isequal(atan(complex( Inf, 0.0)),complex( pi/2, 0.0))
    @test isequal(atan(complex( Inf,-0.0)),complex( pi/2,-0.0))
    @test isequal(atan(complex( Inf, 5.0)),complex( pi/2, 0.0))
    @test isequal(atan(complex( Inf,-5.0)),complex( pi/2,-0.0))
    @test isequal(atan(complex( Inf, Inf)),complex( pi/2, 0.0))
    @test isequal(atan(complex( Inf,-Inf)),complex( pi/2,-0.0))
    @test isequal(atan(complex( Inf, NaN)),complex( pi/2, 0.0))

    @test isequal(atan(complex(-Inf, 0.0)),complex(-pi/2, 0.0))
    @test isequal(atan(complex(-Inf,-0.0)),complex(-pi/2,-0.0))
    @test isequal(atan(complex(-Inf, 5.0)),complex(-pi/2, 0.0))
    @test isequal(atan(complex(-Inf,-5.0)),complex(-pi/2,-0.0))
    @test isequal(atan(complex(-Inf, Inf)),complex(-pi/2, 0.0))
    @test isequal(atan(complex(-Inf,-Inf)),complex(-pi/2,-0.0))
    @test isequal(atan(complex(-Inf, NaN)),complex(-pi/2, 0.0))

    @test isequal(atan(complex( NaN, 0.0)),complex( NaN, 0.0))
    @test isequal(atan(complex( NaN,-0.0)),complex( NaN,-0.0))
    @test isequal(atan(complex( NaN, 5.0)),complex( NaN, NaN))
    @test isequal(atan(complex( NaN,-5.0)),complex( NaN, NaN))
    @test isequal(atan(complex( NaN, Inf)),complex( NaN, 0.0))
    @test isequal(atan(complex( NaN,-Inf)),complex( NaN,-0.0))
    @test isequal(atan(complex( NaN, NaN)),complex( NaN, NaN))
end

@testset "lexcmp" begin
    @test lexcmp(1.0-1.0im, 1.0+0.0im) == -1
    @test lexcmp(0.0+0.0im, 0.0+0.0im) == 0
    @test lexcmp(1.0-1.0im, 0.0+0.0im) == 1
end

# misc.

@test complex(1//2,1//3)^2 === complex(5//36, 1//3)
@test complex(2,2)^2 === complex(0,8)
@test_throws DomainError complex(2,2)^(-2)
@test complex(2.0,2.0)^(-2) === complex(0.0, -0.125)

@test complex(1.0,[1.0,1.0]) == [complex(1.0,1.0), complex(1.0,1.0)]
@test complex([1.0,1.0],1.0) == [complex(1.0,1.0), complex(1.0,1.0)]
# robust division of Float64
# hard complex divisions from Fig 6 of arxiv.1210.4539
z7 = Complex{Float64}(3.898125604559113300e289, 8.174961907852353577e295)
z9 = Complex{Float64}(0.001953125, -0.001953125)
z10 = Complex{Float64}( 1.02951151789360578e-84, 6.97145987515076231e-220)
harddivs = ((1.0+im*1.0, 1.0+im*2^1023.0, 2^-1023.0-im*2^-1023.0), #1
      (1.0+im*1.0, 2^-1023.0+im*2^-1023.0, 2^1023.0+im*0.0), #2
      (2^1023.0+im*2^-1023.0, 2^677.0+im*2^-677.0, 2^346.0-im*2^-1008.0), #3
      (2^1023.0+im*2^1023.0, 1.0+im*1.0, 2^1023.0+im*0.0), #4
      (2^1020.0+im*2^-844., 2^656.0+im*2^-780.0, 2^364.0-im*2^-1072.0), #5
      (2^-71.0+im*2^1021., 2^1001.0+im*2^-323.0, 2^-1072.0+im*2^20.0), #6
      (2^-347.0+im*2^-54., 2^-1037.0+im*2^-1058.0, z7), #7
      (2^-1074.0+im*2^-1074., 2^-1073.0+im*2^-1074., 0.6+im*0.2), #8
      (2^1015.0+im*2^-989., 2^1023.0+im*2^1023.0, z9), #9
      (2^-622.0+im*2^-1071., 2^-343.0+im*2^-798.0, z10)#10
      )

# calculate "accurate bits" in range 0:53 by algorithm given in arxiv.1210.4539
function sb_accuracy(x,expected)
  min(logacc(real(x),real(expected)),
    logacc(imag(x),imag(expected)) )
end
relacc(x,expected) = abs(x-expected)/abs(expected)
function logacc(x::Float64,expected::Float64)
  x == expected && (return 53)
  expected == 0 && (return 0)
  (x == Inf || x == -Inf) && (return 0)
  isnan(x) && (return 0)
  ra = relacc(BigFloat(x),BigFloat(expected))
  max(floor(Int,-log2(ra)),0)
end
# the robust division algorithm should have 53 or 52
# bits accuracy for each of the hard divisions
@test 52 <= minimum([sb_accuracy(h[1]/h[2],h[3]) for h in harddivs])

# division of non-Float64
function cdiv_test(a,b)
  c=convert(Complex{Float64},a)/convert(Complex{Float64},b)
  50 <= sb_accuracy(c,convert(Complex{Float64},a/b))
end
@test cdiv_test(complex(1//2, 3//4), complex(17//13, 4//5))
@test cdiv_test(complex(1,2), complex(8997,2432))

@testset "inv" begin
    @test inv(1e300+0im) == 1e-300 - 0.0im
    @test inv(0+1e300im) == 0.0 - 1e-300im
end

@testset "issue #7904" begin
    @test log10(10+0im) === 1.0 + 0.0im
    @test log2(2+0im) === 1.0 + 0.0im
end

@testset "sign" begin
    for T in (Float32, Float64)
        z = Complex{T}(1)
        @test typeof(sign(z)) == typeof(z)
        z = Complex{T}(0)
        @test typeof(sign(z)) == typeof(z)
    end
    for T in (Int32, Int64)
        z = Complex{T}(1)
        @test typeof(sign(z)) == typeof(float(z))
        z = Complex{T}(0)
        @test typeof(sign(z)) == typeof(float(z))
    end

    @test sign(0 + 0im) == 0
    @test sign(2 + 0im) == 1
    @test sign(-2 + 0im) == -1
    @test sign(1 + im) ≈ (1 + im) / sqrt(2)
    @test sign(1 - im) ≈ (1 - im) / sqrt(2)

    for T in (Float16, Float32, Float64)
        z = Complex(zero(T), zero(T))
        @test sign(z) === z
        @test sign(-z) === -z
        @test sign(conj(z)) === conj(z)
        @test sign(-conj(z)) === -conj(z)
    end
end

@testset "cis" begin
    @test cis(0.0+1.0im) ≈ 0.367879441171442321595523770161460867445811131031767834507836+0.0im
    @test cis(1.0+0.0im) ≈ 0.54030230586813971740093660744297660373231042061+0.84147098480789650665250232163029899962256306079im
    @test cis(pi) ≈ -1.0+0.0im
    @test cis(pi/2) ≈ 0.0+1.0im
end

@testset "exp2" begin
    @test exp2(0.0+0.0im) == 1.0+0.0im
    @test exp2(1.0+0.0im) == 2.0+0.0im
    #wolframalpha
    @test exp2(1.0+3.0im) ≈ -0.9739888359315627962096198412+1.74681016354974281701922im
end

@testset "exp10" begin
    @test exp10(0.0+0.0im) == 1.0+0.0im
    @test exp10(1.0+0.0im) == 10.0+0.0im
    #wolframalpha
    @test exp10(1.0+2.0im) ≈ -1.0701348355877020772086517528518239460495529361-9.9425756941378968736161937190915602112878340717im
end

@testset "round and float, PR #8291" begin
    @test round(Complex(1.125, 0.875), 2) == Complex(1.12, 0.88)
    @test round(Complex(1.5, 0.5), RoundDown, RoundUp) == Complex(1.0, 1.0)
    @test round.([1:5;] + im) == [1:5;] + im
    @test round.([1:5;] + 0.5im) == [1.0:5.0;]

    @test float(Complex(1, 2)) == Complex(1.0, 2.0)
    @test round(float(Complex(π, e)),3) == Complex(3.142, 2.718)
end

@testset "Complex32 arithmetic, PR #10003" begin
    @test Float16(1)+Float16(1)im === Complex32(1, 1)
    @test Float16(1)-Float16(1)im === Float16(1)+Float16(-1)im === Complex32(1, -1)
    @test Float16(1)*im === Complex32(im)
    @test Float16(1)/im === 1.0f0/im === Complex(0.0, -1.0)
    @test Float16(1)^im === Complex32(1) === Float16(1)+Float16(0)im
end

# issue/PR #10148
@test typeof(Int8(1) - im) == Complex{Int8}

# issue #10926
@test typeof(π - 1im) == Complex{Float64}

@testset "issue #15969" begin
    # specialized muladd for complex types
    for x in (3, 3+13im), y in (2, 2+7im), z in (5, 5+11im)
        @test muladd(x,y,z) === x*y + z
    end
end

<<<<<<< HEAD
@testset "issue #11839" begin
    #type stability for Complex{Int64}
    let x = 1+im
        @inferred sin(x)
        @inferred cos(x)
        @inferred norm(x)
        @inferred vecnorm(x)
    end
=======
# issue #11839: type stability for Complex{Int64}
let x = 1+im
    @inferred sin(x)
    @inferred cos(x)
    @inferred norm(x)
    @inferred vecnorm(x)
end

# issue #18785 type stability for exp, expm1 for Complex{Int64}
let x = 2*im
    @inferred exp(x)
    @inferred expm1(x)
>>>>>>> c2ea6885
end<|MERGE_RESOLUTION|>--- conflicted
+++ resolved
@@ -942,7 +942,6 @@
     end
 end
 
-<<<<<<< HEAD
 @testset "issue #11839" begin
     #type stability for Complex{Int64}
     let x = 1+im
@@ -951,18 +950,10 @@
         @inferred norm(x)
         @inferred vecnorm(x)
     end
-=======
-# issue #11839: type stability for Complex{Int64}
-let x = 1+im
-    @inferred sin(x)
-    @inferred cos(x)
-    @inferred norm(x)
-    @inferred vecnorm(x)
 end
 
 # issue #18785 type stability for exp, expm1 for Complex{Int64}
 let x = 2*im
     @inferred exp(x)
     @inferred expm1(x)
->>>>>>> c2ea6885
 end