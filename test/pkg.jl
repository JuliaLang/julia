# This file is a part of Julia. License is MIT: https://julialang.org/license

import Base.Pkg.PkgError

function capture_stdout(f::Function)
    let fname = tempname()
        try
            open(fname, "w") do fout
                redirect_stdout(fout) do
                    f()
                end
            end
            return readstring(fname)
        finally
            rm(fname, force=true)
        end
    end
end


function temp_pkg_dir(fn::Function, tmp_dir=joinpath(tempdir(), randstring()),
        remove_tmp_dir::Bool=true; initialize::Bool=true)

    # Used in tests below to set up and tear down a sandboxed package directory
    withenv("JULIA_PKGDIR" => tmp_dir) do
        @test !isdir(Pkg.dir())
        try
            if initialize
                Pkg.init()
                @test isdir(Pkg.dir())
                Pkg.resolve()
            else
                mkpath(Pkg.dir())
            end
            fn()
        finally
            remove_tmp_dir && rm(tmp_dir, recursive=true)
        end
    end
end

# Test basic operations: adding or removing a package, status, free
# Also test for the existence of REQUIRE and META_BRANCH
temp_pkg_dir() do
    @test isfile(joinpath(Pkg.dir(),"REQUIRE"))
    @test isfile(joinpath(Pkg.dir(),"META_BRANCH"))
    @test isempty(Pkg.installed())
    @test sprint(Pkg.status) == "No packages installed\n"
    @test !isempty(Pkg.available())

    # 18325
    cd(Pkg.dir()) do
        avail = Pkg.Read.available()
        avail_copy = Pkg.Query.availcopy(avail);
        delete!(avail_copy["Example"][v"0.0.1"].requires, "julia")
        @test haskey(avail["Example"][v"0.0.1"].requires, "julia")
    end

    @test_throws PkgError Pkg.installed("MyFakePackage")
    @test Pkg.installed("Example") === nothing

    # check that versioninfo(io, true) doesn't error and produces some output
    # (done here since it calls Pkg.status which might error or clone metadata)
    buf = PipeBuffer()
    versioninfo(buf, true)
    ver = readstring(buf)
    @test startswith(ver, "Julia Version $VERSION")
    @test contains(ver, "Environment:")

    # Check that setprotocol! works.
    begin
        try
            Pkg.setprotocol!("notarealprotocol")
            Pkg.add("Example")
            error("unexpected")
        catch ex
            if isa(ex, CompositeException)
                ex = ex.exceptions[1]

                if isa(ex, CapturedException)
                    ex = ex.ex
                end
            end
            @test isa(ex,Pkg.PkgError)
            @test contains(ex.msg, "Cannot clone Example from notarealprotocol://github.com/JuliaLang/Example.jl.git")
        end
    end

    Pkg.setprotocol!("")
    @test Pkg.Cache.rewrite_url_to === nothing
    Pkg.setprotocol!("https")
    Pkg.add("Example")
    @test [keys(Pkg.installed())...] == ["Example"]
    iob = IOBuffer()
    Pkg.checkout("Example")
    Pkg.status("Example", iob)
    str = chomp(String(take!(iob)))
    @test startswith(str, " - Example")
    @test endswith(str, "master")
    Pkg.free("Example")
    Pkg.status("Example", iob)
    str = chomp(String(take!(iob)))
    @test endswith(str, string(Pkg.installed("Example")))
    Pkg.checkout("Example")
    Pkg.free(("Example",))
    Pkg.status("Example", iob)
    str = chomp(String(take!(iob)))
    @test endswith(str, string(Pkg.installed("Example")))
    Pkg.rm("Example")
    @test isempty(Pkg.installed())
    @test !isempty(Pkg.available("Example"))
    @test !in("Example", keys(Pkg.installed()))
    Pkg.rm("Example")
    @test isempty(Pkg.installed())
    @test !isempty(Pkg.available("Example"))
    @test !in("Example", keys(Pkg.installed()))
    Pkg.clone("https://github.com/JuliaLang/Example.jl.git")
    @test [keys(Pkg.installed())...] == ["Example"]
    Pkg.status("Example", iob)
    str = chomp(String(take!(iob)))
    @test startswith(str, " - Example")
    @test endswith(str, "master")
    Pkg.free("Example")
    Pkg.status("Example", iob)
    str = chomp(String(take!(iob)))
    @test endswith(str, string(Pkg.installed("Example")))
    Pkg.checkout("Example")
    Pkg.free(("Example",))
    Pkg.status("Example", iob)
    str = chomp(String(take!(iob)))
    @test endswith(str, string(Pkg.installed("Example")))

    # 17364 - a, Pkg.checkout with specific local branch
    let branch_name = "test-branch-1",
        branch_commit = "ba3888212e30a7974ac6803a89e64c7098f4865e"

        # create a branch in Example package
        LibGit2.with(LibGit2.GitRepo, Pkg.dir("Example")) do repo
            LibGit2.branch!(repo, branch_name, branch_commit, set_head=false)
        end

        Pkg.clone(Pkg.dir("Example"), "Example2")
        Pkg.clone(Pkg.dir("Example"), "Example3")
        open(Pkg.dir("Example3", "README.md"), "w") do f
            println(f, "overwritten")
        end
        LibGit2.with(LibGit2.GitRepo, Pkg.dir("Example3")) do repo
            LibGit2.add!(repo, "README.md")
            test_sig = LibGit2.Signature("TEST", "TEST@TEST.COM", round(time(), 0), 0)
            LibGit2.commit(repo, "testmsg"; author=test_sig, committer=test_sig)
        end

        Pkg.checkout("Example2", branch_name)
        Pkg.checkout("Example3", branch_name)

        LibGit2.with(LibGit2.GitRepo, Pkg.dir("Example2")) do repo
            @test LibGit2.head_oid(repo) == LibGit2.GitHash(branch_commit)
        end
        LibGit2.with(LibGit2.GitRepo, Pkg.dir("Example3")) do repo
            @test LibGit2.head_oid(repo) == LibGit2.GitHash(branch_commit)
        end
    end

    # 17364 - b, remote off-tree branch
    let branch_name = "test-branch-2",
        branch_commit = "ba3888212e30a7974ac6803a89e64c7098f4865e"

        # create a branch in Example package
        LibGit2.with(LibGit2.GitRepo, Pkg.dir("Example")) do repo
            LibGit2.branch!(repo, branch_name, branch_commit, set_head=true)
        end

        # Make changes to local branch
        open(Pkg.dir("Example", "README.md"), "w") do f
            println(f, "overwritten")
        end

        test_commit = LibGit2.with(LibGit2.GitRepo, Pkg.dir("Example")) do repo
            LibGit2.add!(repo, "README.md")
            test_sig = LibGit2.Signature("TEST", "TEST@TEST.COM", round(time(), 0), 0)
            LibGit2.commit(repo, "testmsg"; author=test_sig, committer=test_sig)
        end
        Pkg.checkout("Example")

        Pkg.clone(Pkg.dir("Example"), "Example4")
        Pkg.checkout("Example4", branch_name)

        LibGit2.with(LibGit2.GitRepo, Pkg.dir("Example4")) do repo
            @test LibGit2.head_oid(repo) == test_commit
        end
    end

    # adding a package with unsatisfiable julia version requirements (REPL.jl) errors
    try
        Pkg.add("REPL")
        error("unexpected")
    catch err
        @test isa(err.exceptions[1].ex, PkgError)
        @test err.exceptions[1].ex.msg == "REPL can't be installed because " *
            "it has no versions that support $VERSION of julia. You may " *
            "need to update METADATA by running `Pkg.update()`"
    end

    # trying to add, check availability, or pin a nonexistent package errors
    try
        Pkg.add("NonexistentPackage")
        error("unexpected")
    catch err
        @test isa(err.exceptions[1].ex, PkgError)
        @test err.exceptions[1].ex.msg == "unknown package NonexistentPackage"
    end
    try
        Pkg.available("NonexistentPackage")
        error("unexpected")
    catch err
        @test isa(err, PkgError)
        @test err.msg == "NonexistentPackage is not a package (not registered or installed)"
    end
    try
        Pkg.pin("NonexistentPackage", v"1.0.0")
        error("unexpected")
    catch err
        @test isa(err, PkgError)
        @test err.msg == "NonexistentPackage is not a git repo"
    end

    # trying to pin a git repo under Pkg.dir that is not an installed package errors
    try
        Pkg.pin("METADATA", v"1.0.0")
        error("unexpected")
    catch err
        @test isa(err, PkgError)
        @test err.msg == "METADATA cannot be pinned – not an installed package"
    end

    # trying to pin an installed, registered package to an unregistered version errors
    try
        Pkg.pin("Example", v"2147483647.0.0")
        error("unexpected")
    catch err
        @test isa(err, PkgError)
        @test err.msg == "Example – 2147483647.0.0 is not a registered version"
    end

    # PR #13572, handling of versions with untagged detached heads
    LibGit2.with(LibGit2.GitRepo, Pkg.dir("Example")) do repo
        LibGit2.checkout!(repo, "72f09c7d0099793378c645929a9961155faae6d2")
    end
    @test Pkg.installed()["Example"] > v"0.0.0"

    # issue #13583
    begin
        try
            Pkg.test("IDoNotExist")
            error("unexpected")
        catch ex
            @test isa(ex,Pkg.Entry.PkgTestError)
            @test ex.msg == "IDoNotExist is not an installed package"
        end

        try
            Pkg.test("IDoNotExist1", "IDoNotExist2")
            error("unexpected")
        catch ex
            @test isa(ex,Pkg.Entry.PkgTestError)
            @test ex.msg == "IDoNotExist1 and IDoNotExist2 are not installed packages"
        end
    end

    # Various pin/free/re-pin/change-pin patterns (issue #17176)
    @test "" == capture_stdout() do
        @test_warn "INFO: Freeing Example" Pkg.free("Example")

        @test_warn r"^INFO: Creating Example branch pinned\.[0-9a-f]{8}\.tmp$" Pkg.pin("Example")
        vers = Pkg.installed("Example")
        branch = LibGit2.with(LibGit2.GitRepo, Pkg.dir("Example")) do repo
            LibGit2.branch(repo)
        end

        @test_warn "INFO: Freeing Example" Pkg.free("Example")

        @test_warn ("INFO: Creating Example branch pinned.b1990792.tmp",
                    "INFO: No packages to install, update or remove") Pkg.pin("Example", v"0.4.0")
        @test Pkg.installed("Example") == v"0.4.0"

        @test_warn r"^INFO: Package Example is already pinned to the selected commit$" Pkg.pin("Example", v"0.4.0")
        @test Pkg.installed("Example") == v"0.4.0"

        @test_warn r"^INFO: Package Example is already pinned$" Pkg.pin("Example")
        @test Pkg.installed("Example") == v"0.4.0"

        @test_warn "INFO: Package Example: skipping update (pinned)..." Pkg.update()
        @test Pkg.installed("Example") == v"0.4.0"

        @test_warn ("INFO: Creating Example branch pinned.d1ef7b00.tmp",
                    "INFO: No packages to install, update or remove") Pkg.pin("Example", v"0.3.1")
        @test Pkg.installed("Example") == v"0.3.1"

        @test_warn ("INFO: Package Example: checking out existing branch pinned.b1990792.tmp",
                    "INFO: No packages to install, update or remove") Pkg.pin("Example", v"0.4.0")
        @test Pkg.installed("Example") == v"0.4.0"

        @test_warn ("INFO: Freeing Example",
                    "INFO: No packages to install, update or remove") Pkg.free("Example")
        @test Pkg.installed("Example") == vers

        @test_warn Regex("^INFO: Package Example: checking out existing branch $branch\$") Pkg.pin("Example")
        @test Pkg.installed("Example") == vers

        @test_warn "INFO: Freeing Example" Pkg.free("Example")
        @test Pkg.installed("Example") == vers
    end

    begin
        # bug identified in #16850, Base.url \ vs / for non-Base methods
        include(Pkg.dir("Example","src","Example.jl"))
        meth = first(methods(Example.domath))
        fname = string(meth.file)
        @test ('\\' in fname) == is_windows()
        @test startswith(Base.url(meth), "https://github.com/JuliaLang/Example.jl/tree")
    end

    # add a directory that is not a git repository
    begin
        mkdir(joinpath(Pkg.dir(), "NOTGIT"))
        Pkg.installed("NOTGIT") == typemin(VersionNumber)
        Pkg.installed()["NOTGIT"] == typemin(VersionNumber)
    end

    begin
        # don't bork when a Pkg repo is bare, issue #13804
        pth = joinpath(Pkg.dir(), "BAREGIT")
        mkdir(pth)
        # create a bare repo (isbare = true)
        repo = LibGit2.init(pth, true)
        @test repo.ptr != C_NULL
        close(repo)
        Pkg.update()
    end

    #test PkgDev redirects
    begin
        try
            Pkg.register("IDoNotExist")
            error("unexpected")
        catch ex
            @test ex.msg == "Pkg.register(pkg,[url]) has been moved to the package PkgDev.jl.\nRun Pkg.add(\"PkgDev\") to install PkgDev on Julia v0.5-"
        end

        try
            Pkg.tag("IDoNotExist")
            error("unexpected")
        catch ex
            @test ex.msg == "Pkg.tag(pkg, [ver, [commit]]) has been moved to the package PkgDev.jl.\nRun Pkg.add(\"PkgDev\") to install PkgDev on Julia v0.5-"
        end

        try
            Pkg.generate("IDoNotExist","MIT")
            error("unexpected")
        catch ex
            @test ex.msg == "Pkg.generate(pkg, license) has been moved to the package PkgDev.jl.\nRun Pkg.add(\"PkgDev\") to install PkgDev on Julia v0.5-"
        end

        try
            Pkg.publish()
            error("unexpected")
        catch ex
            @test ex.msg == "Pkg.publish() has been moved to the package PkgDev.jl.\nRun Pkg.add(\"PkgDev\") to install PkgDev on Julia v0.5-"
        end

        try
            Pkg.license()
            error("unexpected")
        catch ex
            @test ex.msg == "Pkg.license([lic]) has been moved to the package PkgDev.jl.\nRun Pkg.add(\"PkgDev\") to install PkgDev on Julia v0.5-"
        end
        try
            Pkg.submit("IDoNotExist")
            error("unexpected")
        catch ex
            @test ex.msg == "Pkg.submit(pkg[, commit]) has been moved to the package PkgDev.jl.\nRun Pkg.add(\"PkgDev\") to install PkgDev on Julia v0.5-"
        end
        try
            Pkg.submit("IDoNotExist", "nonexistentcommit")
            error("unexpected")
        catch ex
            @test ex.msg == "Pkg.submit(pkg[, commit]) has been moved to the package PkgDev.jl.\nRun Pkg.add(\"PkgDev\") to install PkgDev on Julia v0.5-"
        end
    end

    # Test Pkg.Read.url works
    @test Pkg.Read.url("Example") == "git://github.com/JuliaLang/Example.jl.git"

    # issue #15789, build failure warning are printed correctly.
    # Also makes sure `Pkg.build()` works even for non-git repo
    begin
        pth = joinpath(Pkg.dir(), "BuildFail")
        mkdir(pth)
        depspath = joinpath(pth, "deps")
        mkdir(depspath)
        depsbuild = joinpath(depspath, "build.jl")
        touch(depsbuild)
        # Pkg.build works without the src directory now
        # but it's probably fine to require it.
        msg = readstring(`$(Base.julia_cmd()) --startup-file=no -e 'redirect_stderr(STDOUT); Pkg.build("BuildFail")'`)
        @test contains(msg, "Building BuildFail")
        @test !contains(msg, "ERROR")
        open(depsbuild, "w") do fd
            println(fd, "error(\"Throw build error\")")
        end
        msg = readstring(`$(Base.julia_cmd()) --startup-file=no -e 'redirect_stderr(STDOUT); Pkg.build("BuildFail")'`)
        @test contains(msg, "Building BuildFail")
        @test contains(msg, "ERROR")
        @test contains(msg, "Pkg.build(\"BuildFail\")")
        @test contains(msg, "Throw build error")
    end

    # issue #15948
    let package = "Example"
        Pkg.rm(package)  # Remove package if installed
        @test Pkg.installed(package) === nothing  # Registered with METADATA but not installed
        msg = readstring(ignorestatus(`$(Base.julia_cmd()) --startup-file=no -e "redirect_stderr(STDOUT); Pkg.build(\"$package\")"`))
        @test contains(msg, "$package is not an installed package")
        @test !contains(msg, "signal (15)")
    end

    # issue #20695
    Pkg.cd() do
        @test Pkg.Entry.url_and_pkg("Example") == ("git://github.com/JuliaLang/Example.jl.git", "Example")
        for url = [
            "https://github.com/Org/Nonsense",
            "git@github.com:Org/Nonsense",
            "file:///home/user/Nonsense",
            "/home/user/Nonsense",
        ]
            @test Pkg.Entry.url_and_pkg(url) == (url, "Nonsense")
            @test Pkg.Entry.url_and_pkg("$url.jl") == ("$url.jl", "Nonsense")
            @test Pkg.Entry.url_and_pkg("$url.git") == ("$url.git", "Nonsense")
            @test Pkg.Entry.url_and_pkg("$url.jl.git") == ("$url.jl.git", "Nonsense")
        end
        pkg = randstring(20)
        @test Pkg.Entry.url_and_pkg(pkg) == (pkg, pkg)
    end

    # partial Pkg.update
    @test "" == capture_stdout() do
        nothingtodomsg = "INFO: No packages to install, update or remove"

        @test_warn "INFO: Installing Example v" begin
            Pkg.rm("Example")
            Pkg.add("Example")
        end

        @test_warn nothingtodomsg Pkg.update("Example")

        @test_warn "INFO: Installing Example v0.4.0" begin
            Pkg.rm("Example")
            Pkg.add("Example", v"0", v"0.4.1-") # force version to be < 0.4.1
        end

        @test_warn (r"INFO: Package Example was set to version 0\.4\.0, but a higher version \d+\.\d+\.\d+\S* exists.",
                    "The update is prevented by explicit requirements constraints. Edit your REQUIRE file to change this.",
                    nothingtodomsg) Pkg.update("Example")

        @test_warn "INFO: Installing Example" begin
            Pkg.rm("Example")
            Pkg.add("Example")
            Pkg.pin("Example", v"0.4.0")
        end

        @test_warn ("INFO: Package Example: skipping update (pinned)...",
                    r"INFO: Package Example was set to version 0\.4\.0, but a higher version \d+\.\d+\.\d+\S* exists.",
                    "The package is fixed. You can try using `Pkg.free(\"Example\")` to update it.",
                    nothingtodomsg) Pkg.update("Example")

        metadata_dir = Pkg.dir("METADATA")
        const old_commit = "313bfaafa301e82d40574a778720e893c559a7e2"

        # Force a METADATA rollback to an old version, so that we will install some
        # outdated versions of some packages and then update some of those
        # (note that the following Pkg.update calls will update METADATA to the
        # latest version even though they don't update all packages)
        LibGit2.with(LibGit2.GitRepo, metadata_dir) do repo
            LibGit2.reset!(repo, LibGit2.GitHash(old_commit), LibGit2.Consts.RESET_HARD)
        end

        # run these at an old metadata commit where it's guaranteed no
        # packages depend on Example.jl
        @test isempty(Pkg.dependents("Example"))
        @test isempty(Pkg.dependents("Example.jl"))

        @test_warn ("INFO: Installing Colors v0.6.4",
                    "INFO: Installing ColorTypes v0.2.2",
                    "INFO: Installing FixedPointNumbers v0.1.3",
                    "INFO: Installing Compat v0.7.18",
                    "INFO: Installing Reexport v0.0.3") Pkg.add("Colors")

        @test_warn (r"INFO: Upgrading ColorTypes: v0\.2\.2 => v\d+\.\d+\.\d+",
                    r"INFO: Upgrading Compat: v0\.7\.18 => v\d+\.\d+\.\d+",
                    s -> !contains(s, "INFO: Upgrading Colors: ")) Pkg.update("ColorTypes")
        @test Pkg.installed("Colors") == v"0.6.4"

        @test_warn nothingtodomsg Pkg.update("FixedPointNumbers")
    end

    # issue #18239
    let package = "Example"
        Pkg.free(package)
        Pkg.rm(package)  # Remove package if installed

        metadata_dir = Pkg.dir("METADATA")
        const old_commit = "83ff7116e51fc9cdbd7e67affbd344b9f5c9dbf2"

        # Reset METADATA to the second to last update of Example.jl
        LibGit2.with(LibGit2.GitRepo, metadata_dir) do repo
            LibGit2.reset!(repo, LibGit2.GitHash(old_commit), LibGit2.Consts.RESET_HARD)
        end

        Pkg.add(package)
        msg = readstring(ignorestatus(`$(Base.julia_cmd()) --startup-file=no -e
            "redirect_stderr(STDOUT); using Example; Pkg.update(\"$package\")"`))
        @test contains(msg, "- $package\nRestart Julia to use the updated versions.")
    end
end

@testset "Pkg functions with .jl extension" begin
    temp_pkg_dir() do
        @test Pkg.installed("Example.jl") === nothing
        Pkg.add("Example.jl")
        @test [keys(Pkg.installed())...] == ["Example"]
        iob = IOBuffer()
        Pkg.checkout("Example.jl")
        Pkg.status("Example.jl", iob)
        str = chomp(String(take!(iob)))
        @test startswith(str, " - Example")
        @test endswith(str, "master")
        Pkg.free("Example.jl")
        Pkg.status("Example.jl", iob)
        str = chomp(String(take!(iob)))
        @test endswith(str, string(Pkg.installed("Example.jl")))
        Pkg.checkout("Example.jl")
        Pkg.free(("Example.jl",))
        Pkg.status("Example.jl", iob)
        str = chomp(String(take!(iob)))
        @test endswith(str, string(Pkg.installed("Example.jl")))
        Pkg.rm("Example.jl")
        @test isempty(Pkg.installed())
        @test !isempty(Pkg.available("Example.jl"))
        @test !in("Example", keys(Pkg.installed()))
        Pkg.rm("Example.jl")
        @test isempty(Pkg.installed())
        @test !isempty(Pkg.available("Example.jl"))
        @test !in("Example", keys(Pkg.installed()))
        Pkg.clone("https://github.com/JuliaLang/Example.jl.git")
        @test [keys(Pkg.installed())...] == ["Example"]
        Pkg.status("Example.jl", iob)
        str = chomp(String(take!(iob)))
        @test startswith(str, " - Example")
        @test endswith(str, "master")
        Pkg.free("Example.jl")
        Pkg.status("Example.jl", iob)
        str = chomp(String(take!(iob)))
        @test endswith(str, string(Pkg.installed("Example.jl")))
        Pkg.checkout("Example.jl")
        Pkg.free(("Example.jl",))
        Pkg.status("Example.jl", iob)
        str = chomp(String(take!(iob)))
        @test endswith(str, string(Pkg.installed("Example.jl")))
    end
end

let io = IOBuffer()
    Base.showerror(io, Base.Pkg.Entry.PkgTestError("ppp"), backtrace())
    @test !contains(String(take!(io)), "backtrace()")
end

@testset "Relative path operations" begin
    cd(tempdir()) do
        temp_pkg_dir(randstring()) do
            Pkg.add("Example")
            @test [keys(Pkg.installed())...] == ["Example"]
        end
    end
end

temp_pkg_dir(initialize=false) do
    function write_build(pkg, content)
        build_filename = Pkg.dir(pkg, "deps", "build.jl")
        mkpath(dirname(build_filename))
        write(build_filename, content)
    end

<<<<<<< HEAD
    write_build("Normal", "")
    write_build("Error", "error(\"An error has occurred while building a package\")")
    write_build("Exit", "exit()")

    cd(Pkg.dir()) do
        errors = Dict()

        empty!(errors)
        @test_warn ("INFO: Building Error",
                    "INFO: Building Normal") Pkg.Entry.build!(["Error", "Normal"], errors)

        empty!(errors)
        @test_warn ("INFO: Building Exit",
                    "INFO: Building Normal") Pkg.Entry.build!(["Exit", "Normal"], errors)

        empty!(errors)
        @test_warn ("INFO: Building Exit",
                    "INFO: Building Normal",
                    "INFO: Building Exit",
                    "INFO: Building Normal") Pkg.Entry.build!(["Exit", "Normal", "Exit", "Normal"], errors)
    end
=======
f1(x) = 2x
f2(x) = f1(x)
function f3(x)
    3x
end
untested(x) = 7

end"""
  linetested = [false, false, false, false, true, true, false, true, false, false]
  open(Pkg.dir("PackageWithCodeCoverage", "src", "PackageWithCodeCoverage.jl"), "w") do f
      println(f, src)
  end
  isdir(Pkg.dir("PackageWithCodeCoverage","test")) || mkdir(Pkg.dir("PackageWithCodeCoverage","test"))
  open(Pkg.dir("PackageWithCodeCoverage", "test", "runtests.jl"),"w") do f
    println(f,"using PackageWithCodeCoverage, Base.Test")
    println(f,"@test f2(2) == 4")
    println(f,"@test f3(5) == 15")
  end

  Pkg.test("PackageWithCodeCoverage")
  covdir = Pkg.dir("PackageWithCodeCoverage","src")
  covfiles = filter!(x -> contains(x, "PackageWithCodeCoverage.jl") && contains(x,".cov"), readdir(covdir))
  @test isempty(covfiles)
  Pkg.test("PackageWithCodeCoverage", coverage=true)
  covfiles = filter!(x -> contains(x, "PackageWithCodeCoverage.jl") && contains(x,".cov"), readdir(covdir))
  @test !isempty(covfiles)
  for file in covfiles
      @test isfile(joinpath(covdir,file))
      covstr = readall(joinpath(covdir,file))
      srclines = split(src, '\n')
      covlines = split(covstr, '\n')
      for i = 1:length(linetested)
          covline = (linetested[i] ? "        1 " : "        - ")*srclines[i]
          @test covlines[i] == covline
      end
  end
end

# make a fake METADATA

const fake_test_dir = ENV["JULIA_PKGDIR"] = joinpath(tempdir(),randstring())
try
    @test !isdir(Pkg.dir())
    mkdir(fake_test_dir)
    Pkg.Git.run(`clone git://github.com/JuliaLang/METADATA.jl $fake_test_dir/secret-meta`)
    Pkg.init("$fake_test_dir/secret-meta")
    Pkg.generate("SimpleFakePackage","MIT",config=Dict("user.name"=>"Julia Test", "user.email"=>"test@julialang.org"))
    # put some stuff in there, commit it
    src = """
  module SimpleFakePackage

  export fakery

  fakery = notreal

  end"""

    Pkg.register("SimpleFakePackage")
    open(Pkg.dir("SimpleFakePackage", "src", "SimpleFakePackage.jl"), "w") do f
        println(f, src)
    end
    cd(Pkg.dir("SimpleFakePackage"))
    # make a commit!
    Pkg.Git.run(`add src/SimpleFakePackage.jl`)
    Pkg.Git.run(`commit -a -m firstcommit `)
    # let's tag our first version!
    Pkg.tag("SimpleFakePackage",:patch)
    try
        Pkg.publish()
    catch err # this will fail because our fake METADATA isn't on Github
    end
finally
    rm(fake_test_dir, recursive=true)
>>>>>>> 108e7d22
end<|MERGE_RESOLUTION|>--- conflicted
+++ resolved
@@ -590,7 +590,6 @@
         write(build_filename, content)
     end
 
-<<<<<<< HEAD
     write_build("Normal", "")
     write_build("Error", "error(\"An error has occurred while building a package\")")
     write_build("Exit", "exit()")
@@ -612,43 +611,6 @@
                     "INFO: Building Exit",
                     "INFO: Building Normal") Pkg.Entry.build!(["Exit", "Normal", "Exit", "Normal"], errors)
     end
-=======
-f1(x) = 2x
-f2(x) = f1(x)
-function f3(x)
-    3x
-end
-untested(x) = 7
-
-end"""
-  linetested = [false, false, false, false, true, true, false, true, false, false]
-  open(Pkg.dir("PackageWithCodeCoverage", "src", "PackageWithCodeCoverage.jl"), "w") do f
-      println(f, src)
-  end
-  isdir(Pkg.dir("PackageWithCodeCoverage","test")) || mkdir(Pkg.dir("PackageWithCodeCoverage","test"))
-  open(Pkg.dir("PackageWithCodeCoverage", "test", "runtests.jl"),"w") do f
-    println(f,"using PackageWithCodeCoverage, Base.Test")
-    println(f,"@test f2(2) == 4")
-    println(f,"@test f3(5) == 15")
-  end
-
-  Pkg.test("PackageWithCodeCoverage")
-  covdir = Pkg.dir("PackageWithCodeCoverage","src")
-  covfiles = filter!(x -> contains(x, "PackageWithCodeCoverage.jl") && contains(x,".cov"), readdir(covdir))
-  @test isempty(covfiles)
-  Pkg.test("PackageWithCodeCoverage", coverage=true)
-  covfiles = filter!(x -> contains(x, "PackageWithCodeCoverage.jl") && contains(x,".cov"), readdir(covdir))
-  @test !isempty(covfiles)
-  for file in covfiles
-      @test isfile(joinpath(covdir,file))
-      covstr = readall(joinpath(covdir,file))
-      srclines = split(src, '\n')
-      covlines = split(covstr, '\n')
-      for i = 1:length(linetested)
-          covline = (linetested[i] ? "        1 " : "        - ")*srclines[i]
-          @test covlines[i] == covline
-      end
-  end
 end
 
 # make a fake METADATA
@@ -686,5 +648,4 @@
     end
 finally
     rm(fake_test_dir, recursive=true)
->>>>>>> 108e7d22
 end