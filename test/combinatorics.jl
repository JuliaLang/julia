--- conflicted
+++ resolved
@@ -70,13 +70,8 @@
 @test_throws OverflowError factorial(Int64(21))
 @test typeof(factorial(Int8(2))) == typeof(factorial(Int8(1)))
 if Int === Int32
-<<<<<<< HEAD
     @test factorial(Int32(12)) === Int32(479001600)
     @test_throws OverflowError factorial(Int32(13))
-end
-=======
-    @test factorial(int32(12)) === int32(479001600)
-    @test_throws OverflowError factorial(int32(13))
 end
 
 @test_throws ArgumentError parity([0])
@@ -85,5 +80,4 @@
 @test levicivita([1]) == 1 && parity([1]) == 0
 @test map(levicivita, collect(permutations([1,2,3]))) == [1, -1, -1, 1, 1, -1]
 @test let p = [3, 4, 6, 10, 5, 2, 1, 7, 8, 9]; levicivita(p) == 1 && parity(p) == 0; end
-@test let p = [4, 3, 6, 10, 5, 2, 1, 7, 8, 9]; levicivita(p) == -1 && parity(p) == 1; end
->>>>>>> acd1b663
+@test let p = [4, 3, 6, 10, 5, 2, 1, 7, 8, 9]; levicivita(p) == -1 && parity(p) == 1; end