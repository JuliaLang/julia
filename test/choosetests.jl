# This file is a part of Julia. License is MIT: https://julialang.org/license

using Random, Sockets

const STDLIB_DIR = Sys.STDLIB
const STDLIBS = filter!(x -> isfile(joinpath(STDLIB_DIR, x, "src", "$(x).jl")), readdir(STDLIB_DIR))

const TESTNAMES = [
        "subarray", "core", "compiler", "compiler_extras", "worlds", "atomics",
        "keywordargs", "numbers", "subtype",
        "char", "strings", "triplequote", "unicode", "intrinsics",
        "dict", "hashing", "iobuffer", "staged", "offsetarray",
        "arrayops", "tuple", "reduce", "reducedim", "abstractarray",
        "intfuncs", "simdloop", "vecelement", "rational",
        "bitarray", "copy", "math", "fastmath", "functional", "iterators",
        "operators", "ordering", "path", "ccall", "parse", "loading", "gmp",
        "sorting", "spawn", "backtrace", "exceptions",
        "file", "read", "version", "namedtuple",
        "mpfr", "broadcast", "complex",
        "floatapprox", "stdlib", "reflection", "regex", "float16",
        "combinatorics", "sysinfo", "env", "rounding", "ranges", "mod2pi",
        "euler", "show", "client", "terminfo",
        "errorshow", "sets", "goto", "llvmcall", "llvmcall2", "ryu",
        "some", "meta", "stacktraces", "docs", "gc",
        "misc", "threads", "stress", "binaryplatforms","stdlib_dependencies", "atexit",
        "enums", "cmdlineargs", "int", "interpreter",
        "checked", "bitset", "floatfuncs", "precompile", "relocatedepot",
        "boundscheck", "error", "ambiguous", "cartesian", "osutils",
        "channels", "iostream", "secretbuffer", "specificity",
        "reinterpretarray", "syntax", "corelogging", "missing", "asyncmap",
        "smallarrayshrink", "opaque_closure", "filesystem", "download",
        "scopedvalues", "compileall", "rebinding",
<<<<<<< HEAD
        "faulty_constructor_method_should_not_cause_stack_overflows", "jit",
=======
        "faulty_constructor_method_should_not_cause_stack_overflows",
        "JuliaSyntax", "JuliaLowering",
>>>>>>> 602e5dfc
]

const INTERNET_REQUIRED_LIST = [
    "Artifacts",
    "Downloads",
    "LazyArtifacts",
    "LibCURL",
    "LibGit2",
    "Pkg",
    "TOML",
    "download",
]

const NETWORK_REQUIRED_LIST = vcat(INTERNET_REQUIRED_LIST, ["Sockets"])

const TOP_LEVEL_PKGS = [
    "Compiler",
    "JuliaSyntax",
    "JuliaLowering",
]

function test_path(test)
    t = split(test, '/')
    if t[1] in STDLIBS
        pkgdir = abspath(Base.find_package(String(t[1])), "..", "..")
        if length(t) == 2
            return joinpath(pkgdir, "test", t[2])
        else
            return joinpath(pkgdir, "test", "runtests")
        end
    elseif t[1] == "Compiler" && length(t) ≥ 3 && t[2] == "extras"
        testpath = length(t) >= 4 ? t[4:end] : ("runtests",)
        return joinpath(@__DIR__, "..", t[1], t[2], t[3], "test", testpath...)
    elseif t[1] == "Compiler"
        testpath = length(t) >= 2 ? t[2:end] : ("runtests",)
        return joinpath(@__DIR__, "..", t[1], "test", testpath...)
    elseif t[1] == "JuliaSyntax"
        testpath = length(t) >= 2 ? t[2:end] : ("runtests_vendored",)
        return joinpath(@__DIR__, "..", t[1], "test", testpath...)
    elseif t[1] == "JuliaLowering"
        testpath = length(t) >= 2 ? t[2:end] : ("runtests_vendored",)
        return joinpath(@__DIR__, "..", t[1], "test", testpath...)
    else
        return joinpath(@__DIR__, test)
    end
end

"""
`(; tests, net_on, exit_on_error, seed) = choosetests(choices)` selects a set of tests to be
run. `choices` should be a vector of test names; if empty or set to
`["all"]`, all tests are selected.

This function also supports "test collections": specifically, "linalg"
 refers to collections of tests in the correspondingly-named
directories.

The function returns a named tuple with the following elements:
  - `tests` is a vector of fully-expanded test names,
  - `net_on` is true if networking is available (required for some tests),
  - `exit_on_error` is true if an error in one test should cancel
    remaining tests to be run (otherwise, all tests are run unconditionally),
  - `seed` is a seed which will be used to initialize the global RNG for each
    test to be run.

Several options can be passed to `choosetests` by including a special token
in the `choices` argument:
   - "--skip", which makes all tests coming after be skipped,
   - "--exit-on-error" which sets the value of `exit_on_error`,
   - "--seed=SEED", which sets the value of `seed` to `SEED`
     (parsed as an `UInt128`); `seed` is otherwise initialized randomly.
     This option can be used to reproduce failed tests.
   - "--help", which prints a help message and then skips all tests.
   - "--help-list", which prints the options computed without running them.
"""
function choosetests(choices = [])
    tests = []
    skip_tests = Set()
    exit_on_error = false
    use_revise = false
    seed = rand(RandomDevice(), UInt128)
    ci_option_passed = false
    dryrun = false
    buildroot = joinpath(@__DIR__, "..")

    for (i, t) in enumerate(choices)
        if t == "--skip"
            union!(skip_tests, choices[i + 1:end])
            break
        elseif t == "--exit-on-error"
            exit_on_error = true
        elseif t == "--revise"
            use_revise = true
        elseif startswith(t, "--buildroot=")
            buildroot = t[(length("--buildroot=") + 1):end]
        elseif startswith(t, "--seed=")
            seed = parse(UInt128, t[(length("--seed=") + 1):end])
        elseif t == "--ci"
            ci_option_passed = true
        elseif t == "--help-list"
            dryrun = true
        elseif t == "--help"
            println("""
                USAGE: ./julia runtests.jl [options] [tests]
                OPTIONS:
                  --exit-on-error      : stop tests immediately when a test group fails
                  --help               : prints this help message
                  --help-list          : prints the options computed without running them
                  --revise             : load Revise
                  --seed=<SEED>        : set the initial seed for all testgroups (parsed as a UInt128)
                  --buildroot=<PATH>   : set the build root directory (default: in-tree)
                  --skip <NAMES>...    : skip test or collection tagged with <NAMES>
                TESTS:
                  Can be special tokens, such as "all", "unicode", "stdlib", the names of stdlib \
                  modules, or the names of any file in the TESTNAMES array (defaults to "all").

                  Or prefix a name with `-` (such as `-core`) to skip a particular test.
                """)
            return (; tests = [],
                      net_on = false,
                      exit_on_error = false,
                      use_revise = false,
                      seed = UInt128(0))
        elseif startswith(t, "--")
            error("unknown option: $t")
        elseif startswith(t, "-")
            push!(skip_tests, t[2:end])
        else
            push!(tests, t)
        end
    end

    unhandled = copy(skip_tests)

    requested_all     = "all"     in tests
    requested_default = "default" in tests
    if isempty(tests) || requested_all || requested_default
        append!(tests, TESTNAMES)
    end
    filter!(x -> x != "all",     tests)
    filter!(x -> x != "default", tests)

    function filtertests!(tests, name, files=[name])
       flt = x -> (x != name && !(x in files))
       if name in skip_tests
           filter!(flt, tests)
           pop!(unhandled, name)
       elseif name in tests
           filter!(flt, tests)
           prepend!(tests, files)
       end
    end

    explicit_pkg            = "Pkg"            in tests
    explicit_libgit2_online = "LibGit2/online" in tests

    filtertests!(tests, "unicode", ["unicode/utf8"])
    filtertests!(tests, "strings", ["strings/basic", "strings/search", "strings/util",
                   "strings/io", "strings/types", "strings/annotated"])
    # do subarray before sparse but after linalg
    filtertests!(tests, "subarray")
    filtertests!(tests, "compiler", ["Compiler"])
    filtertests!(tests, "compiler_extras", ["Compiler/extras/CompilerDevTools/testpkg"])
    filtertests!(tests, "stdlib", STDLIBS)
    filtertests!(tests, "internet_required", INTERNET_REQUIRED_LIST)
    # do ambiguous first to avoid failing if ambiguities are introduced by other tests
    filtertests!(tests, "ambiguous")

    if startswith(string(Sys.ARCH), "arm")
        # Remove profile from default tests on ARM since it currently segfaults
        # Allow explicitly adding it for testing
        @warn "Skipping Profile tests because the architecture is ARM"
        filter!(x -> (x != "Profile"), tests)
    end

    if ccall(:jl_running_on_valgrind,Cint,()) != 0 && "rounding" in tests
        @warn "Running under valgrind: Skipping rounding tests"
        filter!(x -> x != "rounding", tests)
    end

    net_required_for = filter!(in(tests), NETWORK_REQUIRED_LIST)
    net_on = true
    JULIA_TEST_NETWORKING_AVAILABLE = Base.get_bool_env("JULIA_TEST_NETWORKING_AVAILABLE", false) === true
    # If the `JULIA_TEST_NETWORKING_AVAILABLE` environment variable is set to `true`, we
    # always set `net_on` to `true`.
    # Otherwise, we set `net_on` to true if and only if networking is actually available.
    if !JULIA_TEST_NETWORKING_AVAILABLE
        try
            getipaddr()
        catch
            if ci_option_passed
                @error("Networking unavailable, but `--ci` was passed")
                rethrow()
            end
            net_on = false
            if isempty(net_required_for)
                @warn "Networking unavailable"
            else
                @warn "Networking unavailable: Skipping tests [" * join(net_required_for, ", ") * "]"
                filter!(!in(net_required_for), tests)
            end
        end
    end

    filter!(!in(tests), unhandled)
    filter!(!in(skip_tests), tests)

    is_package_test(testname) = testname in STDLIBS || testname in TOP_LEVEL_PKGS

    new_tests = String[]
    for test in tests
        if is_package_test(test)
            testfile = test_path("$test/testgroups")
            if isfile(testfile)
                testgroups = readlines(testfile)
                length(testgroups) == 0 && error("no testgroups defined for $test")
                prepend!(new_tests, (test * "/") .* testgroups)
            else
                push!(new_tests, test)
            end
        end
    end
    filter!(x -> (x != "stdlib" && !is_package_test(x)) , tests)
    append!(tests, new_tests)

    requested_all || explicit_pkg            || filter!(x -> x != "Pkg",            tests)
    requested_all || explicit_libgit2_online || filter!(x -> x != "LibGit2/online", tests)

    # Filter out tests from the test groups in the stdlibs
    filter!(!in(tests), unhandled)
    filter!(!in(skip_tests), tests)

    if !isempty(unhandled)
        @warn "Not skipping tests: $(join(unhandled, ", "))"
    end

    if dryrun
        print("Tests enabled to run:")
        foreach(t -> print("\n  ", t), tests)
        if !isempty(skip_tests)
            print("\n\nTests skipped:")
            foreach(t -> print("\n  ", t), skip_tests)
        end
        print("\n")
        exit_on_error && (print("\nwith option "); printstyled("exit_on_error", bold=true))
        use_revise && (print("\nwith option "); printstyled("use_revise", bold=true); print(" (Revise.jl)"))
        print("\n\n")
        empty!(tests)
    end

    return (; tests, net_on, exit_on_error, use_revise, buildroot, seed)
end<|MERGE_RESOLUTION|>--- conflicted
+++ resolved
@@ -30,12 +30,8 @@
         "reinterpretarray", "syntax", "corelogging", "missing", "asyncmap",
         "smallarrayshrink", "opaque_closure", "filesystem", "download",
         "scopedvalues", "compileall", "rebinding",
-<<<<<<< HEAD
-        "faulty_constructor_method_should_not_cause_stack_overflows", "jit",
-=======
         "faulty_constructor_method_should_not_cause_stack_overflows",
-        "JuliaSyntax", "JuliaLowering",
->>>>>>> 602e5dfc
+        "JuliaSyntax", "JuliaLowering", "jit",
 ]
 
 const INTERNET_REQUIRED_LIST = [
