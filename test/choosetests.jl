# This file is a part of Julia. License is MIT: https://julialang.org/license

using Random, Sockets

const STDLIB_DIR = Sys.STDLIB
const STDLIBS = filter!(x -> isfile(joinpath(STDLIB_DIR, x, "src", "$(x).jl")), readdir(STDLIB_DIR))

const TESTNAMES = [
        "subarray", "core", "compiler", "compiler_extras", "worlds", "atomics",
        "keywordargs", "numbers", "subtype",
        "char", "strings", "triplequote", "unicode", "intrinsics",
        "dict", "hashing", "iobuffer", "staged", "offsetarray",
        "arrayops", "tuple", "reduce", "reducedim", "abstractarray",
        "intfuncs", "simdloop", "vecelement", "rational",
        "bitarray", "copy", "math", "fastmath", "functional", "iterators",
        "operators", "ordering", "path", "ccall", "parse", "loading", "gmp",
        "sorting", "spawn", "backtrace", "exceptions",
        "file", "read", "version", "namedtuple",
        "mpfr", "broadcast", "complex",
        "floatapprox", "stdlib", "reflection", "regex", "float16",
        "combinatorics", "sysinfo", "env", "rounding", "ranges", "mod2pi",
        "euler", "show", "client", "terminfo",
        "errorshow", "sets", "goto", "llvmcall", "llvmcall2", "ryu",
        "some", "meta", "stacktraces", "docs", "gc",
        "misc", "threads", "stress", "binaryplatforms","stdlib_dependencies", "atexit",
        "enums", "cmdlineargs", "int", "interpreter",
        "checked", "bitset", "floatfuncs", "precompile", "relocatedepot",
        "boundscheck", "error", "ambiguous", "cartesian", "osutils",
        "channels", "iostream", "secretbuffer", "specificity",
        "reinterpretarray", "syntax", "corelogging", "missing", "asyncmap",
        "smallarrayshrink", "opaque_closure", "filesystem", "download",
        "scopedvalues", "compileall", "rebinding",
        "faulty_constructor_method_should_not_cause_stack_overflows",
<<<<<<< HEAD
        "JuliaSyntax", "JuliaLowering", "jit",
=======
        "JuliaSyntax", "JuliaLowering", "JuliaLowering_stdlibs",
>>>>>>> 7608cb0f
]

const INTERNET_REQUIRED_LIST = [
    "Artifacts",
    "Downloads",
    "LazyArtifacts",
    "LibCURL",
    "LibGit2",
    "Pkg",
    "TOML",
    "download",
]

const NETWORK_REQUIRED_LIST = vcat(INTERNET_REQUIRED_LIST, ["Sockets"])

const TOP_LEVEL_PKGS = [
    "Compiler",
    "JuliaSyntax",
    "JuliaLowering",
]

function test_path(test)
    t = split(test, '/')
    if t[1] in STDLIBS
        pkgdir = abspath(Base.find_package(String(t[1])), "..", "..")
        if length(t) == 2
            return joinpath(pkgdir, "test", t[2])
        else
            return joinpath(pkgdir, "test", "runtests")
        end
    elseif t[1] == "Compiler" && length(t) ≥ 3 && t[2] == "extras"
        testpath = length(t) >= 4 ? t[4:end] : ("runtests",)
        return joinpath(@__DIR__, "..", t[1], t[2], t[3], "test", testpath...)
    elseif t[1] == "Compiler"
        testpath = length(t) >= 2 ? t[2:end] : ("runtests",)
        return joinpath(@__DIR__, "..", t[1], "test", testpath...)
    elseif t[1] == "JuliaSyntax"
        testpath = length(t) >= 2 ? t[2:end] : ("runtests_vendored",)
        return joinpath(@__DIR__, "..", t[1], "test", testpath...)
    elseif t[1] == "JuliaLowering"
        testpath = length(t) >= 2 ? t[2:end] : ("runtests_vendored",)
        return joinpath(@__DIR__, "..", t[1], "test", testpath...)
    else
        return joinpath(@__DIR__, test)
    end
end

"""
`(; tests, net_on, exit_on_error, seed) = choosetests(choices)` selects a set of tests to be
run. `choices` should be a vector of test names; if empty or set to
`["all"]`, all tests are selected.

This function also supports "test collections": specifically, "linalg"
 refers to collections of tests in the correspondingly-named
directories.

The function returns a named tuple with the following elements:
  - `tests` is a vector of fully-expanded test names,
  - `net_on` is true if networking is available (required for some tests),
  - `exit_on_error` is true if an error in one test should cancel
    remaining tests to be run (otherwise, all tests are run unconditionally),
  - `seed` is a seed which will be used to initialize the global RNG for each
    test to be run.

Several options can be passed to `choosetests` by including a special token
in the `choices` argument:
   - "--skip", which makes all tests coming after be skipped,
   - "--exit-on-error" which sets the value of `exit_on_error`,
   - "--seed=SEED", which sets the value of `seed` to `SEED`
     (parsed as an `UInt128`); `seed` is otherwise initialized randomly.
     This option can be used to reproduce failed tests.
   - "--help", which prints a help message and then skips all tests.
   - "--help-list", which prints the options computed without running them.
"""
function choosetests(choices = [])
    tests = []
    skip_tests = Set()
    exit_on_error = false
    use_revise = false
    seed = rand(RandomDevice(), UInt128)
    ci_option_passed = false
    dryrun = false
    buildroot = joinpath(@__DIR__, "..")

    for (i, t) in enumerate(choices)
        if t == "--skip"
            union!(skip_tests, choices[i + 1:end])
            break
        elseif t == "--exit-on-error"
            exit_on_error = true
        elseif t == "--revise"
            use_revise = true
        elseif startswith(t, "--buildroot=")
            buildroot = t[(length("--buildroot=") + 1):end]
        elseif startswith(t, "--seed=")
            seed = parse(UInt128, t[(length("--seed=") + 1):end])
        elseif t == "--ci"
            ci_option_passed = true
        elseif t == "--help-list"
            dryrun = true
        elseif t == "--help"
            println("""
                USAGE: ./julia runtests.jl [options] [tests]
                OPTIONS:
                  --exit-on-error      : stop tests immediately when a test group fails
                  --help               : prints this help message
                  --help-list          : prints the options computed without running them
                  --revise             : load Revise
                  --seed=<SEED>        : set the initial seed for all testgroups (parsed as a UInt128)
                  --buildroot=<PATH>   : set the build root directory (default: in-tree)
                  --skip <NAMES>...    : skip test or collection tagged with <NAMES>
                TESTS:
                  Can be special tokens, such as "all", "unicode", "stdlib", the names of stdlib \
                  modules, or the names of any file in the TESTNAMES array (defaults to "all").

                  Or prefix a name with `-` (such as `-core`) to skip a particular test.
                """)
            return (; tests = [],
                      net_on = false,
                      exit_on_error = false,
                      use_revise = false,
                      seed = UInt128(0))
        elseif startswith(t, "--")
            error("unknown option: $t")
        elseif startswith(t, "-")
            push!(skip_tests, t[2:end])
        else
            push!(tests, t)
        end
    end

    unhandled = copy(skip_tests)

    requested_all     = "all"     in tests
    requested_default = "default" in tests
    if isempty(tests) || requested_all || requested_default
        append!(tests, TESTNAMES)
    end
    filter!(x -> x != "all",     tests)
    filter!(x -> x != "default", tests)

    function filtertests!(tests, name, files=[name])
       flt = x -> (x != name && !(x in files))
       if name in skip_tests
           filter!(flt, tests)
           pop!(unhandled, name)
       elseif name in tests
           filter!(flt, tests)
           prepend!(tests, files)
       end
    end

    explicit_pkg            = "Pkg"            in tests
    explicit_libgit2_online = "LibGit2/online" in tests

    filtertests!(tests, "unicode", ["unicode/utf8"])
    filtertests!(tests, "strings", ["strings/basic", "strings/search", "strings/util",
                   "strings/io", "strings/types", "strings/annotated"])
    # do subarray before sparse but after linalg
    filtertests!(tests, "subarray")
    filtertests!(tests, "compiler", ["Compiler"])
    filtertests!(tests, "compiler_extras", ["Compiler/extras/CompilerDevTools/testpkg"])
    filtertests!(tests, "stdlib", STDLIBS)
    filtertests!(tests, "internet_required", INTERNET_REQUIRED_LIST)
    # do ambiguous first to avoid failing if ambiguities are introduced by other tests
    filtertests!(tests, "ambiguous")

    if startswith(string(Sys.ARCH), "arm")
        # Remove profile from default tests on ARM since it currently segfaults
        # Allow explicitly adding it for testing
        @warn "Skipping Profile tests because the architecture is ARM"
        filter!(x -> (x != "Profile"), tests)
    end

    if ccall(:jl_running_on_valgrind,Cint,()) != 0 && "rounding" in tests
        @warn "Running under valgrind: Skipping rounding tests"
        filter!(x -> x != "rounding", tests)
    end

    net_required_for = filter!(in(tests), NETWORK_REQUIRED_LIST)
    net_on = true
    JULIA_TEST_NETWORKING_AVAILABLE = Base.get_bool_env("JULIA_TEST_NETWORKING_AVAILABLE", false) === true
    # If the `JULIA_TEST_NETWORKING_AVAILABLE` environment variable is set to `true`, we
    # always set `net_on` to `true`.
    # Otherwise, we set `net_on` to true if and only if networking is actually available.
    if !JULIA_TEST_NETWORKING_AVAILABLE
        try
            getipaddr()
        catch
            if ci_option_passed
                @error("Networking unavailable, but `--ci` was passed")
                rethrow()
            end
            net_on = false
            if isempty(net_required_for)
                @warn "Networking unavailable"
            else
                @warn "Networking unavailable: Skipping tests [" * join(net_required_for, ", ") * "]"
                filter!(!in(net_required_for), tests)
            end
        end
    end

    filter!(!in(tests), unhandled)
    filter!(!in(skip_tests), tests)

    is_package_test(testname) = testname in STDLIBS || testname in TOP_LEVEL_PKGS

    new_tests = String[]
    for test in tests
        if is_package_test(test)
            testfile = test_path("$test/testgroups")
            if isfile(testfile)
                testgroups = readlines(testfile)
                length(testgroups) == 0 && error("no testgroups defined for $test")
                prepend!(new_tests, (test * "/") .* testgroups)
            else
                push!(new_tests, test)
            end
        end
    end
    filter!(x -> (x != "stdlib" && !is_package_test(x)) , tests)
    append!(tests, new_tests)

    requested_all || explicit_pkg            || filter!(x -> x != "Pkg",            tests)
    requested_all || explicit_libgit2_online || filter!(x -> x != "LibGit2/online", tests)

    # Filter out tests from the test groups in the stdlibs
    filter!(!in(tests), unhandled)
    filter!(!in(skip_tests), tests)

    if !isempty(unhandled)
        @warn "Not skipping tests: $(join(unhandled, ", "))"
    end

    if dryrun
        print("Tests enabled to run:")
        foreach(t -> print("\n  ", t), tests)
        if !isempty(skip_tests)
            print("\n\nTests skipped:")
            foreach(t -> print("\n  ", t), skip_tests)
        end
        print("\n")
        exit_on_error && (print("\nwith option "); printstyled("exit_on_error", bold=true))
        use_revise && (print("\nwith option "); printstyled("use_revise", bold=true); print(" (Revise.jl)"))
        print("\n\n")
        empty!(tests)
    end

    return (; tests, net_on, exit_on_error, use_revise, buildroot, seed)
end<|MERGE_RESOLUTION|>--- conflicted
+++ resolved
@@ -31,11 +31,7 @@
         "smallarrayshrink", "opaque_closure", "filesystem", "download",
         "scopedvalues", "compileall", "rebinding",
         "faulty_constructor_method_should_not_cause_stack_overflows",
-<<<<<<< HEAD
-        "JuliaSyntax", "JuliaLowering", "jit",
-=======
-        "JuliaSyntax", "JuliaLowering", "JuliaLowering_stdlibs",
->>>>>>> 7608cb0f
+        "JuliaSyntax", "JuliaLowering", "JuliaLowering_stdlibs", "jit",
 ]
 
 const INTERNET_REQUIRED_LIST = [
