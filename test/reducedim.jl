--- conflicted
+++ resolved
@@ -53,97 +53,6 @@
 rt = Base.return_types(reducedim, (Function, Array{Float64, 3}, Int, Float64))
 @test length(rt) == 1 && rt[1] == Array{Float64, 3}
 
-<<<<<<< HEAD
-
-# tests for findmax(A,dim)
-function testFindmax()
-
-    A = rand(3,4,5,18,2)
-
-    # test output dimensions
-    d = 1
-    fm1 = findmax(A,d)
-    @test size(fm1[1]) == (4,5,18,2)
-    @test size(fm1[2]) == (4,5,18,2)
-
-    d = 3
-    fm1 = findmax(A,d)
-    @test size(fm1[1]) == (3,4,18,2)
-    @test size(fm1[2]) == (3,4,18,2)
-    
-    d = 5
-    fm1 = findmax(A,d)
-    @test size(fm1[1]) == (3,4,5,18)
-    @test size(fm1[2]) == (3,4,5,18)
-
-
-    # test results against mapslices
-    d = 2
-    base = mapslices(Base.findmax,A,d)
-    mine = findmax(A,d)
-
-    for i1=1:size(A,1)
-        for i3=1:size(A,3)
-            for i4=1:size(A,4)
-                for i5=1:size(A,5)
-                    @test base[i1,:,i3,i4,i5][1][1] == mine[1][i1,i3,i4,i5]
-                    @test base[i1,:,i3,i4,i5][1][2] == mine[2][i1,i3,i4,i5]
-                end
-            end
-        end
-    end
-
-    d = 5
-    base = mapslices(Base.findmax,A,d)
-    mine = findmax(A,d)
-
-    for i1=1:size(A,1)
-        for i2=1:size(A,2)
-            for i3=1:size(A,3)
-                for i4=1:size(A,4)
-                    @test base[i1,i2,i3,i4,:][1][1] == mine[1][i1,i2,i3,i4]
-                    @test base[i1,i2,i3,i4,:][1][2] == mine[2][i1,i2,i3,i4]
-                end
-            end
-        end
-    end
-
-    d = 1
-    base = mapslices(Base.findmax,A,d)
-    mine = findmax(A,d)
-
-    for i2=1:size(A,2)
-        for i3=1:size(A,3)
-            for i4=1:size(A,4)
-                for i5=1:size(A,5)
-                    @test base[:,i2,i3,i4,i5][1][1] == mine[1][i2,i3,i4,i5]
-                    @test base[:,i2,i3,i4,i5][1][2] == mine[2][i2,i3,i4,i5]
-                end
-            end
-        end
-    end
-
-    # test timing
-    # timing worsense for mapslices
-    # the more dims you have. surprise.
-    A = rand(10,10,10,50,10,10,10)
-    d = 4
-    function xbase (A,d)
-        mapslices(Base.findmax,A,d)
-        return nothing
-    end
-
-    function xmine (A,d)
-        xmine = findmax(A,d)
-        return nothing
-    end
-
-    @time x1=xbase(A,d);
-    @time x2=xmine(A,d);
-
-
-end  
-=======
 ## findmin/findmax
 A = [1.0 3.0 6.0;
      5.0 2.0 4.0]
@@ -158,5 +67,4 @@
 @test sum(Real[1 2 3; 4 5.3 7.1], 2) == reshape([6, 16.4], 2, 1)
 @test std(FloatingPoint[1,2,3], 1) == [1.0]
 @test sum({1 2;3 4},1) == [4 6]
-@test sum(Vector{Int}[[1,2],[4,3]], 1)[1] == [5,5]
->>>>>>> 355da391
+@test sum(Vector{Int}[[1,2],[4,3]], 1)[1] == [5,5]