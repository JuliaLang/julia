--- conflicted
+++ resolved
@@ -1448,7 +1448,6 @@
     tpa = TestPushArray{Int, 2}(a_orig)
     pushfirst!(tpa, 6, 5, 4, 3, 2)
     @test tpa.data == reverse(collect(1:6))
-<<<<<<< HEAD
 
     let src = code_typed1(push_slightly_abstract_namedtuple, (Vector{@NamedTuple{x::Int,y::Any}},Int,Any))
         # After optimization, all `push!` and `convert` calls should have been inlined
@@ -2389,7 +2388,6 @@
             @test A - B - zeros() == A - B
         end
     end
-=======
 end
 
 @testset "issue #27138" begin
@@ -2398,5 +2396,4 @@
     @test AbstractVector(1:10) === 1:10
     @inferred AbstractVector(1:10)
     @inferred AbstractVector{Float64}(1:10)
->>>>>>> d8c33b6c
 end