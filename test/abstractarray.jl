# This file is a part of Julia. License is MIT: https://julialang.org/license

using Random, LinearAlgebra, SparseArrays

A = rand(5,4,3)
@testset "Bounds checking" begin
    @test checkbounds(Bool, A, 1, 1, 1) == true
    @test checkbounds(Bool, A, 5, 4, 3) == true
    @test checkbounds(Bool, A, 0, 1, 1) == false
    @test checkbounds(Bool, A, 1, 0, 1) == false
    @test checkbounds(Bool, A, 1, 1, 0) == false
    @test checkbounds(Bool, A, 6, 4, 3) == false
    @test checkbounds(Bool, A, 5, 5, 3) == false
    @test checkbounds(Bool, A, 5, 4, 4) == false
    @test checkbounds(Bool, A, 1) == true           # linear indexing
    @test checkbounds(Bool, A, 60) == true
    @test checkbounds(Bool, A, 61) == false
    @test checkbounds(Bool, A, 2, 2, 2, 1) == true  # extra indices
    @test checkbounds(Bool, A, 2, 2, 2, 2) == false
    @test checkbounds(Bool, A, 1, 1)  == false
    @test checkbounds(Bool, A, 1, 12) == false
    @test checkbounds(Bool, A, 5, 12) == false
    @test checkbounds(Bool, A, 1, 13) == false
    @test checkbounds(Bool, A, 6, 12) == false
end

@testset "single CartesianIndex" begin
    @test checkbounds(Bool, A, CartesianIndex((1, 1, 1))) == true
    @test checkbounds(Bool, A, CartesianIndex((5, 4, 3))) == true
    @test checkbounds(Bool, A, CartesianIndex((0, 1, 1))) == false
    @test checkbounds(Bool, A, CartesianIndex((1, 0, 1))) == false
    @test checkbounds(Bool, A, CartesianIndex((1, 1, 0))) == false
    @test checkbounds(Bool, A, CartesianIndex((6, 4, 3))) == false
    @test checkbounds(Bool, A, CartesianIndex((5, 5, 3))) == false
    @test checkbounds(Bool, A, CartesianIndex((5, 4, 4))) == false
    @test checkbounds(Bool, A, CartesianIndex((1,))) == false
    @test checkbounds(Bool, A, CartesianIndex((60,))) == false
    @test checkbounds(Bool, A, CartesianIndex((61,))) == false
    @test checkbounds(Bool, A, CartesianIndex((2, 2, 2, 1,))) == true
    @test checkbounds(Bool, A, CartesianIndex((2, 2, 2, 2,))) == false
    @test checkbounds(Bool, A, CartesianIndex((1, 1,)))  == false
    @test checkbounds(Bool, A, CartesianIndex((1, 12,))) == false
    @test checkbounds(Bool, A, CartesianIndex((5, 12,))) == false
    @test checkbounds(Bool, A, CartesianIndex((1, 13,))) == false
    @test checkbounds(Bool, A, CartesianIndex((6, 12,))) == false
end

@testset "mix of CartesianIndex and Int" begin
    @test checkbounds(Bool, A, CartesianIndex((1,)), 1, CartesianIndex((1,))) == true
    @test checkbounds(Bool, A, CartesianIndex((5, 4)), 3)  == true
    @test checkbounds(Bool, A, CartesianIndex((0, 1)), 1)  == false
    @test checkbounds(Bool, A, 1, CartesianIndex((0, 1)))  == false
    @test checkbounds(Bool, A, 1, 1, CartesianIndex((0,))) == false
    @test checkbounds(Bool, A, 6, CartesianIndex((4, 3)))  == false
    @test checkbounds(Bool, A, 5, CartesianIndex((5,)), 3) == false
    @test checkbounds(Bool, A, CartesianIndex((5,)), CartesianIndex((4,)), CartesianIndex((4,)))  == false
end

@testset "vector indices" begin
    @test checkbounds(Bool, A, 1:5, 1:4, 1:3) == true
    @test checkbounds(Bool, A, 0:5, 1:4, 1:3) == false
    @test checkbounds(Bool, A, 1:5, 0:4, 1:3) == false
    @test checkbounds(Bool, A, 1:5, 1:4, 0:3) == false
    @test checkbounds(Bool, A, 1:6, 1:4, 1:3) == false
    @test checkbounds(Bool, A, 1:5, 1:5, 1:3) == false
    @test checkbounds(Bool, A, 1:5, 1:4, 1:4) == false
    @test checkbounds(Bool, A, 1:60) == true
    @test checkbounds(Bool, A, 1:61) == false
    @test checkbounds(Bool, A, 2, 2, 2, 1:1) == true  # extra indices
    @test checkbounds(Bool, A, 2, 2, 2, 1:2) == false
    @test checkbounds(Bool, A, 1:5, 1:4) == false
    @test checkbounds(Bool, A, 1:5, 1:12) == false
    @test checkbounds(Bool, A, 1:5, 1:13) == false
    @test checkbounds(Bool, A, 1:6, 1:12) == false
end

@testset "logical" begin
    @test checkbounds(Bool, A, trues(5), trues(4), trues(3)) == true
    @test checkbounds(Bool, A, trues(6), trues(4), trues(3)) == false
    @test checkbounds(Bool, A, trues(5), trues(5), trues(3)) == false
    @test checkbounds(Bool, A, trues(5), trues(4), trues(4)) == false
    @test checkbounds(Bool, A, trues(60)) == true
    @test checkbounds(Bool, A, trues(61)) == false
    @test checkbounds(Bool, A, 2, 2, 2, trues(1)) == true  # extra indices
    @test checkbounds(Bool, A, 2, 2, 2, trues(2)) == false
    @test checkbounds(Bool, A, trues(5), trues(12)) == false
    @test checkbounds(Bool, A, trues(5), trues(13)) == false
    @test checkbounds(Bool, A, trues(6), trues(12)) == false
    @test checkbounds(Bool, A, trues(5, 4, 3)) == true
    @test checkbounds(Bool, A, trues(5, 4, 2)) == false
    @test checkbounds(Bool, A, trues(5, 12)) == false
    @test checkbounds(Bool, A, trues(1, 5), trues(1, 4, 1), trues(1, 1, 3)) == false
    @test checkbounds(Bool, A, trues(1, 5), trues(1, 4, 1), trues(1, 1, 2)) == false
    @test checkbounds(Bool, A, trues(1, 5), trues(1, 5, 1), trues(1, 1, 3)) == false
    @test checkbounds(Bool, A, trues(1, 5), :, 2) == false
    @test checkbounds(Bool, A, trues(5, 4), trues(3)) == true
    @test checkbounds(Bool, A, trues(4, 4), trues(3)) == true
    @test checkbounds(Bool, A, trues(5, 4), trues(2)) == false
    @test checkbounds(Bool, A, trues(6, 4), trues(3)) == false
    @test checkbounds(Bool, A, trues(5, 4), trues(4)) == false
end

@testset "array of CartesianIndex" begin
    @test checkbounds(Bool, A, [CartesianIndex((1, 1, 1))]) == true
    @test checkbounds(Bool, A, [CartesianIndex((5, 4, 3))]) == true
    @test checkbounds(Bool, A, [CartesianIndex((0, 1, 1))]) == false
    @test checkbounds(Bool, A, [CartesianIndex((1, 0, 1))]) == false
    @test checkbounds(Bool, A, [CartesianIndex((1, 1, 0))]) == false
    @test checkbounds(Bool, A, [CartesianIndex((6, 4, 3))]) == false
    @test checkbounds(Bool, A, [CartesianIndex((5, 5, 3))]) == false
    @test checkbounds(Bool, A, [CartesianIndex((5, 4, 4))]) == false
    @test checkbounds(Bool, A, [CartesianIndex((1, 1))], 1) == true
    @test checkbounds(Bool, A, [CartesianIndex((5, 4))], 3) == true
    @test checkbounds(Bool, A, [CartesianIndex((0, 1))], 1) == false
    @test checkbounds(Bool, A, [CartesianIndex((1, 0))], 1) == false
    @test checkbounds(Bool, A, [CartesianIndex((1, 1))], 0) == false
    @test checkbounds(Bool, A, [CartesianIndex((6, 4))], 3) == false
    @test checkbounds(Bool, A, [CartesianIndex((5, 5))], 3) == false
    @test checkbounds(Bool, A, [CartesianIndex((5, 4))], 4) == false
end

@testset "index conversion" begin
    @testset "0-dimensional" begin
        for i in ((), fill(0))
            @test LinearIndices(i)[1] == 1
            @test_throws BoundsError LinearIndices(i)[2]
            @test_throws BoundsError LinearIndices(i)[1:2]
            @test LinearIndices(i)[1,1] == 1
            @test LinearIndices(i)[] == 1
            @test size(LinearIndices(i)) == ()
            @test CartesianIndices(i)[1] == CartesianIndex()
            @test_throws BoundsError CartesianIndices(i)[2]
            @test_throws BoundsError CartesianIndices(i)[1:2]
        end
    end

    @testset "1-dimensional" begin
        for i = 1:3
            @test LinearIndices((3,))[i] == i
            @test CartesianIndices((3,))[i] == CartesianIndex(i,)
        end
        @test LinearIndices((3,))[2,1] == 2
        @test LinearIndices((3,))[[1]] == [1]
        @test size(LinearIndices((3,))) == (3,)
        @test LinearIndices((3,))[1:2] === 1:2
        @test LinearIndices((3,))[1:2:3] === 1:2:3
        @test_throws BoundsError LinearIndices((3,))[2:4]
        @test_throws BoundsError CartesianIndices((3,))[2,2]
        #   ambiguity btw cartesian indexing and linear indexing in 1d when
        #   indices may be nontraditional
        @test_throws ArgumentError Base._sub2ind((1:3,), 2)
        @test_throws ArgumentError Base._ind2sub((1:3,), 2)

        ci = CartesianIndices((2:4,))
        @test first(ci) == ci[1] == CartesianIndex(2)
        @test last(ci)  == ci[end] == ci[3] == CartesianIndex(4)
        li = LinearIndices(ci)
        @test collect(li) == [1,2,3]
        @test first(li) == li[1] == 1
        @test last(li)  == li[3] == 3
        io = IOBuffer()
        show(io, ci)
        @test String(take!(io)) == "CartesianIndex{1}[CartesianIndex(2,), CartesianIndex(3,), CartesianIndex(4,)]"
    end

    @testset "2-dimensional" begin
        k = 0
        cartesian = CartesianIndices((4,3))
        linear = LinearIndices(cartesian)
        @test size(cartesian) == size(linear) == (4, 3)
        for j = 1:3, i = 1:4
            k += 1
            @test linear[i,j] == linear[k] == k
            @test cartesian[k] == CartesianIndex(i,j)
            @test LinearIndices(map(Base.Slice, (0:3,3:5)))[i-1,j+2] == k
            @test CartesianIndices(map(Base.Slice, (0:3,3:5)))[k] == CartesianIndex(i-1,j+2)
        end
        @test linear[linear] == linear
        @test linear[vec(linear)] == vec(linear)
        @test linear[cartesian] == linear
        @test linear[vec(cartesian)] == vec(linear)
        @test cartesian[linear] == cartesian
        @test cartesian[vec(linear)] == vec(cartesian)
        @test cartesian[cartesian] == cartesian
        @test cartesian[vec(cartesian)] == vec(cartesian)
        @test linear[2:3] === 2:3
        @test linear[3:-1:1] === 3:-1:1
        @test_throws BoundsError linear[4:13]
    end

    @testset "3-dimensional" begin
        l = 0
        for k = 1:2, j = 1:3, i = 1:4
            l += 1
            @test LinearIndices((4,3,2))[i,j,k] == l
            @test LinearIndices((4,3,2))[l] == l
            @test CartesianIndices((4,3,2))[i,j,k] == CartesianIndex(i,j,k)
            @test CartesianIndices((4,3,2))[l] == CartesianIndex(i,j,k)
            @test LinearIndices((1:4,1:3,1:2))[i,j,k] == l
            @test LinearIndices((1:4,1:3,1:2))[l] == l
            @test CartesianIndices((1:4,1:3,1:2))[i,j,k] == CartesianIndex(i,j,k)
            @test CartesianIndices((1:4,1:3,1:2))[l] == CartesianIndex(i,j,k)
        end

        l = 0
        for k = -101:-100, j = 3:5, i = 0:3
            l += 1
            @test LinearIndices(map(Base.Slice, (0:3,3:5,-101:-100)))[i,j,k] == l
            @test LinearIndices(map(Base.Slice, (0:3,3:5,-101:-100)))[l] == l
            @test CartesianIndices(map(Base.Slice, (0:3,3:5,-101:-100)))[i,j,k] == CartesianIndex(i,j,k)
            @test CartesianIndices(map(Base.Slice, (0:3,3:5,-101:-100)))[l] == CartesianIndex(i,j,k)
        end

        local A = reshape(Vector(1:9), (3,3))
        @test CartesianIndices(size(A))[6] == CartesianIndex(3,2)
        @test LinearIndices(size(A))[3, 2] == 6
        @test CartesianIndices(A)[6] == CartesianIndex(3,2)
        @test LinearIndices(A)[3, 2] == 6
        for i in 1:length(A)
            @test LinearIndices(A)[CartesianIndices(A)[i]] == i
        end

        @testset "PR #9256" begin
            function pr9256()
                m = [1 2 3; 4 5 6; 7 8 9]
                Base._ind2sub(m, 6)
            end
            @test pr9256() == (3,2)
        end
    end
end

@testset "LinearIndices" begin
    @testset "constructors" begin
        for oinds in [
            (2, 3),
            (UInt8(2), 3),
            (2, UInt8(3)),
            (2, 1:3),
            (Base.OneTo(2), 1:3)
        ]
            R = LinearIndices(oinds)
            @test size(R) == (2, 3)
            @test axes(R) == (Base.OneTo(2), Base.OneTo(3))
            @test R[begin] == 1
            @test R[end] == 6
        end

        for oinds in [(2, ), (2, 3), (2, 3, 4)]
            R = CartesianIndices(oinds)
            @test size(R) == oinds
        end
    end

    @testset "IdentityUnitRange" begin
        function _collect(A)
            rst = eltype(A)[]
            for i in A
                push!(rst, i)
            end
            rst
        end
        function _simd_collect(A)
            rst = eltype(A)[]
            @simd for i in A
                push!(rst, i)
            end
            rst
        end

        for oinds in [
            (Base.IdentityUnitRange(0:1),),
            (Base.IdentityUnitRange(0:1), Base.IdentityUnitRange(0:2)),
            (Base.IdentityUnitRange(0:1), Base.OneTo(3)),
        ]
            R = LinearIndices(oinds)
            @test axes(R) === oinds
            @test _collect(R) == _simd_collect(R) == vec(collect(R))
        end
        R = LinearIndices((Base.IdentityUnitRange(0:1), 0:1))
        @test axes(R) == (Base.IdentityUnitRange(0:1), Base.OneTo(2))
    end
end

# token type on which to dispatch testing methods in order to avoid potential
# name conflicts elsewhere in the base test suite
mutable struct TestAbstractArray end

## Tests for the abstract array interfaces with minimally defined array types

if !isdefined(@__MODULE__, :T24Linear)
    include("testhelpers/arrayindexingtypes.jl")
end

const can_inline = Base.JLOptions().can_inline != 0
function test_scalar_indexing(::Type{T}, shape, ::Type{TestAbstractArray}) where T
    N = prod(shape)
    A = reshape(Vector(1:N), shape)
    B = T(A)
    @test A == B
    # Test indexing up to 5 dimensions
    trailing5 = CartesianIndex(ntuple(Returns(1), max(ndims(B)-5, 0)))
    trailing4 = CartesianIndex(ntuple(Returns(1), max(ndims(B)-4, 0)))
    trailing3 = CartesianIndex(ntuple(Returns(1), max(ndims(B)-3, 0)))
    trailing2 = CartesianIndex(ntuple(Returns(1), max(ndims(B)-2, 0)))
    i=0
    for i5 = 1:size(B, 5)
        for i4 = 1:size(B, 4)
            for i3 = 1:size(B, 3)
                for i2 = 1:size(B, 2)
                    for i1 = 1:size(B, 1)
                        i += 1
                        @test A[i1,i2,i3,i4,i5,trailing5] == B[i1,i2,i3,i4,i5,trailing5] == i
                        @test A[i1,i2,i3,i4,i5,trailing5] ==
                              Base.unsafe_getindex(B, i1, i2, i3, i4, i5, trailing5) == i
                    end
                end
            end
        end
    end
    # Test linear indexing and partial linear indexing
    i=0
    for i1 = 1:length(B)
        i += 1
        @test A[i1] == B[i1] == i
    end
    i=0
    for i2 = 1:size(B, 2)
        for i1 = 1:size(B, 1)
            i += 1
            @test A[i1,i2,trailing2] == B[i1,i2,trailing2] == i
        end
    end
    @test A == B
    i=0
    for i3 = 1:size(B, 3)
        for i2 = 1:size(B, 2)
            for i1 = 1:size(B, 1)
                i += 1
                @test A[i1,i2,i3,trailing3] == B[i1,i2,i3,trailing3] == i
            end
        end
    end
    # Test zero-dimensional accesses
    @test A[1] == B[1] == 1
    # Test multidimensional scalar indexed assignment
    C = T(Int, shape)
    D1 = T(Int, shape)
    D2 = T(Int, shape)
    D3 = T(Int, shape)
    i=0
    for i5 = 1:size(B, 5)
        for i4 = 1:size(B, 4)
            for i3 = 1:size(B, 3)
                for i2 = 1:size(B, 2)
                    for i1 = 1:size(B, 1)
                        i += 1
                        C[i1,i2,i3,i4,i5,trailing5] = i
                        # test general unsafe_setindex!
                        Base.unsafe_setindex!(D1, i, i1,i2,i3,i4,i5,trailing5)
                        # test for dropping trailing dims
                        Base.unsafe_setindex!(D2, i, i1,i2,i3,i4,i5,trailing5, 1, 1, 1)
                        # test for expanding index argument to appropriate dims
                        Base.unsafe_setindex!(D3, i, i1,i2,i3,i4,trailing4)
                    end
                end
            end
        end
    end
    @test D1 == D2 == C == B == A
    @test D3[:, :, :, :, 1, trailing5] == D2[:, :, :, :, 1, trailing5]
    # Test linear indexing and partial linear indexing
    C = T(Int, shape)
    fill!(C, 0)
    @test C != B && C != A
    i=0
    for i1 = 1:length(C)
        i += 1
        C[i1] = i
    end
    @test C == B == A
    C = T(Int, shape)
    i=0
    C2 = reshape(C, Val(2))
    for i2 = 1:size(C2, 2)
        for i1 = 1:size(C2, 1)
            i += 1
            C2[i1,i2,trailing2] = i
        end
    end
    @test C == B == A
    C = T(Int, shape)
    i=0
    C3 = reshape(C, Val(3))
    for i3 = 1:size(C3, 3)
        for i2 = 1:size(C3, 2)
            for i1 = 1:size(C3, 1)
                i += 1
                C3[i1,i2,i3,trailing3] = i
            end
        end
    end
    @test C == B == A
    # Test zero-dimensional setindex
    if length(A) == 1
        A[] = 0; B[] = 0
        @test A[] == B[] == 0
        @test A == B
    else
        @test_throws BoundsError A[] = 0
        @test_throws BoundsError B[] = 0
        @test_throws BoundsError A[]
        @test_throws BoundsError B[]
    end
end

function test_vector_indexing(::Type{T}, shape, ::Type{TestAbstractArray}) where T
    @testset "test_vector_indexing{$(T)}" begin
        N = prod(shape)
        A = reshape(Vector(1:N), shape)
        B = T(A)
        trailing5 = CartesianIndex(ntuple(Returns(1), max(ndims(B)-5, 0)))
        trailing4 = CartesianIndex(ntuple(Returns(1), max(ndims(B)-4, 0)))
        trailing3 = CartesianIndex(ntuple(Returns(1), max(ndims(B)-3, 0)))
        trailing2 = CartesianIndex(ntuple(Returns(1), max(ndims(B)-2, 0)))
        idxs = rand(1:N, 3, 3, 3)
        @test B[idxs] == A[idxs] == idxs
        @test B[vec(idxs)] == A[vec(idxs)] == vec(idxs)
        @test B[:] == A[:] == 1:N
        @test B[1:end] == A[1:end] == 1:N
        @test B[:,:,trailing2] == A[:,:,trailing2] == B[:,:,1,trailing3] == A[:,:,1,trailing3]
            B[1:end,1:end,trailing2] == A[1:end,1:end,trailing2] == B[1:end,1:end,1,trailing3] == A[1:end,1:end,1,trailing3]

        @testset "Test with containers that aren't Int[]" begin
            @test B[[]] == A[[]] == []
            @test B[convert(Array{Any}, idxs)] == A[convert(Array{Any}, idxs)] == idxs
        end

        idx1 = rand(1:size(A, 1), 3)
        idx2 = rand(1:size(A, 2), 4, 5)
        @testset "Test adding dimensions with matrices" begin
            @test B[idx1, idx2, trailing2] == A[idx1, idx2, trailing2] == reshape(A[idx1, vec(idx2), trailing2], 3, 4, 5) == reshape(B[idx1, vec(idx2), trailing2], 3, 4, 5)
            @test B[1, idx2, trailing2] == A[1, idx2, trailing2] == reshape(A[1, vec(idx2), trailing2], 4, 5) == reshape(B[1, vec(idx2), trailing2], 4, 5)
        end
            # test removing dimensions with 0-d arrays
        @testset "test removing dimensions with 0-d arrays" begin
            idx0 = reshape([rand(1:size(A, 1))])
            @test B[idx0, idx2, trailing2] == A[idx0, idx2, trailing2] == reshape(A[idx0[], vec(idx2), trailing2], 4, 5) == reshape(B[idx0[], vec(idx2), trailing2], 4, 5)
            @test B[reshape([end]), reshape([end]), trailing2] == A[reshape([end]), reshape([end]), trailing2] == reshape([A[end,end,trailing2]]) == reshape([B[end,end,trailing2]])
        end

        mask = bitrand(shape)
        @testset "test logical indexing" begin
            @test B[mask] == A[mask] == B[findall(mask)] == A[findall(mask)] == LinearIndices(mask)[findall(mask)]
            @test B[vec(mask)] == A[vec(mask)] == LinearIndices(mask)[findall(mask)]
            mask1 = bitrand(size(A, 1))
            mask2 = bitrand(size(A, 2))
            @test B[mask1, mask2, trailing2] == A[mask1, mask2, trailing2] ==
                B[LinearIndices(mask1)[findall(mask1)], LinearIndices(mask2)[findall(mask2)], trailing2]
            @test B[mask1, 1, trailing2] == A[mask1, 1, trailing2] == LinearIndices(mask)[findall(mask1)]

            if ndims(B) > 1
                maskfront = bitrand(shape[1:end-1])
                Bslice = B[ntuple(i->(:), ndims(B)-1)..., 1]
                @test B[maskfront,1] == Bslice[maskfront]
                @test size(B[maskfront, 1:1]) == (sum(maskfront), 1)
            end
        end
    end
end

function test_primitives(::Type{T}, shape, ::Type{TestAbstractArray}) where T
    N = prod(shape)
    A = reshape(Vector(1:N), shape)
    B = T(A)

    # last(a)
    @test last(B) == B[lastindex(B)] == B[end] == A[end]
    @test lastindex(B) == lastindex(A) == last(LinearIndices(B))
    @test lastindex(B, 1) == lastindex(A, 1) == last(axes(B, 1))
    @test lastindex(B, 2) == lastindex(A, 2) == last(axes(B, 2))

    # first(a)
    @test first(B) == B[firstindex(B)] == B[begin] == B[1] == A[1] == A[begin]
    @test firstindex(B) == firstindex(A) == first(LinearIndices(B))
    @test firstindex(B, 1) == firstindex(A, 1) == first(axes(B, 1))
    @test firstindex(B, 2) == firstindex(A, 2) == first(axes(B, 2))

    # isassigned(a::AbstractArray, i::Int...)
    j = rand(1:length(B))
    @test isassigned(B, j) == true
    if T == T24Linear
        @test isassigned(B, length(B) + 1) == false
    end

    # reshape(a::AbstractArray, dims::Dims)
    @test_throws DimensionMismatch reshape(B, (0, 1))

    # copyto!(dest::AbstractArray, src::AbstractArray)
    @test_throws BoundsError copyto!(Vector{Int}(undef, 10), [1:11...])

    # convert{T, N}(::Type{Array}, A::AbstractArray{T, N})
    X = [1:10...]
    Y = [1 2; 3 4]
    @test convert(Array, X) == X
    @test convert(Array, Y) == Y

    # convert{T}(::Type{Vector}, A::AbstractVector{T})
    @test convert(Vector, X) == X
    @test convert(Vector, view(X, 2:4)) == [2,3,4]
    @test_throws MethodError convert(Vector, Y)

    # convert{T}(::Type{Matrix}, A::AbstractMatrix{T})
    @test convert(Matrix, Y) == Y
    @test convert(Matrix, view(Y, 1:2, 1:2)) == Y
    @test_throws MethodError convert(Matrix, X)
end

mutable struct TestThrowNoGetindex{T} <: AbstractVector{T} end
@testset "ErrorException if getindex is not defined" begin
    Base.length(::TestThrowNoGetindex) = 2
    Base.size(::TestThrowNoGetindex) = (2,)
    @test_throws ErrorException isassigned(TestThrowNoGetindex{Float64}(), 1)
end

function test_in_bounds(::Type{TestAbstractArray})
    n = rand(2:5)
    sz = rand(2:5, n)
    len = prod(sz)
    A = zeros(sz...)
    for i in 1:len
        @test checkbounds(Bool, A, i) == true
    end
    @test checkbounds(Bool, A, len + 1) == false
end

mutable struct UnimplementedFastArray{T, N} <: AbstractArray{T, N} end
Base.IndexStyle(::UnimplementedFastArray) = Base.IndexLinear()

mutable struct UnimplementedSlowArray{T, N} <: AbstractArray{T, N} end
Base.IndexStyle(::UnimplementedSlowArray) = Base.IndexCartesian()

mutable struct UnimplementedArray{T, N} <: AbstractArray{T, N} end

function test_getindex_internals(::Type{T}, shape, ::Type{TestAbstractArray}) where T
    N = prod(shape)
    A = reshape(Vector(1:N), shape)
    B = T(A)

    @test getindex(A, 1) == 1
    @test getindex(B, 1) == 1
    @test Base.unsafe_getindex(A, 1) == 1
    @test Base.unsafe_getindex(B, 1) == 1
end

function test_getindex_internals(::Type{TestAbstractArray})
    U = UnimplementedFastArray{Int, 2}()
    V = UnimplementedSlowArray{Int, 2}()
    @test_throws ErrorException getindex(U, 1)
    @test_throws ErrorException Base.unsafe_getindex(U, 1)
    @test_throws ErrorException getindex(V, 1, 1)
    @test_throws ErrorException Base.unsafe_getindex(V, 1, 1)
end

function test_setindex!_internals(::Type{T}, shape, ::Type{TestAbstractArray}) where T
    N = prod(shape)
    A = reshape(Vector(1:N), shape)
    B = T(A)

    Base.unsafe_setindex!(B, 2, 1)
    @test B[1] == 2
end

function test_setindex!_internals(::Type{TestAbstractArray})
    U = UnimplementedFastArray{Int, 2}()
    V = UnimplementedSlowArray{Int, 2}()
    @test_throws ErrorException setindex!(U, 0, 1)
    @test_throws ErrorException Base.unsafe_setindex!(U, 0, 1)
    @test_throws ErrorException setindex!(V, 0, 1, 1)
    @test_throws ErrorException Base.unsafe_setindex!(V, 0, 1, 1)
end

function test_get(::Type{TestAbstractArray})
    A = T24Linear(reshape([1:24...], 4, 3, 2))
    B = TSlow(reshape([1:24...], 4, 3, 2))

    @test get(A, (), 0) == 0
    @test get(B, (), 0) == 0
    @test get(A, (1,), 0) == get(A, 1, 0) == A[1] == 1
    @test get(B, (1,), 0) == get(B, 1, 0) == B[1] == 1
    @test get(A, (25,), 0) == get(A, 25, 0) == 0
    @test get(B, (25,), 0) == get(B, 25, 0) == 0
    @test get(A, (1,1,1), 0) == A[1,1,1] == 1
    @test get(B, (1,1,1), 0) == B[1,1,1] == 1
    @test get(A, (1,1,3), 0) == 0
    @test get(B, (1,1,3), 0) == 0

    @test get(TSlow([]), (), 0) == 0
    @test get(TSlow([1]), (), 0) == 1
    @test get(TSlow(fill(1)), (), 0) == 1
end

function test_cat(::Type{TestAbstractArray})
    A = T24Linear([1:24...])
    b_int = reshape([1:27...], 3, 3, 3)
    b_float = reshape(Float64[1:27...], 3, 3, 3)
    b2hcat = Array{Float64}(undef, 3, 6, 3)
    b2vcat = Array{Float64}(undef, 6, 3, 3)
    b1 = reshape([1:9...], 3, 3)
    b2 = reshape([10:18...], 3, 3)
    b3 = reshape([19:27...], 3, 3)
    b2hcat[:, :, 1] = hcat(b1, b1)
    b2hcat[:, :, 2] = hcat(b2, b2)
    b2hcat[:, :, 3] = hcat(b3, b3)
    b2vcat[:, :, 1] = vcat(b1, b1)
    b2vcat[:, :, 2] = vcat(b2, b2)
    b2vcat[:, :, 3] = vcat(b3, b3)
    b3hcat = Array{Float64}(undef, 3, 9, 3)
    b3hcat[:, :, 1] = hcat(b1, b1, b1)
    b3hcat[:, :, 2] = hcat(b2, b2, b2)
    b3hcat[:, :, 3] = hcat(b3, b3, b3)
    b3vcat = Array{Float64}(undef, 9, 3, 3)
    b3vcat[:, :, 1] = vcat(b1, b1, b1)
    b3vcat[:, :, 2] = vcat(b2, b2, b2)
    b3vcat[:, :, 3] = vcat(b3, b3, b3)
    B = TSlow(b_int)
    B1 = TSlow([1:24...])
    B2 = TSlow([1:25...])
    C1 = TSlow([1 2; 3 4])
    C2 = TSlow([1 2 3; 4 5 6])
    C3 = TSlow([1 2; 3 4; 5 6])
    D = [1:24...]
    i = rand(1:10)

    @test cat(;dims=i) == Any[]
    @test Base.typed_hcat(Float64) == Vector{Float64}()
    @test Base.typed_vcat(Float64) == Vector{Float64}()
    @test vcat() == Any[]
    @test hcat() == Any[]
    @test vcat(1, 1.0, 3, 3.0) == [1.0, 1.0, 3.0, 3.0]
    @test hcat(1, 1.0, 3, 3.0) == [1.0 1.0 3.0 3.0]
    @test_throws ArgumentError hcat(B1, B2)
    @test_throws ArgumentError vcat(C1, C2)

    @test vcat(B) == B
    @test hcat(B) == B
    @test Base.typed_vcat(Float64, B) == TSlow(b_float)
    @test Base.typed_vcat(Float64, B, B) == TSlow(b2vcat)
    @test Base.typed_vcat(Float64, B, B, B) == TSlow(b3vcat)
    @test Base.typed_hcat(Float64, B) == TSlow(b_float)
    @test Base.typed_hcat(Float64, B, B) == TSlow(b2hcat)
    @test Base.typed_hcat(Float64, B, B, B) == TSlow(b3hcat)

    @test vcat(B1, B2) == TSlow(vcat([1:24...], [1:25...]))
    @test hcat(C1, C2) == TSlow([1 2 1 2 3; 3 4 4 5 6])
    @test hcat(C1, C2, C1) == TSlow([1 2 1 2 3 1 2; 3 4 4 5 6 3 4])

    # hvcat
    for nbc in (1, 2, 3, 4, 5, 6)
        @test hvcat(nbc, 1:120...) == reshape([1:120...], nbc, round(Int, 120 / nbc))'
    end

    @test_throws ArgumentError hvcat(7, 1:20...)
    @test_throws ArgumentError hvcat((2), C1, C3)
    @test_throws ArgumentError hvcat((1), C1, C2)
    @test_throws ArgumentError hvcat((1), C2, C3)

    tup = tuple(rand(1:10, i)...)
    @test hvcat(tup) == []

    # check for shape mismatch
    @test_throws ArgumentError hvcat((2, 2), 1, 2, 3, 4, 5)
    @test_throws ArgumentError Base.typed_hvcat(Int, (2, 2), 1, 2, 3, 4, 5)
    # check for # of columns mismatch b/w rows
    @test_throws ArgumentError hvcat((3, 2), 1, 2, 3, 4, 5, 6)
    @test_throws ArgumentError Base.typed_hvcat(Int, (3, 2), 1, 2, 3, 4, 5, 6)

    # 18395
    @test isa(Any["a" 5; 2//3 1.0][2,1], Rational{Int})

    # 13665, 19038
    @test @inferred(hcat([1.0 2.0], 3))::Array{Float64,2} == [1.0 2.0 3.0]
    @test @inferred(vcat([1.0, 2.0], 3))::Array{Float64,1} == [1.0, 2.0, 3.0]

    @test @inferred(vcat(["a"], "b"))::Vector{String} == ["a", "b"]
    @test @inferred(vcat((1,), (2.0,)))::Vector{Tuple{Real}} == [(1,), (2.0,)]

    # 29172
    @test_throws ArgumentError cat([1], [2], dims=0)
    @test_throws ArgumentError cat([1], [2], dims=[5, -3])

    # 36041
    @test_throws MethodError cat(["a"], ["b"], dims=[1, 2])
    @test cat([1], [1], dims=[1, 2]) == I(2)

    # inferrability
    As = [zeros(2, 2) for _ = 1:2]
    @test @inferred(cat(As...; dims=Val(3))) == zeros(2, 2, 2)
    cat3v(As) = cat(As...; dims=Val(3))
    @test @inferred(cat3v(As)) == zeros(2, 2, 2)
end

function test_ind2sub(::Type{TestAbstractArray})
    n = rand(2:5)
    dims = tuple(rand(1:5, n)...)
    len = prod(dims)
    A = reshape(Vector(1:len), dims...)
    I = CartesianIndices(dims)
    for i in 1:len
        @test A[I[i]] == A[i]
    end
end

# A custom linear slow array that insists upon Cartesian indexing
mutable struct TSlowNIndexes{T,N} <: AbstractArray{T,N}
    data::Array{T,N}
end
Base.IndexStyle(::Type{A}) where {A<:TSlowNIndexes} = Base.IndexCartesian()
Base.size(A::TSlowNIndexes) = size(A.data)
Base.getindex(A::TSlowNIndexes, index::Int...) = error("Must use $(ndims(A)) indices")
Base.getindex(A::TSlowNIndexes{T,2}, i::Int, j::Int) where {T} = A.data[i,j]


@testset "issue #15689, mapping an abstract type" begin
    @test isa(map(Set, Array[[1,2],[3,4]]), Vector{Set{Int}})
end

@testset "mapping over scalars and empty arguments:" begin
    @test map(sin, 1) === sin(1)
    @test map(()->1234) === 1234
end

function test_UInt_indexing(::Type{TestAbstractArray})
    A = [1:100...]
    _A = Expr(:quote, A)
    for i in 1:100
        _i8 = convert(UInt8, i)
        _i16 = convert(UInt16, i)
        _i32 = convert(UInt32, i)
        for _i in (_i8, _i16, _i32)
            @eval begin
                @test $_A[$_i] == $i
            end
        end
    end
end

# Issue 13315
function test_13315(::Type{TestAbstractArray})
    U = UInt(1):UInt(2)
    @test [U;[U;]] == [UInt(1), UInt(2), UInt(1), UInt(2)]
end

# checksquare
function test_checksquare()
    @test LinearAlgebra.checksquare(zeros(2,2)) == 2
    @test LinearAlgebra.checksquare(zeros(2,2),zeros(3,3)) == [2,3]
    @test_throws DimensionMismatch LinearAlgebra.checksquare(zeros(2,3))
end

#----- run tests -------------------------------------------------------------#

@testset for T in (T24Linear, TSlow), shape in ((24,), (2, 12), (2,3,4), (1,2,3,4), (4,3,2,1))
    test_scalar_indexing(T, shape, TestAbstractArray)
    test_vector_indexing(T, shape, TestAbstractArray)
    test_primitives(T, shape, TestAbstractArray)
    test_getindex_internals(T, shape, TestAbstractArray)
    test_setindex!_internals(T, shape, TestAbstractArray)
end
test_in_bounds(TestAbstractArray)
test_getindex_internals(TestAbstractArray)
test_setindex!_internals(TestAbstractArray)
test_get(TestAbstractArray)
test_cat(TestAbstractArray)
test_ind2sub(TestAbstractArray)

include("generic_map_tests.jl")
generic_map_tests(map, map!)
@test_throws ArgumentError map!(-, [1])

test_UInt_indexing(TestAbstractArray)
test_13315(TestAbstractArray)
test_checksquare()

A = TSlowNIndexes(rand(2,2))
@test_throws ErrorException A[1]
@test A[1,1] == A.data[1]
@test first(A) == A.data[1]

@testset "#16381" begin
    @inferred size(rand(3,2,1))
    @inferred size(rand(3,2,1), 2)

    @test @inferred(axes(rand(3,2)))    == (1:3,1:2)
    @test @inferred(axes(rand(3,2,1)))  == (1:3,1:2,1:1)
    @test @inferred(axes(rand(3,2), 1)) == 1:3
    @test @inferred(axes(rand(3,2), 2)) == 1:2
    @test @inferred(axes(rand(3,2), 3)) == 1:1
end

@testset "#17088" begin
    n = 10
    M = rand(n, n)
    @testset "vector of vectors" begin
        v = [[M]; [M]] # using vcat
        @test size(v) == (2,)
        @test !issparse(v)
    end
    @testset "matrix of vectors" begin
        m1 = [[M] [M]] # using hcat
        m2 = [[M] [M];] # using hvcat
        @test m1 == m2
        @test size(m1) == (1,2)
        @test !issparse(m1)
        @test !issparse(m2)
    end
end

@testset "isinteger and isreal" begin
    @test all(isinteger, Diagonal(rand(1:5,5)))
    @test isreal(Diagonal(rand(5)))
end

@testset "unary ops" begin
    let A = Diagonal(rand(1:5,5))
        @test +(A) == A
        @test *(A) == A
    end
end

@testset "reverse dim on empty" begin
    @test reverse(Diagonal([]),dims=1) == Diagonal([])
end

@testset "ndims and friends" begin
    @test ndims(Diagonal(rand(1:5,5))) == 2
    @test ndims(Diagonal{Float64}) == 2
end

@testset "Issue #17811" begin
    A17811 = Integer[]
    I = [abs(x) for x in A17811]
    @test isa(I, Array{Any,1})
    push!(I, 1)
    @test I == Any[1]
    @test isa(map(abs, A17811), Array{Any,1})
end

@testset "copymutable for itrs" begin
    @test Base.copymutable((1,2,3)) == [1,2,3]
end

@testset "_sub2ind for empty tuple" begin
    @test Base._sub2ind(()) == 1
end

@testset "to_shape" begin
    @test Base.to_shape(()) === ()
    @test Base.to_shape(1) === 1
    @test Base.to_shape(big(1)) === Base.to_shape(1)
    @test Base.to_shape(Int8(1)) === Base.to_shape(1)
end

@testset "issue #39923: similar" begin
    for ax in [(big(2), big(3)), (big(2), 3), (UInt64(2), 3), (2, UInt32(3)),
        (big(2), Base.OneTo(3)), (Base.OneTo(2), Base.OneTo(big(3)))]

        A = similar(ones(), Int, ax)
        @test axes(A) === (Base.OneTo(2), Base.OneTo(3))
        @test eltype(A) === Int
    end
end

@testset "issue #19267" begin
    @test ndims((1:3)[:]) == 1
    @test ndims((1:3)[:,:]) == 2
    @test ndims((1:3)[:,[1],:]) == 3
    @test ndims((1:3)[:,[1],:,[1]]) == 4
    @test ndims((1:3)[:,[1],1:1,:]) == 4
    @test ndims((1:3)[:,:,1:1,:]) == 4
    @test ndims((1:3)[:,:,1:1]) == 3
    @test ndims((1:3)[:,:,1:1,:,:,[1]]) == 6
end

@testset "issue #38192" begin
    img = cat([1 2; 3 4], [1 5; 6 7]; dims=3)
    mask = img[:,:,1] .== img[:,:,2]
    img[mask,2] .= 0
    @test img == cat([1 2; 3 4], [0 5; 6 7]; dims=3)
end

@testset "dispatch loop introduced in #19305" begin
    Z22, O33 = fill(0, 2, 2), fill(1, 3, 3)
    @test [(1:2) Z22; O33] == [[1,2] Z22; O33] == [[1 2]' Z22; O33]
end

@testset "checkbounds_indices method ambiguities #20989" begin
    @test Base.checkbounds_indices(Bool, (1:1,), ([CartesianIndex(1)],))
end

# keys, values, pairs
for A in (rand(2), rand(2,3))
    local A
    for (i, v) in pairs(A)
        @test A[i] == v
    end
    @test Array(values(A)) == A

     @test keytype(A) == keytype(typeof(A)) == eltype(keys(A))
     @test valtype(A) == valtype(typeof(A)) == eltype(values(A))
end

# nextind and prevind
@test nextind(zeros(4), 2) == 3
@test nextind(zeros(2,3), CartesianIndex(2,1)) == CartesianIndex(1, 2)
@test prevind(zeros(4), 2) == 1
@test prevind(zeros(2,3), CartesianIndex(2,1)) == CartesianIndex(1, 1)

@testset "ImageCore #40" begin
    Base.convert(::Type{Array{T,n}}, a::Array{T,n}) where {T<:Number,n} = a
    Base.convert(::Type{Array{T,n}}, a::Array) where {T<:Number,n} =
        copyto!(Array{T,n}(undef, size(a)), a)
    @test isa(empty(Dict(:a=>1, :b=>2.0), Union{}, Union{}), Dict{Union{}, Union{}})
end

@testset "zero-dimensional copy" begin
    Z = Array{Int,0}(undef); Z[] = 17
    @test Z == Array(Z) == copy(Z)
end

@testset "empty" begin
    @test isempty([])
    v = [1, 2, 3]
    v2 = empty(v)
    v3 = empty(v, Float64)
    @test !isempty(v)
    empty!(v)
    @test isempty(v)
    @test isempty(v2::Vector{Int})
    @test isempty(v3::Vector{Float64})
end

@testset "CartesianIndices" begin
    xrng = 2:4
    yrng = 1:5
    CR = CartesianIndices(map(Base.Slice, (xrng,yrng)))

    for i in xrng, j in yrng
        @test CR[i,j] == CartesianIndex(i,j)
    end

    for i_lin in LinearIndices(CR)
        i = (i_lin-1) % length(xrng) + 1
        j = (i_lin-i) ÷ length(xrng) + 1
        @test CR[i_lin] == CartesianIndex(xrng[i],yrng[j])
    end

    @test CartesianIndices(fill(1., 2, 3)) == CartesianIndices((2,3))
    @test LinearIndices((2,3)) == [1 3 5; 2 4 6]

    for IType in (CartesianIndices, LinearIndices)
        I1 = IType((Base.OneTo(3),))
        I2 = IType((1:3,))
        @test !(I1 === I2)
        J1, J2 = @inferred(promote(I1, I2))
        @test J1 === J2
    end

    i = CartesianIndex(17,-2)
    @test CR .+ i === i .+ CR === CartesianIndices((19:21, -1:3))
    @test CR .- i === CartesianIndices((-15:-13, 3:7))
    @test collect(i .- CR) == Ref(i) .- collect(CR)
end

@testset "issue #25770" begin
    @test vcat(1:3, fill(1, (2,1))) == vcat([1:3;], fill(1, (2,1))) == reshape([1,2,3,1,1], 5,1)
    @test hcat(1:2, fill(1, (2,1))) == hcat([1:2;], fill(1, (2,1))) == reshape([1,2,1,1],2,2)
    @test [(1:3) (4:6); fill(1, (3,2))] == reshape([1,2,3,1,1,1,4,5,6,1,1,1], 6,2)
end

@testset "copy!" begin
    @testset "AbstractVector" begin
        s = Vector([1, 2])
        for a = ([1], UInt[1], [3, 4, 5], UInt[3, 4, 5])
            @test s === copy!(s, Vector(a)) == Vector(a)
            @test s === copy!(s, SparseVector(a)) == Vector(a)
        end
        # issue #35649
        s = [1, 2, 3, 4]
        s2 = reshape(s, 2, 2) # shared data
        @test s === copy!(s, 11:14) == 11:14
    end
    @testset "AbstractArray" begin
        @test_throws ArgumentError copy!(zeros(2, 3), zeros(3, 2))
        s = zeros(2, 2)
        @test s === copy!(s, fill(1, 2, 2)) == fill(1, 2, 2)
        @test s === copy!(s, fill(1.0, 2, 2)) == fill(1.0, 2, 2)
    end
end

@testset "map on Dicts/Sets is forbidden" begin
    @test_throws ErrorException map(identity, Set([1,2,3]))
    @test_throws ErrorException map(identity, Dict("a"=>"b"))
end

@testset "Issue 30145" begin
    X = [1,2,3]
    @test isempty(X[Union{}[]])
end

@testset "Issue 30259" begin
    A = randn(1,2,3)
    @test get(A, CartesianIndex(1,2,3), :some_default) === A[1,2,3]
    @test get(A, CartesianIndex(2,2,3), :some_default) === :some_default
    @test get(11:15, CartesianIndex(6), nothing) === nothing
    @test get(11:15, CartesianIndex(5), nothing) === 15
end

@testset "IndexStyle for various types" begin
    @test Base.IndexStyle(UpperTriangular) == IndexCartesian() # subtype of AbstractArray, not of Array
    @test Base.IndexStyle(Vector) == IndexLinear()
    @test Base.IndexStyle(UnitRange) == IndexLinear()
    @test Base.IndexStyle(UpperTriangular(rand(3, 3)), [1; 2; 3]) == IndexCartesian()
    @test Base.IndexStyle(UpperTriangular(rand(3, 3)), rand(3, 3), [1; 2; 3]) == IndexCartesian()
    @test Base.IndexStyle(rand(3, 3), [1; 2; 3]) == IndexLinear()
end

@testset "promote_shape for Tuples and Dims" begin
    @test promote_shape((2, 1), (2,)) == (2, 1)
    @test_throws DimensionMismatch promote_shape((2, 3), (2,))
    @test promote_shape(Dims((2, 1)), Dims((2,))) == (2, 1)
    @test_throws DimensionMismatch promote_shape(Dims((2, 2)), Dims((2,)))
    @test_throws DimensionMismatch promote_shape(Dims((2, 3, 1)), Dims((2,2)))
end

@testset "getindex and setindex! for Ref" begin
    for x in [Ref(1), Ref([1,2,3], 1)]
        @test getindex(x) == getindex(x, CartesianIndex()) == 1
        x[CartesianIndex()] = 10
        @test getindex(x) == getindex(x, CartesianIndex()) == 10
    end
end

@testset "vcat with mixed elements" begin
    @test vcat(Nothing[], [missing], [1.0], [Int8(1)]) isa Vector{Union{Missing, Nothing, Float64}}
end

@testset "sizeof" begin
    let arrUInt8 = zeros(UInt8, 10)
        @test sizeof(arrUInt8) == 10
        @test Core.sizeof(arrUInt8) == 10
    end

    let arrUInt32 = zeros(UInt32, 10)
        @test sizeof(arrUInt32) == 40
        @test Core.sizeof(arrUInt32) == 40
    end

    let arrFloat64 = zeros(Float64, 10, 10)
        @test sizeof(arrFloat64) == 800
        @test Core.sizeof(arrFloat64) == 800
    end

    # Test union arrays (Issue #23321)
    let arrUnion = Union{Int64, Cvoid}[rand(Bool) ? k : nothing for k = 1:10]
        @test sizeof(arrUnion) == 80
        @test Core.sizeof(arrUnion) == 80
    end

    # Test non-power of 2 types (Issue #35884)
    primitive type UInt48 48 end
    UInt48(x::UInt64) = Core.Intrinsics.trunc_int(UInt48, x)
    UInt48(x::UInt32) = Core.Intrinsics.zext_int(UInt48, x)

    a = UInt48(0x00000001);
    b = UInt48(0x00000002);
    c = UInt48(0x00000003);
    let arrayOfUInt48 = [a, b, c]
        f35884(x) = sizeof(x)
        @test f35884(arrayOfUInt48) == 24
        @test Core.sizeof(arrayOfUInt48) == 24
    end
end

struct Strider{T,N} <: AbstractArray{T,N}
    data::Vector{T}
    offset::Int
    strides::NTuple{N,Int}
    size::NTuple{N,Int}
end
function Strider{T}(strides::NTuple{N}, size::NTuple{N}) where {T,N}
    offset = 1-sum(strides .* (strides .< 0) .* (size .- 1))
    data = Array{T}(undef, sum(abs.(strides) .* (size .- 1)) + 1)
    return Strider{T, N, Vector{T}}(data, offset, strides, size)
end
function Strider(vec::AbstractArray{T}, strides::NTuple{N}, size::NTuple{N}) where {T,N}
    offset = 1-sum(strides .* (strides .< 0) .* (size .- 1))
    @assert length(vec) >= sum(abs.(strides) .* (size .- 1)) + 1
    return Strider{T, N}(vec, offset, strides, size)
end
Base.size(S::Strider) = S.size
function Base.getindex(S::Strider{<:Any,N}, I::Vararg{Int,N}) where {N}
    return S.data[sum(S.strides .* (I .- 1)) + S.offset]
end
Base.strides(S::Strider) = S.strides
Base.elsize(::Type{<:Strider{T}}) where {T} = Base.elsize(Vector{T})
Base.unsafe_convert(::Type{Ptr{T}}, S::Strider{T}) where {T} = pointer(S.data, S.offset)

@testset "Simple 3d strided views and permutes" for sz in ((5, 3, 2), (7, 11, 13))
    A = collect(reshape(1:prod(sz), sz))
    S = Strider(vec(A), strides(A), sz)
    @test pointer(A) == pointer(S)
    for i in 1:prod(sz)
        @test pointer(A, i) == pointer(S, i)
        @test A[i] == S[i]
    end
    for idxs in ((1:sz[1], 1:sz[2], 1:sz[3]),
                 (1:sz[1], 2:2:sz[2], sz[3]:-1:1),
                 (2:2:sz[1]-1, sz[2]:-1:1, sz[3]:-2:2),
                 (sz[1]:-1:1, sz[2]:-1:1, sz[3]:-1:1),
                 (sz[1]-1:-3:1, sz[2]:-2:3, 1:sz[3]),)
        Ai = A[idxs...]
        Av = view(A, idxs...)
        Sv = view(S, idxs...)
        Ss = Strider{Int, 3}(vec(A), sum((first.(idxs).-1).*strides(A))+1, strides(Av), length.(idxs))
        @test pointer(Av) == pointer(Sv) == pointer(Ss)
        for i in 1:length(Av)
            @test pointer(Av, i) == pointer(Sv, i) == pointer(Ss, i)
            @test Ai[i] == Av[i] == Sv[i] == Ss[i]
        end
        for perm in ((3, 2, 1), (2, 1, 3), (3, 1, 2))
            P = permutedims(A, perm)
            Ap = Base.PermutedDimsArray(A, perm)
            Sp = Base.PermutedDimsArray(S, perm)
            Ps = Strider{Int, 3}(vec(A), 1, strides(A)[collect(perm)], sz[collect(perm)])
            @test pointer(Ap) == pointer(Sp) == pointer(Ps)
            for i in 1:length(Ap)
                # This is intentionally disabled due to ambiguity
                @test_broken pointer(Ap, i) == pointer(Sp, i) == pointer(Ps, i)
                @test P[i] == Ap[i] == Sp[i] == Ps[i]
            end
            Pv = view(P, idxs[collect(perm)]...)
            Pi = P[idxs[collect(perm)]...]
            Apv = view(Ap, idxs[collect(perm)]...)
            Spv = view(Sp, idxs[collect(perm)]...)
            Pvs = Strider{Int, 3}(vec(A), sum((first.(idxs).-1).*strides(A))+1, strides(Apv), size(Apv))
            @test pointer(Apv) == pointer(Spv) == pointer(Pvs)
            for i in 1:length(Apv)
                @test pointer(Apv, i) == pointer(Spv, i) == pointer(Pvs, i)
                @test Pi[i] == Pv[i] == Apv[i] == Spv[i] == Pvs[i]
            end
            Vp = permutedims(Av, perm)
            Ip = permutedims(Ai, perm)
            Avp = Base.PermutedDimsArray(Av, perm)
            Svp = Base.PermutedDimsArray(Sv, perm)
            @test pointer(Avp) == pointer(Svp)
            for i in 1:length(Avp)
                # This is intentionally disabled due to ambiguity
                @test_broken pointer(Avp, i) == pointer(Svp, i)
                @test Ip[i] == Vp[i] == Avp[i] == Svp[i]
            end
        end
    end
end

@testset "simple 2d strided views, permutes, transposes" for sz in ((5, 3), (7, 11))
    A = collect(reshape(1:prod(sz), sz))
    S = Strider(vec(A), strides(A), sz)
    @test pointer(A) == pointer(S)
    for i in 1:prod(sz)
        @test pointer(A, i) == pointer(S, i)
        @test A[i] == S[i]
    end
    for idxs in ((1:sz[1], 1:sz[2]),
                 (1:sz[1], 2:2:sz[2]),
                 (2:2:sz[1]-1, sz[2]:-1:1),
                 (sz[1]:-1:1, sz[2]:-1:1),
                 (sz[1]-1:-3:1, sz[2]:-2:3),)
        Av = view(A, idxs...)
        Sv = view(S, idxs...)
        Ss = Strider{Int, 2}(vec(A), sum((first.(idxs).-1).*strides(A))+1, strides(Av), length.(idxs))
        @test pointer(Av) == pointer(Sv) == pointer(Ss)
        for i in 1:length(Av)
            @test pointer(Av, i) == pointer(Sv, i) == pointer(Ss, i)
            @test Av[i] == Sv[i] == Ss[i]
        end
        perm = (2, 1)
        P = permutedims(A, perm)
        Ap = Base.PermutedDimsArray(A, perm)
        At = transpose(A)
        Aa = adjoint(A)
        St = transpose(A)
        Sa = adjoint(A)
        Sp = Base.PermutedDimsArray(S, perm)
        Ps = Strider{Int, 2}(vec(A), 1, strides(A)[collect(perm)], sz[collect(perm)])
        @test pointer(Ap) == pointer(Sp) == pointer(Ps) == pointer(At) == pointer(Aa)
        for i in 1:length(Ap)
            # This is intentionally disabled due to ambiguity
            @test_broken pointer(Ap, i) == pointer(Sp, i) == pointer(Ps, i) == pointer(At, i) == pointer(Aa, i) == pointer(St, i) == pointer(Sa, i)
            @test pointer(Ps, i) == pointer(At, i) == pointer(Aa, i) == pointer(St, i) == pointer(Sa, i)
            @test P[i] == Ap[i] == Sp[i] == Ps[i] == At[i] == Aa[i] == St[i] == Sa[i]
        end
        Pv = view(P, idxs[collect(perm)]...)
        Apv = view(Ap, idxs[collect(perm)]...)
        Atv = view(At, idxs[collect(perm)]...)
        Ata = view(Aa, idxs[collect(perm)]...)
        Stv = view(St, idxs[collect(perm)]...)
        Sta = view(Sa, idxs[collect(perm)]...)
        Spv = view(Sp, idxs[collect(perm)]...)
        Pvs = Strider{Int, 2}(vec(A), sum((first.(idxs).-1).*strides(A))+1, strides(Apv), size(Apv))
        @test pointer(Apv) == pointer(Spv) == pointer(Pvs) == pointer(Atv) == pointer(Ata)
        for i in 1:length(Apv)
            @test pointer(Apv, i) == pointer(Spv, i) == pointer(Pvs, i) == pointer(Atv, i) == pointer(Ata, i) == pointer(Stv, i) == pointer(Sta, i)
            @test Pv[i] == Apv[i] == Spv[i] == Pvs[i] == Atv[i] == Ata[i] == Stv[i] == Sta[i]
        end
        Vp = permutedims(Av, perm)
        Avp = Base.PermutedDimsArray(Av, perm)
        Avt = transpose(Av)
        Ava = adjoint(Av)
        Svt = transpose(Sv)
        Sva = adjoint(Sv)
        Svp = Base.PermutedDimsArray(Sv, perm)
        @test pointer(Avp) == pointer(Svp) == pointer(Avt) == pointer(Ava)
        for i in 1:length(Avp)
            # This is intentionally disabled due to ambiguity
            @test_broken pointer(Avp, i) == pointer(Svp, i) == pointer(Avt, i) == pointer(Ava, i) == pointer(Svt, i) == pointer(Sva, i)
            @test pointer(Avt, i) == pointer(Ava, i) == pointer(Svt, i) == pointer(Sva, i)
            @test Vp[i] == Avp[i] == Svp[i] == Avt[i] == Ava[i] == Svt[i] == Sva[i]
        end
    end
end

@testset "first/last n elements of $(typeof(itr))" for itr in (collect(1:9),
                                                               [1 4 7; 2 5 8; 3 6 9],
                                                               ntuple(identity, 9))
    @test first(itr, 6) == [itr[1:6]...]
    @test first(itr, 25) == [itr[:]...]
    @test first(itr, 25) !== itr
    @test first(itr, 1) == [itr[1]]
    @test_throws ArgumentError first(itr, -6)
    @test last(itr, 6) == [itr[end-5:end]...]
    @test last(itr, 25) == [itr[:]...]
    @test last(itr, 25) !== itr
    @test last(itr, 1) == [itr[end]]
    @test_throws ArgumentError last(itr, -6)
end

@testset "Base.rest" begin
    a = reshape(1:4, 2, 2)'
    @test Base.rest(a) == a[:]
    _, st = iterate(a)
    @test Base.rest(a, st) == [3, 2, 4]
end

@testset "issue #37741, non-int cat" begin
    @test [1; 1:BigInt(5)] == [1; 1:5]
    @test [1:BigInt(5); 1] == [1:5; 1]
end

@testset "Base.isstored" begin
    a = rand(3, 4, 5)
    @test Base.isstored(a, 1, 2, 3)
    @test_throws BoundsError Base.isstored(a, 4, 4, 5)
    @test_throws BoundsError Base.isstored(a, 3, 5, 5)
    @test_throws BoundsError Base.isstored(a, 3, 4, 6)
end

mutable struct TestPushArray{T, N} <: AbstractArray{T, N}
    data::Array{T}
end
Base.push!(tpa::TestPushArray{T}, a::T) where T = push!(tpa.data, a)
Base.pushfirst!(tpa::TestPushArray{T}, a::T) where T = pushfirst!(tpa.data, a)

@testset "push! and pushfirst!" begin
    a_orig = [1]
    tpa = TestPushArray{Int, 2}(a_orig)
    push!(tpa, 2, 3, 4, 5, 6)
    @test tpa.data == collect(1:6)
    a_orig = [1]
    tpa = TestPushArray{Int, 2}(a_orig)
    pushfirst!(tpa, 6, 5, 4, 3, 2)
    @test tpa.data == reverse(collect(1:6))
end

@testset "splatting into hvcat" begin
    t = (1, 2)
    @test [t...; 3 4] == [1 2; 3 4]
    @test [0 t...; t... 0] == [0 1 2; 1 2 0]
    @test_throws ArgumentError [t...; 3 4 5]

    @test Int[t...; 3 4] == [1 2; 3 4]
    @test Int[0 t...; t... 0] == [0 1 2; 1 2 0]
    @test_throws ArgumentError Int[t...; 3 4 5]
end

<<<<<<< HEAD
@testset "issue #39896, modified getindex " begin
    for arr = ([1:10;], reshape([1.0:16.0;],4,4), reshape(['a':'h';],2,2,2))
        for inds = (2:5, Base.OneTo(5), BigInt(3):BigInt(5), UInt(4):UInt(3))
            @test arr[inds] == arr[collect(inds)]
            @test arr[inds] isa AbstractVector{eltype(arr)}
        end
    end
    for arr = ([1], reshape([1.0],1,1), reshape(['a'],1,1,1))
        @test arr[true:true] == [arr[1]]
        @test arr[true:true] isa AbstractVector{eltype(arr)}
        @test arr[false:false] == []
        @test arr[false:false] isa AbstractVector{eltype(arr)}
    end
    for arr = ([1:10;], reshape([1.0:16.0;],4,4), reshape(['a':'h';],2,2,2))
        @test_throws BoundsError arr[true:true]
        @test_throws BoundsError arr[false:false]
    end
=======
@testset "reduce(vcat, ...) inferrence #40277" begin
    x_vecs = ([5, ], [1.0, 2.0, 3.0])
    @test @inferred(reduce(vcat, x_vecs)) == [5.0, 1.0, 2.0, 3.0]
    @test @inferred(reduce(vcat, ([10.0], [20.0], Bool[]))) == [10.0, 20.0]
>>>>>>> 89fff18d
end<|MERGE_RESOLUTION|>--- conflicted
+++ resolved
@@ -1293,7 +1293,7 @@
     @test_throws ArgumentError Int[t...; 3 4 5]
 end
 
-<<<<<<< HEAD
+                    
 @testset "issue #39896, modified getindex " begin
     for arr = ([1:10;], reshape([1.0:16.0;],4,4), reshape(['a':'h';],2,2,2))
         for inds = (2:5, Base.OneTo(5), BigInt(3):BigInt(5), UInt(4):UInt(3))
@@ -1311,10 +1311,8 @@
         @test_throws BoundsError arr[true:true]
         @test_throws BoundsError arr[false:false]
     end
-=======
 @testset "reduce(vcat, ...) inferrence #40277" begin
     x_vecs = ([5, ], [1.0, 2.0, 3.0])
     @test @inferred(reduce(vcat, x_vecs)) == [5.0, 1.0, 2.0, 3.0]
     @test @inferred(reduce(vcat, ([10.0], [20.0], Bool[]))) == [10.0, 20.0]
->>>>>>> 89fff18d
 end