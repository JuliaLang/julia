# This file is a part of Julia. License is MIT: https://julialang.org/license

# tests for parser and syntax lowering

using Random

import Base.Meta.ParseError

function parseall(str)
    pos = firstindex(str)
    exs = []
    while pos <= lastindex(str)
        ex, pos = Meta.parse(str, pos)
        push!(exs, ex)
    end
    if length(exs) == 0
        throw(ParseError("end of input"))
    elseif length(exs) == 1
        return exs[1]
    else
        return Expr(:block, exs...)
    end
end

# issue #9684
let
    undot(op) = Symbol(string(op)[2:end])
    for (ex1, ex2) in [("5 .≠ x", "5 .!= x"),
                       ("5 .≥ x", "5 .>= x"),
                       ("5 .≤ x", "5 .<= x")]
        ex1 = Meta.parse(ex1); ex2 = Meta.parse(ex2)
        @test ex1.head === :call && (ex1.head === ex2.head)
        @test ex1.args[2] === 5 && ex2.args[2] === 5
        @test Core.eval(Main, undot(ex1.args[1])) === Core.eval(Main, undot(ex2.args[1]))
        @test ex1.args[3] === :x && (ex1.args[3] === ex2.args[3])
    end
end

# issue #9704
let a = :a
    @test :(try
            catch $a
            end) == :(try
                      catch a
                      end)
    @test :(module $a end) == :(module a
                                end)
end

# string literals
macro test999_str(args...); args; end
@test test999"a"b == ("a","b")
@test test999"""a"""b == ("a","b")
@test test999"
    a
    b" == ("
    a
    b",)
@test test999"""
    a
    b""" == ("a\nb",)

# make sure a trailing integer, not just a symbol, is allowed also
@test test999"foo"123 == ("foo", 123)

# issue #5997
@test_throws ParseError Meta.parse(": x")
@test_throws ParseError Meta.parse("""begin
    :
    x""")
@test_throws ParseError Meta.parse("d[: 2]")

# issue #6770
@test_throws ParseError Meta.parse("x.3")

# issue #8763
@test_throws ParseError Meta.parse("sqrt(16)2")
@test_throws ParseError Meta.parse("x' y")
@test_throws ParseError Meta.parse("x 'y")
@test Meta.parse("x'y") == Expr(:call, :*, Expr(Symbol("'"), :x), :y)

# issue #18851
@test Meta.parse("-2[m]") == Expr(:call, :-, Expr(:ref, 2, :m))
@test Meta.parse("+2[m]") == Expr(:call, :+, Expr(:ref, 2, :m))
@test Meta.parse("!2[3]") == Expr(:call, :!, Expr(:ref, 2, 3))
@test Meta.parse("-2{m}") == Expr(:call, :-, Expr(:curly, 2, :m))
@test Meta.parse("+2{m}") == Expr(:call, :+, Expr(:curly, 2, :m))
@test Meta.parse("-2(m)") == Expr(:call, :*, -2, :m)

# issue #8301
@test_throws ParseError Meta.parse("&*s")

# issue #10677
@test_throws ParseError Meta.parse("/1")
@test_throws ParseError Meta.parse("/pi")
@test Meta.parse("- = 2") == Expr(:(=), :(-), 2)
@test Meta.parse("/ = 2") == Expr(:(=), :(/), 2)
@test_throws ParseError Meta.parse("< : 2")
@test_throws ParseError Meta.parse("+ : 2")
@test_throws ParseError Meta.parse("< :2")
@test Meta.parse("+ :2") == Expr(:call, :(+), QuoteNode(2))

# issue #10900
@test_throws ParseError Meta.parse("+=")
@test_throws ParseError Meta.parse(".")
@test_throws ParseError Meta.parse("...")

# issue #10901
@test Meta.parse("/([1], 1)[1]") == :(([1] / 1)[1])

# issue #10997
@test Meta.parse(":(x.\$f[i])") == Expr(:quote,
                                   Expr(:ref,
                                        Expr(Symbol("."), :x,
                                             QuoteNode(Expr(:$, :f))),
                                        :i))

# issue #10994
@test Meta.parse("1 + #= \0 =# 2") == :(1 + 2)

# issue #10910
@test Meta.parse(":(using A)") == Expr(:quote, Expr(:using, Expr(:., :A)))
@test Meta.parse(":(using A.b, B)") == Expr(:quote,
                                       Expr(:using,
                                            Expr(:., :A, :b),
                                            Expr(:., :B)))
@test Meta.parse(":(using A: b, c.d)") == Expr(:quote,
                                          Expr(:using,
                                               Expr(:(:),
                                                    Expr(:., :A),
                                                    Expr(:., :b),
                                                    Expr(:., :c, :d))))

@test Meta.parse(":(import A)") == Expr(:quote, Expr(:import, Expr(:., :A)))
@test Meta.parse(":(import A.b, B)") == Expr(:quote,
                                        Expr(:import,
                                             Expr(:., :A, :b),
                                             Expr(:., :B)))
@test Meta.parse(":(import A: b, c.d)") == Expr(:quote,
                                           Expr(:import,
                                                Expr(:(:),
                                                     Expr(:., :A),
                                                     Expr(:., :b),
                                                     Expr(:., :c, :d))))

# issue #11332
@test Meta.parse("export \$(Symbol(\"A\"))") == :(export $(Expr(:$, :(Symbol("A")))))
@test Meta.parse("export \$A") == :(export $(Expr(:$, :A)))
@test Meta.parse("using \$a.\$b") == Expr(:using, Expr(:., Expr(:$, :a), Expr(:$, :b)))
@test Meta.parse("using \$a.\$b, \$c") == Expr(:using,
                                               Expr(:., Expr(:$, :a), Expr(:$, :b)),
                                               Expr(:., Expr(:$, :c)))
@test Meta.parse("using \$a: \$b, \$c.\$d") ==
    Expr(:using,
         Expr(:(:), Expr(:., Expr(:$, :a)), Expr(:., Expr(:$, :b)),
              Expr(:., Expr(:$, :c), Expr(:$, :d))))

# fix pr #11338 and test for #11497
@test parseall("using \$\na") == Expr(:block, Expr(:using, Expr(:., :$)), :a)
@test parseall("using \$,\na") == Expr(:using, Expr(:., :$), Expr(:., :a))
@test parseall("using &\na") == Expr(:block, Expr(:using, Expr(:., :&)), :a)

@test parseall("a = &\nb") == Expr(:block, Expr(:(=), :a, :&), :b)
@test parseall("a = \$\nb") == Expr(:block, Expr(:(=), :a, :$), :b)
@test parseall(":(a = &\nb)") == Expr(:quote, Expr(:(=), :a, Expr(:&, :b)))
@test parseall(":(a = \$\nb)") == Expr(:quote, Expr(:(=), :a, Expr(:$, :b)))

# issue 12027 - short macro name parsing vs _str suffix
@test parseall("""
    macro f(args...) end; @f "macro argument"
""") == Expr(:toplevel,
             Expr(:macro, Expr(:call, :f, Expr(:..., :args)),
                  Expr(:block, LineNumberNode(1, :none), LineNumberNode(1, :none))),
             Expr(:macrocall, Symbol("@f"), LineNumberNode(1, :none), "macro argument"))

# blocks vs. tuples
@test Meta.parse("()") == Expr(:tuple)
@test Meta.parse("(;)") == Expr(:tuple, Expr(:parameters))
@test Meta.parse("(;;)") == Expr(:block)
@test Meta.parse("(;;;;)") == Expr(:block)
@test_throws ParseError Meta.parse("(,)")
@test_throws ParseError Meta.parse("(;,)")
@test_throws ParseError Meta.parse("(,;)")
# TODO: would be nice to make these errors, but needed to parse e.g. `(x;y,)->x`
#@test_throws ParseError Meta.parse("(1;2,)")
#@test_throws ParseError Meta.parse("(1;2,;)")
#@test_throws ParseError Meta.parse("(1;2,;3)")
@test Meta.parse("(x;)") == Expr(:block, :x)
@test Meta.parse("(;x)") == Expr(:tuple, Expr(:parameters, :x))
@test Meta.parse("(;x,)") == Expr(:tuple, Expr(:parameters, :x))
@test Meta.parse("(x,)") == Expr(:tuple, :x)
@test Meta.parse("(x,;)") == Expr(:tuple, Expr(:parameters), :x)
@test Meta.parse("(x;y)") == Expr(:block, :x, LineNumberNode(1,:none), :y)
@test Meta.parse("(x...;)") == Expr(:tuple, Expr(:parameters), Expr(:(...), :x))
@test Meta.parse("(;x...)") == Expr(:tuple, Expr(:parameters, Expr(:(...), :x)))
@test Meta.parse("(x...;y)") == Expr(:tuple, Expr(:parameters, :y), Expr(:(...), :x))
@test Meta.parse("(x;y...)") == Expr(:block, :x, LineNumberNode(1,:none), Expr(:(...), :y))
@test Meta.parse("(x=1;y=2)") == Expr(:block, Expr(:(=), :x, 1), LineNumberNode(1,:none), Expr(:(=), :y, 2))
@test Meta.parse("(x,;y)") == Expr(:tuple, Expr(:parameters, :y), :x)
@test Meta.parse("(x,;y=1)") == Expr(:tuple, Expr(:parameters, Expr(:kw, :y, 1)), :x)
@test Meta.parse("(x,a;y=1)") == Expr(:tuple, Expr(:parameters, Expr(:kw, :y, 1)), :x, :a)
@test Meta.parse("(x,a;y=1,z=2)") == Expr(:tuple, Expr(:parameters, Expr(:kw,:y,1), Expr(:kw,:z,2)), :x, :a)
@test Meta.parse("(a=1, b=2)") == Expr(:tuple, Expr(:(=), :a, 1), Expr(:(=), :b, 2))
@test_throws ParseError Meta.parse("(1 2)") # issue #15248

@test Meta.parse("f(x;)") == Expr(:call, :f, Expr(:parameters), :x)

@test Meta.parse("1 == 2|>3") == Expr(:call, :(==), 1, Expr(:call, :(|>), 2, 3))

# issue #24153
@test Meta.parse("a|>b|>c|>d") == Meta.parse("((a|>b)|>c)|>d")
@test Meta.parse("a<|b<|c<|d") == Meta.parse("a<|(b<|(c<|d))")

# issue #12501 and pr #12502
Meta.parse("""
      baremodule A
      "a" in b
      end
      """)
Meta.parse("""
      baremodule A
      "a"
      end
      """)

# issue #12626
@test Meta.parse("a .÷ 1") == Expr(:call, :.÷, :a, 1)
@test Meta.parse("a .÷= 1") == Expr(:.÷=, :a, 1)

# issue #12771
@test -(3)^2 == -9

# issue #13302
let p = Meta.parse("try
            a
        catch
            b, c = t
        end")
    @test isa(p,Expr) && p.head === :try
    @test p.args[2] === false
    @test p.args[3].args[end] == Meta.parse("b,c = t")
end

# pr #13078
@test Meta.parse("a in b in c") == Expr(:comparison, :a, :in, :b, :in, :c)
@test Meta.parse("a||b→c&&d") == Expr(:call, :→,
                                 Expr(Symbol("||"), :a, :b),
                                 Expr(Symbol("&&"), :c, :d))

# issue #11988 -- normalize \r and \r\n in literal strings to \n
@test "foo\nbar" == Meta.parse("\"\"\"\r\nfoo\r\nbar\"\"\"") ==
    Meta.parse("\"\"\"\nfoo\nbar\"\"\"") == Meta.parse("\"\"\"\rfoo\rbar\"\"\"") ==
    Meta.parse("\"foo\r\nbar\"") == Meta.parse("\"foo\rbar\"") == Meta.parse("\"foo\nbar\"")
@test '\r' == first("\r") == first("\r\n") # still allow explicit \r

# allow invalid UTF-8 in string literals
@test "\ud800"[1] == Char(0xd800)
@test "\udfff"[1] == Char(0xdfff)
@test length("\xc0\xb0") == 1
@test "\xc0\xb0"[1] == reinterpret(Char, 0xc0b00000)

# issue #14561 - generating 0-method generic function def
let fname = :f
    @test :(function $fname end) == Expr(:function, :f)
end

# issue #14977
@test Meta.parse("x = 1", 1) == (:(x = 1), 6)
@test Meta.parse("x = 1", 6) == (nothing, 6)
@test_throws BoundsError Meta.parse("x = 1", 0)
@test_throws BoundsError Meta.parse("x = 1", -1)
@test_throws BoundsError Meta.parse("x = 1", 7)

# issue #14683
@test_throws ParseError Meta.parse("'\\A\"'")
@test Meta.parse("'\"'") == Meta.parse("'\\\"'") == '"' == "\""[1] == '\42'

# issue #24558
@test_throws ParseError Meta.parse("'\\xff'")
@test_throws ParseError Meta.parse("'\\x80'")
@test_throws ParseError Meta.parse("'ab'")
@test '\u2200' == "\u2200"[1]

@test_throws ParseError Meta.parse("f(2x for x=1:10, y")

# issue #15223
call0(f) = f()
call1(f,x) = f(x)
call2(f,x,y) = f(x,y)
@test (call0() do; 42 end) == 42
@test (call1(42) do x; x+1 end) == 43
@test (call2(42,1) do x,y; x+y+1 end) == 44

# definitions using comparison syntax
let a⊂b = reduce(&, x ∈ b for x in a) && length(b)>length(a)
    @test [1,2] ⊂ [1,2,3,4]
    @test !([1,2] ⊂ [1,3,4])
    @test !([1,2] ⊂ [1,2])
end

# issue #9503
@test Meta.parse("x<:y") == Expr(:(<:), :x, :y)
@test Meta.parse("x>:y") == Expr(:(>:), :x, :y)
@test Meta.parse("x<:y<:z").head === :comparison
@test Meta.parse("x>:y<:z").head === :comparison

# reason PR #19765, <- operator, was reverted
@test -2<-1 # DO NOT ADD SPACES

# issue #11169
uncalled(x) = @test false
fret() = uncalled(return true)
@test fret()

# issue #9617
let p = 15
    @test 2p+1 == 31  # not a hex float literal
end

function test_parseerror(str, msg)
    try
        Meta.parse(str)
        @test false
    catch e
        @test isa(e,ParseError) && e.msg == msg
    end
end
test_parseerror("0x", "invalid numeric constant \"0x\"")
test_parseerror("0b", "invalid numeric constant \"0b\"")
test_parseerror("0o", "invalid numeric constant \"0o\"")
test_parseerror("0x0.1", "hex float literal must contain \"p\" or \"P\"")
test_parseerror("0x1.0p", "invalid numeric constant \"0x1.0\"")

# issue #15798
@test Meta.lower(Main, Base.parse_input_line("""
              try = "No"
           """)) == Expr(:error, "unexpected \"=\"")

# issue #19861 make sure macro-expansion happens in the newest world for top-level expression
@test eval(Base.parse_input_line("""
           macro X19861()
               return 23341
           end
           @X19861
           """)::Expr) == 23341

# issue #15763
test_parseerror("if\nfalse\nend", "missing condition in \"if\" at none:1")
test_parseerror("if false\nelseif\nend", "missing condition in \"elseif\" at none:2")

# issue #15828
@test Meta.lower(Main, Meta.parse("x...")) == Expr(:error, "\"...\" expression outside call")

# issue #15830
@test Meta.lower(Main, Meta.parse("foo(y = (global x)) = y")) == Expr(:error, "misplaced \"global\" declaration")

# issue #15844
function f15844(x)
    x
end

g15844 = let
    local function f15844(x::Int32)
        2x
    end
end

function add_method_to_glob_fn!()
    @eval global function f15844(x::Int64)
        3x
    end
end

add_method_to_glob_fn!()
@test g15844 !== f15844
@test g15844(Int32(1)) == 2
@test f15844(Int32(1)) == 1
@test f15844(Int64(1)) == 3

# issue #15661
@test_throws ParseError Meta.parse("function catch() end")
@test_throws ParseError Meta.parse("function end() end")
@test_throws ParseError Meta.parse("function finally() end")

# PR #16170
@test Meta.lower(Main, Meta.parse("true(x) = x")) == Expr(:error, "invalid function name \"true\"")
@test Meta.lower(Main, Meta.parse("false(x) = x")) == Expr(:error, "invalid function name \"false\"")

# issue #16355
@test Meta.lower(Main, :(f(d:Int...) = nothing)) == Expr(:error, "\"d:Int\" is not a valid function argument name")

# issue #16517
@test (try error(); catch; 0; end) === 0
@test (try error(); catch; false; end) === false  # false and true are Bool literals, not variables
@test (try error(); catch; true; end) === true
f16517() = try error(); catch; 0; end
@test f16517() === 0

# issue #16671
@test Meta.parse("1.") === 1.0

isline(x) = isa(x, LineNumberNode)

# issue #16672
@test count(isline, Meta.parse("begin end").args) == 1
@test count(isline, Meta.parse("begin; end").args) == 1
@test count(isline, Meta.parse("begin; x+2; end").args) == 1
@test count(isline, Meta.parse("begin; x+2; y+1; end").args) == 2

# issue #16736
let
    local lineoffset0 = @__LINE__() + 1
    local lineoffset1 = @__LINE__()
    local lineoffset2 = @__LINE__() - 1
    @test lineoffset0 == lineoffset1 == lineoffset2
end

# issue #16686
@test Meta.parse("try x
             catch; test()
                 y
             end") == Expr(:try,
                           Expr(:block,
                                LineNumberNode(1, :none),
                                :x),
                           false,
                           Expr(:block,
                                LineNumberNode(2, :none),
                                Expr(:call, :test),
                                LineNumberNode(3, :none),
                                :y))

# test that pre 0.5 deprecated syntax is a parse error
@test_throws ParseError Meta.parse("Int [1,2,3]")
@test_throws ParseError Meta.parse("Int [x for x in 1:10]")
@test_throws ParseError Meta.parse("foo (x) = x")
@test_throws ParseError Meta.parse("foo {T<:Int}(x::T) = x")

@test_throws ParseError Meta.parse("Foo .bar")

@test_throws ParseError Meta.parse("import x .y")
@test_throws ParseError Meta.parse("using x .y")

@test_throws ParseError Meta.parse("--x")
@test_throws ParseError Meta.parse("stagedfunction foo(x); end")

@test Meta.parse("A=>B") == Expr(:call, :(=>), :A, :B)

@test Meta.parse("{1,2,3}") == Expr(:braces, 1, 2, 3)
@test Meta.parse("{1 2 3 4}") == Expr(:bracescat, Expr(:row, 1, 2, 3, 4))
@test Meta.parse("{1 2; 3 4}") == Expr(:bracescat, Expr(:row, 1, 2), Expr(:row, 3, 4))
@test Meta.parse("{x for x in 1:10}") == Expr(:braces, :(x for x in 1:10))
@test Meta.parse("{x=>y for (x,y) in zip([1,2,3],[4,5,6])}") == Expr(:braces, :(x=>y for (x,y) in zip([1,2,3],[4,5,6])))
@test Meta.parse("{:a=>1, :b=>2}") == Expr(:braces, Expr(:call, :(=>), QuoteNode(:a), 1),
                                      Expr(:call, :(=>), QuoteNode(:b), 2))

@test Meta.parse("[a,b;c]")  == Expr(:vect, Expr(:parameters, :c), :a, :b)
@test Meta.parse("[a,;c]")   == Expr(:vect, Expr(:parameters, :c), :a)
@test Meta.parse("a[b,c;d]") == Expr(:ref, :a, Expr(:parameters, :d), :b, :c)
@test Meta.parse("a[b,;d]")  == Expr(:ref, :a, Expr(:parameters, :d), :b)
@test_throws ParseError Meta.parse("[a,;,b]")
@test Meta.parse("{a,b;c}")  == Expr(:braces, Expr(:parameters, :c), :a, :b)
@test Meta.parse("{a,;c}")   == Expr(:braces, Expr(:parameters, :c), :a)
@test Meta.parse("a{b,c;d}") == Expr(:curly, :a, Expr(:parameters, :d), :b, :c)
@test Meta.parse("a{b,;d}")  == Expr(:curly, :a, Expr(:parameters, :d), :b)

# this now is parsed as getindex(Pair{Any,Any}, ...)
@test_throws MethodError eval(Meta.parse("(Any=>Any)[]"))
@test_throws MethodError eval(Meta.parse("(Any=>Any)[:a=>1,:b=>2]"))

# issue #16720
let err = try
    include_string(@__MODULE__, "module A

        function broken()

            x[1] = some_func(

        end

        end")
    catch e
        e
    end
    @test err.line == 7
end

# PR #17393
for op in (:.==, :.&, :.|, :.≤)
    @test Meta.parse("a $op b") == Expr(:call, op, :a, :b)
end
for op in (:.=, :.+=)
    @test Meta.parse("a $op b") == Expr(op, :a, :b)
end

# issue #17489
let m_error, error_out, filename = Base.source_path()
    m_error = try @eval method_c6(a::(:A)) = 1; catch e; e; end
    error_out = sprint(showerror, m_error)
    @test startswith(error_out, "ArgumentError: invalid type for argument a in method definition for method_c6 at $filename:")

    m_error = try @eval method_c6(::(:A)) = 2; catch e; e; end
    error_out = sprint(showerror, m_error)
    @test startswith(error_out, "ArgumentError: invalid type for argument number 1 in method definition for method_c6 at $filename:")

    # issue #20614
    m_error = try @eval foo(types::NTuple{N}, values::Vararg{Any,N}, c) where {N} = nothing; catch e; e; end
    error_out = sprint(showerror, m_error)
    @test startswith(error_out, "ArgumentError: Vararg on non-final argument")
end

# issue #7272
@test Meta.lower(Main, Meta.parse("let
              global x = 2
              local x = 1
              end")) == Expr(:error, "variable \"x\" declared both local and global")
#=
@test Meta.lower(Main, Meta.parse("let
              local x = 2
              local x = 1
              end")) == Expr(:error, "local \"x\" declared twice")

@test Meta.lower(Main, Meta.parse("let x
                  local x = 1
              end")) == Expr(:error, "local \"x\" declared twice")

@test Meta.lower(Main, Meta.parse("let x = 2
                  local x = 1
              end")) == Expr(:error, "local \"x\" declared twice")
=#
# issue #23673
@test :(let $([:(x=1),:(y=2)]...); x+y end) == :(let x = 1, y = 2; x+y end)

# make sure front end can correctly print values to error messages
let ex = Meta.lower(Main, Meta.parse("\"a\"=1"))
    @test ex == Expr(:error, "invalid assignment location \"\"a\"\"")
end

# make sure that incomplete tags are detected correctly
# (i.e. error messages in src/julia-parser.scm must be matched correctly
# by the code in base/client.jl)
for (str, tag) in Dict("" => :none, "\"" => :string, "#=" => :comment, "'" => :char,
                       "`" => :cmd, "begin;" => :block, "quote;" => :block,
                       "let;" => :block, "for i=1;" => :block, "function f();" => :block,
                       "f() do x;" => :block, "module X;" => :block, "mutable struct X;" => :block,
                       "struct X;" => :block, "(" => :other, "[" => :other,
                       "begin" => :other, "quote" => :other,
                       "let" => :other, "for" => :other, "function" => :other,
                       "f() do" => :other, "module" => :other, "mutable struct" => :other,
                       "struct" => :other)
    @test Base.incomplete_tag(Meta.parse(str, raise=false)) == tag
end

# meta nodes for optional positional arguments
@test Meta.lower(Main, :(@inline f(p::Int=2) = 3)).args[1].code[end-1].args[3].inlineable

# issue #16096
module M16096
macro iter()
    return quote
        @inline function foo16096(sub)
            it = 1
        end
    end
end
end
let ex = Meta.lower(M16096, :(@iter))
    @test isa(ex, Expr)
end
let ex = Meta.lower(Main, :($M16096.@iter))
    @test isa(ex, Expr)
end
let thismodule = @__MODULE__,
    ex = Meta.lower(thismodule, :(@M16096.iter))
    @test isa(ex, Expr)
    @test !isdefined(M16096, :foo16096)
    local_foo16096 = Core.eval(@__MODULE__, ex)
    @test local_foo16096(2.0) == 1
    @test !@isdefined foo16096
    @test !@isdefined it
    @test !isdefined(M16096, :foo16096)
    @test !isdefined(M16096, :it)
    @test typeof(local_foo16096).name.module === thismodule
    @test typeof(local_foo16096).name.mt.module === thismodule
    @test getfield(thismodule, typeof(local_foo16096).name.mt.name) === local_foo16096
    @test getfield(thismodule, typeof(local_foo16096).name.name) === typeof(local_foo16096)
    @test !isdefined(M16096, typeof(local_foo16096).name.mt.name)
    @test !isdefined(M16096, typeof(local_foo16096).name.name)
end

macro f16096()
    quote
        g16096($(esc(:x))) = 2x
    end
end
let g = @f16096
    @test g(3) == 6
end
macro f16096_2()
    quote
        g16096_2(; $(esc(:x))=2) = 2x
    end
end
let g = @f16096_2
    @test g() == 4
end

# issue #15838
module A15838
    macro f() end
    const x = :a
end
module B15838
    import ..A15838.@f
    macro f(x); return :x; end
    const x = :b
end
@test A15838.@f() === nothing
@test A15838.@f(1) === :b
let ex = :(A15838.@f(1, 2)), __source__ = LineNumberNode(@__LINE__, Symbol(@__FILE__))
    nometh = try
        macroexpand(@__MODULE__, ex)
        false
    catch ex
        ex
    end::LoadError
    @test nometh.file === string(__source__.file)
    @test nometh.line === __source__.line
    e = nometh.error::MethodError
    @test e.f === getfield(A15838, Symbol("@f"))
    @test e.args === (__source__, @__MODULE__, 1, 2)
end

# issue 10046
for op in ["+", "-", "\$", "|", ".+", ".-", "*", ".*"]
    @test_throws ParseError Meta.parse("$op in [+, -]")
end

# issue #17701
@test Meta.lower(Main, :(i==3 && i+=1)) == Expr(:error, "invalid assignment location \"(i == 3) && i\"")

# issue #18667
@test Meta.lower(Main, :(true = 1)) == Expr(:error, "invalid assignment location \"true\"")
@test Meta.lower(Main, :(false = 1)) == Expr(:error, "invalid assignment location \"false\"")

# PR #15592
let str = "[1] [2]"
    @test_throws ParseError Meta.parse(str)
end

# issue 15896 and PR 15913
@test_throws ErrorException eval(:(macro test15896(d; y=0) end))

# Issue #16578 (Lowering) mismatch between push_loc and pop_loc
module TestMeta_16578
using Test
function get_expr_list(ex::Core.CodeInfo)
    return ex.code::Array{Any,1}
end
function get_expr_list(ex::Expr)
    if ex.head == :thunk
        return get_expr_list(ex.args[1])
    else
        return ex.args
    end
end

function count_meta_loc(exprs)
    push_count = 0
    pop_count = 0
    for expr in exprs
        Meta.isexpr(expr, :meta) || continue
        expr = expr::Expr
        if expr.args[1] === :push_loc
            push_count += 1
        elseif expr.args[1] === :pop_loc
            pop_count += 1
        end
        @test push_count >= pop_count
    end
    return push_count
end

function is_return_ssavalue(ex)
    ex isa Core.ReturnNode && ex.val isa Core.SSAValue
end

function is_pop_loc(ex::Expr)
    ex.head === :meta && ex.args[1] === :pop_loc
end

# Macros
macro m1()
    quote
        sin(1)
    end
end
include_string(@__MODULE__, """
macro m3()
    quote
        @m1
    end
end
""", "another_file.jl")
m1_exprs = get_expr_list(Meta.lower(@__MODULE__, quote @m1 end))

# Check the expanded expression has expected number of matching push/pop
# and the return is handled correctly
# NOTE: we currently only emit push/pop locations for macros from other files
@test_broken count_meta_loc(m1_exprs) == 1
@test is_return_ssavalue(m1_exprs[end])

let low3 = Meta.lower(@__MODULE__, quote @m3 end)
    m3_exprs = get_expr_list(low3)
    ci = low3.args[1]::Core.CodeInfo
    @test ci.codelocs == [3, 1]
    @test is_return_ssavalue(m3_exprs[end])
end

function f1(a)
    b = a + 100
    b
end

@generated function f2(a)
    quote
        b = a + 100
        b
    end
end

f1_ci = code_typed(f1, (Int,), debuginfo=:source)[1][1]
f2_ci = code_typed(f2, (Int,), debuginfo=:source)[1][1]

f1_exprs = get_expr_list(f1_ci)
f2_exprs = get_expr_list(f2_ci)

if Base.JLOptions().can_inline != 0
    @test length(f1_ci.linetable) == 3
    @test length(f2_ci.linetable) >= 3
else
    @test length(f1_ci.linetable) == 2
    @test length(f2_ci.linetable) >= 3
end

# Check that string and command literals are parsed to the appropriate macros
@test :(x"s") == :(@x_str "s")
@test :(x"s"flag) == :(@x_str "s" "flag")
@test :(x"s\"`\x\$\\") == :(@x_str "s\"`\\x\\\$\\")
@test :(x`s`) == :(@x_cmd "s")
@test :(x`s`flag) == :(@x_cmd "s" "flag")
@test :(x`s\`"\x\$\\`) == :(@x_cmd "s`\"\\x\\\$\\")

# Check multiline command literals
@test Expr(:macrocall, GlobalRef(Core, Symbol("@cmd")), LineNumberNode(@__LINE__, Symbol(@__FILE__)), "multiline\ncommand\n") == :```
multiline
command
```

macro julia_cmd(s)
    Meta.quot(Meta.parse(s))
end
@test julia```
if test + test == test
    println(test)
end
```.head == :if

end

# issue 18756
module Mod18756
mutable struct Type
end
end
@test hasmethod(Mod18756.Type, ())

# issue 18002
@test Meta.parse("Foo{T} = Bar{T}") == Expr(:(=), Expr(:curly, :Foo, :T), Expr(:curly, :Bar, :T))

# don't insert push_loc for filename `none` at the top level
let ex = Meta.lower(Main, Meta.parse("""
begin
    x = 1
end"""))
    @test !any(x->(x == Expr(:meta, :push_loc, :none)), ex.args)
end

# Check qualified string macros
Base.r"regex" == r"regex"

module QualifiedStringMacro
module SubModule
macro x_str(x)
    1
end
macro y_cmd(x)
    2
end
end
end

@test QualifiedStringMacro.SubModule.x"" === 1
@test QualifiedStringMacro.SubModule.y`` === 2

let ..(x,y) = x + y
    @test 3 .. 4 === 7
end

# issue #7669
@test Meta.parse("@a(b=1, c=2)") == Expr(:macrocall, Symbol("@a"), LineNumberNode(1, :none), :(b=1), :(c=2))

# issue #19685
let f = function (x; kw...)
            return (x, kw)
        end,
    g = function (x; a = 2)
            return (x, a)
        end
    @test f(1) == (1, pairs(NamedTuple()))
    @test g(1) == (1, 2)
end

# normalization of Unicode symbols (#19464)
let ε=1, μ=2, x=3, î=4
    # issue #5434 (mu vs micro):
    @test Meta.parse("\u00b5") === Meta.parse("\u03bc")
    @test µ == μ == 2
    # NFC normalization of identifiers:
    @test Meta.parse("\u0069\u0302") === Meta.parse("\u00ee")
    @test î == 4
    # latin vs greek ε (#14751)
    @test Meta.parse("\u025B") === Meta.parse("\u03B5")
    @test ɛ == ε == 1
end

# issue #8925
let
    global const (c8925, d8925) = (3, 4)
end
@test c8925 == 3 && isconst(@__MODULE__, :c8925)
@test d8925 == 4 && isconst(@__MODULE__, :d8925)

# issue #18754: parse ccall as a regular function
@test Meta.parse("ccall([1], 2)[3]") == Expr(:ref, Expr(:call, :ccall, Expr(:vect, 1), 2), 3)
@test Meta.parse("ccall(a).member") == Expr(:., Expr(:call, :ccall, :a), QuoteNode(:member))

# Check that the body of a `where`-qualified short form function definition gets
# a :block for its body
short_where_call = :(f(x::T) where T = T)
@test short_where_call.args[2].head == :block

# `where` with multi-line anonymous functions
let f = function (x::T) where T
            T
        end
    @test f(:x) === Symbol
end

let f = function (x::T, y::S) where T<:S where S
            (T,S)
        end
    @test f(0,1) === (Int,Int)
end

# issue #20541
@test Meta.parse("[a .!b]") == Expr(:hcat, :a, Expr(:call, :.!, :b))

@test Meta.lower(Main, :(a{1} = b)) == Expr(:error, "invalid type parameter name \"1\"")
@test Meta.lower(Main, :(a{2<:Any} = b)) == Expr(:error, "invalid type parameter name \"2\"")

# issue #20653
@test_throws UndefVarError Base.call(::Int) = 1
module Test20653
using Test
struct A
end
call(::A) = 1
const a = A()
@test_throws MethodError a()
@test call(a) === 1
end

# issue #20729
macro m20729()
    ex = Expr(:head)
    resize!(ex.args, 1)
    return ex
end

@test_throws ErrorException Core.eval(@__MODULE__, :(@m20729))
@test Meta.lower(@__MODULE__, :(@m20729)) == Expr(:error, "undefined reference in AST")

macro err20000()
    return Expr(:error, "oops!")
end

@test Meta.lower(@__MODULE__, :(@err20000)) == Expr(:error, "oops!")

# issue #20000
@test Meta.parse("@m(a; b=c)") == Expr(:macrocall, Symbol("@m"), LineNumberNode(1, :none),
                                  Expr(:parameters, Expr(:kw, :b, :c)), :a)

# issue #21054
macro make_f21054(T)
    quote
        $(esc(:f21054))(X::Type{<:$T}) = 1
    end
end
@eval @make_f21054 $Array
@test isa(f21054, Function)
g21054(>:) = >:2
@test g21054(-) == -2

# issue #21168
@test Meta.lower(Main, :(a.[1])) == Expr(:error, "invalid syntax \"a.[1]\"")
@test Meta.lower(Main, :(a.{1})) == Expr(:error, "invalid syntax \"a.{1}\"")

# Issue #21225
let abstr = Meta.parse("abstract type X end")
    @test Meta.parse("abstract type X; end") == abstr
    @test Meta.parse(string("abstract type X", ";"^5, " end")) == abstr
    @test Meta.parse("abstract type X\nend") == abstr
    @test Meta.parse(string("abstract type X", "\n"^5, "end")) == abstr
end
let prim = Meta.parse("primitive type X 8 end")
    @test Meta.parse("primitive type X 8; end") == prim
    @test Meta.parse(string("primitive type X 8", ";"^5, " end")) == prim
    @test Meta.parse("primitive type X 8\nend") == prim
    @test Meta.parse(string("primitive type X 8", "\n"^5, "end")) == prim
end

# issue #21155
@test filter(!isline,
             Meta.parse("module B
                        using ..x,
                              ..y
                    end").args[3].args)[1] ==
      Expr(:using,
           Expr(:., :., :., :x),
           Expr(:., :., :., :y))

@test filter(!isline,
             Meta.parse("module A
                        using .B,
                              .C
                    end").args[3].args)[1] ==
      Expr(:using,
           Expr(:., :., :B),
           Expr(:., :., :C))

# issue #21440
@test Meta.parse("+(x::T,y::T) where {T} = 0") == Meta.parse("(+)(x::T,y::T) where {T} = 0")
@test Meta.parse("a::b::c") == Expr(:(::), Expr(:(::), :a, :b), :c)

# issue #21545
f21545(::Type{<: AbstractArray{T,N} where N}) where T = T
@test f21545(Array{Int8}) === Int8
@test Meta.parse("<:{T} where T") == Expr(:where, Expr(:curly, :(<:), :T), :T)
@test Meta.parse("<:(T) where T") == Expr(:where, Expr(:(<:), :T), :T)
@test Meta.parse("<:{T}(T) where T") == Expr(:where, Expr(:call, Expr(:curly, :(<:), :T), :T), :T)

# issue #21586
macro m21586(x)
    Expr(:kw, esc(x), 42)
end

f21586(; @m21586(a), @m21586(b)) = a + b
@test f21586(a=10) == 52

# issue #21604
@test_nowarn @eval module Test21604
    const Foo = Any
    struct X
        x::Foo
    end
end
@test Test21604.X(1.0) === Test21604.X(1.0)

# issue #20575
@test_throws ParseError Meta.parse("\"a\"x")
@test_throws ParseError Meta.parse("\"a\"begin end")
@test_throws ParseError Meta.parse("\"a\"begin end\"b\"")

# issue #16427
@test_throws ParseError Meta.parse("for i=1:1 end(3)")
@test_throws ParseError Meta.parse("begin end(3)")
@test_throws ParseError Meta.parse("while false end(3)")

# comment 298107224 on pull #21607
module Test21607
    using Test
    const Any = Integer

    # check that X <: Core.Any, not Integer
    mutable struct X; end
    @test supertype(X) === Core.Any

    # check that return type is Integer
    f()::Any = 1.0
    @test f() === 1

    # check that constructor accepts Any
    struct Y
        x
    end
    @test Y(1.0) !== Y(1)

    # check that function default argument type is Any
    g(x) = x
    @test g(1.0) === 1.0

    # check that asserted variable type is Integer
    @test let
        x::Any = 1.0
        x
    end === 1

    # check that unasserted variable type is not Integer
    @test let
        x = 1.0
        x
    end === 1.0
end

# issue #16937
@test Meta.lower(Main, :(f(2, a=1, w=3, c=3, w=4, b=2))) ==
    Expr(:error, "keyword argument \"w\" repeated in call to \"f\"")

let f(x) =
      g(x) = 1
    @test functionloc(f(1))[2] > functionloc(f)[2]
end

# let-bound functions with `where` and static parameters
@test let f()::Int = 2.0
    f()
end === 2
@test let (f(x::T)::Tuple{Int,Any}) where {T} = (3.0, T)
    f("")
end === (3, String)

# operator suffixes
@test Meta.parse("3 +̂ 4") == Expr(:call, :+̂, 3, 4)
@test Meta.parse("3 +̂′ 4") == Expr(:call, :+̂′, 3, 4)
@test Meta.parse("3 +⁽¹⁾ 4") == Expr(:call, :+⁽¹⁾, 3, 4)
@test Meta.parse("3 +₍₀₎ 4") == Expr(:call, :+₍₀₎, 3, 4)
for bad in ('=', '$', ':', "||", "&&", "->", "<:")
    @test_throws ParseError Meta.parse("3 $(bad)⁽¹⁾ 4")
end
@test Base.operator_precedence(:+̂) == Base.operator_precedence(:+)

@test Meta.parse("(x)ᵀ") == Expr(:call, :*, :x, :ᵀ)

# issue #19351
# adding return type decl should not affect parse of function body
@test :(t(abc) = 3).args[2] == :(t(abc)::Int = 3).args[2]

# issue #7314
@test Meta.parse("local x, y = 1, 2") == Expr(:local, Expr(:(=),
                                                      Expr(:tuple, :x, :y),
                                                      Expr(:tuple, 1, 2)))

@test_throws ParseError Meta.parse("[2for i=1:10]")
@test_throws ParseError Meta.parse("[1 for i in 1:2for j in 2]")
@test_throws ParseError Meta.parse("(1 for i in 1:2for j in 2)")
# issue #20441
@test_throws ParseError Meta.parse("[x.2]")
@test_throws ParseError Meta.parse("x.2")
@test Meta.parse("[x;.2]") == Expr(:vcat, :x, 0.2)

# issue #22840
@test Meta.parse("[:a :b]") == Expr(:hcat, QuoteNode(:a), QuoteNode(:b))

# issue #22868
@test_throws ParseError Meta.parse("x@time 2")
@test_throws ParseError Meta.parse("@ time")

# issue #7479
@test Meta.lower(Main, Meta.parse("(true &&& false)")) == Expr(:error, "invalid syntax &false")

# issue #34748
@test Meta.lower(Main, :(&(1, 2))) == Expr(:error, "invalid syntax &(1, 2)")

# if an indexing expression becomes a cat expression, `end` is not special
@test_throws ParseError Meta.parse("a[end end]")
@test_throws ParseError Meta.parse("a[end;end]")
#@test_throws ParseError Meta.parse("a[end;]")  # this is difficult to fix
let a = rand(8), i = 3
    @test a[[1:i-1; i+1:end]] == a[[1,2,4,5,6,7,8]]
end

# issue #18935
@test [begin
          @inbounds for i = 1:10 end
       end for i = 1:5] == fill(nothing, 5)

# issue #18912
@test_throws ParseError Meta.parse("(::)")
@test Meta.parse(":(::)") == QuoteNode(Symbol("::"))
@test_throws ParseError Meta.parse("f(::) = ::")
@test Meta.parse("(::A)") == Expr(Symbol("::"), :A)
@test_throws ParseError Meta.parse("(::, 1)")
@test_throws ParseError Meta.parse("(1, ::)")

# issue #18650
let ex = Meta.parse("maximum(@elapsed sleep(1) for k = 1:10)")
    @test isa(ex, Expr) && ex.head === :call && ex.args[2].head === :generator &&
        ex.args[2].args[1].head === :macrocall
end

# issue #23173
@test_throws ErrorException("invalid module path") eval(:(import $(:.)))

# issue #23234
let
    f = function (x=0)
        x
    end
    @test f() == 0
    @test f(2) == 2
end

# issue #18730
@test Meta.lower(Main, quote
        function f()
            local Int
            x::Int -> 2
        end
    end) == Expr(:error, "local variable Int cannot be used in closure declaration")

# some issues with backquote
# preserve QuoteNode and LineNumberNode
@test eval(Expr(:quote, QuoteNode(Expr(:tuple, 1, Expr(:$, :(1+2)))))) == QuoteNode(Expr(:tuple, 1, 3))
@test eval(Expr(:quote, Expr(:line, Expr(:$, :(1+2))))) === LineNumberNode(3, nothing)
# splicing at the top level should be an error
xs23917 = [1,2,3]
@test_throws ErrorException eval(:(:($(xs23917...))))
let ex2 = eval(:(:(:($$(xs23917...)))))
    @test ex2 isa Expr
    @test_throws ErrorException eval(ex2)
    @test eval(:($(xs23917...),)) == (1,2,3)  # adding a comma gives a tuple
end
# multi-unquote of splice in nested quote
let xs = [:(1+2), :(3+4), :(5+6)]
    ex = quote quote $$(xs...) end end
    @test ex.args[2].args[1].args[2].args[2] == :(3 + 4)
    ex2 = eval(ex)
    @test ex2.args[2:end] == [3,7,11]
end

let x = [3,2,1]
    @test :( $(x...,) ) == (3, 2, 1)
    @test :( $(x...), ) == Expr(:tuple, 3, 2, 1)
end

# issue #23519
@test Meta.parse("@foo[1]") == Meta.parse("@foo([1])")
@test Meta.parse("@foo[1 2; 3 4]") == Meta.parse("@foo([1 2; 3 4])")
@test Meta.parse("@foo[1] + [2]") == Meta.parse("@foo([1]) + [2]")
@test Meta.parse("@foo [1] + [2]") == Meta.parse("@foo([1] + [2])")
@test Meta.parse("@Mdl.foo[1] + [2]") == Meta.parse("@Mdl.foo([1]) + [2]")
@test Meta.parse("@Mdl.foo [1] + [2]") == Meta.parse("@Mdl.foo([1] + [2])")

# issue #24289
macro m24289()
    :(global $(esc(:x24289)) = 1)
end
@test (@macroexpand @m24289) == :(global x24289 = 1)

# parsing numbers with _ and .
@test Meta.parse("1_2.3_4") == 12.34
@test_throws ParseError Meta.parse("1._")
@test_throws ParseError Meta.parse("1._5")
@test_throws ParseError Meta.parse("1e.3")
@test_throws ParseError Meta.parse("1e3.")
@test Meta.parse("2e_1") == Expr(:call, :*, 2, :e_1)
# issue #17705
@test Meta.parse("2e3_") == Expr(:call, :*, 2e3, :_)
@test Meta.parse("2e-3_") == Expr(:call, :*, 2e-3, :_)
@test Meta.parse("2e3_\"x\"") == Expr(:call, :*, 2e3, Expr(:macrocall, Symbol("@__str"), LineNumberNode(1, :none), "x"))

# misplaced top-level expressions
@test_throws ErrorException("syntax: \"\$\" expression outside quote") Core.eval(@__MODULE__, Meta.parse("x->\$x"))
@test Meta.lower(@__MODULE__, Expr(:$, :x)) == Expr(:error, "\"\$\" expression outside quote")
@test Meta.lower(@__MODULE__, :(x->import Foo)) == Expr(:error, "\"import\" expression not at top level")
@test Meta.lower(@__MODULE__, :(x->module Foo end)) == Expr(:error, "\"module\" expression not at top level")
@test Meta.lower(@__MODULE__, :(x->struct Foo end)) == Expr(:error, "\"struct\" expression not at top level")
@test Meta.lower(@__MODULE__, :(x->abstract type Foo end)) == Expr(:error, "\"abstract type\" expression not at top level")

# caused by #24538. forms that lower to `call` should wrap with `call` before
# recursively calling expand-forms.
@test [(0,0)... 1] == [0 0 1]
@test Float32[(0,0)... 1] == Float32[0 0 1]

@testset "raw_str macro" begin
    @test raw"$" == "\$"
    @test raw"\n" == "\\n"
    @test raw"\t" == "\\t"

    s1 = raw"""
         lorem ipsum\n
         $x = 1$
         """

    s2 = """
         lorem ipsum\\n
         \$x = 1\$
         """

    @test s1 == s2

    # issue #22926
    @test raw"\\" == "\\"
    @test raw"\\\\" == "\\\\"
    @test raw"\"" == "\""
    @test raw"\\\"" == "\\\""
    @test raw"\\x\\" == "\\\\x\\"
    @test raw"x \\\" y" == "x \\\" y"
    @test raw"x \\\ y" == "x \\\\\\ y"
end

@test_throws ParseError("expected \"}\" or separator in arguments to \"{ }\"; got \"V)\"") Meta.parse("f(x::V) where {V) = x")
@test_throws ParseError("expected \"]\" or separator in arguments to \"[ ]\"; got \"1)\"") Meta.parse("[1)")

# issue #9972
@test Meta.lower(@__MODULE__, :(f(;3))) == Expr(:error, "invalid keyword argument syntax \"3\"")

# issue #25055, make sure quote makes new Exprs
function f25055()
    x = quote end
    return x
end
@test f25055() !== f25055()

# issue #25391
@test Meta.parse("0:-1, \"\"=>\"\"") == Meta.parse("(0:-1, \"\"=>\"\")") ==
    Expr(:tuple, Expr(:call, :(:), 0, -1), Expr(:call, :(=>), "", ""))
@test Meta.parse("a => b = c") == Expr(:(=), Expr(:call, :(=>), :a, :b), Expr(:block, LineNumberNode(1, :none), :c))
@test Meta.parse("a = b => c") == Expr(:(=), :a, Expr(:call, :(=>), :b, :c))

# issue #16239, hygiene of rest keyword name
macro foo16239(x)
    :($(esc(:blah))(args...; kwargs...) = $(esc(x)))
end
function bar16239()
    kwargs = 0
    f = @foo16239 kwargs
    f()
end
@test bar16239() == 0

# lowering of <: and >:
let args = (Int, Any)
    @test <:(args...)
    @test >:(reverse(args)...)
end

# issue #25947
let getindex = 0, setindex! = 1, colon = 2, vcat = 3, hcat = 4, hvcat = 5
    a = [10,9,8]
    @test a[2] == 9
    @test 1:2 isa AbstractRange
    a[1] = 1
    @test a[1] == 1
    @test length([1; 2]) == 2
    @test size([0 0]) == (1, 2)
    @test size([1 2; 3 4]) == (2, 2)
end

# issue #25020
@test_throws ParseError Meta.parse("using Colors()")

let ex = Meta.parse("md\"x\"
                     f(x) = x", 1)[1]  # custom string literal is not a docstring
    @test Meta.isexpr(ex, :macrocall)
    @test ex.args[1] === Symbol("@md_str")
    @test length(ex.args) == 3
end

let ex = Meta.parse("@doc raw\"
                     \"
                     f(x) = x")
    @test Meta.isexpr(ex, :macrocall)
    @test ex.args[1] === Symbol("@doc")
    @test length(ex.args) == 4
    @test Meta.isexpr(ex.args[4], :(=))
end

let ex = Meta.parse("@doc raw\"
                     \"

                     f(x) = x", 1)[1]
    @test Meta.isexpr(ex, :macrocall)
    @test ex.args[1] === Symbol("@doc")
    @test length(ex.args) == 3
end

@test Meta.parse("\"x\"
                  # extra line, not a doc string
                  f(x) = x", 1)[1] === "x"
@test Meta.parse("\"x\"

                  f(x) = x", 1)[1] === "x"

# issue #26137
# cases where parens enclose argument lists
@test Meta.parse("-()^2")      == Expr(:call, :^, Expr(:call, :-), 2)
@test Meta.parse("-(x,)^2")    == Expr(:call, :^, Expr(:call, :-, :x), 2)
@test Meta.parse("-(x,;)^2")   == Expr(:call, :^, Expr(:call, :-, Expr(:parameters), :x), 2)
@test Meta.parse("-(;x)^2")    == Expr(:call, :^, Expr(:call, :-, Expr(:parameters, :x)), 2)
@test Meta.parse("-(x,y)^2")   == Expr(:call, :^, Expr(:call, :-, :x, :y), 2)
@test Meta.parse("-(x...)^2")  == Expr(:call, :^, Expr(:call, :-, Expr(:(...), :x)), 2)
@test Meta.parse("-(x...;)^2") == Expr(:call, :^, Expr(:call, :-, Expr(:parameters), Expr(:(...), :x)), 2)
@test Meta.parse("-(x...;)")   == Expr(:call, :-, Expr(:parameters), Expr(:(...), :x))

# cases where parens are just grouping
@test Meta.parse("-(x)^2")     == Expr(:call, :-, Expr(:call, :^, :x, 2))
@test Meta.parse("-(a=1)^2")   == Expr(:call, :-, Expr(:call, :^, Expr(:(=), :a, 1), 2))
@test Meta.parse("-(x;y)^2")   == Expr(:call, :-, Expr(:call, :^, Expr(:block, :x, LineNumberNode(1,:none), :y), 2))
@test Meta.parse("-(;)^2")     == Expr(:call, :^, Expr(:call, :-, Expr(:parameters)), 2)
@test Meta.parse("-(;;;;)^2")  == Expr(:call, :-, Expr(:call, :^, Expr(:block), 2))
@test Meta.parse("-(x;;;)^2")  == Expr(:call, :-, Expr(:call, :^, Expr(:block, :x), 2))
@test Meta.parse("+((1,2))")   == Expr(:call, :+, Expr(:tuple, 1, 2))

@test_throws ParseError("space before \"(\" not allowed in \"+ (\" at none:1") Meta.parse("1 -+ (a=1, b=2)")
# issue #29781
@test_throws ParseError("space before \"(\" not allowed in \"sin. (\" at none:1") Meta.parse("sin. (1)")
# Parser errors for disallowed space contain line numbers
@test_throws ParseError("space before \"[\" not allowed in \"f() [\" at none:2") Meta.parse("\nf() [i]")
@test_throws ParseError("space before \"(\" not allowed in \"f() (\" at none:2") Meta.parse("\nf() (i)")
@test_throws ParseError("space before \".\" not allowed in \"f() .\" at none:2") Meta.parse("\nf() .i")
@test_throws ParseError("space before \"{\" not allowed in \"f() {\" at none:2") Meta.parse("\nf() {i}")
@test_throws ParseError("space before \"m\" not allowed in \"@ m\" at none:2") Meta.parse("\n@ m")
@test_throws ParseError("space before \".\" not allowed in \"a .\" at none:2") Meta.parse("\nusing a .b")
@test_throws ParseError("space before \".\" not allowed in \"a .\" at none:2") Meta.parse("\nusing a .b")
@test_throws ParseError("space before \"(\" not allowed in \"+ (\" at none:2") Meta.parse("\n+ (x, y)")

@test Meta.parse("1 -+(a=1, b=2)") == Expr(:call, :-, 1,
                                           Expr(:call, :+, Expr(:kw, :a, 1), Expr(:kw, :b, 2)))

@test Meta.parse("-(2)(x)") == Expr(:call, :*, Expr(:call, :-,  2), :x)
@test Meta.parse("-(x)y")   == Expr(:call, :*, Expr(:call, :-, :x), :y)
@test Meta.parse("-(x,)y")  == Expr(:call, :*, Expr(:call, :-, :x), :y)
@test Meta.parse("-(f)(x)") == Expr(:call, :-, Expr(:call, :f, :x))
@test Meta.parse("-(2)(x)^2") == Expr(:call, :*, Expr(:call, :-, 2), Expr(:call, :^, :x, 2))
@test Meta.parse("Y <- (x->true)(X)") ==
    Expr(:call, :<, :Y,
         Expr(:call, :-, Expr(:call, Expr(:->, :x, Expr(:block, LineNumberNode(1,:none), true)),
                              :X)))

# issue #27641
@test Meta.parse("√3x")   == Expr(:call, :*, Expr(:call, :√, 3), :x)
@test Meta.parse("2^√3x") == Expr(:call, :^, 2, Expr(:call, :*, Expr(:call, :√, 3), :x))
@test Meta.parse("√2^3")  == Expr(:call, :√, Expr(:call, :^, 2, 3))
@test Meta.parse("-√2")   == Expr(:call, :-, Expr(:call, :√, 2))
@test Meta.parse("√3x^2") == Expr(:call, :*, Expr(:call, :√, 3), Expr(:call, :^, :x, 2))
@test Meta.parse("-3x^2") == Expr(:call, :*, -3, Expr(:call, :^, :x, 2))
@test_throws ParseError Meta.parse("2!3")
@test_throws ParseError Meta.parse("2√3")

# issue #27914
@test Meta.parse("2f(x)")        == Expr(:call, :*, 2, Expr(:call, :f, :x))
@test Meta.parse("f(x)g(x)")     == Expr(:call, :*, Expr(:call, :f, :x), Expr(:call, :g, :x))
@test Meta.parse("2f(x)g(x)")    == Expr(:call, :*, 2, Expr(:call, :f, :x), Expr(:call, :g, :x))
@test Meta.parse("f(x)g(x)h(x)") == Expr(:call, :*, Expr(:call, :f, :x), Expr(:call, :g, :x), Expr(:call, :h, :x))
@test Meta.parse("2(x)")         == Expr(:call, :*, 2, :x)
@test Meta.parse("2(x)y")        == Expr(:call, :*, 2, :x, :y)

@test_throws ParseError Meta.parse("a.: b")
@test Meta.parse("a.:end") == Expr(:., :a, QuoteNode(:end))
@test Meta.parse("a.:catch") == Expr(:., :a, QuoteNode(:catch))
@test Meta.parse("a.end") == Expr(:., :a, QuoteNode(:end))
@test Meta.parse("a.catch") == Expr(:., :a, QuoteNode(:catch))
@test Meta.parse("a.function") == Expr(:., :a, QuoteNode(:function))

# issue #25994
@test Meta.parse("[a\nfor a in b]") == Expr(:comprehension, Expr(:generator, :a, Expr(:(=), :a, :b)))

# issue #27529
let len = 10
    @test [ i for i in 0:len -1 ] == [0:9;]
end

# Module name cannot be a reserved word.
@test_throws ParseError Meta.parse("module module end")

@test Meta.lower(@__MODULE__, :(global true)) == Expr(:error, "invalid syntax in \"global\" declaration")
@test Meta.lower(@__MODULE__, :(let ccall end)) == Expr(:error, "invalid identifier name \"ccall\"")
@test Meta.lower(@__MODULE__, :(cglobal = 0)) == Expr(:error, "invalid assignment location \"cglobal\"")

# issue #26507
@test Meta.parse("@try x") == Expr(:macrocall, Symbol("@try"), LineNumberNode(1,:none), :x)
@test Meta.parse("@catch x") == Expr(:macrocall, Symbol("@catch"), LineNumberNode(1,:none), :x)
@test Meta.parse("@\$x") == Expr(:macrocall, Symbol("@\$"), LineNumberNode(1,:none), :x)

# issue #26717
@test Meta.lower(@__MODULE__, :( :(:) = 2 )) == Expr(:error, "invalid assignment location \":(:)\"")

# issue #27690
# previously, this was allowed since it thought `end` was being used for indexing.
# however the quote should disable that context.
@test_throws ParseError Meta.parse("Any[:(end)]")

# issue #17781
let ex = Meta.lower(@__MODULE__, Meta.parse("
    A = function (s, o...)
        f(a, b) do
        end
    end,
    B = function (s, o...)
        f(a, b) do
        end
    end"))
    @test isa(ex, Expr) && ex.head === :error
    @test ex.args[1] == """
invalid assignment location "function (s, o...)
    # none, line 2
    # none, line 3
    f(a, b) do
        # none, line 4
    end
end\""""
end

# issue #15229
@test Meta.lower(@__MODULE__, :(function f(x); local x; 0; end)) ==
    Expr(:error, "local variable name \"x\" conflicts with an argument")
@test Meta.lower(@__MODULE__, :(function f(x); begin; local x; 0; end; end)) ==
    Expr(:error, "local variable name \"x\" conflicts with an argument")

# issue #27964
a27964(x) = Any[x for x in []]
@test a27964(0) == Any[]
function b27964(x)
    local y
    let
        local x
        x = 2
        y = x
    end
    return (x, y)
end
@test b27964(8) == (8, 2)
function c27964(x)
    local y
    let x = 2
        y = x
    end
    return (x, y)
end
@test c27964(8) == (8, 2)

# issue #26739
let exc = try Core.eval(@__MODULE__, :(sin.[1])) catch exc ; exc end
    @test exc isa ErrorException
    @test startswith(exc.msg, "syntax: invalid syntax \"sin.[1]\"")
end

# issue #26873
f26873 = 0
try
    include_string(@__MODULE__, """f26873."a" """)
    @test false
catch e
    @test e isa LoadError
    @test e.error isa MethodError
end

@test Meta.lower(@__MODULE__, :(if true; break; end for i = 1:1)) == Expr(:error, "break or continue outside loop")
@test Meta.lower(@__MODULE__, :([if true; break; end for i = 1:1])) == Expr(:error, "break or continue outside loop")
@test Meta.lower(@__MODULE__, :(Int[if true; break; end for i = 1:1])) == Expr(:error, "break or continue outside loop")
@test Meta.lower(@__MODULE__, :([if true; continue; end for i = 1:1])) == Expr(:error, "break or continue outside loop")
@test Meta.lower(@__MODULE__, :(Int[if true; continue; end for i = 1:1])) == Expr(:error, "break or continue outside loop")

@test Meta.lower(@__MODULE__, :(return 0 for i=1:2)) == Expr(:error, "\"return\" not allowed inside comprehension or generator")
@test Meta.lower(@__MODULE__, :([ return 0 for i=1:2 ])) == Expr(:error, "\"return\" not allowed inside comprehension or generator")
@test Meta.lower(@__MODULE__, :(Int[ return 0 for i=1:2 ])) == Expr(:error, "\"return\" not allowed inside comprehension or generator")
@test [ ()->return 42 for i = 1:1 ][1]() == 42
@test Function[ identity() do x; return 2x; end for i = 1:1 ][1](21) == 42

# issue #27155
macro test27155()
    quote
        MyTest27155{Arg} = Tuple{Arg}
        MyTest27155
    end
end
@test @test27155() == (Tuple{T} where T)

# issue #27521
macro test27521(f, x)
    :(($(esc(f)), $x))
end
let ex = Meta.parse("@test27521(2) do y; y; end")
    fex = Expr(:(->), Expr(:tuple, :y), Expr(:block, LineNumberNode(1,:none), :y))
    @test ex == Expr(:do, Expr(:macrocall, Symbol("@test27521"), LineNumberNode(1,:none), 2),
                     fex)
    @test macroexpand(@__MODULE__, ex) == Expr(:tuple, fex, 2)
end

# issue #27129
f27129(x = 1) = (@Base._inline_meta; x)
for meth in methods(f27129)
    @test ccall(:jl_uncompress_ir, Any, (Any, Ptr{Cvoid}, Any), meth, C_NULL, meth.source).inlineable
end

# issue #27710
struct Foo27710{T} end
function test27710()
    types(::Foo27710{T}) where T = T
    T = types(Foo27710{Int64}())
end
@test test27710() === Int64

# issue #29064
struct X29064
    X29064::Int
end
@test X29064(1) isa X29064

# issue #27268
function f27268()
    g(col::AbstractArray{<:Real}) = col
end
function f27268_2()
    g(col::AbstractArray{T} where T<:Real) = col
end
@test f27268()([1]) == [1]
@test f27268_2()([1]) == [1]
@test_throws MethodError f27268()([""])
@test_throws MethodError f27268_2()([""])

@test_throws ErrorException("syntax: local variable x cannot be used in closure declaration") @eval begin
    function g27268()
        x = 1
        h(::Val{x}) = 1
    end
end

types27268 = (Int64,Int8)
function h27268()
    function g(::Union{map(t->Array{t,N},types27268)...} where N)
    end
end
@test first(methods(h27268())).sig == Tuple{typeof(h27268()), Union{Array{Int64,N}, Array{Int8,N}} where N}

let val(::Type{Val{X}}) where {X} = X, f
    function f()
        function g(::Val{x->2x})
        end
    end
    @test val(first(methods(f())).sig.parameters[2])(21) == 42
end

# issue #27807
module A27807
macro m()
    quote
        function foo(x::T, y::S) where T<:Number where S<:Number
            return one(T), zero(S)
        end
    end
end
end
@test A27807.@m()(1,1.0) === (1, 0.0)

# issue #27896 / #29429
@test Meta.lower(@__MODULE__, quote
    function foo(a::A, b::B) where {A,B}
        B = eltype(A)
        return convert(B, b)
    end
end) == Expr(:error, "local variable name \"B\" conflicts with a static parameter")
# issue #32620
@test Meta.lower(@__MODULE__, quote
    function foo(a::T) where {T}
        for i = 1:1
            T = 0
        end
    end
end) == Expr(:error, "local variable name \"T\" conflicts with a static parameter")
function f32620(x::T) where T
    local y
    let T = 3
        T = 2
        y = T
    end
    return (T, y)
end
@test f32620(0) === (Int, 2)

# issue #28044
code28044(x) = 10x
begin
    function f28044(::Val{code28044}) where code28044
        code28044(2)
    end
    # make sure this assignment to `code28044` doesn't add an implicit-global
    Val{code28044} where code28044
end
@test f28044(Val(identity)) == 2

# issue #28244
macro foo28244(sym)
    x = :(bar())
    push!(x.args, Expr(sym))
    x
end
@test (@macroexpand @foo28244(kw)) == Expr(:call, GlobalRef(@__MODULE__,:bar), Expr(:kw))
@test eval(:(@macroexpand @foo28244($(Symbol("let"))))) == Expr(:error, "malformed expression")

# #16356
@test_throws ParseError Meta.parse("0xapi")

# #22523 #22712
@test_throws ParseError Meta.parse("a?b:c")
@test_throws ParseError Meta.parse("a ?b:c")
@test_throws ParseError Meta.parse("a ? b:c")
@test_throws ParseError Meta.parse("a ? b :c")
@test_throws ParseError Meta.parse("?")

# #13079
@test Meta.parse("1<<2*3") == :((1<<2)*3)

# #19987
@test_throws ParseError Meta.parse("try ; catch f() ; end")

# #23076
@test :([1,2;]) == Expr(:vect, Expr(:parameters), 1, 2)

# #24452
@test Meta.parse("(a...)") == Expr(Symbol("..."), :a)

# #19324
@test_throws UndefVarError(:x) eval(:(module M19324
                 x=1
                 for i=1:10
                     x += i
                 end
             end))

# #22314
function f22314()
    i = 0
    for i = 1:10
    end
    i
end
@test f22314() == 0

module M22314
i = 0
for i = 1:10
end
end
@test M22314.i == 0

# #6080
@test Meta.lower(@__MODULE__, :(ccall(:a, Cvoid, (Cint,), &x))) == Expr(:error, "invalid syntax &x")

@test Meta.lower(@__MODULE__, :(f(x) = (y = x + 1; ccall((:a, y), Cvoid, ())))) == Expr(:error, "ccall function name and library expression cannot reference local variables")

@test_throws ParseError Meta.parse("x.'")
@test_throws ParseError Meta.parse("0.+1")

# #24221
@test Meta.isexpr(Meta.lower(@__MODULE__, :(a=_)), :error)

for ex in [:([x=1]), :(T{x=1})]
    @test Meta.lower(@__MODULE__, ex) == Expr(:error, string("misplaced assignment statement in \"", ex, "\""))
end

# issue #28576
@test Meta.isexpr(Meta.parse("1 == 2 ?"), :incomplete)
@test Meta.isexpr(Meta.parse("1 == 2 ? 3 :"), :incomplete)

# issue #28991
eval(Expr(:toplevel,
          Expr(:module, true, :Mod28991,
               Expr(:block,
                    Expr(:export, :Inner),
                    Expr(:abstract, :Inner)))))
@test names(Mod28991) == Symbol[:Inner, :Mod28991]

# issue #28593
macro a28593()
    quote
        abstract type A28593{S<:Real, V<:AbstractVector{S}} end
    end
end

macro b28593()
    quote
        struct B28593{S<:Real, V<:AbstractVector{S}} end
    end
end

macro c28593()
    quote
        primitive type C28593{S<:Real, V<:AbstractVector{S}} 32 end
    end
end

@a28593
@b28593
@c28593

@test A28593.var.name === :S
@test B28593.var.name === :S
@test C28593.var.name === :S

# issue #25955
macro noeffect25955(e)
    return e
end

struct foo25955
end

@noeffect25955 function (f::foo25955)()
    42
end

@test foo25955()() == 42

# issue #28833
macro m28833(expr)
    esc(:(global a28833))
end
@m28833 1+1

# issue #28900
macro foo28900(x)
    quote
        $x
    end
end
f28900(; kwarg) = kwarg
let g = @foo28900 f28900(kwarg = x->2x)
    @test g(10) == 20
end

# issue #26037
x26037() = 10
function test_26037()
    [x26037() for _ in 1:3]
    for x26037 in 1:3
       x26037 += x26037
    end
end
@test test_26037() === nothing  # no UndefVarError

# range and interval operators
@test Meta.parse("1…2") == Expr(:call, :…, 1, 2)
@test Meta.parse("1⁝2") == Expr(:call, :⁝, 1, 2)
@test Meta.parse("1..2") == Expr(:call, :.., 1, 2)
# we don't parse chains of these since the associativity and meaning aren't clear
@test_throws ParseError Meta.parse("1..2..3")

# issue #30048
@test Meta.isexpr(Meta.lower(@__MODULE__, :(for a in b
           c = try
               try
                   d() do
                       if  GC.@preserve c begin
                           end
                       end
                   end
               finally
               end
           finally
           end
       end)), :thunk)

# issue #28506
@test Meta.isexpr(Meta.parse("1,"), :incomplete)
@test Meta.isexpr(Meta.parse("1, "), :incomplete)
@test Meta.isexpr(Meta.parse("1,\n"), :incomplete)
@test Meta.isexpr(Meta.parse("1, \n"), :incomplete)
@test_throws LoadError include_string(@__MODULE__, "1,")
@test_throws LoadError include_string(@__MODULE__, "1,\n")

# issue #30062
let er = Meta.lower(@__MODULE__, quote if false end, b+=2 end)
    @test Meta.isexpr(er, :error)
    @test startswith(er.args[1], "invalid multiple assignment location \"if")
end

# issue #30030
let x = 0
    @test (a=1, b=2, c=(x=3)) == (a=1, b=2, c=3)
    @test x == 3
end

function captured_and_shadowed_sp(x::T) where T
    function g()
        (T,
         let T = 0
             T
         end)
    end
    g()
end
@test captured_and_shadowed_sp(1) === (Int, 0)

function capture_with_conditional_label()
    @goto foo
    x = 1
    if false
        @label foo
    end
    return y->x
end
let f = capture_with_conditional_label()  # should not throw
    @test_throws UndefVarError(:x) f(0)
end

# `_` should not create a global (or local)
f30656(T) = (t, _)::Pair -> t >= T
f30656(10)(11=>1)
@test !isdefined(@__MODULE__, :_)

# issue #30772
function f30772(a::T) where T
    function ()
        function (b::T)
        end
    end
end
let f = f30772(1.0), g = f()
    @test g(1.0) === nothing
    @test_throws MethodError g(1)
end

@test_throws ErrorException("syntax: malformed \"using\" statement")  eval(Expr(:using, :X))
@test_throws ErrorException("syntax: malformed \"import\" statement") eval(Expr(:import, :X))

# eval'ing :const exprs
eval(Expr(:const, :_var_30877))
@test !isdefined(@__MODULE__, :_var_30877)
@test isconst(@__MODULE__, :_var_30877)

# anonymous kw function in value position at top level
f30926 = function (;k=0)
    k
end
@test f30926(k=2) == 2

if false
elseif false
    g30926(x) = 1
end
@test !isdefined(@__MODULE__, :g30926)

@testset "closure conversion in testsets" begin
    p = (2, 3, 4)
    @test p == (2, 3, 4)
    allocs = (() -> @allocated identity(p))()
    @test allocs == 0
end

@test_throws UndefVarError eval(Symbol(""))
@test_throws UndefVarError eval(:(1+$(Symbol(""))))

# issue #31404
f31404(a, b; kws...) = (a, b, kws.data)
@test f31404(+, (Type{T} where T,); optimize=false) === (+, (Type,), (optimize=false,))

# issue #28992
macro id28992(x) x end
@test @id28992(1 .+ 2) == 3
@test Meta.isexpr(Meta.lower(@__MODULE__, :(@id28992((.+)(a,b) = 0))), :error)
@test @id28992([1] .< [2] .< [3]) == [true]
@test @id28992(2 ^ -2) == 0.25
@test @id28992(2 .^ -2) == 0.25

# issue #32121
@test @id28992((a=1, b=2)) === (a=1, b=2)
a32121 = 8
b32121 = 9
@test @id28992((a32121=a32121, b32121=b32121)) === (a32121=8, b32121=9)

# issue #31596
f31596(x; kw...) = x
@test f31596((a=1,), b = 1.0) === (a=1,)

# issue #32325
let
    struct a32325 end
    a32325(x) = a32325()
end
@test a32325(0) === a32325()

@test Meta.lower(Main, :(struct A; A() = new{Int}(); end)) == Expr(:error, "too many type parameters specified in \"new{...}\"")
@test Meta.lower(Main, :(struct A{T, S}; A() = new{Int}(); end)) == Expr(:error, "too few type parameters specified in \"new{...}\"")

# issue #32467
let f = identity(identity() do
                 x = 0
                 @inbounds for i = 1:2
                     x += i
                 end
                 x
                 end)
    @test f() == 3
end

# issue #32499
x32499 = begin
    struct S32499
        function S32499(; x=1)
            x
        end
    end
    S32499(x=2)
end
@test x32499 == 2

# issue #32626
@test Meta.parse("'a'..'b'") == Expr(:call, :(..), 'a', 'b')
@test Meta.parse(":a..:b") == Expr(:call, :(..), QuoteNode(:a), QuoteNode(:b))

# Non-standard identifiers (PR #32408)
@test Meta.parse("var\"#\"") === Symbol("#")
@test Meta.parse("var\"true\"") === Symbol("true")
@test Meta.parse("var\"false\"") === Symbol("false")
@test_throws ParseError Meta.parse("var\"#\"x") # Reject string macro-like suffix
@test_throws ParseError Meta.parse("var \"#\"")
@test_throws ParseError Meta.parse("var\"for\" i = 1:10; end")
# A few cases which would be ugly to deal with if var"#" were a string macro:
@test Meta.parse("var\"#\".var\"a-b\"") == Expr(:., Symbol("#"), QuoteNode(Symbol("a-b")))
@test Meta.parse("export var\"#\"") == Expr(:export, Symbol("#"))
@test Base.remove_linenums!(Meta.parse("try a catch var\"#\" b end")) ==
      Expr(:try, Expr(:block, :a), Symbol("#"), Expr(:block, :b))
@test Meta.parse("(var\"function\" = 1,)") == Expr(:tuple, Expr(:(=), Symbol("function"), 1))
# Non-standard identifiers require parens for string interpolation
@test Meta.parse("\"\$var\\\"#\\\"\"") == Expr(:string, :var, "\"#\"")
@test Meta.parse("\"\$(var\"#\")\"") == Expr(:string, Symbol("#"))
# Stream positioning after parsing var
@test Meta.parse("var'", 1, greedy=false) == (:var, 4)

# quoted names in import (#33158)
@test Meta.parse("import Base.:+") == :(import Base.+)
@test Meta.parse("import Base.Foo.:(==).bar") == :(import Base.Foo.==.bar)

# issue #33135
function f33135(x::T) where {C1, T}
    let C1 = 1, C2 = 2
        C1
    end
end
@test f33135(0) == 1

# issue #33227
@test Meta.isexpr(Meta.lower(Main, :((@label a; @goto a))), :thunk)

# issue #33250
@test Meta.lower(Main, :(f(b=b...))) == Expr(:error, "\"...\" expression cannot be used as keyword argument value")
@test Meta.lower(Main, :(f(;a=a,b=b...))) == Expr(:error, "\"...\" expression cannot be used as keyword argument value")
@test Meta.lower(Main, :((a=a,b=b...))) == Expr(:error, "\"...\" expression cannot be used as named tuple field value")
@test Meta.lower(Main, :(f(;a...,b...)=0)) == Expr(:error, "invalid \"...\" on non-final keyword argument")
@test Meta.lower(Main, :(f(;a...,b=0)=0)) == Expr(:error, "invalid \"...\" on non-final keyword argument")

# issue #31547
@test Meta.lower(Main, :(a := 1)) == Expr(:error, "unsupported assignment operator \":=\"")

# issue #33841
let a(; b) = b
    @test a(b=3) == 3
end

# issue #33987
@test_deprecated eval(quote
    # This syntax is deprecated. This test should be removed when the
    # deprecation is.
    f33987(args::(Vararg{Any, N} where N); kwargs...) = args
    @test f33987(1,2,3) === (1,2,3)
end)

macro id_for_kwarg(x); x; end
Xo65KdlD = @id_for_kwarg let x = 1
    function f(; x)
        x
    end
end
@test_throws UndefKeywordError(:x) Xo65KdlD()
i0xb23hG = @id_for_kwarg let x = 1
    function f(; x=2)
        x
    end
end
@test i0xb23hG() == 2
@test i0xb23hG(x=10) == 10

accepts__kwarg(;z1) = z1
@test (@id_for_kwarg let z1 = 41; accepts__kwarg(; z1); end) == 41

@test @eval let
    (z,)->begin
        $(Expr(:inbounds, true))
        $(Expr(:inbounds, :pop))
    end
    pop = 1
end == 1

# issue #29982
@test Meta.parse("'a'") == 'a'
@test Meta.parse("'\U0061'") == 'a'
test_parseerror("''", "invalid empty character literal")
test_parseerror("'abc'", "character literal contains multiple characters")

# optional soft scope: #28789, #33864

@test @eval begin
    $(Expr(:softscope, true))
    x28789 = 0   # new global included in same expression
    for i = 1:2
        x28789 += i
    end
    x28789
end == 3

y28789 = 1  # new global defined in separate top-level input
@eval begin
    $(Expr(:softscope, true))
    for i = 1:10
        y28789 += i
    end
end
@test y28789 == 56

@eval begin
    $(Expr(:softscope, true))
    for i = 10:10
        z28789 = i
    end
    @test z28789 == 10
    z28789 = 0  # new global assigned after loop but in same soft scope
end

@eval begin
    $(Expr(:softscope, true))
    let y28789 = 0  # shadowing with let
        y28789 = 1
    end
end
@test y28789 == 56

@eval begin
    $(Expr(:softscope, true))
    let
        y28789 = -8  # let is always a hard scope
    end
end
@test y28789 == 56

@eval begin
    $(Expr(:softscope, true))
    for y28789 in 0:0
        for x in 2:2
            for y in 3:3
                z28789 = 42  # assign to global despite several loops
            end
        end
    end
end
@test z28789 == 42

@eval begin
    $(Expr(:softscope, true))
    let x = 0
        ww28789 = 88  # not global
        let y = 3
            ww28789 = 89
        end
        @test ww28789 == 89
    end
end
@test !@isdefined(ww28789)

@eval begin
    $(Expr(:softscope, true))
    for x = 0
        ww28789 = 88  # not global
        for y = 3
            ww28789 = 89
        end
        @test ww28789 == 89
    end
end
@test !@isdefined(ww28789)

@eval begin
    $(Expr(:softscope, true))
    function f28789()
        z28789 = 43
    end
    f28789()
end
@test z28789 == 42

# issue #38650, `struct` should always be a hard scope
f38650() = 0
@eval begin
    $(Expr(:softscope, true))
    struct S38650
        f38650() = 1
    end
end
@test f38650() == 0

# issue #37126
@test isempty(Test.collect_test_logs() do
    include_string(@__MODULE__, """
        function foo37126()
            f(lhs::Integer, rhs::Integer) = nothing
            f(lhs::Integer, rhs::AbstractVector{<:Integer}) = nothing
            return f
        end
        struct Bar37126{T<:Real, P<:Real} end
        """)
    end[1])

# issue #34673
# check that :toplevel still returns a value when nested inside something else
@test eval(Expr(:block, 0, Expr(:toplevel, 43))) == 43

# issue #16594
@test Meta.parse("@x a + \nb") == Meta.parse("@x a +\nb")
@test [1 +
       1] == [2]
@test [1 +1] == [1 1]

@testset "issue #16594" begin
    # note for the macro tests, order is important
    # because the line number is included as part of the expression
    # (i.e. both macros must start on the same line)
    @test :(@test((1+1) == 2)) == :(@test 1 +
                                          1 == 2)
    @test :(@x 1 +1 -1) == :(@x(1, +1, -1))
    @test :(@x 1 + 1 -1) == :(@x(1+1, -1))
    @test :(@x 1 + 1 - 1) == :(@x(1 + 1 - 1))
    @test :(@x(1 + 1 - 1)) == :(@x 1 +
                                   1 -
                                   1)
    @test :(@x(1 + 1 + 1)) == :(@x 1 +
                                   1 +
                                   1)
    @test :([x .+
              y]) == :([x .+ y])
end

# line break in : expression disallowed
@test_throws Meta.ParseError Meta.parse("[1 :\n2] == [1:2]")

# added ⟂ to operator precedence (#24404)
@test Meta.parse("a ⟂ b ⟂ c") == Expr(:comparison, :a, :⟂, :b, :⟂, :c)
@test Meta.parse("a ⟂ b ∥ c") == Expr(:comparison, :a, :⟂, :b, :∥, :c)

# only allow certain characters after interpolated vars (#25231)
@test Meta.parse("\"\$x෴  \"",raise=false) == Expr(:error, "interpolated variable \$x ends with invalid character \"෴\"; use \"\$(x)\" instead.")
@test Base.incomplete_tag(Meta.parse("\"\$foo", raise=false)) == :string

@testset "issue #30341" begin
    @test Meta.parse("x .~ y") == Expr(:call, :.~, :x, :y)
    # Ensure dotting binary doesn't break dotting unary
    @test Meta.parse(".~[1,2]") == Expr(:call, :.~, Expr(:vect, 1, 2))
end

@testset "operator precedence correctness" begin
    ops = map(Symbol, split("= => || && --> < <| |> : + * // << ^ :: ."))
    for f in ops, g in ops
        f == g && continue
        pf = Base.operator_precedence(f)
        pg = Base.operator_precedence(g)
        @test pf != pg
        expr = Meta.parse("x$(f)y$(g)z")
        @test expr == Meta.parse(pf > pg ? "(x$(f)y)$(g)z" : "x$(f)(y$(g)z)")
    end
end

# issue 34498
@testset "macro calls @foo{...}" begin
    @test :(@foo{}) == :(@foo {})
    @test :(@foo{bar}) == :(@foo {bar})
    @test :(@foo{bar,baz}) == :(@foo {bar,baz})
    @test :(@foo{bar}(baz)) == :((@foo{bar})(baz))
    @test :(@foo{bar}{baz}) == :((@foo{bar}){baz})
    @test :(@foo{bar}[baz]) == :((@foo{bar})[baz])
    @test :(@foo{bar} + baz) == :((@foo{bar}) + baz)
end

@testset "issue #34650" begin
    for imprt in [:using, :import]
        @test Meta.isexpr(Meta.parse("$imprt A, B"), imprt)
        @test Meta.isexpr(Meta.parse("$imprt A: x, y, z"), imprt)

        err = Expr(
            :error,
            "\":\" in \"$imprt\" syntax can only be used when importing a single module. " *
            "Split imports into multiple lines."
        )
        ex = Meta.parse("$imprt A, B: x, y", raise=false)
        @test ex == err

        ex = Meta.parse("$imprt A: x, B: y", raise=false)
        @test ex == err
    end
end

# Syntax desugaring pass errors contain line numbers
@test Meta.lower(@__MODULE__, Expr(:block, LineNumberNode(101, :some_file), :(f(x,x)=1))) ==
    Expr(:error, "function argument name not unique: \"x\" around some_file:101")

# Ensure file names don't leak between `eval`s
eval(LineNumberNode(11, :incorrect_file))
let exc = try eval(:(f(x,x)=1)) catch e ; e ; end
    @test !occursin("incorrect_file", exc.msg)
end

# issue #34967
@test_throws LoadError("string", 2, ErrorException("syntax: invalid UTF-8 sequence")) include_string(@__MODULE__,
                                      "x34967 = 1\n# Halloa\xf5b\nx34967 = 2")
@test x34967 == 1
@test_throws LoadError("string", 1, ErrorException("syntax: invalid UTF-8 sequence")) include_string(@__MODULE__,
                                      "x\xf5 = 3\n# Halloa\xf5b\nx34967 = 4")
@test_throws LoadError("string", 3, ErrorException("syntax: invalid UTF-8 sequence")) include_string(@__MODULE__,
                                      """
                                      # line 1
                                      # line 2
                                      # Hello\xf5b
                                      x34967 = 6
                                      """)

@test Meta.parse("aa\u200b_", raise=false) ==
    Expr(:error, "invisible character \\u200b near column 3")
@test Meta.parse("aa\UE0080", raise=false) ==
    Expr(:error, "invalid character \"\Ue0080\" near column 3")

# issue #31238
a31238, b31238 = let x
    return 1
end
@test !@isdefined(a31238) && !@isdefined(b31238)
@test @eval((a31238, b31238) = let x
    return 1
end) === 1

# issue #35201
h35201(x; k=1) = (x, k)
f35201(c) = h35201((;c...), k=true)
@test f35201(Dict(:a=>1,:b=>3)) === ((a=1,b=3), true)


@testset "issue #34544/35367" begin
    # Test these evals shouldnt segfault
    eval(Expr(:call, :eval, Expr(:quote, Expr(:module, true, :bar1, Expr(:block)))))
    eval(Expr(:module, true, :bar2, Expr(:block)))
    eval(Expr(:quote, Expr(:module, true, :bar3, Expr(:quote))))
    @test_throws ErrorException eval(Expr(:call, :eval, Expr(:quote, Expr(:module, true, :bar4, Expr(:quote)))))
    @test_throws ErrorException eval(Expr(:module, true, :bar5, Expr(:foo)))
    @test_throws ErrorException eval(Expr(:module, true, :bar6, Expr(:quote)))
end

# issue #35391
macro a35391(b)
    :(GC.@preserve ($(esc(b)),) )
end
@test @a35391(0) === (0,)

# global declarations from the top level are not inherited by functions.
# don't allow such a declaration to override an outer local, since it's not
# clear what it should do.
@test Meta.lower(Main, :(let
                           x = 1
                           let
                             global x
                           end
                         end)) == Expr(:error, "`global x`: x is a local variable in its enclosing scope")
# note: this `begin` block must be at the top level
_temp_33553 = begin
    global _x_this_remains_undefined
    let
        local _x_this_remains_undefined = 2
        _x_this_remains_undefined
    end
end
@test _temp_33553 == 2
@test !@isdefined(_x_this_remains_undefined)

# lowering of adjoint
@test (1 + im)' == 1 - im
x = let var"'"(x) = 2x
    3'
end
@test x == 6

# issue #36196
@test_throws ParseError("\"for\" at none:1 expected \"end\", got \")\"") Meta.parse("(for i=1; println())")
@test_throws ParseError("\"try\" at none:1 expected \"end\", got \")\"") Meta.parse("(try i=1; println())")

# issue #36272
macro m36272()
    :((a, b=1) -> a*b)
end
@test @m36272()(1) == 1

# issue #37134
macro m37134()
    :(x :: Int -> 62)
end
@test @m37134()(1) == 62
@test_throws MethodError @m37134()(1.0) == 62

macro n37134()
    :($(esc(Expr(:tuple, Expr(:..., :x))))->$(esc(:x)))
end
@test @n37134()(2,1) === (2,1)

@testset "unary ± and ∓" begin
    @test Meta.parse("±x") == Expr(:call, :±, :x)
    @test Meta.parse("∓x") == Expr(:call, :∓, :x)
end

@testset "test .<: and .>:" begin
    tmp = [Int, Float64, String, Bool] .<: Union{Int, String}
    @test tmp == Bool[1, 0, 1, 0]

    tmp = [Int, Float64, String, Bool] .>: [Int, Float64, String, Bool]
    @test tmp == Bool[1, 1, 1, 1]

    tmp = @. [Int, Float64, String, Bool] <: Union{Int, String}
    @test tmp == Bool[1, 0,1, 0]

    @test (Int .<: [Integer] .<: [Real]) == [true]
end

@test :(a <-- b <-- c) == Expr(:call, :<--, :a, Expr(:call, :<--, :b, :c))
@test :(a .<-- b.<--c) == Expr(:call, :.<--, :a, Expr(:call, :.<--, :b, :c))
@test :(a<-->b<-->c) == Expr(:call, :<-->, :a, Expr(:call, :<-->, :b, :c))
@test :(a.<-->b .<--> c) == Expr(:call, :.<-->, :a, Expr(:call, :.<-->, :b, :c))
@test :(a --> b --> c) == Expr(:-->, :a, Expr(:-->, :b, :c))
@test :(a --> b.-->c) == Expr(:-->, :a, Expr(:call, :.-->, :b, :c))
let (-->) = (+)
    @test (40 --> 2) == 42
end
@test_throws ParseError("invalid operator \"<---\"") Meta.parse("1<---2")
@test_throws ParseError("invalid operator \".<---\"") Meta.parse("1 .<--- 2")
@test_throws ParseError("invalid operator \"--\"") Meta.parse("a---b")
@test_throws ParseError("invalid operator \".--\"") Meta.parse("a.---b")

# issue #37228
# NOTE: the `if` needs to be at the top level
if isodd(1) && all(iseven(2) for c in ())
    @test true
else
    @test false
end

@test :(a +ꜝ b) == Expr(:call, :+ꜝ, :a, :b)

function ncalls_in_lowered(ex, fname)
    lowered_exprs = Meta.lower(Main, ex).args[1].code
    return count(lowered_exprs) do ex
        Meta.isexpr(ex, :call) && ex.args[1] == fname
    end
end

@testset "standalone .op" begin
    @test :(.+) == Expr(:., :+)
    @test :(map(.-, a)) == Expr(:call, :map, Expr(:., :-), :a)

    @test ncalls_in_lowered(:(.*), GlobalRef(Base, :BroadcastFunction)) == 1
    @test ncalls_in_lowered(:((.^).(a, b)), GlobalRef(Base, :broadcasted)) == 1
    @test ncalls_in_lowered(:((.^).(a, b)), GlobalRef(Base, :BroadcastFunction)) == 1
    @test ncalls_in_lowered(:((.+)(a, b .- (.^)(c, 2))), GlobalRef(Base, :broadcasted)) == 3
    @test ncalls_in_lowered(:((.+)(a, b .- (.^)(c, 2))), GlobalRef(Base, :materialize)) == 1
    @test ncalls_in_lowered(:((.+)(a, b .- (.^)(c, 2))), GlobalRef(Base, :BroadcastFunction)) == 0
end

# issue #37656
@test :(if true 'a' else 1 end) == Expr(:if, true, quote 'a' end, quote 1 end)

# issue #37664
@test_throws ParseError("extra token \"b\" after end of expression") Meta.parse("a b")
@test_throws ParseError("extra token \"b\" after end of expression") Meta.parse("a#==#b")
@test_throws ParseError("extra token \"b\" after end of expression") Meta.parse("a #==#b")
@test_throws ParseError("extra token \"b\" after end of expression") Meta.parse("a#==# b")

@test_throws ParseError("extra token \"2\" after end of expression") Meta.parse("1 2")
@test_throws ParseError("extra token \"2\" after end of expression") Meta.parse("1#==#2")
@test_throws ParseError("extra token \"2\" after end of expression") Meta.parse("1 #==#2")
@test_throws ParseError("extra token \"2\" after end of expression") Meta.parse("1#==# 2")

@test size([1#==#2#==#3]) == size([1 2 3])
@test size([1#==#2#==#3]) == size([1	2	3]) # tabs
@test size([1#==#2#==#3]) == size([1	2 3]) # tabs and spaces
@test size([1#==#2#==#3]) == size([1 2	3]) # tabs and spaces
@test [zeros(Int,2,2)#==#[1;2]
       [3#==#4]#==#5]          == [zeros(Int,2,2) [1; 2]
                                   [3 4]          5     ] == [0 0 1
                                                              0 0 2
                                                              3 4 5]

@test Meta.parse("for x in 1:10 g(x) end") ==
  Meta.parse("for#==#x#==#in#==#1:10#==#g(x)#==#end")
@test Meta.parse("(f->f(1))() do x x+1 end") ==
  Meta.parse("(f->f(1))()#==#do#==#x#==#x+1#==#end")
@test Meta.parse("while i < 10 i += 1 end") ==
  Meta.parse("while#==#i#==#<#==#10#==#i#==#+=#==#1#==#end")
@test Meta.parse("begin x=1 end") == Meta.parse("begin#==#x=1#==#end")
@test Meta.parse("if x<y x+1 elseif y>0 y+1 else z end") ==
  Meta.parse("if#==#x<y#==#x+1#==#elseif#==#y>0#==#y+1#==#else#==#z#==#end")
@test Meta.parse("function(x) x end") == Meta.parse("function(x)#==#x#==#end")
@test Meta.parse("a ? b : c") == Meta.parse("a#==#?#==#b#==#:#==#c")
@test_throws ParseError("space before \"(\" not allowed in \"f (\" at none:1") begin
  Meta.parse("f#==#(x)=x")
end
@test Meta.parse("try f() catch e g() finally h() end") ==
  Meta.parse("try#==#f()#==#catch#==#e#==#g()#==#finally#==#h()#==#end")
@test Meta.parse("@m a b") == Meta.parse("@m#==#a#==#b")

# issue #37540
macro m37540()
    quote
        x = 1
        :($x)
    end
end
@test @m37540() == 1

# issue #37890
struct A37890{A, B}
    a
    b
    A37890(args::Tuple) = return new{typeof.(args)...}(args...)
end
@test A37890((1, "")) isa A37890{Int, String}
@test_throws ErrorException A37890((1,1,1))
@test_throws TypeError A37890((1,))

struct B37890{A, B}
    a
    b
    B37890(a, b) = new{Int, ()..., Int8}(a, b)
end
@test B37890(1.0, 2.0f0) isa B37890{Int, Int8}

# import ... as
@test_throws ParseError("invalid syntax \"using A as ...\"") Meta.parse("using A as B")
@test_throws ParseError("invalid syntax \"using A.b as ...\"") Meta.parse("using A.b as B")
@test_throws ParseError("invalid syntax \"using A.b as ...\"") Meta.parse("using X, A.b as B")
@test_throws ParseError("invalid syntax \"import A as B:\"") Meta.parse("import A as B: c")
@test_throws ParseError("invalid syntax \"import A.b as B:\"") Meta.parse("import A.b as B: c")

module TestImportAs
using Test

module Mod
const x = 1
global maybe_undef
def() = (global maybe_undef = 0)
func(x) = 2x + 1

macro mac(x)
    :($(esc(x)) + 1)
end
end

module Mod2
const y = 2
end

import .Mod: x as x2

@test x2 == 1
@test !@isdefined(x)

import .Mod2.y as y2

@test y2 == 2
@test !@isdefined(y)

@test_throws ErrorException eval(:(import .Mod.x as (a.b)))

import .Mod.maybe_undef as mu
@test_throws UndefVarError mu
Mod.def()
@test mu === 0

using .Mod: func as f
@test f(10) == 21
@test !@isdefined(func)
@test_throws ErrorException("error in method definition: function Mod.func must be explicitly imported to be extended") eval(:(f(x::Int) = x))

z = 42
import .z as also_z
@test also_z == 42

import .Mod.@mac as @m
@test @m(3) == 4

@test_throws ErrorException eval(:(import .Mod.@mac as notmacro))
@test_throws ErrorException eval(:(import .Mod.func as @notmacro))
@test_throws ErrorException eval(:(using .Mod: @mac as notmacro))
@test_throws ErrorException eval(:(using .Mod: func as @notmacro))
end

import .TestImportAs.Mod2 as M2
@test !@isdefined(Mod2)
@test M2 === TestImportAs.Mod2

@testset "unicode modifiers after '" begin
    @test Meta.parse("a'ᵀ") == Expr(:call, Symbol("'ᵀ"), :a)
    @test Meta.parse("a'⁻¹") == Expr(:call, Symbol("'⁻¹"), :a)
    @test Meta.parse("a'ᵀb") == Expr(:call, :*, Expr(:call, Symbol("'ᵀ"), :a), :b)
    @test Meta.parse("a'⁻¹b") == Expr(:call, :*, Expr(:call, Symbol("'⁻¹"), :a), :b)
end

@testset "issue #37393" begin
    @test :(for outer i = 1:3; end) == Expr(:for, Expr(:(=), Expr(:outer, :i), :(1:3)), :(;;))
    i = :i
    @test :(for outer $i = 1:3; end) == Expr(:for, Expr(:(=), Expr(:outer, :i), :(1:3)), :(;;))
    @test :(for outer = 1:3; end) == Expr(:for, Expr(:(=), :outer, :(1:3)), :(;;))
    # TIL that this is possible
    for outer $ i = 1:3
        @test 1 $ 2 in 1:3
    end

    # 😭
    @test Meta.isexpr(Meta.parse("""
        [i for i
        in 1:3]"""), :comprehension)
    @test Meta.isexpr(Meta.parse("""
        [i for outer
        in 1:3]"""), :comprehension)
    @test Meta.isexpr(Meta.parse("""
        [i for outer
        i in 1:3]"""), :comprehension)
    @test Meta.isexpr(Meta.parse("""
        f(i for i
        in 1:3)""").args[2], :generator)
    @test_throws Meta.ParseError Meta.parse("""
        for i
            in 1:3
        end""")
end

# PR #37973
@test Meta.parse("1¦2⌿3") == Expr(:call, :¦, 1, Expr(:call, :⌿, 2, 3))

@testset "slurp in assignments" begin
    res = begin x, y, z... = 1:7 end
    @test res == 1:7
    @test x == 1 && y == 2
    @test z == Vector(3:7)

    res = begin x, y, z... = [1, 2] end
    @test res == [1, 2]
    @test x == 1 && y == 2
    @test z == Int[]

    x = 1
    res = begin x..., = x end
    @test res == 1
    @test x == 1

    x, y, z... = 1:7
    res = begin y, z, x... = z..., x, y end
    @test res == ((3:7)..., 1, 2)
    @test y == 3
    @test z == 4
    @test x == ((5:7)..., 1, 2)

    res = begin x, _, y... = 1, 2 end
    @test res == (1, 2)
    @test x == 1
    @test y == ()

    res = begin x, y... = 1 end
    @test res == 1
    @test x == 1
    @test y == Iterators.rest(1, nothing)

    res = begin x, y, z... = 1, 2, 3:5 end
    @test res == (1, 2, 3:5)
    @test x == 1 && y == 2
    @test z == (3:5,)

    @test Meta.isexpr(Meta.@lower(begin a, b..., c = 1:3 end), :error)
    @test Meta.isexpr(Meta.@lower(begin a, b..., c = 1, 2, 3 end), :error)
    @test Meta.isexpr(Meta.@lower(begin a, b..., c... = 1, 2, 3 end), :error)

    @test_throws BoundsError begin x, y, z... = 1:1 end
    @test_throws BoundsError begin x, y, _, z... = 1, 2 end

    car((a, d...)) = a
    cdr((a, d...)) = d
    @test car(1:3) == 1
    @test cdr(1:3) == [2, 3]

    @test begin a, b = (;c = 3, d = 4) end === (c = 3, d = 4)
    @test begin a, b, c = (x = "", y = 2.0, z = 1) end === (x = "", y = 2.0, z = 1)
    a, b, c = (x = "", y = 2.0, z = 1)
    @test a === ""
    @test b === 2.0
    @test c === 1
    @test begin a, b... = (x = "", y = 2.0, z = 1) end === (x = "", y = 2.0, z = 1)
    a, b... = (x = "", y = 2.0, z = 1)
    @test b === (y = 2.0, z = 1)
    let t = (x = "", y = 1, z = 3.0)
        _, a, b = t
        @test a === 1
        @test b === 3.0
        a, b... = t
        @test a === ""
        @test b === (y = 1, z = 3.0)
    end
end

@testset "issue #33460" begin
    err = Expr(:error, "more than one semicolon in argument list")
    @test Meta.lower(Main, :(f(a; b=1; c=2) = 2))  == err
    @test Meta.lower(Main, :(f( ; b=1; c=2)))      == err
    @test Meta.lower(Main, :(f(a; b=1; c=2)))      == err
    @test Meta.lower(Main, :(f(a; b=1, c=2; d=3))) == err
    @test Meta.lower(Main, :(f(a; b=1; c=2, d=3))) == err
    @test Meta.lower(Main, :(f(a; b=1; c=2; d=3))) == err
end

@test eval(Expr(:if, Expr(:block, Expr(:&&, true, Expr(:call, :(===), 1, 1))), 1, 2)) == 1

# issue #38386
macro m38386()
    fname = :f38386
    :(function $(esc(fname)) end)
end
@m38386
@test isempty(methods(f38386))

@testset "all-underscore varargs on the rhs" begin
    @test ncalls_in_lowered(quote _..., = a end, GlobalRef(Base, :rest)) == 0
    @test ncalls_in_lowered(quote ___..., = a end, GlobalRef(Base, :rest)) == 0
    @test ncalls_in_lowered(quote a, _... = b end, GlobalRef(Base, :rest)) == 0
    @test ncalls_in_lowered(quote a, _... = b, c end, GlobalRef(Base, :rest)) == 0
    @test ncalls_in_lowered(quote a, _... = (b...,) end, GlobalRef(Base, :rest)) == 0
end

# issue #38501
@test :"a $b $("str") c" == Expr(:string, "a ", :b, " ", Expr(:string, "str"), " c")

@testset "property destructuring" begin
    res = begin (; num, den) = 1 // 2 end
    @test res == 1 // 2
    @test num == 1
    @test den == 2

    res = begin (; b, a) = (a=1, b=2, c=3) end
    @test res == (a=1, b=2, c=3)
    @test b == 2
    @test a == 1

    # could make this an error instead, but I think this is reasonable
    res = begin (; a, b, a) = (a=5, b=6) end
    @test res == (a=5, b=6)
    @test a == 5
    @test b == 6

    @test_throws ErrorException (; a, b) = (x=1,)

    @test Meta.isexpr(Meta.@lower(begin (a, b; c) = x end), :error)
    @test Meta.isexpr(Meta.@lower(begin (a, b; c) = x, y end), :error)
    @test Meta.isexpr(Meta.@lower(begin (; c, a.b) = x end), :error)

    f((; a, b)) = a, b
    @test f((b=3, a=4)) == (4, 3)
    @test f((b=3, c=2, a=4)) == (4, 3)
    @test_throws ErrorException f((;))

    # with type annotation
    let num, den, a, b
        res = begin (; num::UInt8, den::Float64) = 1 // 2 end
        @test res === 1 // 2
        @test num === 0x01
        @test den === 2.0

        res = begin (; b, a::Bool) = (a=1.0, b=2, c=0x03) end
        @test res === (a=1.0, b=2, c=0x03)
        @test b === 2
        @test a === true
    end

    @test Meta.isexpr(Meta.@lower(f((; a, b::Int)) = a + b), :error)
end

# issue #25652
x25652 = 1
x25652_2 = let (x25652, _) = (x25652, nothing)
    x25652 = x25652 + 1
    x25652
end
@test x25652_2 == 2
@test x25652 == 1

@test let x = x25652
    x25652 = x+3
    x25652
end == 4
@test let (x,) = (x25652,)
    x25652 = x+3
    x25652
end == 4

@testset "issue #39600" begin
    A = 1:.5:2
    @test (!).(1 .< A .< 2) == [true, false, true]
    @test .!(1 .< A .< 2) == [true, false, true]
    @test (.!)(1 .< A .< 2) == [true, false, true]

    @test ncalls_in_lowered(:((!).(1 .< A .< 2)), GlobalRef(Base, :materialize)) == 1
    @test ncalls_in_lowered(:(.!(1 .< A .< 2)), GlobalRef(Base, :materialize)) == 1
    @test ncalls_in_lowered(:((.!)(1 .< A .< 2)), GlobalRef(Base, :materialize)) == 1
end

# issue #39705
@eval f39705(x) = $(Expr(:||)) && x
@test f39705(1) === false

<<<<<<< HEAD
struct A x end
Base.dotgetproperty(::A, ::Symbol) = [0, 0, 0]

@testset "dotgetproperty" begin
    a = (x = [1, 2, 3],)
    @test @inferred((a -> a.x .+= 1)(a)) == [2, 3, 4]

    b = [1, 2, 3]
    @test A(b).x === b
    @test begin A(b).x .= 1 end == [1, 1, 1]
    @test begin A(b).x .+= 1 end == [2, 3, 4]
    @test b == [1, 2, 3]
end
=======
@test Meta.@lower((::T) = x) == Expr(:error, "invalid assignment location \"::T\"")
@test Meta.@lower((::T,) = x) == Expr(:error, "invalid assignment location \"::T\"")
@test Meta.@lower((; ::T) = x) == Expr(:error, "invalid assignment location \"::T\"")

# flisp conversion for quoted SSAValues
@test eval(:(x = $(QuoteNode(Core.SSAValue(1))))) == Core.SSAValue(1)
@test eval(:(x = $(QuoteNode(Core.SlotNumber(1))))) == Core.SlotNumber(1)
@test_throws ErrorException("syntax: SSAValue objects should not occur in an AST") eval(:(x = $(Core.SSAValue(1))))
@test_throws ErrorException("syntax: Slot objects should not occur in an AST") eval(:(x = $(Core.SlotNumber(1))))
>>>>>>> 901d2706
<|MERGE_RESOLUTION|>--- conflicted
+++ resolved
@@ -828,7 +828,7 @@
     @test µ == μ == 2
     # NFC normalization of identifiers:
     @test Meta.parse("\u0069\u0302") === Meta.parse("\u00ee")
-    @test î == 4
+    @test î == 4
     # latin vs greek ε (#14751)
     @test Meta.parse("\u025B") === Meta.parse("\u03B5")
     @test ɛ == ε == 1
@@ -2727,7 +2727,7 @@
 @eval f39705(x) = $(Expr(:||)) && x
 @test f39705(1) === false
 
-<<<<<<< HEAD
+
 struct A x end
 Base.dotgetproperty(::A, ::Symbol) = [0, 0, 0]
 
@@ -2741,7 +2741,7 @@
     @test begin A(b).x .+= 1 end == [2, 3, 4]
     @test b == [1, 2, 3]
 end
-=======
+
 @test Meta.@lower((::T) = x) == Expr(:error, "invalid assignment location \"::T\"")
 @test Meta.@lower((::T,) = x) == Expr(:error, "invalid assignment location \"::T\"")
 @test Meta.@lower((; ::T) = x) == Expr(:error, "invalid assignment location \"::T\"")
@@ -2750,5 +2750,4 @@
 @test eval(:(x = $(QuoteNode(Core.SSAValue(1))))) == Core.SSAValue(1)
 @test eval(:(x = $(QuoteNode(Core.SlotNumber(1))))) == Core.SlotNumber(1)
 @test_throws ErrorException("syntax: SSAValue objects should not occur in an AST") eval(:(x = $(Core.SSAValue(1))))
-@test_throws ErrorException("syntax: Slot objects should not occur in an AST") eval(:(x = $(Core.SlotNumber(1))))
->>>>>>> 901d2706
+@test_throws ErrorException("syntax: Slot objects should not occur in an AST") eval(:(x = $(Core.SlotNumber(1))))