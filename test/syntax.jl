# This file is a part of Julia. License is MIT: https://julialang.org/license

# tests for parser and syntax lowering

using Random

import Base.Meta.ParseError

function parseall(str)
    pos = firstindex(str)
    exs = []
    while pos <= lastindex(str)
        ex, pos = Meta.parse(str, pos)
        push!(exs, ex)
    end
    if length(exs) == 0
        throw(ParseError("end of input"))
    elseif length(exs) == 1
        return exs[1]
    else
        return Expr(:block, exs...)
    end
end

# issue #9684
let
    undot(op) = Symbol(string(op)[2:end])
    for (ex1, ex2) in [("5 .≠ x", "5 .!= x"),
                       ("5 .≥ x", "5 .>= x"),
                       ("5 .≤ x", "5 .<= x")]
        ex1 = Meta.parse(ex1); ex2 = Meta.parse(ex2)
        @test ex1.head === :call && (ex1.head === ex2.head)
        @test ex1.args[2] === 5 && ex2.args[2] === 5
        @test Core.eval(Main, undot(ex1.args[1])) === Core.eval(Main, undot(ex2.args[1]))
        @test ex1.args[3] === :x && (ex1.args[3] === ex2.args[3])
    end
end

# issue #9704
let a = :a
    @test :(try
            catch $a
            end) == :(try
                      catch a
                      end)
    @test :(module $a end) == :(module a
                                end)
end

# string literals
macro test999_str(args...); args; end
@test test999"a"b == ("a","b")
@test test999"""a"""b == ("a","b")
@test test999"
    a
    b" == ("
    a
    b",)
@test test999"""
    a
    b""" == ("a\nb",)

# make sure a trailing integer, not just a symbol, is allowed also
@test test999"foo"123 == ("foo", 123)

# issue #5997
@test_throws ParseError Meta.parse(": x")
@test_throws ParseError Meta.parse("""begin
    :
    x""")
@test_throws ParseError Meta.parse("d[: 2]")

# issue #6770
@test_throws ParseError Meta.parse("x.3")

# issue #8763
@test_throws ParseError Meta.parse("sqrt(16)2")
@test_throws ParseError Meta.parse("x' y")
@test_throws ParseError Meta.parse("x 'y")
@test Meta.parse("x'y") == Expr(:call, :*, Expr(Symbol("'"), :x), :y)

# issue #18851
@test Meta.parse("-2[m]") == Expr(:call, :-, Expr(:ref, 2, :m))
@test Meta.parse("+2[m]") == Expr(:call, :+, Expr(:ref, 2, :m))
@test Meta.parse("!2[3]") == Expr(:call, :!, Expr(:ref, 2, 3))
@test Meta.parse("-2{m}") == Expr(:call, :-, Expr(:curly, 2, :m))
@test Meta.parse("+2{m}") == Expr(:call, :+, Expr(:curly, 2, :m))
@test Meta.parse("-2(m)") == Expr(:call, :*, -2, :m)

# issue #8301
@test_throws ParseError Meta.parse("&*s")

# issue #10677
@test_throws ParseError Meta.parse("/1")
@test_throws ParseError Meta.parse("/pi")
@test Meta.parse("- = 2") == Expr(:(=), :(-), 2)
@test Meta.parse("/ = 2") == Expr(:(=), :(/), 2)
@test_throws ParseError Meta.parse("< : 2")
@test_throws ParseError Meta.parse("+ : 2")
@test_throws ParseError Meta.parse("< :2")
@test Meta.parse("+ :2") == Expr(:call, :(+), QuoteNode(2))

# issue #10900
@test_throws ParseError Meta.parse("+=")
@test_throws ParseError Meta.parse(".")
@test_throws ParseError Meta.parse("...")

# issue #10901
@test Meta.parse("/([1], 1)[1]") == :(([1] / 1)[1])

# issue #10997
@test Meta.parse(":(x.\$f[i])") == Expr(:quote,
                                   Expr(:ref,
                                        Expr(Symbol("."), :x,
                                             QuoteNode(Expr(:$, :f))),
                                        :i))

# issue #10994
@test Meta.parse("1 + #= \0 =# 2") == :(1 + 2)

# issue #10910
@test Meta.parse(":(using A)") == Expr(:quote, Expr(:using, Expr(:., :A)))
@test Meta.parse(":(using A.b, B)") == Expr(:quote,
                                       Expr(:using,
                                            Expr(:., :A, :b),
                                            Expr(:., :B)))
@test Meta.parse(":(using A: b, c.d)") == Expr(:quote,
                                          Expr(:using,
                                               Expr(:(:),
                                                    Expr(:., :A),
                                                    Expr(:., :b),
                                                    Expr(:., :c, :d))))

@test Meta.parse(":(import A)") == Expr(:quote, Expr(:import, Expr(:., :A)))
@test Meta.parse(":(import A.b, B)") == Expr(:quote,
                                        Expr(:import,
                                             Expr(:., :A, :b),
                                             Expr(:., :B)))
@test Meta.parse(":(import A: b, c.d)") == Expr(:quote,
                                           Expr(:import,
                                                Expr(:(:),
                                                     Expr(:., :A),
                                                     Expr(:., :b),
                                                     Expr(:., :c, :d))))

# issue #11332
@test Meta.parse("export \$(Symbol(\"A\"))") == :(export $(Expr(:$, :(Symbol("A")))))
@test Meta.parse("export \$A") == :(export $(Expr(:$, :A)))
@test Meta.parse("using \$a.\$b") == Expr(:using, Expr(:., Expr(:$, :a), Expr(:$, :b)))
@test Meta.parse("using \$a.\$b, \$c") == Expr(:using,
                                               Expr(:., Expr(:$, :a), Expr(:$, :b)),
                                               Expr(:., Expr(:$, :c)))
@test Meta.parse("using \$a: \$b, \$c.\$d") ==
    Expr(:using,
         Expr(:(:), Expr(:., Expr(:$, :a)), Expr(:., Expr(:$, :b)),
              Expr(:., Expr(:$, :c), Expr(:$, :d))))

# fix pr #11338 and test for #11497
@test parseall("using \$\na") == Expr(:block, Expr(:using, Expr(:., :$)), :a)
@test parseall("using \$,\na") == Expr(:using, Expr(:., :$), Expr(:., :a))
@test parseall("using &\na") == Expr(:block, Expr(:using, Expr(:., :&)), :a)

@test parseall("a = &\nb") == Expr(:block, Expr(:(=), :a, :&), :b)
@test parseall("a = \$\nb") == Expr(:block, Expr(:(=), :a, :$), :b)
@test parseall(":(a = &\nb)") == Expr(:quote, Expr(:(=), :a, Expr(:&, :b)))
@test parseall(":(a = \$\nb)") == Expr(:quote, Expr(:(=), :a, Expr(:$, :b)))

# issue 12027 - short macro name parsing vs _str suffix
@test parseall("""
    macro f(args...) end; @f "macro argument"
""") == Expr(:toplevel,
             Expr(:macro, Expr(:call, :f, Expr(:..., :args)),
                  Expr(:block, LineNumberNode(1, :none), LineNumberNode(1, :none))),
             Expr(:macrocall, Symbol("@f"), LineNumberNode(1, :none), "macro argument"))

# blocks vs. tuples
@test Meta.parse("()") == Expr(:tuple)
@test Meta.parse("(;)") == Expr(:tuple, Expr(:parameters))
@test Meta.parse("(;;)") == Expr(:block)
@test Meta.parse("(;;;;)") == Expr(:block)
@test_throws ParseError Meta.parse("(,)")
@test_throws ParseError Meta.parse("(;,)")
@test_throws ParseError Meta.parse("(,;)")
# TODO: would be nice to make these errors, but needed to parse e.g. `(x;y,)->x`
#@test_throws ParseError Meta.parse("(1;2,)")
#@test_throws ParseError Meta.parse("(1;2,;)")
#@test_throws ParseError Meta.parse("(1;2,;3)")
@test Meta.parse("(x;)") == Expr(:block, :x)
@test Meta.parse("(;x)") == Expr(:tuple, Expr(:parameters, :x))
@test Meta.parse("(;x,)") == Expr(:tuple, Expr(:parameters, :x))
@test Meta.parse("(x,)") == Expr(:tuple, :x)
@test Meta.parse("(x,;)") == Expr(:tuple, Expr(:parameters), :x)
@test Meta.parse("(x;y)") == Expr(:block, :x, LineNumberNode(1,:none), :y)
@test Meta.parse("(x...;)") == Expr(:tuple, Expr(:parameters), Expr(:(...), :x))
@test Meta.parse("(;x...)") == Expr(:tuple, Expr(:parameters, Expr(:(...), :x)))
@test Meta.parse("(x...;y)") == Expr(:tuple, Expr(:parameters, :y), Expr(:(...), :x))
@test Meta.parse("(x;y...)") == Expr(:block, :x, LineNumberNode(1,:none), Expr(:(...), :y))
@test Meta.parse("(x=1;y=2)") == Expr(:block, Expr(:(=), :x, 1), LineNumberNode(1,:none), Expr(:(=), :y, 2))
@test Meta.parse("(x,;y)") == Expr(:tuple, Expr(:parameters, :y), :x)
@test Meta.parse("(x,;y=1)") == Expr(:tuple, Expr(:parameters, Expr(:kw, :y, 1)), :x)
@test Meta.parse("(x,a;y=1)") == Expr(:tuple, Expr(:parameters, Expr(:kw, :y, 1)), :x, :a)
@test Meta.parse("(x,a;y=1,z=2)") == Expr(:tuple, Expr(:parameters, Expr(:kw,:y,1), Expr(:kw,:z,2)), :x, :a)
@test Meta.parse("(a=1, b=2)") == Expr(:tuple, Expr(:(=), :a, 1), Expr(:(=), :b, 2))
@test_throws ParseError Meta.parse("(1 2)") # issue #15248

@test Meta.parse("f(x;)") == Expr(:call, :f, Expr(:parameters), :x)

@test Meta.parse("1 == 2|>3") == Expr(:call, :(==), 1, Expr(:call, :(|>), 2, 3))

# issue #24153
@test Meta.parse("a|>b|>c|>d") == Meta.parse("((a|>b)|>c)|>d")
@test Meta.parse("a<|b<|c<|d") == Meta.parse("a<|(b<|(c<|d))")

# issue #12501 and pr #12502
Meta.parse("""
      baremodule A
      "a" in b
      end
      """)
Meta.parse("""
      baremodule A
      "a"
      end
      """)

# issue #12626
@test Meta.parse("a .÷ 1") == Expr(:call, :.÷, :a, 1)
@test Meta.parse("a .÷= 1") == Expr(:.÷=, :a, 1)

# issue #12771
@test -(3)^2 == -9

# issue #13302
let p = Meta.parse("try
            a
        catch
            b, c = t
        end")
    @test isa(p,Expr) && p.head === :try
    @test p.args[2] === false
    @test p.args[3].args[end] == Meta.parse("b,c = t")
end

# pr #13078
@test Meta.parse("a in b in c") == Expr(:comparison, :a, :in, :b, :in, :c)
@test Meta.parse("a||b→c&&d") == Expr(:call, :→,
                                 Expr(Symbol("||"), :a, :b),
                                 Expr(Symbol("&&"), :c, :d))

# issue #11988 -- normalize \r and \r\n in literal strings to \n
@test "foo\nbar" == Meta.parse("\"\"\"\r\nfoo\r\nbar\"\"\"") ==
    Meta.parse("\"\"\"\nfoo\nbar\"\"\"") == Meta.parse("\"\"\"\rfoo\rbar\"\"\"") ==
    Meta.parse("\"foo\r\nbar\"") == Meta.parse("\"foo\rbar\"") == Meta.parse("\"foo\nbar\"")
@test '\r' == first("\r") == first("\r\n") # still allow explicit \r

# allow invalid UTF-8 in string literals
@test "\ud800"[1] == Char(0xd800)
@test "\udfff"[1] == Char(0xdfff)
@test length("\xc0\xb0") == 1
@test "\xc0\xb0"[1] == reinterpret(Char, 0xc0b00000)

# issue #14561 - generating 0-method generic function def
let fname = :f
    @test :(function $fname end) == Expr(:function, :f)
end

# issue #14977
@test Meta.parse("x = 1", 1) == (:(x = 1), 6)
@test Meta.parse("x = 1", 6) == (nothing, 6)
@test_throws BoundsError Meta.parse("x = 1", 0)
@test_throws BoundsError Meta.parse("x = 1", -1)
@test_throws BoundsError Meta.parse("x = 1", 7)

# issue #14683
@test_throws ParseError Meta.parse("'\\A\"'")
@test Meta.parse("'\"'") == Meta.parse("'\\\"'") == '"' == "\""[1] == '\42'

# issue #24558
@test_throws ParseError Meta.parse("'\\xff'")
@test_throws ParseError Meta.parse("'\\x80'")
@test_throws ParseError Meta.parse("'ab'")
@test '\u2200' == "\u2200"[1]

@test_throws ParseError Meta.parse("f(2x for x=1:10, y")

# issue #15223
call0(f) = f()
call1(f,x) = f(x)
call2(f,x,y) = f(x,y)
@test (call0() do; 42 end) == 42
@test (call1(42) do x; x+1 end) == 43
@test (call2(42,1) do x,y; x+y+1 end) == 44

# definitions using comparison syntax
let a⊂b = reduce(&, x ∈ b for x in a) && length(b)>length(a)
    @test [1,2] ⊂ [1,2,3,4]
    @test !([1,2] ⊂ [1,3,4])
    @test !([1,2] ⊂ [1,2])
end

# issue #9503
@test Meta.parse("x<:y") == Expr(:(<:), :x, :y)
@test Meta.parse("x>:y") == Expr(:(>:), :x, :y)
@test Meta.parse("x<:y<:z").head === :comparison
@test Meta.parse("x>:y<:z").head === :comparison

# reason PR #19765, <- operator, was reverted
@test -2<-1 # DO NOT ADD SPACES

# issue #11169
uncalled(x) = @test false
fret() = uncalled(return true)
@test fret()

# issue #9617
let p = 15
    @test 2p+1 == 31  # not a hex float literal
end

function test_parseerror(str, msg)
    try
        Meta.parse(str)
        @test false
    catch e
        @test isa(e,ParseError) && e.msg == msg
    end
end
test_parseerror("0x", "invalid numeric constant \"0x\"")
test_parseerror("0b", "invalid numeric constant \"0b\"")
test_parseerror("0o", "invalid numeric constant \"0o\"")
test_parseerror("0x0.1", "hex float literal must contain \"p\" or \"P\"")
test_parseerror("0x1.0p", "invalid numeric constant \"0x1.0\"")

# issue #15798
@test Meta.lower(Main, Base.parse_input_line("""
              try = "No"
           """)) == Expr(:error, "unexpected \"=\"")

# issue #19861 make sure macro-expansion happens in the newest world for top-level expression
@test eval(Base.parse_input_line("""
           macro X19861()
               return 23341
           end
           @X19861
           """)::Expr) == 23341

# issue #15763
test_parseerror("if\nfalse\nend", "missing condition in \"if\" at none:1")
test_parseerror("if false\nelseif\nend", "missing condition in \"elseif\" at none:2")

# issue #15828
@test Meta.lower(Main, Meta.parse("x...")) == Expr(:error, "\"...\" expression outside call")

# issue #15830
@test Meta.lower(Main, Meta.parse("foo(y = (global x)) = y")) == Expr(:error, "misplaced \"global\" declaration")

# issue #15844
function f15844(x)
    x
end

g15844 = let
    local function f15844(x::Int32)
        2x
    end
end

function add_method_to_glob_fn!()
    @eval global function f15844(x::Int64)
        3x
    end
end

add_method_to_glob_fn!()
@test g15844 !== f15844
@test g15844(Int32(1)) == 2
@test f15844(Int32(1)) == 1
@test f15844(Int64(1)) == 3

# issue #15661
@test_throws ParseError Meta.parse("function catch() end")
@test_throws ParseError Meta.parse("function end() end")
@test_throws ParseError Meta.parse("function finally() end")

# PR #16170
@test Meta.lower(Main, Meta.parse("true(x) = x")) == Expr(:error, "invalid function name \"true\"")
@test Meta.lower(Main, Meta.parse("false(x) = x")) == Expr(:error, "invalid function name \"false\"")

# issue #16355
@test Meta.lower(Main, :(f(d:Int...) = nothing)) == Expr(:error, "\"d:Int\" is not a valid function argument name")

# issue #16517
@test (try error(); catch; 0; end) === 0
@test (try error(); catch; false; end) === false  # false and true are Bool literals, not variables
@test (try error(); catch; true; end) === true
f16517() = try error(); catch; 0; end
@test f16517() === 0

# issue #16671
@test Meta.parse("1.") === 1.0

isline(x) = isa(x, LineNumberNode)

# issue #16672
@test count(isline, Meta.parse("begin end").args) == 1
@test count(isline, Meta.parse("begin; end").args) == 1
@test count(isline, Meta.parse("begin; x+2; end").args) == 1
@test count(isline, Meta.parse("begin; x+2; y+1; end").args) == 2

# issue #16736
let
    local lineoffset0 = @__LINE__() + 1
    local lineoffset1 = @__LINE__()
    local lineoffset2 = @__LINE__() - 1
    @test lineoffset0 == lineoffset1 == lineoffset2
end

# issue #16686
@test Meta.parse("try x
             catch; test()
                 y
             end") == Expr(:try,
                           Expr(:block,
                                LineNumberNode(1, :none),
                                :x),
                           false,
                           Expr(:block,
                                LineNumberNode(2, :none),
                                Expr(:call, :test),
                                LineNumberNode(3, :none),
                                :y))

# test that pre 0.5 deprecated syntax is a parse error
@test_throws ParseError Meta.parse("Int [1,2,3]")
@test_throws ParseError Meta.parse("Int [x for x in 1:10]")
@test_throws ParseError Meta.parse("foo (x) = x")
@test_throws ParseError Meta.parse("foo {T<:Int}(x::T) = x")

@test_throws ParseError Meta.parse("Foo .bar")

@test_throws ParseError Meta.parse("import x .y")
@test_throws ParseError Meta.parse("using x .y")

@test_throws ParseError Meta.parse("--x")
@test_throws ParseError Meta.parse("stagedfunction foo(x); end")

@test Meta.parse("A=>B") == Expr(:call, :(=>), :A, :B)

@test Meta.parse("{1,2,3}") == Expr(:braces, 1, 2, 3)
@test Meta.parse("{1 2 3 4}") == Expr(:bracescat, Expr(:row, 1, 2, 3, 4))
@test Meta.parse("{1 2; 3 4}") == Expr(:bracescat, Expr(:row, 1, 2), Expr(:row, 3, 4))
@test Meta.parse("{x for x in 1:10}") == Expr(:braces, :(x for x in 1:10))
@test Meta.parse("{x=>y for (x,y) in zip([1,2,3],[4,5,6])}") == Expr(:braces, :(x=>y for (x,y) in zip([1,2,3],[4,5,6])))
@test Meta.parse("{:a=>1, :b=>2}") == Expr(:braces, Expr(:call, :(=>), QuoteNode(:a), 1),
                                      Expr(:call, :(=>), QuoteNode(:b), 2))

@test Meta.parse("[a,b;c]")  == Expr(:vect, Expr(:parameters, :c), :a, :b)
@test Meta.parse("[a,;c]")   == Expr(:vect, Expr(:parameters, :c), :a)
@test Meta.parse("a[b,c;d]") == Expr(:ref, :a, Expr(:parameters, :d), :b, :c)
@test Meta.parse("a[b,;d]")  == Expr(:ref, :a, Expr(:parameters, :d), :b)
@test_throws ParseError Meta.parse("[a,;,b]")
@test Meta.parse("{a,b;c}")  == Expr(:braces, Expr(:parameters, :c), :a, :b)
@test Meta.parse("{a,;c}")   == Expr(:braces, Expr(:parameters, :c), :a)
@test Meta.parse("a{b,c;d}") == Expr(:curly, :a, Expr(:parameters, :d), :b, :c)
@test Meta.parse("a{b,;d}")  == Expr(:curly, :a, Expr(:parameters, :d), :b)

# this now is parsed as getindex(Pair{Any,Any}, ...)
@test_throws MethodError eval(Meta.parse("(Any=>Any)[]"))
@test_throws MethodError eval(Meta.parse("(Any=>Any)[:a=>1,:b=>2]"))

# issue #16720
let err = try
    include_string(@__MODULE__, "module A

        function broken()

            x[1] = some_func(

        end

        end")
    catch e
        e
    end
    @test err.line == 7
end

# PR #17393
for op in (:.==, :.&, :.|, :.≤)
    @test Meta.parse("a $op b") == Expr(:call, op, :a, :b)
end
for op in (:.=, :.+=)
    @test Meta.parse("a $op b") == Expr(op, :a, :b)
end

# issue #17489
let m_error, error_out, filename = Base.source_path()
    m_error = try @eval method_c6(a::(:A)) = 1; catch e; e; end
    error_out = sprint(showerror, m_error)
    @test startswith(error_out, "ArgumentError: invalid type for argument a in method definition for method_c6 at $filename:")

    m_error = try @eval method_c6(::(:A)) = 2; catch e; e; end
    error_out = sprint(showerror, m_error)
    @test startswith(error_out, "ArgumentError: invalid type for argument number 1 in method definition for method_c6 at $filename:")

    # issue #20614
    m_error = try @eval foo(types::NTuple{N}, values::Vararg{Any,N}, c) where {N} = nothing; catch e; e; end
    error_out = sprint(showerror, m_error)
    @test startswith(error_out, "ArgumentError: Vararg on non-final argument")
end

# issue #7272
@test Meta.lower(Main, Meta.parse("let
              global x = 2
              local x = 1
              end")) == Expr(:error, "variable \"x\" declared both local and global")
#=
@test Meta.lower(Main, Meta.parse("let
              local x = 2
              local x = 1
              end")) == Expr(:error, "local \"x\" declared twice")

@test Meta.lower(Main, Meta.parse("let x
                  local x = 1
              end")) == Expr(:error, "local \"x\" declared twice")

@test Meta.lower(Main, Meta.parse("let x = 2
                  local x = 1
              end")) == Expr(:error, "local \"x\" declared twice")
=#
# issue #23673
@test :(let $([:(x=1),:(y=2)]...); x+y end) == :(let x = 1, y = 2; x+y end)

# make sure front end can correctly print values to error messages
let ex = Meta.lower(Main, Meta.parse("\"a\"=1"))
    @test ex == Expr(:error, "invalid assignment location \"\"a\"\"")
end

# make sure that incomplete tags are detected correctly
# (i.e. error messages in src/julia-parser.scm must be matched correctly
# by the code in base/client.jl)
for (str, tag) in Dict("" => :none, "\"" => :string, "#=" => :comment, "'" => :char,
                       "`" => :cmd, "begin;" => :block, "quote;" => :block,
                       "let;" => :block, "for i=1;" => :block, "function f();" => :block,
                       "f() do x;" => :block, "module X;" => :block, "mutable struct X;" => :block,
                       "struct X;" => :block, "(" => :other, "[" => :other,
                       "begin" => :other, "quote" => :other,
                       "let" => :other, "for" => :other, "function" => :other,
                       "f() do" => :other, "module" => :other, "mutable struct" => :other,
                       "struct" => :other)
    @test Base.incomplete_tag(Meta.parse(str, raise=false)) == tag
end

# meta nodes for optional positional arguments
@test Meta.lower(Main, :(@inline f(p::Int=2) = 3)).args[1].code[end-1].args[3].inlineable

# issue #16096
module M16096
macro iter()
    return quote
        @inline function foo16096(sub)
            it = 1
        end
    end
end
end
let ex = Meta.lower(M16096, :(@iter))
    @test isa(ex, Expr)
end
let ex = Meta.lower(Main, :($M16096.@iter))
    @test isa(ex, Expr)
end
let thismodule = @__MODULE__,
    ex = Meta.lower(thismodule, :(@M16096.iter))
    @test isa(ex, Expr)
    @test !isdefined(M16096, :foo16096)
    local_foo16096 = Core.eval(@__MODULE__, ex)
    @test local_foo16096(2.0) == 1
    @test !@isdefined foo16096
    @test !@isdefined it
    @test !isdefined(M16096, :foo16096)
    @test !isdefined(M16096, :it)
    @test typeof(local_foo16096).name.module === thismodule
    @test typeof(local_foo16096).name.mt.module === thismodule
    @test getfield(thismodule, typeof(local_foo16096).name.mt.name) === local_foo16096
    @test getfield(thismodule, typeof(local_foo16096).name.name) === typeof(local_foo16096)
    @test !isdefined(M16096, typeof(local_foo16096).name.mt.name)
    @test !isdefined(M16096, typeof(local_foo16096).name.name)
end

macro f16096()
    quote
        g16096($(esc(:x))) = 2x
    end
end
let g = @f16096
    @test g(3) == 6
end
macro f16096_2()
    quote
        g16096_2(; $(esc(:x))=2) = 2x
    end
end
let g = @f16096_2
    @test g() == 4
end

# issue #15838
module A15838
    macro f() end
    const x = :a
end
module B15838
    import ..A15838.@f
    macro f(x); return :x; end
    const x = :b
end
@test A15838.@f() === nothing
@test A15838.@f(1) === :b
let ex = :(A15838.@f(1, 2)), __source__ = LineNumberNode(@__LINE__, Symbol(@__FILE__))
    nometh = try
        macroexpand(@__MODULE__, ex)
        false
    catch ex
        ex
    end::LoadError
    @test nometh.file === string(__source__.file)
    @test nometh.line === __source__.line
    e = nometh.error::MethodError
    @test e.f === getfield(A15838, Symbol("@f"))
    @test e.args === (__source__, @__MODULE__, 1, 2)
end

# issue 10046
for op in ["+", "-", "\$", "|", ".+", ".-", "*", ".*"]
    @test_throws ParseError Meta.parse("$op in [+, -]")
end

# issue #17701
@test Meta.lower(Main, :(i==3 && i+=1)) == Expr(:error, "invalid assignment location \"(i == 3) && i\"")

# issue #18667
@test Meta.lower(Main, :(true = 1)) == Expr(:error, "invalid assignment location \"true\"")
@test Meta.lower(Main, :(false = 1)) == Expr(:error, "invalid assignment location \"false\"")

# PR #15592
let str = "[1] [2]"
    @test_throws ParseError Meta.parse(str)
end

# issue 15896 and PR 15913
@test_throws ErrorException eval(:(macro test15896(d; y=0) end))

# Issue #16578 (Lowering) mismatch between push_loc and pop_loc
module TestMeta_16578
using Test
function get_expr_list(ex::Core.CodeInfo)
    return ex.code::Array{Any,1}
end
function get_expr_list(ex::Expr)
    if ex.head == :thunk
        return get_expr_list(ex.args[1])
    else
        return ex.args
    end
end

function count_meta_loc(exprs)
    push_count = 0
    pop_count = 0
    for expr in exprs
        Meta.isexpr(expr, :meta) || continue
        expr = expr::Expr
        if expr.args[1] === :push_loc
            push_count += 1
        elseif expr.args[1] === :pop_loc
            pop_count += 1
        end
        @test push_count >= pop_count
    end
    return push_count
end

function is_return_ssavalue(ex)
    ex isa Core.ReturnNode && ex.val isa Core.SSAValue
end

function is_pop_loc(ex::Expr)
    ex.head === :meta && ex.args[1] === :pop_loc
end

# Macros
macro m1()
    quote
        sin(1)
    end
end
include_string(@__MODULE__, """
macro m3()
    quote
        @m1
    end
end
""", "another_file.jl")
m1_exprs = get_expr_list(Meta.lower(@__MODULE__, quote @m1 end))

# Check the expanded expression has expected number of matching push/pop
# and the return is handled correctly
# NOTE: we currently only emit push/pop locations for macros from other files
@test_broken count_meta_loc(m1_exprs) == 1
@test is_return_ssavalue(m1_exprs[end])

let low3 = Meta.lower(@__MODULE__, quote @m3 end)
    m3_exprs = get_expr_list(low3)
    ci = low3.args[1]::Core.CodeInfo
    @test ci.codelocs == [3, 1]
    @test is_return_ssavalue(m3_exprs[end])
end

function f1(a)
    b = a + 100
    b
end

@generated function f2(a)
    quote
        b = a + 100
        b
    end
end

f1_ci = code_typed(f1, (Int,), debuginfo=:source)[1][1]
f2_ci = code_typed(f2, (Int,), debuginfo=:source)[1][1]

f1_exprs = get_expr_list(f1_ci)
f2_exprs = get_expr_list(f2_ci)

if Base.JLOptions().can_inline != 0
    @test length(f1_ci.linetable) == 3
    @test length(f2_ci.linetable) >= 3
else
    @test length(f1_ci.linetable) == 2
    @test length(f2_ci.linetable) >= 3
end

# Check that string and command literals are parsed to the appropriate macros
@test :(x"s") == :(@x_str "s")
@test :(x"s"flag) == :(@x_str "s" "flag")
@test :(x"s\"`\x\$\\") == :(@x_str "s\"`\\x\\\$\\")
@test :(x`s`) == :(@x_cmd "s")
@test :(x`s`flag) == :(@x_cmd "s" "flag")
@test :(x`s\`"\x\$\\`) == :(@x_cmd "s`\"\\x\\\$\\")

# Check multiline command literals
@test Expr(:macrocall, GlobalRef(Core, Symbol("@cmd")), LineNumberNode(@__LINE__, Symbol(@__FILE__)), "multiline\ncommand\n") == :```
multiline
command
```

macro julia_cmd(s)
    Meta.quot(Meta.parse(s))
end
@test julia```
if test + test == test
    println(test)
end
```.head == :if

end

# issue 18756
module Mod18756
mutable struct Type
end
end
@test hasmethod(Mod18756.Type, ())

# issue 18002
@test Meta.parse("Foo{T} = Bar{T}") == Expr(:(=), Expr(:curly, :Foo, :T), Expr(:curly, :Bar, :T))

# don't insert push_loc for filename `none` at the top level
let ex = Meta.lower(Main, Meta.parse("""
begin
    x = 1
end"""))
    @test !any(x->(x == Expr(:meta, :push_loc, :none)), ex.args)
end

# Check qualified string macros
Base.r"regex" == r"regex"

module QualifiedStringMacro
module SubModule
macro x_str(x)
    1
end
macro y_cmd(x)
    2
end
end
end

@test QualifiedStringMacro.SubModule.x"" === 1
@test QualifiedStringMacro.SubModule.y`` === 2

let ..(x,y) = x + y
    @test 3 .. 4 === 7
end

# issue #7669
@test Meta.parse("@a(b=1, c=2)") == Expr(:macrocall, Symbol("@a"), LineNumberNode(1, :none), :(b=1), :(c=2))

# issue #19685
let f = function (x; kw...)
            return (x, kw)
        end,
    g = function (x; a = 2)
            return (x, a)
        end
    @test f(1) == (1, pairs(NamedTuple()))
    @test g(1) == (1, 2)
end

# normalization of Unicode symbols (#19464)
let ε=1, μ=2, x=3, î=4
    # issue #5434 (mu vs micro):
    @test Meta.parse("\u00b5") === Meta.parse("\u03bc")
    @test µ == μ == 2
    # NFC normalization of identifiers:
    @test Meta.parse("\u0069\u0302") === Meta.parse("\u00ee")
    @test î == 4
    # latin vs greek ε (#14751)
    @test Meta.parse("\u025B") === Meta.parse("\u03B5")
    @test ɛ == ε == 1
end

# issue #8925
let
    global const (c8925, d8925) = (3, 4)
end
@test c8925 == 3 && isconst(@__MODULE__, :c8925)
@test d8925 == 4 && isconst(@__MODULE__, :d8925)

# issue #18754: parse ccall as a regular function
@test Meta.parse("ccall([1], 2)[3]") == Expr(:ref, Expr(:call, :ccall, Expr(:vect, 1), 2), 3)
@test Meta.parse("ccall(a).member") == Expr(:., Expr(:call, :ccall, :a), QuoteNode(:member))

# Check that the body of a `where`-qualified short form function definition gets
# a :block for its body
short_where_call = :(f(x::T) where T = T)
@test short_where_call.args[2].head == :block

# `where` with multi-line anonymous functions
let f = function (x::T) where T
            T
        end
    @test f(:x) === Symbol
end

let f = function (x::T, y::S) where T<:S where S
            (T,S)
        end
    @test f(0,1) === (Int,Int)
end

# issue #20541
@test Meta.parse("[a .!b]") == Expr(:hcat, :a, Expr(:call, :.!, :b))

@test Meta.lower(Main, :(a{1} = b)) == Expr(:error, "invalid type parameter name \"1\"")
@test Meta.lower(Main, :(a{2<:Any} = b)) == Expr(:error, "invalid type parameter name \"2\"")

# issue #20653
@test_throws UndefVarError Base.call(::Int) = 1
module Test20653
using Test
struct A
end
call(::A) = 1
const a = A()
@test_throws MethodError a()
@test call(a) === 1
end

# issue #20729
macro m20729()
    ex = Expr(:head)
    resize!(ex.args, 1)
    return ex
end

@test_throws ErrorException Core.eval(@__MODULE__, :(@m20729))
@test Meta.lower(@__MODULE__, :(@m20729)) == Expr(:error, "undefined reference in AST")

macro err20000()
    return Expr(:error, "oops!")
end

@test Meta.lower(@__MODULE__, :(@err20000)) == Expr(:error, "oops!")

# issue #20000
@test Meta.parse("@m(a; b=c)") == Expr(:macrocall, Symbol("@m"), LineNumberNode(1, :none),
                                  Expr(:parameters, Expr(:kw, :b, :c)), :a)

# issue #21054
macro make_f21054(T)
    quote
        $(esc(:f21054))(X::Type{<:$T}) = 1
    end
end
@eval @make_f21054 $Array
@test isa(f21054, Function)
g21054(>:) = >:2
@test g21054(-) == -2

# issue #21168
@test Meta.lower(Main, :(a.[1])) == Expr(:error, "invalid syntax \"a.[1]\"")
@test Meta.lower(Main, :(a.{1})) == Expr(:error, "invalid syntax \"a.{1}\"")

# Issue #21225
let abstr = Meta.parse("abstract type X end")
    @test Meta.parse("abstract type X; end") == abstr
    @test Meta.parse(string("abstract type X", ";"^5, " end")) == abstr
    @test Meta.parse("abstract type X\nend") == abstr
    @test Meta.parse(string("abstract type X", "\n"^5, "end")) == abstr
end
let prim = Meta.parse("primitive type X 8 end")
    @test Meta.parse("primitive type X 8; end") == prim
    @test Meta.parse(string("primitive type X 8", ";"^5, " end")) == prim
    @test Meta.parse("primitive type X 8\nend") == prim
    @test Meta.parse(string("primitive type X 8", "\n"^5, "end")) == prim
end

# issue #21155
@test filter(!isline,
             Meta.parse("module B
                        using ..x,
                              ..y
                    end").args[3].args)[1] ==
      Expr(:using,
           Expr(:., :., :., :x),
           Expr(:., :., :., :y))

@test filter(!isline,
             Meta.parse("module A
                        using .B,
                              .C
                    end").args[3].args)[1] ==
      Expr(:using,
           Expr(:., :., :B),
           Expr(:., :., :C))

# issue #21440
@test Meta.parse("+(x::T,y::T) where {T} = 0") == Meta.parse("(+)(x::T,y::T) where {T} = 0")
@test Meta.parse("a::b::c") == Expr(:(::), Expr(:(::), :a, :b), :c)

# issue #21545
f21545(::Type{<: AbstractArray{T,N} where N}) where T = T
@test f21545(Array{Int8}) === Int8
@test Meta.parse("<:{T} where T") == Expr(:where, Expr(:curly, :(<:), :T), :T)
@test Meta.parse("<:(T) where T") == Expr(:where, Expr(:(<:), :T), :T)
@test Meta.parse("<:{T}(T) where T") == Expr(:where, Expr(:call, Expr(:curly, :(<:), :T), :T), :T)

# issue #21586
macro m21586(x)
    Expr(:kw, esc(x), 42)
end

f21586(; @m21586(a), @m21586(b)) = a + b
@test f21586(a=10) == 52

# issue #21604
@test_nowarn @eval module Test21604
    const Foo = Any
    struct X
        x::Foo
    end
end
@test Test21604.X(1.0) === Test21604.X(1.0)

# issue #20575
@test_throws ParseError Meta.parse("\"a\"x")
@test_throws ParseError Meta.parse("\"a\"begin end")
@test_throws ParseError Meta.parse("\"a\"begin end\"b\"")

# issue #16427
@test_throws ParseError Meta.parse("for i=1:1 end(3)")
@test_throws ParseError Meta.parse("begin end(3)")
@test_throws ParseError Meta.parse("while false end(3)")

# comment 298107224 on pull #21607
module Test21607
    using Test
    const Any = Integer

    # check that X <: Core.Any, not Integer
    mutable struct X; end
    @test supertype(X) === Core.Any

    # check that return type is Integer
    f()::Any = 1.0
    @test f() === 1

    # check that constructor accepts Any
    struct Y
        x
    end
    @test Y(1.0) !== Y(1)

    # check that function default argument type is Any
    g(x) = x
    @test g(1.0) === 1.0

    # check that asserted variable type is Integer
    @test let
        x::Any = 1.0
        x
    end === 1

    # check that unasserted variable type is not Integer
    @test let
        x = 1.0
        x
    end === 1.0
end

# issue #16937
@test Meta.lower(Main, :(f(2, a=1, w=3, c=3, w=4, b=2))) ==
    Expr(:error, "keyword argument \"w\" repeated in call to \"f\"")

let f(x) =
      g(x) = 1
    @test functionloc(f(1))[2] > functionloc(f)[2]
end

# let-bound functions with `where` and static parameters
@test let f()::Int = 2.0
    f()
end === 2
@test let (f(x::T)::Tuple{Int,Any}) where {T} = (3.0, T)
    f("")
end === (3, String)

# operator suffixes
@test Meta.parse("3 +̂ 4") == Expr(:call, :+̂, 3, 4)
@test Meta.parse("3 +̂′ 4") == Expr(:call, :+̂′, 3, 4)
@test Meta.parse("3 +⁽¹⁾ 4") == Expr(:call, :+⁽¹⁾, 3, 4)
@test Meta.parse("3 +₍₀₎ 4") == Expr(:call, :+₍₀₎, 3, 4)
for bad in ('=', '$', ':', "||", "&&", "->", "<:")
    @test_throws ParseError Meta.parse("3 $(bad)⁽¹⁾ 4")
end
@test Base.operator_precedence(:+̂) == Base.operator_precedence(:+)

@test Meta.parse("(x)ᵀ") == Expr(:call, :*, :x, :ᵀ)

# issue #19351
# adding return type decl should not affect parse of function body
@test :(t(abc) = 3).args[2] == :(t(abc)::Int = 3).args[2]

# issue #7314
@test Meta.parse("local x, y = 1, 2") == Expr(:local, Expr(:(=),
                                                      Expr(:tuple, :x, :y),
                                                      Expr(:tuple, 1, 2)))

@test_throws ParseError Meta.parse("[2for i=1:10]")
@test_throws ParseError Meta.parse("[1 for i in 1:2for j in 2]")
@test_throws ParseError Meta.parse("(1 for i in 1:2for j in 2)")
# issue #20441
@test_throws ParseError Meta.parse("[x.2]")
@test_throws ParseError Meta.parse("x.2")
@test Meta.parse("[x;.2]") == Expr(:vcat, :x, 0.2)

# issue #22840
@test Meta.parse("[:a :b]") == Expr(:hcat, QuoteNode(:a), QuoteNode(:b))

# issue #22868
@test_throws ParseError Meta.parse("x@time 2")
@test_throws ParseError Meta.parse("@ time")

# issue #7479
@test Meta.lower(Main, Meta.parse("(true &&& false)")) == Expr(:error, "invalid syntax &false")

# issue #34748
@test Meta.lower(Main, :(&(1, 2))) == Expr(:error, "invalid syntax &(1, 2)")

# if an indexing expression becomes a cat expression, `end` is not special
@test_throws ParseError Meta.parse("a[end end]")
@test_throws ParseError Meta.parse("a[end;end]")
#@test_throws ParseError Meta.parse("a[end;]")  # this is difficult to fix
let a = rand(8), i = 3
    @test a[[1:i-1; i+1:end]] == a[[1,2,4,5,6,7,8]]
end

# issue #18935
@test [begin
          @inbounds for i = 1:10 end
       end for i = 1:5] == fill(nothing, 5)

# issue #18912
@test_throws ParseError Meta.parse("(::)")
@test Meta.parse(":(::)") == QuoteNode(Symbol("::"))
@test_throws ParseError Meta.parse("f(::) = ::")
@test Meta.parse("(::A)") == Expr(Symbol("::"), :A)
@test_throws ParseError Meta.parse("(::, 1)")
@test_throws ParseError Meta.parse("(1, ::)")

# issue #18650
let ex = Meta.parse("maximum(@elapsed sleep(1) for k = 1:10)")
    @test isa(ex, Expr) && ex.head === :call && ex.args[2].head === :generator &&
        ex.args[2].args[1].head === :macrocall
end

# issue #23173
@test_throws ErrorException("invalid module path") eval(:(import $(:.)))

# issue #23234
let
    f = function (x=0)
        x
    end
    @test f() == 0
    @test f(2) == 2
end

# issue #18730
@test Meta.lower(Main, quote
        function f()
            local Int
            x::Int -> 2
        end
    end) == Expr(:error, "local variable Int cannot be used in closure declaration")

# some issues with backquote
# preserve QuoteNode and LineNumberNode
@test eval(Expr(:quote, QuoteNode(Expr(:tuple, 1, Expr(:$, :(1+2)))))) == QuoteNode(Expr(:tuple, 1, 3))
@test eval(Expr(:quote, Expr(:line, Expr(:$, :(1+2))))) === LineNumberNode(3, nothing)
# splicing at the top level should be an error
xs23917 = [1,2,3]
@test_throws ErrorException eval(:(:($(xs23917...))))
let ex2 = eval(:(:(:($$(xs23917...)))))
    @test ex2 isa Expr
    @test_throws ErrorException eval(ex2)
    @test eval(:($(xs23917...),)) == (1,2,3)  # adding a comma gives a tuple
end
# multi-unquote of splice in nested quote
let xs = [:(1+2), :(3+4), :(5+6)]
    ex = quote quote $$(xs...) end end
    @test ex.args[2].args[1].args[2].args[2] == :(3 + 4)
    ex2 = eval(ex)
    @test ex2.args[2:end] == [3,7,11]
end

let x = [3,2,1]
    @test :( $(x...,) ) == (3, 2, 1)
    @test :( $(x...), ) == Expr(:tuple, 3, 2, 1)
end

# issue #23519
@test Meta.parse("@foo[1]") == Meta.parse("@foo([1])")
@test Meta.parse("@foo[1 2; 3 4]") == Meta.parse("@foo([1 2; 3 4])")
@test Meta.parse("@foo[1] + [2]") == Meta.parse("@foo([1]) + [2]")
@test Meta.parse("@foo [1] + [2]") == Meta.parse("@foo([1] + [2])")
@test Meta.parse("@Mdl.foo[1] + [2]") == Meta.parse("@Mdl.foo([1]) + [2]")
@test Meta.parse("@Mdl.foo [1] + [2]") == Meta.parse("@Mdl.foo([1] + [2])")

# issue #24289
macro m24289()
    :(global $(esc(:x24289)) = 1)
end
@test (@macroexpand @m24289) == :(global x24289 = 1)

# parsing numbers with _ and .
@test Meta.parse("1_2.3_4") == 12.34
@test_throws ParseError Meta.parse("1._")
@test_throws ParseError Meta.parse("1._5")
@test_throws ParseError Meta.parse("1e.3")
@test_throws ParseError Meta.parse("1e3.")
@test Meta.parse("2e_1") == Expr(:call, :*, 2, :e_1)
# issue #17705
@test Meta.parse("2e3_") == Expr(:call, :*, 2e3, :_)
@test Meta.parse("2e-3_") == Expr(:call, :*, 2e-3, :_)
@test Meta.parse("2e3_\"x\"") == Expr(:call, :*, 2e3, Expr(:macrocall, Symbol("@__str"), LineNumberNode(1, :none), "x"))

# misplaced top-level expressions
@test_throws ErrorException("syntax: \"\$\" expression outside quote") Core.eval(@__MODULE__, Meta.parse("x->\$x"))
@test Meta.lower(@__MODULE__, Expr(:$, :x)) == Expr(:error, "\"\$\" expression outside quote")
@test Meta.lower(@__MODULE__, :(x->import Foo)) == Expr(:error, "\"import\" expression not at top level")
@test Meta.lower(@__MODULE__, :(x->module Foo end)) == Expr(:error, "\"module\" expression not at top level")
@test Meta.lower(@__MODULE__, :(x->struct Foo end)) == Expr(:error, "\"struct\" expression not at top level")
@test Meta.lower(@__MODULE__, :(x->abstract type Foo end)) == Expr(:error, "\"abstract type\" expression not at top level")

# caused by #24538. forms that lower to `call` should wrap with `call` before
# recursively calling expand-forms.
@test [(0,0)... 1] == [0 0 1]
@test Float32[(0,0)... 1] == Float32[0 0 1]

@testset "raw_str macro" begin
    @test raw"$" == "\$"
    @test raw"\n" == "\\n"
    @test raw"\t" == "\\t"

    s1 = raw"""
         lorem ipsum\n
         $x = 1$
         """

    s2 = """
         lorem ipsum\\n
         \$x = 1\$
         """

    @test s1 == s2

    # issue #22926
    @test raw"\\" == "\\"
    @test raw"\\\\" == "\\\\"
    @test raw"\"" == "\""
    @test raw"\\\"" == "\\\""
    @test raw"\\x\\" == "\\\\x\\"
    @test raw"x \\\" y" == "x \\\" y"
    @test raw"x \\\ y" == "x \\\\\\ y"
end

@test_throws ParseError("expected \"}\" or separator in arguments to \"{ }\"; got \"V)\"") Meta.parse("f(x::V) where {V) = x")
@test_throws ParseError("expected \"]\" or separator in arguments to \"[ ]\"; got \"1)\"") Meta.parse("[1)")

# issue #9972
@test Meta.lower(@__MODULE__, :(f(;3))) == Expr(:error, "invalid keyword argument syntax \"3\"")

# issue #25055, make sure quote makes new Exprs
function f25055()
    x = quote end
    return x
end
@test f25055() !== f25055()

# issue #25391
@test Meta.parse("0:-1, \"\"=>\"\"") == Meta.parse("(0:-1, \"\"=>\"\")") ==
    Expr(:tuple, Expr(:call, :(:), 0, -1), Expr(:call, :(=>), "", ""))
@test Meta.parse("a => b = c") == Expr(:(=), Expr(:call, :(=>), :a, :b), Expr(:block, LineNumberNode(1, :none), :c))
@test Meta.parse("a = b => c") == Expr(:(=), :a, Expr(:call, :(=>), :b, :c))

# issue #16239, hygiene of rest keyword name
macro foo16239(x)
    :($(esc(:blah))(args...; kwargs...) = $(esc(x)))
end
function bar16239()
    kwargs = 0
    f = @foo16239 kwargs
    f()
end
@test bar16239() == 0

# lowering of <: and >:
let args = (Int, Any)
    @test <:(args...)
    @test >:(reverse(args)...)
end

# issue #25947
let getindex = 0, setindex! = 1, colon = 2, vcat = 3, hcat = 4, hvcat = 5
    a = [10,9,8]
    @test a[2] == 9
    @test 1:2 isa AbstractRange
    a[1] = 1
    @test a[1] == 1
    @test length([1; 2]) == 2
    @test size([0 0]) == (1, 2)
    @test size([1 2; 3 4]) == (2, 2)
end

# issue #25020
@test_throws ParseError Meta.parse("using Colors()")

let ex = Meta.parse("md\"x\"
                     f(x) = x", 1)[1]  # custom string literal is not a docstring
    @test Meta.isexpr(ex, :macrocall)
    @test ex.args[1] === Symbol("@md_str")
    @test length(ex.args) == 3
end

let ex = Meta.parse("@doc raw\"
                     \"
                     f(x) = x")
    @test Meta.isexpr(ex, :macrocall)
    @test ex.args[1] === Symbol("@doc")
    @test length(ex.args) == 4
    @test Meta.isexpr(ex.args[4], :(=))
end

let ex = Meta.parse("@doc raw\"
                     \"

                     f(x) = x", 1)[1]
    @test Meta.isexpr(ex, :macrocall)
    @test ex.args[1] === Symbol("@doc")
    @test length(ex.args) == 3
end

@test Meta.parse("\"x\"
                  # extra line, not a doc string
                  f(x) = x", 1)[1] === "x"
@test Meta.parse("\"x\"

                  f(x) = x", 1)[1] === "x"

# issue #26137
# cases where parens enclose argument lists
@test Meta.parse("-()^2")      == Expr(:call, :^, Expr(:call, :-), 2)
@test Meta.parse("-(x,)^2")    == Expr(:call, :^, Expr(:call, :-, :x), 2)
@test Meta.parse("-(x,;)^2")   == Expr(:call, :^, Expr(:call, :-, Expr(:parameters), :x), 2)
@test Meta.parse("-(;x)^2")    == Expr(:call, :^, Expr(:call, :-, Expr(:parameters, :x)), 2)
@test Meta.parse("-(x,y)^2")   == Expr(:call, :^, Expr(:call, :-, :x, :y), 2)
@test Meta.parse("-(x...)^2")  == Expr(:call, :^, Expr(:call, :-, Expr(:(...), :x)), 2)
@test Meta.parse("-(x...;)^2") == Expr(:call, :^, Expr(:call, :-, Expr(:parameters), Expr(:(...), :x)), 2)
@test Meta.parse("-(x...;)")   == Expr(:call, :-, Expr(:parameters), Expr(:(...), :x))

# cases where parens are just grouping
@test Meta.parse("-(x)^2")     == Expr(:call, :-, Expr(:call, :^, :x, 2))
@test Meta.parse("-(a=1)^2")   == Expr(:call, :-, Expr(:call, :^, Expr(:(=), :a, 1), 2))
@test Meta.parse("-(x;y)^2")   == Expr(:call, :-, Expr(:call, :^, Expr(:block, :x, LineNumberNode(1,:none), :y), 2))
@test Meta.parse("-(;)^2")     == Expr(:call, :^, Expr(:call, :-, Expr(:parameters)), 2)
@test Meta.parse("-(;;;;)^2")  == Expr(:call, :-, Expr(:call, :^, Expr(:block), 2))
@test Meta.parse("-(x;;;)^2")  == Expr(:call, :-, Expr(:call, :^, Expr(:block, :x), 2))
@test Meta.parse("+((1,2))")   == Expr(:call, :+, Expr(:tuple, 1, 2))

@test_throws ParseError("space before \"(\" not allowed in \"+ (\" at none:1") Meta.parse("1 -+ (a=1, b=2)")
# issue #29781
@test_throws ParseError("space before \"(\" not allowed in \"sin. (\" at none:1") Meta.parse("sin. (1)")
# Parser errors for disallowed space contain line numbers
@test_throws ParseError("space before \"[\" not allowed in \"f() [\" at none:2") Meta.parse("\nf() [i]")
@test_throws ParseError("space before \"(\" not allowed in \"f() (\" at none:2") Meta.parse("\nf() (i)")
@test_throws ParseError("space before \".\" not allowed in \"f() .\" at none:2") Meta.parse("\nf() .i")
@test_throws ParseError("space before \"{\" not allowed in \"f() {\" at none:2") Meta.parse("\nf() {i}")
@test_throws ParseError("space before \"m\" not allowed in \"@ m\" at none:2") Meta.parse("\n@ m")
@test_throws ParseError("space before \".\" not allowed in \"a .\" at none:2") Meta.parse("\nusing a .b")
@test_throws ParseError("space before \".\" not allowed in \"a .\" at none:2") Meta.parse("\nusing a .b")
@test_throws ParseError("space before \"(\" not allowed in \"+ (\" at none:2") Meta.parse("\n+ (x, y)")

@test Meta.parse("1 -+(a=1, b=2)") == Expr(:call, :-, 1,
                                           Expr(:call, :+, Expr(:kw, :a, 1), Expr(:kw, :b, 2)))

@test Meta.parse("-(2)(x)") == Expr(:call, :*, Expr(:call, :-,  2), :x)
@test Meta.parse("-(x)y")   == Expr(:call, :*, Expr(:call, :-, :x), :y)
@test Meta.parse("-(x,)y")  == Expr(:call, :*, Expr(:call, :-, :x), :y)
@test Meta.parse("-(f)(x)") == Expr(:call, :-, Expr(:call, :f, :x))
@test Meta.parse("-(2)(x)^2") == Expr(:call, :*, Expr(:call, :-, 2), Expr(:call, :^, :x, 2))
@test Meta.parse("Y <- (x->true)(X)") ==
    Expr(:call, :<, :Y,
         Expr(:call, :-, Expr(:call, Expr(:->, :x, Expr(:block, LineNumberNode(1,:none), true)),
                              :X)))

# issue #27641
@test Meta.parse("√3x")   == Expr(:call, :*, Expr(:call, :√, 3), :x)
@test Meta.parse("2^√3x") == Expr(:call, :^, 2, Expr(:call, :*, Expr(:call, :√, 3), :x))
@test Meta.parse("√2^3")  == Expr(:call, :√, Expr(:call, :^, 2, 3))
@test Meta.parse("-√2")   == Expr(:call, :-, Expr(:call, :√, 2))
@test Meta.parse("√3x^2") == Expr(:call, :*, Expr(:call, :√, 3), Expr(:call, :^, :x, 2))
@test Meta.parse("-3x^2") == Expr(:call, :*, -3, Expr(:call, :^, :x, 2))
@test_throws ParseError Meta.parse("2!3")
@test_throws ParseError Meta.parse("2√3")

# issue #27914
@test Meta.parse("2f(x)")        == Expr(:call, :*, 2, Expr(:call, :f, :x))
@test Meta.parse("f(x)g(x)")     == Expr(:call, :*, Expr(:call, :f, :x), Expr(:call, :g, :x))
@test Meta.parse("2f(x)g(x)")    == Expr(:call, :*, 2, Expr(:call, :f, :x), Expr(:call, :g, :x))
@test Meta.parse("f(x)g(x)h(x)") == Expr(:call, :*, Expr(:call, :f, :x), Expr(:call, :g, :x), Expr(:call, :h, :x))
@test Meta.parse("2(x)")         == Expr(:call, :*, 2, :x)
@test Meta.parse("2(x)y")        == Expr(:call, :*, 2, :x, :y)

@test_throws ParseError Meta.parse("a.: b")
@test Meta.parse("a.:end") == Expr(:., :a, QuoteNode(:end))
@test Meta.parse("a.:catch") == Expr(:., :a, QuoteNode(:catch))
@test Meta.parse("a.end") == Expr(:., :a, QuoteNode(:end))
@test Meta.parse("a.catch") == Expr(:., :a, QuoteNode(:catch))
@test Meta.parse("a.function") == Expr(:., :a, QuoteNode(:function))

# issue #25994
@test Meta.parse("[a\nfor a in b]") == Expr(:comprehension, Expr(:generator, :a, Expr(:(=), :a, :b)))

# issue #27529
let len = 10
    @test [ i for i in 0:len -1 ] == [0:9;]
end

# Module name cannot be a reserved word.
@test_throws ParseError Meta.parse("module module end")

@test Meta.lower(@__MODULE__, :(global true)) == Expr(:error, "invalid syntax in \"global\" declaration")
@test Meta.lower(@__MODULE__, :(let ccall end)) == Expr(:error, "invalid identifier name \"ccall\"")
@test Meta.lower(@__MODULE__, :(cglobal = 0)) == Expr(:error, "invalid assignment location \"cglobal\"")

# issue #26507
@test Meta.parse("@try x") == Expr(:macrocall, Symbol("@try"), LineNumberNode(1,:none), :x)
@test Meta.parse("@catch x") == Expr(:macrocall, Symbol("@catch"), LineNumberNode(1,:none), :x)
@test Meta.parse("@\$x") == Expr(:macrocall, Symbol("@\$"), LineNumberNode(1,:none), :x)

# issue #26717
@test Meta.lower(@__MODULE__, :( :(:) = 2 )) == Expr(:error, "invalid assignment location \":(:)\"")

# issue #27690
# previously, this was allowed since it thought `end` was being used for indexing.
# however the quote should disable that context.
@test_throws ParseError Meta.parse("Any[:(end)]")

# issue #17781
let ex = Meta.lower(@__MODULE__, Meta.parse("
    A = function (s, o...)
        f(a, b) do
        end
    end,
    B = function (s, o...)
        f(a, b) do
        end
    end"))
    @test isa(ex, Expr) && ex.head === :error
    @test ex.args[1] == """
invalid assignment location "function (s, o...)
    # none, line 2
    # none, line 3
    f(a, b) do
        # none, line 4
    end
end\""""
end

# issue #15229
@test Meta.lower(@__MODULE__, :(function f(x); local x; 0; end)) ==
    Expr(:error, "local variable name \"x\" conflicts with an argument")
@test Meta.lower(@__MODULE__, :(function f(x); begin; local x; 0; end; end)) ==
    Expr(:error, "local variable name \"x\" conflicts with an argument")

# issue #27964
a27964(x) = Any[x for x in []]
@test a27964(0) == Any[]
function b27964(x)
    local y
    let
        local x
        x = 2
        y = x
    end
    return (x, y)
end
@test b27964(8) == (8, 2)
function c27964(x)
    local y
    let x = 2
        y = x
    end
    return (x, y)
end
@test c27964(8) == (8, 2)

# issue #26739
let exc = try Core.eval(@__MODULE__, :(sin.[1])) catch exc ; exc end
    @test exc isa ErrorException
    @test startswith(exc.msg, "syntax: invalid syntax \"sin.[1]\"")
end

# issue #26873
f26873 = 0
try
    include_string(@__MODULE__, """f26873."a" """)
    @test false
catch e
    @test e isa LoadError
    @test e.error isa MethodError
end

@test Meta.lower(@__MODULE__, :(if true; break; end for i = 1:1)) == Expr(:error, "break or continue outside loop")
@test Meta.lower(@__MODULE__, :([if true; break; end for i = 1:1])) == Expr(:error, "break or continue outside loop")
@test Meta.lower(@__MODULE__, :(Int[if true; break; end for i = 1:1])) == Expr(:error, "break or continue outside loop")
@test Meta.lower(@__MODULE__, :([if true; continue; end for i = 1:1])) == Expr(:error, "break or continue outside loop")
@test Meta.lower(@__MODULE__, :(Int[if true; continue; end for i = 1:1])) == Expr(:error, "break or continue outside loop")

@test Meta.lower(@__MODULE__, :(return 0 for i=1:2)) == Expr(:error, "\"return\" not allowed inside comprehension or generator")
@test Meta.lower(@__MODULE__, :([ return 0 for i=1:2 ])) == Expr(:error, "\"return\" not allowed inside comprehension or generator")
@test Meta.lower(@__MODULE__, :(Int[ return 0 for i=1:2 ])) == Expr(:error, "\"return\" not allowed inside comprehension or generator")
@test [ ()->return 42 for i = 1:1 ][1]() == 42
@test Function[ identity() do x; return 2x; end for i = 1:1 ][1](21) == 42

# issue #27155
macro test27155()
    quote
        MyTest27155{Arg} = Tuple{Arg}
        MyTest27155
    end
end
@test @test27155() == (Tuple{T} where T)

# issue #27521
macro test27521(f, x)
    :(($(esc(f)), $x))
end
let ex = Meta.parse("@test27521(2) do y; y; end")
    fex = Expr(:(->), Expr(:tuple, :y), Expr(:block, LineNumberNode(1,:none), :y))
    @test ex == Expr(:do, Expr(:macrocall, Symbol("@test27521"), LineNumberNode(1,:none), 2),
                     fex)
    @test macroexpand(@__MODULE__, ex) == Expr(:tuple, fex, 2)
end

# issue #27129
f27129(x = 1) = (@Base._inline_meta; x)
for meth in methods(f27129)
    @test ccall(:jl_uncompress_ir, Any, (Any, Ptr{Cvoid}, Any), meth, C_NULL, meth.source).inlineable
end

# issue #27710
struct Foo27710{T} end
function test27710()
    types(::Foo27710{T}) where T = T
    T = types(Foo27710{Int64}())
end
@test test27710() === Int64

# issue #29064
struct X29064
    X29064::Int
end
@test X29064(1) isa X29064

# issue #27268
function f27268()
    g(col::AbstractArray{<:Real}) = col
end
function f27268_2()
    g(col::AbstractArray{T} where T<:Real) = col
end
@test f27268()([1]) == [1]
@test f27268_2()([1]) == [1]
@test_throws MethodError f27268()([""])
@test_throws MethodError f27268_2()([""])

@test_throws ErrorException("syntax: local variable x cannot be used in closure declaration") @eval begin
    function g27268()
        x = 1
        h(::Val{x}) = 1
    end
end

types27268 = (Int64,Int8)
function h27268()
    function g(::Union{map(t->Array{t,N},types27268)...} where N)
    end
end
@test first(methods(h27268())).sig == Tuple{typeof(h27268()), Union{Array{Int64,N}, Array{Int8,N}} where N}

let val(::Type{Val{X}}) where {X} = X, f
    function f()
        function g(::Val{x->2x})
        end
    end
    @test val(first(methods(f())).sig.parameters[2])(21) == 42
end

# issue #27807
module A27807
macro m()
    quote
        function foo(x::T, y::S) where T<:Number where S<:Number
            return one(T), zero(S)
        end
    end
end
end
@test A27807.@m()(1,1.0) === (1, 0.0)

# issue #27896 / #29429
@test Meta.lower(@__MODULE__, quote
    function foo(a::A, b::B) where {A,B}
        B = eltype(A)
        return convert(B, b)
    end
end) == Expr(:error, "local variable name \"B\" conflicts with a static parameter")
# issue #32620
@test Meta.lower(@__MODULE__, quote
    function foo(a::T) where {T}
        for i = 1:1
            T = 0
        end
    end
end) == Expr(:error, "local variable name \"T\" conflicts with a static parameter")
function f32620(x::T) where T
    local y
    let T = 3
        T = 2
        y = T
    end
    return (T, y)
end
@test f32620(0) === (Int, 2)

# issue #28044
code28044(x) = 10x
begin
    function f28044(::Val{code28044}) where code28044
        code28044(2)
    end
    # make sure this assignment to `code28044` doesn't add an implicit-global
    Val{code28044} where code28044
end
@test f28044(Val(identity)) == 2

# issue #28244
macro foo28244(sym)
    x = :(bar())
    push!(x.args, Expr(sym))
    x
end
@test (@macroexpand @foo28244(kw)) == Expr(:call, GlobalRef(@__MODULE__,:bar), Expr(:kw))
@test eval(:(@macroexpand @foo28244($(Symbol("let"))))) == Expr(:error, "malformed expression")

# #16356
@test_throws ParseError Meta.parse("0xapi")

# #22523 #22712
@test_throws ParseError Meta.parse("a?b:c")
@test_throws ParseError Meta.parse("a ?b:c")
@test_throws ParseError Meta.parse("a ? b:c")
@test_throws ParseError Meta.parse("a ? b :c")
@test_throws ParseError Meta.parse("?")

# #13079
@test Meta.parse("1<<2*3") == :((1<<2)*3)

# #19987
@test_throws ParseError Meta.parse("try ; catch f() ; end")

# #23076
@test :([1,2;]) == Expr(:vect, Expr(:parameters), 1, 2)

# #24452
@test Meta.parse("(a...)") == Expr(Symbol("..."), :a)

# #19324
@test_throws UndefVarError(:x) eval(:(module M19324
                 x=1
                 for i=1:10
                     x += i
                 end
             end))

# #22314
function f22314()
    i = 0
    for i = 1:10
    end
    i
end
@test f22314() == 0

module M22314
i = 0
for i = 1:10
end
end
@test M22314.i == 0

# #6080
@test Meta.lower(@__MODULE__, :(ccall(:a, Cvoid, (Cint,), &x))) == Expr(:error, "invalid syntax &x")

@test Meta.lower(@__MODULE__, :(f(x) = (y = x + 1; ccall((:a, y), Cvoid, ())))) == Expr(:error, "ccall function name and library expression cannot reference local variables")

@test_throws ParseError Meta.parse("x.'")
@test_throws ParseError Meta.parse("0.+1")

# #24221
@test Meta.isexpr(Meta.lower(@__MODULE__, :(a=_)), :error)

for ex in [:([x=1]), :(T{x=1})]
    @test Meta.lower(@__MODULE__, ex) == Expr(:error, string("misplaced assignment statement in \"", ex, "\""))
end

# issue #28576
@test Meta.isexpr(Meta.parse("1 == 2 ?"), :incomplete)
@test Meta.isexpr(Meta.parse("1 == 2 ? 3 :"), :incomplete)

# issue #28991
eval(Expr(:toplevel,
          Expr(:module, true, :Mod28991,
               Expr(:block,
                    Expr(:export, :Inner),
                    Expr(:abstract, :Inner)))))
@test names(Mod28991) == Symbol[:Inner, :Mod28991]

# issue #28593
macro a28593()
    quote
        abstract type A28593{S<:Real, V<:AbstractVector{S}} end
    end
end

macro b28593()
    quote
        struct B28593{S<:Real, V<:AbstractVector{S}} end
    end
end

macro c28593()
    quote
        primitive type C28593{S<:Real, V<:AbstractVector{S}} 32 end
    end
end

@a28593
@b28593
@c28593

@test A28593.var.name === :S
@test B28593.var.name === :S
@test C28593.var.name === :S

# issue #25955
macro noeffect25955(e)
    return e
end

struct foo25955
end

@noeffect25955 function (f::foo25955)()
    42
end

@test foo25955()() == 42

# issue #28833
macro m28833(expr)
    esc(:(global a28833))
end
@m28833 1+1

# issue #28900
macro foo28900(x)
    quote
        $x
    end
end
f28900(; kwarg) = kwarg
let g = @foo28900 f28900(kwarg = x->2x)
    @test g(10) == 20
end

# issue #26037
x26037() = 10
function test_26037()
    [x26037() for _ in 1:3]
    for x26037 in 1:3
       x26037 += x26037
    end
end
@test test_26037() === nothing  # no UndefVarError

# range and interval operators
@test Meta.parse("1…2") == Expr(:call, :…, 1, 2)
@test Meta.parse("1⁝2") == Expr(:call, :⁝, 1, 2)
@test Meta.parse("1..2") == Expr(:call, :.., 1, 2)
# we don't parse chains of these since the associativity and meaning aren't clear
@test_throws ParseError Meta.parse("1..2..3")

# issue #30048
@test Meta.isexpr(Meta.lower(@__MODULE__, :(for a in b
           c = try
               try
                   d() do
                       if  GC.@preserve c begin
                           end
                       end
                   end
               finally
               end
           finally
           end
       end)), :thunk)

# issue #28506
@test Meta.isexpr(Meta.parse("1,"), :incomplete)
@test Meta.isexpr(Meta.parse("1, "), :incomplete)
@test Meta.isexpr(Meta.parse("1,\n"), :incomplete)
@test Meta.isexpr(Meta.parse("1, \n"), :incomplete)
@test_throws LoadError include_string(@__MODULE__, "1,")
@test_throws LoadError include_string(@__MODULE__, "1,\n")

# issue #30062
let er = Meta.lower(@__MODULE__, quote if false end, b+=2 end)
    @test Meta.isexpr(er, :error)
    @test startswith(er.args[1], "invalid multiple assignment location \"if")
end

# issue #30030
let x = 0
    @test (a=1, b=2, c=(x=3)) == (a=1, b=2, c=3)
    @test x == 3
end

function captured_and_shadowed_sp(x::T) where T
    function g()
        (T,
         let T = 0
             T
         end)
    end
    g()
end
@test captured_and_shadowed_sp(1) === (Int, 0)

function capture_with_conditional_label()
    @goto foo
    x = 1
    if false
        @label foo
    end
    return y->x
end
let f = capture_with_conditional_label()  # should not throw
    @test_throws UndefVarError(:x) f(0)
end

# `_` should not create a global (or local)
f30656(T) = (t, _)::Pair -> t >= T
f30656(10)(11=>1)
@test !isdefined(@__MODULE__, :_)

# issue #30772
function f30772(a::T) where T
    function ()
        function (b::T)
        end
    end
end
let f = f30772(1.0), g = f()
    @test g(1.0) === nothing
    @test_throws MethodError g(1)
end

@test_throws ErrorException("syntax: malformed \"using\" statement")  eval(Expr(:using, :X))
@test_throws ErrorException("syntax: malformed \"import\" statement") eval(Expr(:import, :X))

# eval'ing :const exprs
eval(Expr(:const, :_var_30877))
@test !isdefined(@__MODULE__, :_var_30877)
@test isconst(@__MODULE__, :_var_30877)

# anonymous kw function in value position at top level
f30926 = function (;k=0)
    k
end
@test f30926(k=2) == 2

if false
elseif false
    g30926(x) = 1
end
@test !isdefined(@__MODULE__, :g30926)

@testset "closure conversion in testsets" begin
    p = (2, 3, 4)
    @test p == (2, 3, 4)
    allocs = (() -> @allocated identity(p))()
    @test allocs == 0
end

@test_throws UndefVarError eval(Symbol(""))
@test_throws UndefVarError eval(:(1+$(Symbol(""))))

# issue #31404
f31404(a, b; kws...) = (a, b, kws.data)
@test f31404(+, (Type{T} where T,); optimize=false) === (+, (Type,), (optimize=false,))

# issue #28992
macro id28992(x) x end
@test @id28992(1 .+ 2) == 3
@test Meta.isexpr(Meta.lower(@__MODULE__, :(@id28992((.+)(a,b) = 0))), :error)
@test @id28992([1] .< [2] .< [3]) == [true]
@test @id28992(2 ^ -2) == 0.25
@test @id28992(2 .^ -2) == 0.25

# issue #32121
@test @id28992((a=1, b=2)) === (a=1, b=2)
a32121 = 8
b32121 = 9
@test @id28992((a32121=a32121, b32121=b32121)) === (a32121=8, b32121=9)

# issue #31596
f31596(x; kw...) = x
@test f31596((a=1,), b = 1.0) === (a=1,)

# issue #32325
let
    struct a32325 end
    a32325(x) = a32325()
end
@test a32325(0) === a32325()

@test Meta.lower(Main, :(struct A; A() = new{Int}(); end)) == Expr(:error, "too many type parameters specified in \"new{...}\"")
@test Meta.lower(Main, :(struct A{T, S}; A() = new{Int}(); end)) == Expr(:error, "too few type parameters specified in \"new{...}\"")

# issue #32467
let f = identity(identity() do
                 x = 0
                 @inbounds for i = 1:2
                     x += i
                 end
                 x
                 end)
    @test f() == 3
end

# issue #32499
x32499 = begin
    struct S32499
        function S32499(; x=1)
            x
        end
    end
    S32499(x=2)
end
@test x32499 == 2

# issue #32626
@test Meta.parse("'a'..'b'") == Expr(:call, :(..), 'a', 'b')
@test Meta.parse(":a..:b") == Expr(:call, :(..), QuoteNode(:a), QuoteNode(:b))

# Non-standard identifiers (PR #32408)
@test Meta.parse("var\"#\"") === Symbol("#")
@test Meta.parse("var\"true\"") === Symbol("true")
@test Meta.parse("var\"false\"") === Symbol("false")
@test_throws ParseError Meta.parse("var\"#\"x") # Reject string macro-like suffix
@test_throws ParseError Meta.parse("var \"#\"")
@test_throws ParseError Meta.parse("var\"for\" i = 1:10; end")
# A few cases which would be ugly to deal with if var"#" were a string macro:
@test Meta.parse("var\"#\".var\"a-b\"") == Expr(:., Symbol("#"), QuoteNode(Symbol("a-b")))
@test Meta.parse("export var\"#\"") == Expr(:export, Symbol("#"))
@test Base.remove_linenums!(Meta.parse("try a catch var\"#\" b end")) ==
      Expr(:try, Expr(:block, :a), Symbol("#"), Expr(:block, :b))
@test Meta.parse("(var\"function\" = 1,)") == Expr(:tuple, Expr(:(=), Symbol("function"), 1))
# Non-standard identifiers require parens for string interpolation
@test Meta.parse("\"\$var\\\"#\\\"\"") == Expr(:string, :var, "\"#\"")
@test Meta.parse("\"\$(var\"#\")\"") == Expr(:string, Symbol("#"))
# Stream positioning after parsing var
@test Meta.parse("var'", 1, greedy=false) == (:var, 4)

# quoted names in import (#33158)
@test Meta.parse("import Base.:+") == :(import Base.+)
@test Meta.parse("import Base.Foo.:(==).bar") == :(import Base.Foo.==.bar)

# issue #33135
function f33135(x::T) where {C1, T}
    let C1 = 1, C2 = 2
        C1
    end
end
@test f33135(0) == 1

# issue #33227
@test Meta.isexpr(Meta.lower(Main, :((@label a; @goto a))), :thunk)

# issue #33250
@test Meta.lower(Main, :(f(b=b...))) == Expr(:error, "\"...\" expression cannot be used as keyword argument value")
@test Meta.lower(Main, :(f(;a=a,b=b...))) == Expr(:error, "\"...\" expression cannot be used as keyword argument value")
@test Meta.lower(Main, :((a=a,b=b...))) == Expr(:error, "\"...\" expression cannot be used as named tuple field value")
@test Meta.lower(Main, :(f(;a...,b...)=0)) == Expr(:error, "invalid \"...\" on non-final keyword argument")
@test Meta.lower(Main, :(f(;a...,b=0)=0)) == Expr(:error, "invalid \"...\" on non-final keyword argument")

# issue #31547
@test Meta.lower(Main, :(a := 1)) == Expr(:error, "unsupported assignment operator \":=\"")

# issue #33841
let a(; b) = b
    @test a(b=3) == 3
end

# issue #33987
@test_deprecated eval(quote
    # This syntax is deprecated. This test should be removed when the
    # deprecation is.
    f33987(args::(Vararg{Any, N} where N); kwargs...) = args
    @test f33987(1,2,3) === (1,2,3)
end)

macro id_for_kwarg(x); x; end
Xo65KdlD = @id_for_kwarg let x = 1
    function f(; x)
        x
    end
end
@test_throws UndefKeywordError(:x) Xo65KdlD()
i0xb23hG = @id_for_kwarg let x = 1
    function f(; x=2)
        x
    end
end
@test i0xb23hG() == 2
@test i0xb23hG(x=10) == 10

accepts__kwarg(;z1) = z1
@test (@id_for_kwarg let z1 = 41; accepts__kwarg(; z1); end) == 41

@test @eval let
    (z,)->begin
        $(Expr(:inbounds, true))
        $(Expr(:inbounds, :pop))
    end
    pop = 1
end == 1

# issue #29982
@test Meta.parse("'a'") == 'a'
@test Meta.parse("'\U0061'") == 'a'
test_parseerror("''", "invalid empty character literal")
test_parseerror("'abc'", "character literal contains multiple characters")

# optional soft scope: #28789, #33864

@test @eval begin
    $(Expr(:softscope, true))
    x28789 = 0   # new global included in same expression
    for i = 1:2
        x28789 += i
    end
    x28789
end == 3

y28789 = 1  # new global defined in separate top-level input
@eval begin
    $(Expr(:softscope, true))
    for i = 1:10
        y28789 += i
    end
end
@test y28789 == 56

@eval begin
    $(Expr(:softscope, true))
    for i = 10:10
        z28789 = i
    end
    @test z28789 == 10
    z28789 = 0  # new global assigned after loop but in same soft scope
end

@eval begin
    $(Expr(:softscope, true))
    let y28789 = 0  # shadowing with let
        y28789 = 1
    end
end
@test y28789 == 56

@eval begin
    $(Expr(:softscope, true))
    let
        y28789 = -8  # let is always a hard scope
    end
end
@test y28789 == 56

@eval begin
    $(Expr(:softscope, true))
    for y28789 in 0:0
        for x in 2:2
            for y in 3:3
                z28789 = 42  # assign to global despite several loops
            end
        end
    end
end
@test z28789 == 42

@eval begin
    $(Expr(:softscope, true))
    let x = 0
        ww28789 = 88  # not global
        let y = 3
            ww28789 = 89
        end
        @test ww28789 == 89
    end
end
@test !@isdefined(ww28789)

@eval begin
    $(Expr(:softscope, true))
    for x = 0
        ww28789 = 88  # not global
        for y = 3
            ww28789 = 89
        end
        @test ww28789 == 89
    end
end
@test !@isdefined(ww28789)

@eval begin
    $(Expr(:softscope, true))
    function f28789()
        z28789 = 43
    end
    f28789()
end
@test z28789 == 42

# issue #38650, `struct` should always be a hard scope
f38650() = 0
@eval begin
    $(Expr(:softscope, true))
    struct S38650
        f38650() = 1
    end
end
@test f38650() == 0

# issue #37126
@test isempty(Test.collect_test_logs() do
    include_string(@__MODULE__, """
        function foo37126()
            f(lhs::Integer, rhs::Integer) = nothing
            f(lhs::Integer, rhs::AbstractVector{<:Integer}) = nothing
            return f
        end
        struct Bar37126{T<:Real, P<:Real} end
        """)
    end[1])

# issue #34673
# check that :toplevel still returns a value when nested inside something else
@test eval(Expr(:block, 0, Expr(:toplevel, 43))) == 43

# issue #16594
@test Meta.parse("@x a + \nb") == Meta.parse("@x a +\nb")
@test [1 +
       1] == [2]
@test [1 +1] == [1 1]

@testset "issue #16594" begin
    # note for the macro tests, order is important
    # because the line number is included as part of the expression
    # (i.e. both macros must start on the same line)
    @test :(@test((1+1) == 2)) == :(@test 1 +
                                          1 == 2)
    @test :(@x 1 +1 -1) == :(@x(1, +1, -1))
    @test :(@x 1 + 1 -1) == :(@x(1+1, -1))
    @test :(@x 1 + 1 - 1) == :(@x(1 + 1 - 1))
    @test :(@x(1 + 1 - 1)) == :(@x 1 +
                                   1 -
                                   1)
    @test :(@x(1 + 1 + 1)) == :(@x 1 +
                                   1 +
                                   1)
    @test :([x .+
              y]) == :([x .+ y])
end

# line break in : expression disallowed
@test_throws Meta.ParseError Meta.parse("[1 :\n2] == [1:2]")

# added ⟂ to operator precedence (#24404)
@test Meta.parse("a ⟂ b ⟂ c") == Expr(:comparison, :a, :⟂, :b, :⟂, :c)
@test Meta.parse("a ⟂ b ∥ c") == Expr(:comparison, :a, :⟂, :b, :∥, :c)

# only allow certain characters after interpolated vars (#25231)
@test Meta.parse("\"\$x෴  \"",raise=false) == Expr(:error, "interpolated variable \$x ends with invalid character \"෴\"; use \"\$(x)\" instead.")
@test Base.incomplete_tag(Meta.parse("\"\$foo", raise=false)) == :string

@testset "issue #30341" begin
    @test Meta.parse("x .~ y") == Expr(:call, :.~, :x, :y)
    # Ensure dotting binary doesn't break dotting unary
    @test Meta.parse(".~[1,2]") == Expr(:call, :.~, Expr(:vect, 1, 2))
end

@testset "operator precedence correctness" begin
    ops = map(Symbol, split("= => || && --> < <| |> : + * // << ^ :: ."))
    for f in ops, g in ops
        f == g && continue
        pf = Base.operator_precedence(f)
        pg = Base.operator_precedence(g)
        @test pf != pg
        expr = Meta.parse("x$(f)y$(g)z")
        @test expr == Meta.parse(pf > pg ? "(x$(f)y)$(g)z" : "x$(f)(y$(g)z)")
    end
end

# issue 34498
@testset "macro calls @foo{...}" begin
    @test :(@foo{}) == :(@foo {})
    @test :(@foo{bar}) == :(@foo {bar})
    @test :(@foo{bar,baz}) == :(@foo {bar,baz})
    @test :(@foo{bar}(baz)) == :((@foo{bar})(baz))
    @test :(@foo{bar}{baz}) == :((@foo{bar}){baz})
    @test :(@foo{bar}[baz]) == :((@foo{bar})[baz])
    @test :(@foo{bar} + baz) == :((@foo{bar}) + baz)
end

@testset "issue #34650" begin
    for imprt in [:using, :import]
        @test Meta.isexpr(Meta.parse("$imprt A, B"), imprt)
        @test Meta.isexpr(Meta.parse("$imprt A: x, y, z"), imprt)

        err = Expr(
            :error,
            "\":\" in \"$imprt\" syntax can only be used when importing a single module. " *
            "Split imports into multiple lines."
        )
        ex = Meta.parse("$imprt A, B: x, y", raise=false)
        @test ex == err

        ex = Meta.parse("$imprt A: x, B: y", raise=false)
        @test ex == err
    end
end

# Syntax desugaring pass errors contain line numbers
@test Meta.lower(@__MODULE__, Expr(:block, LineNumberNode(101, :some_file), :(f(x,x)=1))) ==
    Expr(:error, "function argument name not unique: \"x\" around some_file:101")

# Ensure file names don't leak between `eval`s
eval(LineNumberNode(11, :incorrect_file))
let exc = try eval(:(f(x,x)=1)) catch e ; e ; end
    @test !occursin("incorrect_file", exc.msg)
end

# issue #34967
@test_throws LoadError("string", 2, ErrorException("syntax: invalid UTF-8 sequence")) include_string(@__MODULE__,
                                      "x34967 = 1\n# Halloa\xf5b\nx34967 = 2")
@test x34967 == 1
@test_throws LoadError("string", 1, ErrorException("syntax: invalid UTF-8 sequence")) include_string(@__MODULE__,
                                      "x\xf5 = 3\n# Halloa\xf5b\nx34967 = 4")
@test_throws LoadError("string", 3, ErrorException("syntax: invalid UTF-8 sequence")) include_string(@__MODULE__,
                                      """
                                      # line 1
                                      # line 2
                                      # Hello\xf5b
                                      x34967 = 6
                                      """)

@test Meta.parse("aa\u200b_", raise=false) ==
    Expr(:error, "invisible character \\u200b near column 3")
@test Meta.parse("aa\UE0080", raise=false) ==
    Expr(:error, "invalid character \"\Ue0080\" near column 3")

# issue #31238
a31238, b31238 = let x
    return 1
end
@test !@isdefined(a31238) && !@isdefined(b31238)
@test @eval((a31238, b31238) = let x
    return 1
end) === 1

# issue #35201
h35201(x; k=1) = (x, k)
f35201(c) = h35201((;c...), k=true)
@test f35201(Dict(:a=>1,:b=>3)) === ((a=1,b=3), true)


@testset "issue #34544/35367" begin
    # Test these evals shouldnt segfault
    eval(Expr(:call, :eval, Expr(:quote, Expr(:module, true, :bar1, Expr(:block)))))
    eval(Expr(:module, true, :bar2, Expr(:block)))
    eval(Expr(:quote, Expr(:module, true, :bar3, Expr(:quote))))
    @test_throws ErrorException eval(Expr(:call, :eval, Expr(:quote, Expr(:module, true, :bar4, Expr(:quote)))))
    @test_throws ErrorException eval(Expr(:module, true, :bar5, Expr(:foo)))
    @test_throws ErrorException eval(Expr(:module, true, :bar6, Expr(:quote)))
end

# issue #35391
macro a35391(b)
    :(GC.@preserve ($(esc(b)),) )
end
@test @a35391(0) === (0,)

# global declarations from the top level are not inherited by functions.
# don't allow such a declaration to override an outer local, since it's not
# clear what it should do.
@test Meta.lower(Main, :(let
                           x = 1
                           let
                             global x
                           end
                         end)) == Expr(:error, "`global x`: x is a local variable in its enclosing scope")
# note: this `begin` block must be at the top level
_temp_33553 = begin
    global _x_this_remains_undefined
    let
        local _x_this_remains_undefined = 2
        _x_this_remains_undefined
    end
end
@test _temp_33553 == 2
@test !@isdefined(_x_this_remains_undefined)

# lowering of adjoint
@test (1 + im)' == 1 - im
x = let var"'"(x) = 2x
    3'
end
@test x == 6

# issue #36196
@test_throws ParseError("\"for\" at none:1 expected \"end\", got \")\"") Meta.parse("(for i=1; println())")
@test_throws ParseError("\"try\" at none:1 expected \"end\", got \")\"") Meta.parse("(try i=1; println())")

# issue #36272
macro m36272()
    :((a, b=1) -> a*b)
end
@test @m36272()(1) == 1

# issue #37134
macro m37134()
    :(x :: Int -> 62)
end
@test @m37134()(1) == 62
@test_throws MethodError @m37134()(1.0) == 62

macro n37134()
    :($(esc(Expr(:tuple, Expr(:..., :x))))->$(esc(:x)))
end
@test @n37134()(2,1) === (2,1)

@testset "unary ± and ∓" begin
    @test Meta.parse("±x") == Expr(:call, :±, :x)
    @test Meta.parse("∓x") == Expr(:call, :∓, :x)
end

@testset "test .<: and .>:" begin
    tmp = [Int, Float64, String, Bool] .<: Union{Int, String}
    @test tmp == Bool[1, 0, 1, 0]

    tmp = [Int, Float64, String, Bool] .>: [Int, Float64, String, Bool]
    @test tmp == Bool[1, 1, 1, 1]

    tmp = @. [Int, Float64, String, Bool] <: Union{Int, String}
    @test tmp == Bool[1, 0,1, 0]

    @test (Int .<: [Integer] .<: [Real]) == [true]
end

@test :(a <-- b <-- c) == Expr(:call, :<--, :a, Expr(:call, :<--, :b, :c))
@test :(a .<-- b.<--c) == Expr(:call, :.<--, :a, Expr(:call, :.<--, :b, :c))
@test :(a<-->b<-->c) == Expr(:call, :<-->, :a, Expr(:call, :<-->, :b, :c))
@test :(a.<-->b .<--> c) == Expr(:call, :.<-->, :a, Expr(:call, :.<-->, :b, :c))
@test :(a --> b --> c) == Expr(:-->, :a, Expr(:-->, :b, :c))
@test :(a --> b.-->c) == Expr(:-->, :a, Expr(:call, :.-->, :b, :c))
let (-->) = (+)
    @test (40 --> 2) == 42
end
@test_throws ParseError("invalid operator \"<---\"") Meta.parse("1<---2")
@test_throws ParseError("invalid operator \".<---\"") Meta.parse("1 .<--- 2")
@test_throws ParseError("invalid operator \"--\"") Meta.parse("a---b")
@test_throws ParseError("invalid operator \".--\"") Meta.parse("a.---b")

# issue #37228
# NOTE: the `if` needs to be at the top level
if isodd(1) && all(iseven(2) for c in ())
    @test true
else
    @test false
end

@test :(a +ꜝ b) == Expr(:call, :+ꜝ, :a, :b)

function ncalls_in_lowered(ex, fname)
    lowered_exprs = Meta.lower(Main, ex).args[1].code
    return count(lowered_exprs) do ex
        Meta.isexpr(ex, :call) && ex.args[1] == fname
    end
end

@testset "standalone .op" begin
    @test :(.+) == Expr(:., :+)
    @test :(map(.-, a)) == Expr(:call, :map, Expr(:., :-), :a)

    @test ncalls_in_lowered(:(.*), GlobalRef(Base, :BroadcastFunction)) == 1
    @test ncalls_in_lowered(:((.^).(a, b)), GlobalRef(Base, :broadcasted)) == 1
    @test ncalls_in_lowered(:((.^).(a, b)), GlobalRef(Base, :BroadcastFunction)) == 1
    @test ncalls_in_lowered(:((.+)(a, b .- (.^)(c, 2))), GlobalRef(Base, :broadcasted)) == 3
    @test ncalls_in_lowered(:((.+)(a, b .- (.^)(c, 2))), GlobalRef(Base, :materialize)) == 1
    @test ncalls_in_lowered(:((.+)(a, b .- (.^)(c, 2))), GlobalRef(Base, :BroadcastFunction)) == 0
end

# issue #37656
@test :(if true 'a' else 1 end) == Expr(:if, true, quote 'a' end, quote 1 end)

# issue #37664
@test_throws ParseError("extra token \"b\" after end of expression") Meta.parse("a b")
@test_throws ParseError("extra token \"b\" after end of expression") Meta.parse("a#==#b")
@test_throws ParseError("extra token \"b\" after end of expression") Meta.parse("a #==#b")
@test_throws ParseError("extra token \"b\" after end of expression") Meta.parse("a#==# b")

@test_throws ParseError("extra token \"2\" after end of expression") Meta.parse("1 2")
@test_throws ParseError("extra token \"2\" after end of expression") Meta.parse("1#==#2")
@test_throws ParseError("extra token \"2\" after end of expression") Meta.parse("1 #==#2")
@test_throws ParseError("extra token \"2\" after end of expression") Meta.parse("1#==# 2")

@test size([1#==#2#==#3]) == size([1 2 3])
@test size([1#==#2#==#3]) == size([1	2	3]) # tabs
@test size([1#==#2#==#3]) == size([1	2 3]) # tabs and spaces
@test size([1#==#2#==#3]) == size([1 2	3]) # tabs and spaces
@test [zeros(Int,2,2)#==#[1;2]
       [3#==#4]#==#5]          == [zeros(Int,2,2) [1; 2]
                                   [3 4]          5     ] == [0 0 1
                                                              0 0 2
                                                              3 4 5]

@test Meta.parse("for x in 1:10 g(x) end") ==
  Meta.parse("for#==#x#==#in#==#1:10#==#g(x)#==#end")
@test Meta.parse("(f->f(1))() do x x+1 end") ==
  Meta.parse("(f->f(1))()#==#do#==#x#==#x+1#==#end")
@test Meta.parse("while i < 10 i += 1 end") ==
  Meta.parse("while#==#i#==#<#==#10#==#i#==#+=#==#1#==#end")
@test Meta.parse("begin x=1 end") == Meta.parse("begin#==#x=1#==#end")
@test Meta.parse("if x<y x+1 elseif y>0 y+1 else z end") ==
  Meta.parse("if#==#x<y#==#x+1#==#elseif#==#y>0#==#y+1#==#else#==#z#==#end")
@test Meta.parse("function(x) x end") == Meta.parse("function(x)#==#x#==#end")
@test Meta.parse("a ? b : c") == Meta.parse("a#==#?#==#b#==#:#==#c")
@test_throws ParseError("space before \"(\" not allowed in \"f (\" at none:1") begin
  Meta.parse("f#==#(x)=x")
end
@test Meta.parse("try f() catch e g() finally h() end") ==
  Meta.parse("try#==#f()#==#catch#==#e#==#g()#==#finally#==#h()#==#end")
@test Meta.parse("@m a b") == Meta.parse("@m#==#a#==#b")

# issue #37540
macro m37540()
    quote
        x = 1
        :($x)
    end
end
@test @m37540() == 1

# issue #37890
struct A37890{A, B}
    a
    b
    A37890(args::Tuple) = return new{typeof.(args)...}(args...)
end
@test A37890((1, "")) isa A37890{Int, String}
@test_throws ErrorException A37890((1,1,1))
@test_throws TypeError A37890((1,))

struct B37890{A, B}
    a
    b
    B37890(a, b) = new{Int, ()..., Int8}(a, b)
end
@test B37890(1.0, 2.0f0) isa B37890{Int, Int8}

# import ... as
@test_throws ParseError("invalid syntax \"using A as ...\"") Meta.parse("using A as B")
@test_throws ParseError("invalid syntax \"using A.b as ...\"") Meta.parse("using A.b as B")
@test_throws ParseError("invalid syntax \"using A.b as ...\"") Meta.parse("using X, A.b as B")
@test_throws ParseError("invalid syntax \"import A as B:\"") Meta.parse("import A as B: c")
@test_throws ParseError("invalid syntax \"import A.b as B:\"") Meta.parse("import A.b as B: c")

module TestImportAs
using Test

module Mod
const x = 1
global maybe_undef
def() = (global maybe_undef = 0)
func(x) = 2x + 1

macro mac(x)
    :($(esc(x)) + 1)
end
end

module Mod2
const y = 2
end

import .Mod: x as x2

@test x2 == 1
@test !@isdefined(x)

import .Mod2.y as y2

@test y2 == 2
@test !@isdefined(y)

@test_throws ErrorException eval(:(import .Mod.x as (a.b)))

import .Mod.maybe_undef as mu
@test_throws UndefVarError mu
Mod.def()
@test mu === 0

using .Mod: func as f
@test f(10) == 21
@test !@isdefined(func)
@test_throws ErrorException("error in method definition: function Mod.func must be explicitly imported to be extended") eval(:(f(x::Int) = x))

z = 42
import .z as also_z
@test also_z == 42

import .Mod.@mac as @m
@test @m(3) == 4

@test_throws ErrorException eval(:(import .Mod.@mac as notmacro))
@test_throws ErrorException eval(:(import .Mod.func as @notmacro))
@test_throws ErrorException eval(:(using .Mod: @mac as notmacro))
@test_throws ErrorException eval(:(using .Mod: func as @notmacro))
end

import .TestImportAs.Mod2 as M2
@test !@isdefined(Mod2)
@test M2 === TestImportAs.Mod2

@testset "unicode modifiers after '" begin
    @test Meta.parse("a'ᵀ") == Expr(:call, Symbol("'ᵀ"), :a)
    @test Meta.parse("a'⁻¹") == Expr(:call, Symbol("'⁻¹"), :a)
    @test Meta.parse("a'ᵀb") == Expr(:call, :*, Expr(:call, Symbol("'ᵀ"), :a), :b)
    @test Meta.parse("a'⁻¹b") == Expr(:call, :*, Expr(:call, Symbol("'⁻¹"), :a), :b)
end

@testset "issue #37393" begin
    @test :(for outer i = 1:3; end) == Expr(:for, Expr(:(=), Expr(:outer, :i), :(1:3)), :(;;))
    i = :i
    @test :(for outer $i = 1:3; end) == Expr(:for, Expr(:(=), Expr(:outer, :i), :(1:3)), :(;;))
    @test :(for outer = 1:3; end) == Expr(:for, Expr(:(=), :outer, :(1:3)), :(;;))
    # TIL that this is possible
    for outer $ i = 1:3
        @test 1 $ 2 in 1:3
    end

    # 😭
    @test Meta.isexpr(Meta.parse("""
        [i for i
        in 1:3]"""), :comprehension)
    @test Meta.isexpr(Meta.parse("""
        [i for outer
        in 1:3]"""), :comprehension)
    @test Meta.isexpr(Meta.parse("""
        [i for outer
        i in 1:3]"""), :comprehension)
    @test Meta.isexpr(Meta.parse("""
        f(i for i
        in 1:3)""").args[2], :generator)
    @test_throws Meta.ParseError Meta.parse("""
        for i
            in 1:3
        end""")
end

# PR #37973
@test Meta.parse("1¦2⌿3") == Expr(:call, :¦, 1, Expr(:call, :⌿, 2, 3))

@testset "slurp in assignments" begin
    res = begin x, y, z... = 1:7 end
    @test res == 1:7
    @test x == 1 && y == 2
    @test z == Vector(3:7)

    res = begin x, y, z... = [1, 2] end
    @test res == [1, 2]
    @test x == 1 && y == 2
    @test z == Int[]

    x = 1
    res = begin x..., = x end
    @test res == 1
    @test x == 1

    x, y, z... = 1:7
    res = begin y, z, x... = z..., x, y end
    @test res == ((3:7)..., 1, 2)
    @test y == 3
    @test z == 4
    @test x == ((5:7)..., 1, 2)

    res = begin x, _, y... = 1, 2 end
    @test res == (1, 2)
    @test x == 1
    @test y == ()

    res = begin x, y... = 1 end
    @test res == 1
    @test x == 1
    @test y == Iterators.rest(1, nothing)

    res = begin x, y, z... = 1, 2, 3:5 end
    @test res == (1, 2, 3:5)
    @test x == 1 && y == 2
    @test z == (3:5,)

    @test Meta.isexpr(Meta.@lower(begin a, b..., c = 1:3 end), :error)
    @test Meta.isexpr(Meta.@lower(begin a, b..., c = 1, 2, 3 end), :error)
    @test Meta.isexpr(Meta.@lower(begin a, b..., c... = 1, 2, 3 end), :error)

    @test_throws BoundsError begin x, y, z... = 1:1 end
    @test_throws BoundsError begin x, y, _, z... = 1, 2 end

    car((a, d...)) = a
    cdr((a, d...)) = d
    @test car(1:3) == 1
    @test cdr(1:3) == [2, 3]

    @test begin a, b = (;c = 3, d = 4) end === (c = 3, d = 4)
    @test begin a, b, c = (x = "", y = 2.0, z = 1) end === (x = "", y = 2.0, z = 1)
    a, b, c = (x = "", y = 2.0, z = 1)
    @test a === ""
    @test b === 2.0
    @test c === 1
    @test begin a, b... = (x = "", y = 2.0, z = 1) end === (x = "", y = 2.0, z = 1)
    a, b... = (x = "", y = 2.0, z = 1)
    @test b === (y = 2.0, z = 1)
    let t = (x = "", y = 1, z = 3.0)
        _, a, b = t
        @test a === 1
        @test b === 3.0
        a, b... = t
        @test a === ""
        @test b === (y = 1, z = 3.0)
    end
end

@testset "issue #33460" begin
    err = Expr(:error, "more than one semicolon in argument list")
    @test Meta.lower(Main, :(f(a; b=1; c=2) = 2))  == err
    @test Meta.lower(Main, :(f( ; b=1; c=2)))      == err
    @test Meta.lower(Main, :(f(a; b=1; c=2)))      == err
    @test Meta.lower(Main, :(f(a; b=1, c=2; d=3))) == err
    @test Meta.lower(Main, :(f(a; b=1; c=2, d=3))) == err
    @test Meta.lower(Main, :(f(a; b=1; c=2; d=3))) == err
end

@test eval(Expr(:if, Expr(:block, Expr(:&&, true, Expr(:call, :(===), 1, 1))), 1, 2)) == 1

# issue #38386
macro m38386()
    fname = :f38386
    :(function $(esc(fname)) end)
end
@m38386
@test isempty(methods(f38386))

@testset "all-underscore varargs on the rhs" begin
    @test ncalls_in_lowered(quote _..., = a end, GlobalRef(Base, :rest)) == 0
    @test ncalls_in_lowered(quote ___..., = a end, GlobalRef(Base, :rest)) == 0
    @test ncalls_in_lowered(quote a, _... = b end, GlobalRef(Base, :rest)) == 0
    @test ncalls_in_lowered(quote a, _... = b, c end, GlobalRef(Base, :rest)) == 0
    @test ncalls_in_lowered(quote a, _... = (b...,) end, GlobalRef(Base, :rest)) == 0
end

# issue #38501
@test :"a $b $("str") c" == Expr(:string, "a ", :b, " ", Expr(:string, "str"), " c")

@testset "property destructuring" begin
    res = begin (; num, den) = 1 // 2 end
    @test res == 1 // 2
    @test num == 1
    @test den == 2

    res = begin (; b, a) = (a=1, b=2, c=3) end
    @test res == (a=1, b=2, c=3)
    @test b == 2
    @test a == 1

    # could make this an error instead, but I think this is reasonable
    res = begin (; a, b, a) = (a=5, b=6) end
    @test res == (a=5, b=6)
    @test a == 5
    @test b == 6

    @test_throws ErrorException (; a, b) = (x=1,)

    @test Meta.isexpr(Meta.@lower(begin (a, b; c) = x end), :error)
    @test Meta.isexpr(Meta.@lower(begin (a, b; c) = x, y end), :error)
    @test Meta.isexpr(Meta.@lower(begin (; c, a.b) = x end), :error)

    f((; a, b)) = a, b
    @test f((b=3, a=4)) == (4, 3)
    @test f((b=3, c=2, a=4)) == (4, 3)
    @test_throws ErrorException f((;))

    # with type annotation
    let num, den, a, b
        res = begin (; num::UInt8, den::Float64) = 1 // 2 end
        @test res === 1 // 2
        @test num === 0x01
        @test den === 2.0

        res = begin (; b, a::Bool) = (a=1.0, b=2, c=0x03) end
        @test res === (a=1.0, b=2, c=0x03)
        @test b === 2
        @test a === true
    end

    @test Meta.isexpr(Meta.@lower(f((; a, b::Int)) = a + b), :error)
end

# issue #25652
x25652 = 1
x25652_2 = let (x25652, _) = (x25652, nothing)
    x25652 = x25652 + 1
    x25652
end
@test x25652_2 == 2
@test x25652 == 1

@test let x = x25652
    x25652 = x+3
    x25652
end == 4
@test let (x,) = (x25652,)
    x25652 = x+3
    x25652
end == 4

@testset "issue #39600" begin
    A = 1:.5:2
    @test (!).(1 .< A .< 2) == [true, false, true]
    @test .!(1 .< A .< 2) == [true, false, true]
    @test (.!)(1 .< A .< 2) == [true, false, true]

    @test ncalls_in_lowered(:((!).(1 .< A .< 2)), GlobalRef(Base, :materialize)) == 1
    @test ncalls_in_lowered(:(.!(1 .< A .< 2)), GlobalRef(Base, :materialize)) == 1
    @test ncalls_in_lowered(:((.!)(1 .< A .< 2)), GlobalRef(Base, :materialize)) == 1
end

# issue #39705
@eval f39705(x) = $(Expr(:||)) && x
@test f39705(1) === false


struct A x end
Base.dotgetproperty(::A, ::Symbol) = [0, 0, 0]

@testset "dotgetproperty" begin
    a = (x = [1, 2, 3],)
    @test @inferred((a -> a.x .+= 1)(a)) == [2, 3, 4]

    b = [1, 2, 3]
    @test A(b).x === b
    @test begin A(b).x .= 1 end == [1, 1, 1]
    @test begin A(b).x .+= 1 end == [2, 3, 4]
    @test b == [1, 2, 3]
end

@test Meta.@lower((::T) = x) == Expr(:error, "invalid assignment location \"::T\"")
@test Meta.@lower((::T,) = x) == Expr(:error, "invalid assignment location \"::T\"")
@test Meta.@lower((; ::T) = x) == Expr(:error, "invalid assignment location \"::T\"")

# flisp conversion for quoted SSAValues
@test eval(:(x = $(QuoteNode(Core.SSAValue(1))))) == Core.SSAValue(1)
@test eval(:(x = $(QuoteNode(Core.SlotNumber(1))))) == Core.SlotNumber(1)
@test_throws ErrorException("syntax: SSAValue objects should not occur in an AST") eval(:(x = $(Core.SSAValue(1))))
@test_throws ErrorException("syntax: Slot objects should not occur in an AST") eval(:(x = $(Core.SlotNumber(1))))

<<<<<<< HEAD
# issue 40258
@test "a $("b $("c")")" == "a b c"

@test "$(([[:a, :b], [:c, :d]]...)...)" == "abcd"

@test eval(Expr(:string, "a", Expr(:string, "b", "c"))) == "abc"
@test eval(Expr(:string, "a", Expr(:string, "b", Expr(:string, "c")))) == "abc"
=======
macro m_underscore_hygiene()
    return :(_ = 1)
end

@test @macroexpand(@m_underscore_hygiene()) == :(_ = 1)

macro m_begin_hygiene(a)
    return :($(esc(a))[begin])
end

@test @m_begin_hygiene([1, 2, 3]) == 1
>>>>>>> 8868d3fb
<|MERGE_RESOLUTION|>--- conflicted
+++ resolved
@@ -2752,24 +2752,22 @@
 @test_throws ErrorException("syntax: SSAValue objects should not occur in an AST") eval(:(x = $(Core.SSAValue(1))))
 @test_throws ErrorException("syntax: Slot objects should not occur in an AST") eval(:(x = $(Core.SlotNumber(1))))
 
-<<<<<<< HEAD
+macro m_underscore_hygiene()
+    return :(_ = 1)
+end
+
+@test @macroexpand(@m_underscore_hygiene()) == :(_ = 1)
+
+macro m_begin_hygiene(a)
+    return :($(esc(a))[begin])
+end
+
+@test @m_begin_hygiene([1, 2, 3]) == 1
+
 # issue 40258
 @test "a $("b $("c")")" == "a b c"
 
 @test "$(([[:a, :b], [:c, :d]]...)...)" == "abcd"
 
 @test eval(Expr(:string, "a", Expr(:string, "b", "c"))) == "abc"
-@test eval(Expr(:string, "a", Expr(:string, "b", Expr(:string, "c")))) == "abc"
-=======
-macro m_underscore_hygiene()
-    return :(_ = 1)
-end
-
-@test @macroexpand(@m_underscore_hygiene()) == :(_ = 1)
-
-macro m_begin_hygiene(a)
-    return :($(esc(a))[begin])
-end
-
-@test @m_begin_hygiene([1, 2, 3]) == 1
->>>>>>> 8868d3fb
+@test eval(Expr(:string, "a", Expr(:string, "b", Expr(:string, "c")))) == "abc"