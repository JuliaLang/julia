--- conflicted
+++ resolved
@@ -3147,71 +3147,6 @@
 @test Meta.parseatom("@foo", 1; filename="foo", lineno=7) == (Expr(:macrocall, :var"@foo", LineNumberNode(7, :foo)), 5)
 @test Meta.parseall("@foo"; filename="foo", lineno=3) == Expr(:toplevel, LineNumberNode(3, :foo), Expr(:macrocall, :var"@foo", LineNumberNode(3, :foo)))
 
-<<<<<<< HEAD
-@testset "slurping in non-final position" begin
-    res = begin x, y..., z = 1:7 end
-    @test res == 1:7
-    @test x == 1
-    @test y == Vector(2:6)
-    @test z == 7
-
-    res = begin x, y..., z = [1, 2] end
-    @test res == [1, 2]
-    @test x == 1
-    @test y == Int[]
-    @test z == 2
-
-    x, y, z... = 1:7
-    res = begin y, z..., x = z..., x, y end
-    @test res == ((3:7)..., 1, 2)
-    @test y == 3
-    @test z == ((4:7)..., 1)
-    @test x == 2
-
-    res = begin x, _..., y = 1, 2 end
-    @test res == (1, 2)
-    @test x == 1
-    @test y == 2
-
-    res = begin x, y..., z = 1, 2:4, 5 end
-    @test res == (1, 2:4, 5)
-    @test x == 1
-    @test y == (2:4,)
-    @test z == 5
-
-    @test_throws ArgumentError begin x, y..., z = 1:1 end
-    @test_throws BoundsError begin x, y, _..., z = 1, 2 end
-
-    last((a..., b)) = b
-    front((a..., b)) = a
-    @test last(1:3) == 3
-    @test front(1:3) == [1, 2]
-
-    res = begin x, y..., z = "abcde" end
-    @test res == "abcde"
-    @test x == 'a'
-    @test y == "bcd"
-    @test z == 'e'
-
-    res = begin x, y..., z = (a=1, b=2, c=3, d=4) end
-    @test res == (a=1, b=2, c=3, d=4)
-    @test x == 1
-    @test y == (b=2, c=3)
-    @test z == 4
-
-    v = rand(Bool, 7)
-    res = begin x, y..., z = v end
-    @test res === v
-    @test x == v[1]
-    @test y == v[2:6]
-    @test z == v[end]
-
-    res = begin x, y..., z = Core.svec(1, 2, 3, 4) end
-    @test res == Core.svec(1, 2, 3, 4)
-    @test x == 1
-    @test y == Core.svec(2, 3)
-    @test z == 4
-=======
 let ex = :(const $(esc(:x)) = 1; (::typeof(2))() = $(esc(:x)))
     @test macroexpand(Main, Expr(:var"hygienic-scope", ex, Main)).args[3].args[1] == :((::$(GlobalRef(Main, :typeof))(2))())
 end
@@ -3310,5 +3245,69 @@
     @test Core.get_binding_type(m, :bar) == Float64
     @test m.Foo.bar === 1
     @test Core.get_binding_type(m.Foo, :bar) == Any
->>>>>>> 071ae183
+end
+
+@testset "slurping in non-final position" begin
+    res = begin x, y..., z = 1:7 end
+    @test res == 1:7
+    @test x == 1
+    @test y == Vector(2:6)
+    @test z == 7
+
+    res = begin x, y..., z = [1, 2] end
+    @test res == [1, 2]
+    @test x == 1
+    @test y == Int[]
+    @test z == 2
+
+    x, y, z... = 1:7
+    res = begin y, z..., x = z..., x, y end
+    @test res == ((3:7)..., 1, 2)
+    @test y == 3
+    @test z == ((4:7)..., 1)
+    @test x == 2
+
+    res = begin x, _..., y = 1, 2 end
+    @test res == (1, 2)
+    @test x == 1
+    @test y == 2
+
+    res = begin x, y..., z = 1, 2:4, 5 end
+    @test res == (1, 2:4, 5)
+    @test x == 1
+    @test y == (2:4,)
+    @test z == 5
+
+    @test_throws ArgumentError begin x, y..., z = 1:1 end
+    @test_throws BoundsError begin x, y, _..., z = 1, 2 end
+
+    last((a..., b)) = b
+    front((a..., b)) = a
+    @test last(1:3) == 3
+    @test front(1:3) == [1, 2]
+
+    res = begin x, y..., z = "abcde" end
+    @test res == "abcde"
+    @test x == 'a'
+    @test y == "bcd"
+    @test z == 'e'
+
+    res = begin x, y..., z = (a=1, b=2, c=3, d=4) end
+    @test res == (a=1, b=2, c=3, d=4)
+    @test x == 1
+    @test y == (b=2, c=3)
+    @test z == 4
+
+    v = rand(Bool, 7)
+    res = begin x, y..., z = v end
+    @test res === v
+    @test x == v[1]
+    @test y == v[2:6]
+    @test z == v[end]
+
+    res = begin x, y..., z = Core.svec(1, 2, 3, 4) end
+    @test res == Core.svec(1, 2, 3, 4)
+    @test x == 1
+    @test y == Core.svec(2, 3)
+    @test z == 4
 end