--- conflicted
+++ resolved
@@ -2343,7 +2343,6 @@
 
 @test :(a +ꜝ b) == Expr(:call, :+ꜝ, :a, :b)
 
-<<<<<<< HEAD
 function ncalls_in_lowered(ex, fname)
     lowered_exprs = Meta.lower(Main, ex).args[1].code
     return count(lowered_exprs) do ex
@@ -2362,7 +2361,6 @@
     @test ncalls_in_lowered(:((.+)(a, b .- (.^)(c, 2))), GlobalRef(Base, :materialize)) == 1
     @test ncalls_in_lowered(:((.+)(a, b .- (.^)(c, 2))), GlobalRef(Base, :BroadcastFunction)) == 0
 end
-=======
+
 # issue #37656
-@test :(if true 'a' else 1 end) == Expr(:if, true, quote 'a' end, quote 1 end)
->>>>>>> 16d1f07d
+@test :(if true 'a' else 1 end) == Expr(:if, true, quote 'a' end, quote 1 end)