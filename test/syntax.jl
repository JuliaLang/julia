# This file is a part of Julia. License is MIT: https://julialang.org/license

# tests for parser and syntax lowering

using Random

import Base.Meta.ParseError

function parseall(str)
    pos = firstindex(str)
    exs = []
    while pos <= lastindex(str)
        ex, pos = Meta.parse(str, pos)
        push!(exs, ex)
    end
    if length(exs) == 0
        throw(ParseError("end of input"))
    elseif length(exs) == 1
        return exs[1]
    else
        return Expr(:block, exs...)
    end
end

# issue #9684
let
    undot(op) = Symbol(string(op)[2:end])
    for (ex1, ex2) in [("5 .≠ x", "5 .!= x"),
                       ("5 .≥ x", "5 .>= x"),
                       ("5 .≤ x", "5 .<= x")]
        ex1 = Meta.parse(ex1); ex2 = Meta.parse(ex2)
        @test ex1.head === :call && (ex1.head === ex2.head)
        @test ex1.args[2] === 5 && ex2.args[2] === 5
        @test Core.eval(Main, undot(ex1.args[1])) === Core.eval(Main, undot(ex2.args[1]))
        @test ex1.args[3] === :x && (ex1.args[3] === ex2.args[3])
    end
end

# issue #9704
let a = :a
    @test :(try
            catch $a
            end) == :(try
                      catch a
                      end)
    @test :(module $a end) == :(module a
                                end)
end

# string literals
macro test999_str(args...); args; end
@test test999"a"b == ("a","b")
@test test999"""a"""b == ("a","b")
@test test999"
    a
    b" == ("
    a
    b",)
@test test999"""
    a
    b""" == ("a\nb",)

# issue #5997
@test_throws ParseError Meta.parse(": x")
@test_throws ParseError Meta.parse("""begin
    :
    x""")
@test_throws ParseError Meta.parse("d[: 2]")

# issue #6770
@test_throws ParseError Meta.parse("x.3")

# issue #8763
@test_throws ParseError Meta.parse("sqrt(16)2")
@test_throws ParseError Meta.parse("x' y")
@test_throws ParseError Meta.parse("x 'y")
@test Meta.parse("x'y") == Expr(:call, :*, Expr(Symbol("'"), :x), :y)

# issue #18851
@test Meta.parse("-2[m]") == Expr(:call, :-, Expr(:ref, 2, :m))
@test Meta.parse("+2[m]") == Expr(:call, :+, Expr(:ref, 2, :m))
@test Meta.parse("!2[3]") == Expr(:call, :!, Expr(:ref, 2, 3))
@test Meta.parse("-2{m}") == Expr(:call, :-, Expr(:curly, 2, :m))
@test Meta.parse("+2{m}") == Expr(:call, :+, Expr(:curly, 2, :m))
@test Meta.parse("-2(m)") == Expr(:call, :*, -2, :m)

# issue #8301
@test_throws ParseError Meta.parse("&*s")

# issue #10677
@test_throws ParseError Meta.parse("/1")
@test_throws ParseError Meta.parse("/pi")
@test Meta.parse("- = 2") == Expr(:(=), :(-), 2)
@test Meta.parse("/ = 2") == Expr(:(=), :(/), 2)
@test_throws ParseError Meta.parse("< : 2")
@test_throws ParseError Meta.parse("+ : 2")
@test_throws ParseError Meta.parse("< :2")
@test Meta.parse("+ :2") == Expr(:call, :(+), QuoteNode(2))

# issue #10900
@test_throws ParseError Meta.parse("+=")
@test_throws ParseError Meta.parse(".")
@test_throws ParseError Meta.parse("...")

# issue #10901
@test Meta.parse("/([1], 1)[1]") == :(([1] / 1)[1])

# issue #10997
@test Meta.parse(":(x.\$f[i])") == Expr(:quote,
                                   Expr(:ref,
                                        Expr(Symbol("."), :x,
                                             QuoteNode(Expr(:$, :f))),
                                        :i))

# issue #10994
@test Meta.parse("1 + #= \0 =# 2") == :(1 + 2)

# issue #10910
@test Meta.parse(":(using A)") == Expr(:quote, Expr(:using, Expr(:., :A)))
@test Meta.parse(":(using A.b, B)") == Expr(:quote,
                                       Expr(:using,
                                            Expr(:., :A, :b),
                                            Expr(:., :B)))
@test Meta.parse(":(using A: b, c.d)") == Expr(:quote,
                                          Expr(:using,
                                               Expr(:(:),
                                                    Expr(:., :A),
                                                    Expr(:., :b),
                                                    Expr(:., :c, :d))))

@test Meta.parse(":(import A)") == Expr(:quote, Expr(:import, Expr(:., :A)))
@test Meta.parse(":(import A.b, B)") == Expr(:quote,
                                        Expr(:import,
                                             Expr(:., :A, :b),
                                             Expr(:., :B)))
@test Meta.parse(":(import A: b, c.d)") == Expr(:quote,
                                           Expr(:import,
                                                Expr(:(:),
                                                     Expr(:., :A),
                                                     Expr(:., :b),
                                                     Expr(:., :c, :d))))

# issue #11332
@test Meta.parse("export \$(Symbol(\"A\"))") == :(export $(Expr(:$, :(Symbol("A")))))
@test Meta.parse("export \$A") == :(export $(Expr(:$, :A)))
@test Meta.parse("using \$a.\$b") == Expr(:using, Expr(:., Expr(:$, :a), Expr(:$, :b)))
@test Meta.parse("using \$a.\$b, \$c") == Expr(:using,
                                               Expr(:., Expr(:$, :a), Expr(:$, :b)),
                                               Expr(:., Expr(:$, :c)))
@test Meta.parse("using \$a: \$b, \$c.\$d") ==
    Expr(:using,
         Expr(:(:), Expr(:., Expr(:$, :a)), Expr(:., Expr(:$, :b)),
              Expr(:., Expr(:$, :c), Expr(:$, :d))))

# fix pr #11338 and test for #11497
@test parseall("using \$\na") == Expr(:block, Expr(:using, Expr(:., :$)), :a)
@test parseall("using \$,\na") == Expr(:using, Expr(:., :$), Expr(:., :a))
@test parseall("using &\na") == Expr(:block, Expr(:using, Expr(:., :&)), :a)

@test parseall("a = &\nb") == Expr(:block, Expr(:(=), :a, :&), :b)
@test parseall("a = \$\nb") == Expr(:block, Expr(:(=), :a, :$), :b)
@test parseall(":(a = &\nb)") == Expr(:quote, Expr(:(=), :a, Expr(:&, :b)))
@test parseall(":(a = \$\nb)") == Expr(:quote, Expr(:(=), :a, Expr(:$, :b)))

# issue 11970
@test parseall("""
    macro f(args...) end; @f "macro argument"
""") == Expr(:toplevel,
             Expr(:macro, Expr(:call, :f, Expr(:..., :args)), Expr(:block, LineNumberNode(1, :none))),
             Expr(:macrocall, Symbol("@f"), LineNumberNode(1, :none), "macro argument"))

# blocks vs. tuples
@test Meta.parse("()") == Expr(:tuple)
@test Meta.parse("(;)") == Expr(:block)
@test Meta.parse("(;;;;)") == Expr(:block)
@test_throws ParseError Meta.parse("(,)")
@test_throws ParseError Meta.parse("(;,)")
@test_throws ParseError Meta.parse("(,;)")
# TODO: would be nice to make these errors, but needed to parse e.g. `(x;y,)->x`
#@test_throws ParseError Meta.parse("(1;2,)")
#@test_throws ParseError Meta.parse("(1;2,;)")
#@test_throws ParseError Meta.parse("(1;2,;3)")
@test Meta.parse("(x;)") == Expr(:block, :x)
@test Meta.parse("(;x)") == Expr(:tuple, Expr(:parameters, :x))
@test Meta.parse("(;x,)") == Expr(:tuple, Expr(:parameters, :x))
@test Meta.parse("(x,)") == Expr(:tuple, :x)
@test Meta.parse("(x,;)") == Expr(:tuple, Expr(:parameters), :x)
@test Meta.parse("(x;y)") == Expr(:block, :x, LineNumberNode(1,:none), :y)
@test Meta.parse("(x...;)") == Expr(:tuple, Expr(:parameters), Expr(:(...), :x))
@test Meta.parse("(;x...)") == Expr(:tuple, Expr(:parameters, Expr(:(...), :x)))
@test Meta.parse("(x...;y)") == Expr(:tuple, Expr(:parameters, :y), Expr(:(...), :x))
@test Meta.parse("(x;y...)") == Expr(:block, :x, LineNumberNode(1,:none), Expr(:(...), :y))
@test Meta.parse("(x=1;y=2)") == Expr(:block, Expr(:(=), :x, 1), LineNumberNode(1,:none), Expr(:(=), :y, 2))
@test Meta.parse("(x,;y)") == Expr(:tuple, Expr(:parameters, :y), :x)
@test Meta.parse("(x,;y=1)") == Expr(:tuple, Expr(:parameters, Expr(:kw, :y, 1)), :x)
@test Meta.parse("(x,a;y=1)") == Expr(:tuple, Expr(:parameters, Expr(:kw, :y, 1)), :x, :a)
@test Meta.parse("(x,a;y=1,z=2)") == Expr(:tuple, Expr(:parameters, Expr(:kw,:y,1), Expr(:kw,:z,2)), :x, :a)
@test Meta.parse("(a=1, b=2)") == Expr(:tuple, Expr(:(=), :a, 1), Expr(:(=), :b, 2))
@test_throws ParseError Meta.parse("(1 2)") # issue #15248

@test Meta.parse("f(x;)") == Expr(:call, :f, Expr(:parameters), :x)

@test Meta.parse("1 == 2|>3") == Expr(:call, :(==), 1, Expr(:call, :(|>), 2, 3))

# issue #24153
@test Meta.parse("a|>b|>c|>d") == Meta.parse("((a|>b)|>c)|>d")
@test Meta.parse("a<|b<|c<|d") == Meta.parse("a<|(b<|(c<|d))")

# issue #12501 and pr #12502
Meta.parse("""
      baremodule A
      "a" in b
      end
      """)
Meta.parse("""
      baremodule A
      "a"
      end
      """)

# issue #12626
@test Meta.parse("a .÷ 1") == Expr(:call, :.÷, :a, 1)
@test Meta.parse("a .÷= 1") == Expr(:.÷=, :a, 1)

# issue #12771
@test -(3)^2 == -9

# issue #13302
let p = Meta.parse("try
            a
        catch
            b, c = t
        end")
    @test isa(p,Expr) && p.head === :try
    @test p.args[2] === false
    @test p.args[3].args[end] == Meta.parse("b,c = t")
end

# pr #13078
@test Meta.parse("a in b in c") == Expr(:comparison, :a, :in, :b, :in, :c)
@test Meta.parse("a||b→c&&d") == Expr(:call, :→,
                                 Expr(Symbol("||"), :a, :b),
                                 Expr(Symbol("&&"), :c, :d))

# issue #11988 -- normalize \r and \r\n in literal strings to \n
@test "foo\nbar" == Meta.parse("\"\"\"\r\nfoo\r\nbar\"\"\"") ==
    Meta.parse("\"\"\"\nfoo\nbar\"\"\"") == Meta.parse("\"\"\"\rfoo\rbar\"\"\"") ==
    Meta.parse("\"foo\r\nbar\"") == Meta.parse("\"foo\rbar\"") == Meta.parse("\"foo\nbar\"")
@test '\r' == first("\r") == first("\r\n") # still allow explicit \r

# allow invalid UTF-8 in string literals
@test "\ud800"[1] == Char(0xd800)
@test "\udfff"[1] == Char(0xdfff)
@test length("\xc0\xb0") == 1
@test "\xc0\xb0"[1] == reinterpret(Char, 0xc0b00000)

# issue #14561 - generating 0-method generic function def
let fname = :f
    @test :(function $fname end) == Expr(:function, :f)
end

# issue #14977
@test Meta.parse("x = 1", 1) == (:(x = 1), 6)
@test Meta.parse("x = 1", 6) == (nothing, 6)
@test_throws BoundsError Meta.parse("x = 1", 0)
@test_throws BoundsError Meta.parse("x = 1", -1)
@test_throws BoundsError Meta.parse("x = 1", 7)

# issue #14683
@test_throws ParseError Meta.parse("'\\A\"'")
@test Meta.parse("'\"'") == Meta.parse("'\\\"'") == '"' == "\""[1] == '\42'

# issue #24558
@test_throws ParseError Meta.parse("'\\xff'")
@test_throws ParseError Meta.parse("'\\x80'")
@test_throws ParseError Meta.parse("'ab'")
@test '\u2200' == "\u2200"[1]

@test_throws ParseError Meta.parse("f(2x for x=1:10, y")

# issue #15223
call0(f) = f()
call1(f,x) = f(x)
call2(f,x,y) = f(x,y)
@test (call0() do; 42 end) == 42
@test (call1(42) do x; x+1 end) == 43
@test (call2(42,1) do x,y; x+y+1 end) == 44

# definitions using comparison syntax
let a⊂b = reduce(&, x ∈ b for x in a) && length(b)>length(a)
    @test [1,2] ⊂ [1,2,3,4]
    @test !([1,2] ⊂ [1,3,4])
    @test !([1,2] ⊂ [1,2])
end

# issue #9503
@test Meta.parse("x<:y") == Expr(:(<:), :x, :y)
@test Meta.parse("x>:y") == Expr(:(>:), :x, :y)
@test Meta.parse("x<:y<:z").head === :comparison
@test Meta.parse("x>:y<:z").head === :comparison

# reason PR #19765, <- operator, was reverted
@test -2<-1 # DO NOT ADD SPACES

# issue #11169
uncalled(x) = @test false
fret() = uncalled(return true)
@test fret()

# issue #9617
let p = 15
    @test 2p+1 == 31  # not a hex float literal
end

function test_parseerror(str, msg)
    try
        Meta.parse(str)
        @test false
    catch e
        @test isa(e,ParseError) && e.msg == msg
    end
end
test_parseerror("0x", "invalid numeric constant \"0x\"")
test_parseerror("0b", "invalid numeric constant \"0b\"")
test_parseerror("0o", "invalid numeric constant \"0o\"")
test_parseerror("0x0.1", "hex float literal must contain \"p\" or \"P\"")
test_parseerror("0x1.0p", "invalid numeric constant \"0x1.0\"")

# issue #15798
@test Meta.lower(Main, Base.parse_input_line("""
              try = "No"
           """)) == Expr(:error, "unexpected \"=\"")

# issue #19861 make sure macro-expansion happens in the newest world for top-level expression
@test eval(Base.parse_input_line("""
           macro X19861()
               return 23341
           end
           @X19861
           """)::Expr) == 23341

# test parse_input_line for a streaming IO input
let b = IOBuffer("""
                 let x = x
                     x
                 end
                 f()
                 """)
    @test Base.parse_input_line(b) == Expr(:let, Expr(:(=), :x, :x), Expr(:block, LineNumberNode(2, :none), :x))
    @test Base.parse_input_line(b) == Expr(:call, :f)
    @test Base.parse_input_line(b) === nothing
end

# issue #15763
test_parseerror("if\nfalse\nend", "missing condition in \"if\" at none:1")
test_parseerror("if false\nelseif\nend", "missing condition in \"elseif\" at none:2")

# issue #15828
@test Meta.lower(Main, Meta.parse("x...")) == Expr(:error, "\"...\" expression outside call")

# issue #15830
@test Meta.lower(Main, Meta.parse("foo(y = (global x)) = y")) == Expr(:error, "misplaced \"global\" declaration")

# issue #15844
function f15844(x)
    x
end

g15844 = let
    local function f15844(x::Int32)
        2x
    end
end

function add_method_to_glob_fn!()
    @eval global function f15844(x::Int64)
        3x
    end
end

add_method_to_glob_fn!()
@test g15844 !== f15844
@test g15844(Int32(1)) == 2
@test f15844(Int32(1)) == 1
@test f15844(Int64(1)) == 3

# issue #15661
@test_throws ParseError Meta.parse("function catch() end")
@test_throws ParseError Meta.parse("function end() end")
@test_throws ParseError Meta.parse("function finally() end")

# PR #16170
@test Meta.lower(Main, Meta.parse("true(x) = x")) == Expr(:error, "invalid function name \"true\"")
@test Meta.lower(Main, Meta.parse("false(x) = x")) == Expr(:error, "invalid function name \"false\"")

# issue #16355
@test Meta.lower(Main, :(f(d:Int...) = nothing)) == Expr(:error, "\"d:Int\" is not a valid function argument name")

# issue #16517
@test (try error(); catch; 0; end) === 0
@test (try error(); catch; false; end) === false  # false and true are Bool literals, not variables
@test (try error(); catch; true; end) === true
f16517() = try error(); catch; 0; end
@test f16517() === 0

# issue #16671
@test Meta.parse("1.") === 1.0

isline(x) = isa(x, LineNumberNode)

# issue #16672
@test count(isline, Meta.parse("begin end").args) == 1
@test count(isline, Meta.parse("begin; end").args) == 1
@test count(isline, Meta.parse("begin; x+2; end").args) == 1
@test count(isline, Meta.parse("begin; x+2; y+1; end").args) == 2

# issue #16736
let
    local lineoffset0 = @__LINE__() + 1
    local lineoffset1 = @__LINE__()
    local lineoffset2 = @__LINE__() - 1
    @test lineoffset0 == lineoffset1 == lineoffset2
end

# issue #16686
@test Meta.parse("try x
             catch; test()
                 y
             end") == Expr(:try,
                           Expr(:block,
                                LineNumberNode(1, :none),
                                :x),
                           false,
                           Expr(:block,
                                LineNumberNode(2, :none),
                                Expr(:call, :test),
                                LineNumberNode(3, :none),
                                :y))

# test that pre 0.5 deprecated syntax is a parse error
@test_throws ParseError Meta.parse("Int [1,2,3]")
@test_throws ParseError Meta.parse("Int [x for x in 1:10]")
@test_throws ParseError Meta.parse("foo (x) = x")
@test_throws ParseError Meta.parse("foo {T<:Int}(x::T) = x")

@test_throws ParseError Meta.parse("Foo .bar")

@test_throws ParseError Meta.parse("import x .y")
@test_throws ParseError Meta.parse("using x .y")

@test_throws ParseError Meta.parse("--x")
@test_throws ParseError Meta.parse("stagedfunction foo(x); end")

@test Meta.parse("A=>B") == Expr(:call, :(=>), :A, :B)

@test Meta.parse("{1,2,3}") == Expr(:braces, 1, 2, 3)
@test Meta.parse("{1 2 3 4}") == Expr(:bracescat, Expr(:row, 1, 2, 3, 4))
@test Meta.parse("{1 2; 3 4}") == Expr(:bracescat, Expr(:row, 1, 2), Expr(:row, 3, 4))
@test Meta.parse("{x for x in 1:10}") == Expr(:braces, :(x for x in 1:10))
@test Meta.parse("{x=>y for (x,y) in zip([1,2,3],[4,5,6])}") == Expr(:braces, :(x=>y for (x,y) in zip([1,2,3],[4,5,6])))
@test Meta.parse("{:a=>1, :b=>2}") == Expr(:braces, Expr(:call, :(=>), QuoteNode(:a), 1),
                                      Expr(:call, :(=>), QuoteNode(:b), 2))

@test Meta.parse("[a,b;c]")  == Expr(:vect, Expr(:parameters, :c), :a, :b)
@test Meta.parse("[a,;c]")   == Expr(:vect, Expr(:parameters, :c), :a)
@test Meta.parse("a[b,c;d]") == Expr(:ref, :a, Expr(:parameters, :d), :b, :c)
@test Meta.parse("a[b,;d]")  == Expr(:ref, :a, Expr(:parameters, :d), :b)
@test_throws ParseError Meta.parse("[a,;,b]")
@test Meta.parse("{a,b;c}")  == Expr(:braces, Expr(:parameters, :c), :a, :b)
@test Meta.parse("{a,;c}")   == Expr(:braces, Expr(:parameters, :c), :a)
@test Meta.parse("a{b,c;d}") == Expr(:curly, :a, Expr(:parameters, :d), :b, :c)
@test Meta.parse("a{b,;d}")  == Expr(:curly, :a, Expr(:parameters, :d), :b)

# this now is parsed as getindex(Pair{Any,Any}, ...)
@test_throws MethodError eval(Meta.parse("(Any=>Any)[]"))
@test_throws MethodError eval(Meta.parse("(Any=>Any)[:a=>1,:b=>2]"))

# issue #16720
let err = try
    include_string(@__MODULE__, "module A

        function broken()

            x[1] = some_func(

        end

        end")
    catch e
        e
    end
    @test err.line == 7
end

# PR #17393
for op in (:.==, :.&, :.|, :.≤)
    @test Meta.parse("a $op b") == Expr(:call, op, :a, :b)
end
for op in (:.=, :.+=)
    @test Meta.parse("a $op b") == Expr(op, :a, :b)
end

# issue #17489
let m_error, error_out, filename = Base.source_path()
    m_error = try @eval method_c6(a::(:A)) = 1; catch e; e; end
    error_out = sprint(showerror, m_error)
    @test startswith(error_out, "ArgumentError: invalid type for argument a in method definition for method_c6 at $filename:")

    m_error = try @eval method_c6(::(:A)) = 2; catch e; e; end
    error_out = sprint(showerror, m_error)
    @test startswith(error_out, "ArgumentError: invalid type for argument number 1 in method definition for method_c6 at $filename:")

    # issue #20614
    m_error = try @eval foo(types::NTuple{N}, values::Vararg{Any,N}, c) where {N} = nothing; catch e; e; end
    error_out = sprint(showerror, m_error)
    @test startswith(error_out, "ArgumentError: Vararg on non-final argument")
end

# issue #7272
@test Meta.lower(Main, Meta.parse("let
              global x = 2
              local x = 1
              end")) == Expr(:error, "variable \"x\" declared both local and global")
#=
@test Meta.lower(Main, Meta.parse("let
              local x = 2
              local x = 1
              end")) == Expr(:error, "local \"x\" declared twice")

@test Meta.lower(Main, Meta.parse("let x
                  local x = 1
              end")) == Expr(:error, "local \"x\" declared twice")

@test Meta.lower(Main, Meta.parse("let x = 2
                  local x = 1
              end")) == Expr(:error, "local \"x\" declared twice")
=#
# issue #23673
@test :(let $([:(x=1),:(y=2)]...); x+y end) == :(let x = 1, y = 2; x+y end)

# make sure front end can correctly print values to error messages
let ex = Meta.lower(Main, Meta.parse("\"a\"=1"))
    @test ex == Expr(:error, "invalid assignment location \"\"a\"\"")
end

# make sure that incomplete tags are detected correctly
# (i.e. error messages in src/julia-parser.scm must be matched correctly
# by the code in base/client.jl)
for (str, tag) in Dict("" => :none, "\"" => :string, "#=" => :comment, "'" => :char,
                       "`" => :cmd, "begin;" => :block, "quote;" => :block,
                       "let;" => :block, "for i=1;" => :block, "function f();" => :block,
                       "f() do x;" => :block, "module X;" => :block, "mutable struct X;" => :block,
                       "struct X;" => :block, "(" => :other, "[" => :other,
                       "begin" => :other, "quote" => :other,
                       "let" => :other, "for" => :other, "function" => :other,
                       "f() do" => :other, "module" => :other, "mutable struct" => :other,
                       "struct" => :other)
    @test Base.incomplete_tag(Meta.parse(str, raise=false)) == tag
end

# meta nodes for optional positional arguments
@test Meta.lower(Main, :(@inline f(p::Int=2) = 3)).args[1].code[end-1].args[3].inlineable

# issue #16096
module M16096
macro iter()
    return quote
        @inline function foo16096(sub)
            it = 1
        end
    end
end
end
let ex = Meta.lower(M16096, :(@iter))
    @test isa(ex, Expr)
end
let ex = Meta.lower(Main, :($M16096.@iter))
    @test isa(ex, Expr)
end
let thismodule = @__MODULE__,
    ex = Meta.lower(thismodule, :(@M16096.iter))
    @test isa(ex, Expr)
    @test !isdefined(M16096, :foo16096)
    local_foo16096 = Core.eval(@__MODULE__, ex)
    @test local_foo16096(2.0) == 1
    @test !@isdefined foo16096
    @test !@isdefined it
    @test !isdefined(M16096, :foo16096)
    @test !isdefined(M16096, :it)
    @test typeof(local_foo16096).name.module === thismodule
    @test typeof(local_foo16096).name.mt.module === thismodule
    @test getfield(thismodule, typeof(local_foo16096).name.mt.name) === local_foo16096
    @test getfield(thismodule, typeof(local_foo16096).name.name) === typeof(local_foo16096)
    @test !isdefined(M16096, typeof(local_foo16096).name.mt.name)
    @test !isdefined(M16096, typeof(local_foo16096).name.name)
end

macro f16096()
    quote
        g16096($(esc(:x))) = 2x
    end
end
let g = @f16096
    @test g(3) == 6
end
macro f16096_2()
    quote
        g16096_2(; $(esc(:x))=2) = 2x
    end
end
let g = @f16096_2
    @test g() == 4
end

# issue #15838
module A15838
    macro f() end
    const x = :a
end
module B15838
    import ..A15838.@f
    macro f(x); return :x; end
    const x = :b
end
@test A15838.@f() === nothing
@test A15838.@f(1) === :b
let ex = :(A15838.@f(1, 2)), __source__ = LineNumberNode(@__LINE__, Symbol(@__FILE__))
    nometh = try
        macroexpand(@__MODULE__, ex)
        false
    catch ex
        ex
    end::LoadError
    @test nometh.file === string(__source__.file)
    @test nometh.line === __source__.line
    e = nometh.error::MethodError
    @test e.f === getfield(A15838, Symbol("@f"))
    @test e.args === (__source__, @__MODULE__, 1, 2)
end

# issue 10046
for op in ["+", "-", "\$", "|", ".+", ".-", "*", ".*"]
    @test_throws ParseError Meta.parse("$op in [+, -]")
end

# issue #17701
@test Meta.lower(Main, :(i==3 && i+=1)) == Expr(:error, "invalid assignment location \"(i == 3) && i\"")

# issue #18667
@test Meta.lower(Main, :(true = 1)) == Expr(:error, "invalid assignment location \"true\"")
@test Meta.lower(Main, :(false = 1)) == Expr(:error, "invalid assignment location \"false\"")

# PR #15592
let str = "[1] [2]"
    @test_throws ParseError Meta.parse(str)
end

# issue 15896 and PR 15913
@test_throws ErrorException eval(:(macro test15896(d; y=0) end))

# Issue #16578 (Lowering) mismatch between push_loc and pop_loc
module TestMeta_16578
using Test
function get_expr_list(ex::Core.CodeInfo)
    return ex.code::Array{Any,1}
end
function get_expr_list(ex::Expr)
    if ex.head == :thunk
        return get_expr_list(ex.args[1])
    else
        return ex.args
    end
end

function count_meta_loc(exprs)
    push_count = 0
    pop_count = 0
    for expr in exprs
        Meta.isexpr(expr, :meta) || continue
        expr = expr::Expr
        if expr.args[1] === :push_loc
            push_count += 1
        elseif expr.args[1] === :pop_loc
            pop_count += 1
        end
        @test push_count >= pop_count
    end
    return push_count
end

function is_return_ssavalue(ex::Expr)
    ex.head === :return && isa(ex.args[1], Core.SSAValue)
end

function is_pop_loc(ex::Expr)
    ex.head === :meta && ex.args[1] === :pop_loc
end

# Macros
macro m1()
    quote
        sin(1)
    end
end
include_string(@__MODULE__, """
macro m3()
    quote
        @m1
    end
end
""", "another_file.jl")
m1_exprs = get_expr_list(Meta.lower(@__MODULE__, quote @m1 end))

# Check the expanded expression has expected number of matching push/pop
# and the return is handled correctly
# NOTE: we currently only emit push/pop locations for macros from other files
@test_broken count_meta_loc(m1_exprs) == 1
@test is_return_ssavalue(m1_exprs[end])

let low3 = Meta.lower(@__MODULE__, quote @m3 end)
    m3_exprs = get_expr_list(low3)
    ci = low3.args[1]::Core.CodeInfo
    @test ci.codelocs == [3, 1]
    @test is_return_ssavalue(m3_exprs[end])
end

function f1(a)
    b = a + 100
    b
end

@generated function f2(a)
    quote
        b = a + 100
        b
    end
end

f1_ci = code_typed(f1, (Int,))[1][1]
f2_ci = code_typed(f2, (Int,))[1][1]

f1_exprs = get_expr_list(f1_ci)
f2_exprs = get_expr_list(f2_ci)

if Base.JLOptions().can_inline != 0
    @test length(f1_ci.linetable) == 3
    @test length(f2_ci.linetable) >= 3
else
    @test length(f1_ci.linetable) == 2
    @test length(f2_ci.linetable) >= 3
end

# Check that string and command literals are parsed to the appropriate macros
@test :(x"s") == :(@x_str "s")
@test :(x"s"flag) == :(@x_str "s" "flag")
@test :(x"s\"`\x\$\\") == :(@x_str "s\"`\\x\\\$\\")
@test :(x`s`) == :(@x_cmd "s")
@test :(x`s`flag) == :(@x_cmd "s" "flag")
@test :(x`s\`"\x\$\\`) == :(@x_cmd "s`\"\\x\\\$\\")

# Check multiline command literals
@test :(@cmd "multiline\ncommand\n") == :```
multiline
command
```

macro julia_cmd(s)
    Meta.quot(Meta.parse(s))
end
@test julia```
if test + test == test
    println(test)
end
```.head == :if

end

# issue 18756
module Mod18756
mutable struct Type
end
end
@test hasmethod(Mod18756.Type, ())

# issue 18002
@test Meta.parse("Foo{T} = Bar{T}") == Expr(:(=), Expr(:curly, :Foo, :T), Expr(:curly, :Bar, :T))

# don't insert push_loc for filename `none` at the top level
let ex = Meta.lower(Main, Meta.parse("""
begin
    x = 1
end"""))
    @test !any(x->(x == Expr(:meta, :push_loc, :none)), ex.args)
end

# Check qualified string macros
Base.r"regex" == r"regex"

module QualifiedStringMacro
module SubModule
macro x_str(x)
    1
end
macro y_cmd(x)
    2
end
end
end

@test QualifiedStringMacro.SubModule.x"" === 1
@test QualifiedStringMacro.SubModule.y`` === 2

let ..(x,y) = x + y
    @test 3 .. 4 === 7
end

# issue #7669
@test Meta.parse("@a(b=1, c=2)") == Expr(:macrocall, Symbol("@a"), LineNumberNode(1, :none), :(b=1), :(c=2))

# issue #19685
let f = function (x; kw...)
            return (x, kw)
        end,
    g = function (x; a = 2)
            return (x, a)
        end
    @test f(1) == (1, pairs(NamedTuple()))
    @test g(1) == (1, 2)
end

# normalization of Unicode symbols (#19464)
let ε=1, μ=2, x=3, î=4
    # issue #5434 (mu vs micro):
    @test Meta.parse("\u00b5") === Meta.parse("\u03bc")
    @test µ == μ == 2
    # NFC normalization of identifiers:
    @test Meta.parse("\u0069\u0302") === Meta.parse("\u00ee")
    @test î == 4
    # latin vs greek ε (#14751)
    @test Meta.parse("\u025B") === Meta.parse("\u03B5")
    @test ɛ == ε == 1
end

# issue #8925
let
    global const (c8925, d8925) = (3, 4)
end
@test c8925 == 3 && isconst(@__MODULE__, :c8925)
@test d8925 == 4 && isconst(@__MODULE__, :d8925)

# issue #18754: parse ccall as a regular function
@test Meta.parse("ccall([1], 2)[3]") == Expr(:ref, Expr(:call, :ccall, Expr(:vect, 1), 2), 3)
@test Meta.parse("ccall(a).member") == Expr(:., Expr(:call, :ccall, :a), QuoteNode(:member))

# Check that the body of a `where`-qualified short form function definition gets
# a :block for its body
short_where_call = :(f(x::T) where T = T)
@test short_where_call.args[2].head == :block

# `where` with multi-line anonymous functions
let f = function (x::T) where T
            T
        end
    @test f(:x) === Symbol
end

let f = function (x::T, y::S) where T<:S where S
            (T,S)
        end
    @test f(0,1) === (Int,Int)
end

# issue #20541
@test Meta.parse("[a .!b]") == Expr(:hcat, :a, Expr(:call, :(.!), :b))

@test Meta.lower(Main, :(a{1} = b)) == Expr(:error, "invalid type parameter name \"1\"")
@test Meta.lower(Main, :(a{2<:Any} = b)) == Expr(:error, "invalid type parameter name \"2\"")

# issue #20653
@test_throws UndefVarError Base.call(::Int) = 1
module Test20653
using Test
struct A
end
call(::A) = 1
const a = A()
@test_throws MethodError a()
@test call(a) === 1
end

# issue #20729
macro m20729()
    ex = Expr(:head)
    resize!(ex.args, 1)
    return ex
end

@test_throws ErrorException Core.eval(@__MODULE__, :(@m20729))
@test Meta.lower(@__MODULE__, :(@m20729)) == Expr(:error, "undefined reference in AST")

macro err20000()
    return Expr(:error, "oops!")
end

@test Meta.lower(@__MODULE__, :(@err20000)) == Expr(:error, "oops!")

# issue #20000
@test Meta.parse("@m(a; b=c)") == Expr(:macrocall, Symbol("@m"), LineNumberNode(1, :none),
                                  Expr(:parameters, Expr(:kw, :b, :c)), :a)

# issue #21054
macro make_f21054(T)
    quote
        $(esc(:f21054))(X::Type{<:$T}) = 1
    end
end
@eval @make_f21054 $Array
@test isa(f21054, Function)
g21054(>:) = >:2
@test g21054(-) == -2

# issue #21168
@test Meta.lower(Main, :(a.[1])) == Expr(:error, "invalid syntax \"a.[1]\"")
@test Meta.lower(Main, :(a.{1})) == Expr(:error, "invalid syntax \"a.{1}\"")

# Issue #21225
let abstr = Meta.parse("abstract type X end")
    @test Meta.parse("abstract type X; end") == abstr
    @test Meta.parse(string("abstract type X", ";"^5, " end")) == abstr
    @test Meta.parse("abstract type X\nend") == abstr
    @test Meta.parse(string("abstract type X", "\n"^5, "end")) == abstr
end
let prim = Meta.parse("primitive type X 8 end")
    @test Meta.parse("primitive type X 8; end") == prim
    @test Meta.parse(string("primitive type X 8", ";"^5, " end")) == prim
    @test Meta.parse("primitive type X 8\nend") == prim
    @test Meta.parse(string("primitive type X 8", "\n"^5, "end")) == prim
end

# issue #21155
@test filter(!isline,
             Meta.parse("module B
                        using ..x,
                              ..y
                    end").args[3].args)[1] ==
      Expr(:using,
           Expr(:., :., :., :x),
           Expr(:., :., :., :y))

@test filter(!isline,
             Meta.parse("module A
                        using .B,
                              .C
                    end").args[3].args)[1] ==
      Expr(:using,
           Expr(:., :., :B),
           Expr(:., :., :C))

# issue #21440
@test Meta.parse("+(x::T,y::T) where {T} = 0") == Meta.parse("(+)(x::T,y::T) where {T} = 0")
@test Meta.parse("a::b::c") == Expr(:(::), Expr(:(::), :a, :b), :c)

# issue #21545
f21545(::Type{<: AbstractArray{T,N} where N}) where T = T
@test f21545(Array{Int8}) === Int8
@test Meta.parse("<:{T} where T") == Expr(:where, Expr(:curly, :(<:), :T), :T)
@test Meta.parse("<:(T) where T") == Expr(:where, Expr(:(<:), :T), :T)
@test Meta.parse("<:{T}(T) where T") == Expr(:where, Expr(:call, Expr(:curly, :(<:), :T), :T), :T)

# issue #21586
macro m21586(x)
    Expr(:kw, esc(x), 42)
end

f21586(; @m21586(a), @m21586(b)) = a + b
@test f21586(a=10) == 52

# issue #21604
@test_nowarn @eval module Test21604
    const Foo = Any
    struct X
        x::Foo
    end
end
@test Test21604.X(1.0) === Test21604.X(1.0)

# issue #20575
@test_throws ParseError Meta.parse("\"a\"x")
@test_throws ParseError Meta.parse("\"a\"begin end")
@test_throws ParseError Meta.parse("\"a\"begin end\"b\"")

# issue #16427
@test_throws ParseError Meta.parse("for i=1:1 end(3)")
@test_throws ParseError Meta.parse("begin end(3)")
@test_throws ParseError Meta.parse("while false end(3)")

# comment 298107224 on pull #21607
module Test21607
    using Test
    const Any = Integer

    # check that X <: Core.Any, not Integer
    mutable struct X; end
    @test supertype(X) === Core.Any

    # check that return type is Integer
    f()::Any = 1.0
    @test f() === 1

    # check that constructor accepts Any
    struct Y
        x
    end
    @test Y(1.0) !== Y(1)

    # check that function default argument type is Any
    g(x) = x
    @test g(1.0) === 1.0

    # check that asserted variable type is Integer
    @test let
        x::Any = 1.0
        x
    end === 1

    # check that unasserted variable type is not Integer
    @test let
        x = 1.0
        x
    end === 1.0
end

# issue #16937
@test Meta.lower(Main, :(f(2, a=1, w=3, c=3, w=4, b=2))) ==
    Expr(:error, "keyword argument \"w\" repeated in call to \"f\"")

let f(x) =
      g(x) = 1
    @test functionloc(f(1))[2] > functionloc(f)[2]
end

# let-bound functions with `where` and static parameters
@test let f()::Int = 2.0
    f()
end === 2
@test let (f(x::T)::Tuple{Int,Any}) where {T} = (3.0, T)
    f("")
end === (3, String)

# operator suffixes
@test Meta.parse("3 +̂ 4") == Expr(:call, :+̂, 3, 4)
@test Meta.parse("3 +̂′ 4") == Expr(:call, :+̂′, 3, 4)
@test Meta.parse("3 +⁽¹⁾ 4") == Expr(:call, :+⁽¹⁾, 3, 4)
@test Meta.parse("3 +₍₀₎ 4") == Expr(:call, :+₍₀₎, 3, 4)
for bad in ('=', '$', ':', "||", "&&", "->", "<:")
    @test_throws ParseError Meta.parse("3 $(bad)⁽¹⁾ 4")
end
@test Base.operator_precedence(:+̂) == Base.operator_precedence(:+)

@test Meta.parse("(x)ᵀ") == Expr(:call, :*, :x, :ᵀ)

# issue #19351
# adding return type decl should not affect parse of function body
@test :(t(abc) = 3).args[2] == :(t(abc)::Int = 3).args[2]

# issue #7314
@test Meta.parse("local x, y = 1, 2") == Expr(:local, Expr(:(=),
                                                      Expr(:tuple, :x, :y),
                                                      Expr(:tuple, 1, 2)))

@test_throws ParseError Meta.parse("[2for i=1:10]")
@test_throws ParseError Meta.parse("[1 for i in 1:2for j in 2]")
@test_throws ParseError Meta.parse("(1 for i in 1:2for j in 2)")
# issue #20441
@test_throws ParseError Meta.parse("[x.2]")
@test_throws ParseError Meta.parse("x.2")
@test Meta.parse("[x;.2]") == Expr(:vcat, :x, 0.2)

# issue #22840
@test Meta.parse("[:a :b]") == Expr(:hcat, QuoteNode(:a), QuoteNode(:b))

# issue #22868
@test_throws ParseError Meta.parse("x@time 2")
@test_throws ParseError Meta.parse("@ time")

# issue #7479
@test Meta.lower(Main, Meta.parse("(true &&& false)")) == Expr(:error, "invalid syntax &false")

# if an indexing expression becomes a cat expression, `end` is not special
@test_throws ParseError Meta.parse("a[end end]")
@test_throws ParseError Meta.parse("a[end;end]")
#@test_throws ParseError Meta.parse("a[end;]")  # this is difficult to fix
let a = rand(8), i = 3
    @test a[[1:i-1; i+1:end]] == a[[1,2,4,5,6,7,8]]
end

# issue #18935
@test [begin
          @inbounds for i = 1:10 end
       end for i = 1:5] == fill(nothing, 5)

# issue #18912
@test_throws ParseError Meta.parse("(::)")
@test Meta.parse(":(::)") == QuoteNode(Symbol("::"))
@test_throws ParseError Meta.parse("f(::) = ::")
@test Meta.parse("(::A)") == Expr(Symbol("::"), :A)
@test_throws ParseError Meta.parse("(::, 1)")
@test_throws ParseError Meta.parse("(1, ::)")

# issue #18650
let ex = Meta.parse("maximum(@elapsed sleep(1) for k = 1:10)")
    @test isa(ex, Expr) && ex.head === :call && ex.args[2].head === :generator &&
        ex.args[2].args[1].head === :macrocall
end

# issue #23173
@test_throws ErrorException("invalid module path") eval(:(import $(:.)))

# issue #23234
let
    f = function (x=0)
        x
    end
    @test f() == 0
    @test f(2) == 2
end

# issue #18730
@test Meta.lower(Main, quote
        function f()
            local Int
            x::Int -> 2
        end
    end) == Expr(:error, "local variable Int cannot be used in closure declaration")

# some issues with backquote
# preserve QuoteNode and LineNumberNode
@test eval(Expr(:quote, QuoteNode(Expr(:tuple, 1, Expr(:$, :(1+2)))))) == QuoteNode(Expr(:tuple, 1, 3))
@test eval(Expr(:quote, Expr(:line, Expr(:$, :(1+2))))) === LineNumberNode(3, nothing)
# splicing at the top level should be an error
xs23917 = [1,2,3]
@test_throws ErrorException eval(:(:($(xs23917...))))
let ex2 = eval(:(:(:($$(xs23917...)))))
    @test ex2 isa Expr
    @test_throws ErrorException eval(ex2)
    @test eval(:($(xs23917...),)) == (1,2,3)  # adding a comma gives a tuple
end
# multi-unquote of splice in nested quote
let xs = [:(1+2), :(3+4), :(5+6)]
    ex = quote quote $$(xs...) end end
    @test ex.args[2].args[1].args[2].args[2] == :(3 + 4)
    ex2 = eval(ex)
    @test ex2.args[2:end] == [3,7,11]
end

let x = [3,2,1]
    @test :( $(x...,) ) == (3, 2, 1)
    @test :( $(x...), ) == Expr(:tuple, 3, 2, 1)
end

# issue #23519
@test Meta.parse("@foo[1]") == Meta.parse("@foo([1])")
@test Meta.parse("@foo[1 2; 3 4]") == Meta.parse("@foo([1 2; 3 4])")
@test Meta.parse("@foo[1] + [2]") == Meta.parse("@foo([1]) + [2]")
@test Meta.parse("@foo [1] + [2]") == Meta.parse("@foo([1] + [2])")
@test Meta.parse("@Mdl.foo[1] + [2]") == Meta.parse("@Mdl.foo([1]) + [2]")
@test Meta.parse("@Mdl.foo [1] + [2]") == Meta.parse("@Mdl.foo([1] + [2])")

# issue #24289
macro m24289()
    :(global $(esc(:x24289)) = 1)
end
@test (@macroexpand @m24289) == :(global x24289 = 1)

# parsing numbers with _ and .
@test Meta.parse("1_2.3_4") == 12.34
@test_throws ParseError Meta.parse("1._")
@test_throws ParseError Meta.parse("1._5")
@test_throws ParseError Meta.parse("1e.3")
@test_throws ParseError Meta.parse("1e3.")
@test Meta.parse("2e_1") == Expr(:call, :*, 2, :e_1)
# issue #17705
@test Meta.parse("2e3_") == Expr(:call, :*, 2e3, :_)
@test Meta.parse("2e-3_") == Expr(:call, :*, 2e-3, :_)
@test Meta.parse("2e3_\"x\"") == Expr(:call, :*, 2e3, Expr(:macrocall, Symbol("@__str"), LineNumberNode(1, :none), "x"))

# misplaced top-level expressions
@test_throws ErrorException("syntax: \"\$\" expression outside quote") Core.eval(@__MODULE__, Meta.parse("x->\$x"))
@test Meta.lower(@__MODULE__, Expr(:$, :x)) == Expr(:error, "\"\$\" expression outside quote")
@test Meta.lower(@__MODULE__, :(x->import Foo)) == Expr(:error, "\"import\" expression not at top level")
@test Meta.lower(@__MODULE__, :(x->module Foo end)) == Expr(:error, "\"module\" expression not at top level")
@test Meta.lower(@__MODULE__, :(x->struct Foo end)) == Expr(:error, "\"struct\" expression not at top level")
@test Meta.lower(@__MODULE__, :(x->abstract type Foo end)) == Expr(:error, "\"abstract type\" expression not at top level")

# caused by #24538. forms that lower to `call` should wrap with `call` before
# recursively calling expand-forms.
@test [(0,0)... 1] == [0 0 1]
@test Float32[(0,0)... 1] == Float32[0 0 1]

@testset "raw_str macro" begin
    @test raw"$" == "\$"
    @test raw"\n" == "\\n"
    @test raw"\t" == "\\t"

    s1 = raw"""
         lorem ipsum\n
         $x = 1$
         """

    s2 = """
         lorem ipsum\\n
         \$x = 1\$
         """

    @test s1 == s2

    # issue #22926
    @test raw"\\" == "\\"
    @test raw"\\\\" == "\\\\"
    @test raw"\"" == "\""
    @test raw"\\\"" == "\\\""
    @test raw"\\x\\" == "\\\\x\\"
    @test raw"x \\\" y" == "x \\\" y"
    @test raw"x \\\ y" == "x \\\\\\ y"
end

@test_throws ParseError("expected \"}\" or separator in arguments to \"{ }\"; got \"V)\"") Meta.parse("f(x::V) where {V) = x")
@test_throws ParseError("expected \"]\" or separator in arguments to \"[ ]\"; got \"1)\"") Meta.parse("[1)")

# issue #9972
@test Meta.lower(@__MODULE__, :(f(;3))) == Expr(:error, "invalid keyword argument syntax \"3\"")

# issue #25055, make sure quote makes new Exprs
function f25055()
    x = quote end
    return x
end
@test f25055() !== f25055()

# issue #25391
@test Meta.parse("0:-1, \"\"=>\"\"") == Meta.parse("(0:-1, \"\"=>\"\")") ==
    Expr(:tuple, Expr(:call, :(:), 0, -1), Expr(:call, :(=>), "", ""))
@test Meta.parse("a => b = c") == Expr(:(=), Expr(:call, :(=>), :a, :b), Expr(:block, LineNumberNode(1, :none), :c))
@test Meta.parse("a = b => c") == Expr(:(=), :a, Expr(:call, :(=>), :b, :c))

# issue #16239, hygiene of rest keyword name
macro foo16239(x)
    :($(esc(:blah))(args...; kwargs...) = $(esc(x)))
end
function bar16239()
    kwargs = 0
    f = @foo16239 kwargs
    f()
end
@test bar16239() == 0

# lowering of <: and >:
let args = (Int, Any)
    @test <:(args...)
    @test >:(reverse(args)...)
end

# issue #25947
let getindex = 0, setindex! = 1, colon = 2, vcat = 3, hcat = 4, hvcat = 5
    a = [10,9,8]
    @test a[2] == 9
    @test 1:2 isa AbstractRange
    a[1] = 1
    @test a[1] == 1
    @test length([1; 2]) == 2
    @test size([0 0]) == (1, 2)
    @test size([1 2; 3 4]) == (2, 2)
end

# issue #25020
@test_throws ParseError Meta.parse("using Colors()")

let ex = Meta.parse("md\"x\"
                     f(x) = x", 1)[1]  # custom string literal is not a docstring
    @test Meta.isexpr(ex, :macrocall)
    @test ex.args[1] === Symbol("@md_str")
    @test length(ex.args) == 3
end

let ex = Meta.parse("@doc raw\"
                     \"
                     f(x) = x")
    @test Meta.isexpr(ex, :macrocall)
    @test ex.args[1] === Symbol("@doc")
    @test length(ex.args) == 4
    @test Meta.isexpr(ex.args[4], :(=))
end

let ex = Meta.parse("@doc raw\"
                     \"

                     f(x) = x", 1)[1]
    @test Meta.isexpr(ex, :macrocall)
    @test ex.args[1] === Symbol("@doc")
    @test length(ex.args) == 3
end

@test Meta.parse("\"x\"
                  # extra line, not a doc string
                  f(x) = x", 1)[1] === "x"
@test Meta.parse("\"x\"

                  f(x) = x", 1)[1] === "x"

# issue #26137
# cases where parens enclose argument lists
@test Meta.parse("-()^2")      == Expr(:call, :^, Expr(:call, :-), 2)
@test Meta.parse("-(x,)^2")    == Expr(:call, :^, Expr(:call, :-, :x), 2)
@test Meta.parse("-(x,;)^2")   == Expr(:call, :^, Expr(:call, :-, Expr(:parameters), :x), 2)
@test Meta.parse("-(;x)^2")    == Expr(:call, :^, Expr(:call, :-, Expr(:parameters, :x)), 2)
@test Meta.parse("-(x,y)^2")   == Expr(:call, :^, Expr(:call, :-, :x, :y), 2)
@test Meta.parse("-(x...)^2")  == Expr(:call, :^, Expr(:call, :-, Expr(:(...), :x)), 2)
@test Meta.parse("-(x...;)^2") == Expr(:call, :^, Expr(:call, :-, Expr(:parameters), Expr(:(...), :x)), 2)
@test Meta.parse("-(x...;)")   == Expr(:call, :-, Expr(:parameters), Expr(:(...), :x))

# cases where parens are just grouping
@test Meta.parse("-(x)^2")     == Expr(:call, :-, Expr(:call, :^, :x, 2))
@test Meta.parse("-(a=1)^2")   == Expr(:call, :-, Expr(:call, :^, Expr(:(=), :a, 1), 2))
@test Meta.parse("-(x;y)^2")   == Expr(:call, :-, Expr(:call, :^, Expr(:block, :x, LineNumberNode(1,:none), :y), 2))
@test Meta.parse("-(;)^2")     == Expr(:call, :-, Expr(:call, :^, Expr(:block), 2))
@test Meta.parse("-(;;;;)^2")  == Expr(:call, :-, Expr(:call, :^, Expr(:block), 2))
@test Meta.parse("-(x;;;)^2")  == Expr(:call, :-, Expr(:call, :^, Expr(:block, :x), 2))
@test Meta.parse("+((1,2))")   == Expr(:call, :+, Expr(:tuple, 1, 2))

@test_throws ParseError("space before \"(\" not allowed in \"+ (\"") Meta.parse("1 -+ (a=1, b=2)")

@test Meta.parse("1 -+(a=1, b=2)") == Expr(:call, :-, 1,
                                           Expr(:call, :+, Expr(:kw, :a, 1), Expr(:kw, :b, 2)))

@test Meta.parse("-(2)(x)") == Expr(:call, :*, Expr(:call, :-,  2), :x)
@test Meta.parse("-(x)y")   == Expr(:call, :*, Expr(:call, :-, :x), :y)
@test Meta.parse("-(x,)y")  == Expr(:call, :*, Expr(:call, :-, :x), :y)
@test Meta.parse("-(f)(x)") == Expr(:call, :-, Expr(:call, :f, :x))
@test Meta.parse("-(2)(x)^2") == Expr(:call, :*, Expr(:call, :-, 2), Expr(:call, :^, :x, 2))
@test Meta.parse("Y <- (x->true)(X)") ==
    Expr(:call, :<, :Y,
         Expr(:call, :-, Expr(:call, Expr(:->, :x, Expr(:block, LineNumberNode(1,:none), true)),
                              :X)))

# issue #27641
@test Meta.parse("√3x")   == Expr(:call, :*, Expr(:call, :√, 3), :x)
@test Meta.parse("2^√3x") == Expr(:call, :^, 2, Expr(:call, :*, Expr(:call, :√, 3), :x))
@test Meta.parse("√2^3")  == Expr(:call, :√, Expr(:call, :^, 2, 3))
@test Meta.parse("-√2")   == Expr(:call, :-, Expr(:call, :√, 2))
@test Meta.parse("√3x^2") == Expr(:call, :*, Expr(:call, :√, 3), Expr(:call, :^, :x, 2))
@test Meta.parse("-3x^2") == Expr(:call, :*, -3, Expr(:call, :^, :x, 2))
@test_throws ParseError Meta.parse("2!3")
@test_throws ParseError Meta.parse("2√3")

# issue #27914
@test Meta.parse("2f(x)")        == Expr(:call, :*, 2, Expr(:call, :f, :x))
@test Meta.parse("f(x)g(x)")     == Expr(:call, :*, Expr(:call, :f, :x), Expr(:call, :g, :x))
@test Meta.parse("2f(x)g(x)")    == Expr(:call, :*, 2, Expr(:call, :f, :x), Expr(:call, :g, :x))
@test Meta.parse("f(x)g(x)h(x)") == Expr(:call, :*, Expr(:call, :f, :x), Expr(:call, :g, :x), Expr(:call, :h, :x))
@test Meta.parse("2(x)")         == Expr(:call, :*, 2, :x)
@test Meta.parse("2(x)y")        == Expr(:call, :*, 2, :x, :y)

@test_throws ParseError Meta.parse("a.: b")
@test Meta.parse("a.:end") == Expr(:., :a, QuoteNode(:end))
@test Meta.parse("a.:catch") == Expr(:., :a, QuoteNode(:catch))
@test Meta.parse("a.end") == Expr(:., :a, QuoteNode(:end))
@test Meta.parse("a.catch") == Expr(:., :a, QuoteNode(:catch))
@test Meta.parse("a.function") == Expr(:., :a, QuoteNode(:function))

# issue #25994
@test Meta.parse("[a\nfor a in b]") == Expr(:comprehension, Expr(:generator, :a, Expr(:(=), :a, :b)))

# issue #27529
let len = 10
    @test [ i for i in 0:len -1 ] == [0:9;]
end

# Module name cannot be a reserved word.
@test_throws ParseError Meta.parse("module module end")

@test Meta.lower(@__MODULE__, :(global true)) == Expr(:error, "invalid identifier name \"true\"")
@test Meta.lower(@__MODULE__, :(let ccall end)) == Expr(:error, "invalid identifier name \"ccall\"")
@test Meta.lower(@__MODULE__, :(cglobal = 0)) == Expr(:error, "invalid assignment location \"cglobal\"")

# issue #26507
@test Meta.parse("@try x") == Expr(:macrocall, Symbol("@try"), LineNumberNode(1,:none), :x)
@test Meta.parse("@catch x") == Expr(:macrocall, Symbol("@catch"), LineNumberNode(1,:none), :x)
@test Meta.parse("@\$x") == Expr(:macrocall, Symbol("@\$"), LineNumberNode(1,:none), :x)

# issue #26717
@test Meta.lower(@__MODULE__, :( :(:) = 2 )) == Expr(:error, "invalid assignment location \":(:)\"")

# issue #27690
# previously, this was allowed since it thought `end` was being used for indexing.
# however the quote should disable that context.
@test_throws ParseError Meta.parse("Any[:(end)]")

# issue #17781
let ex = Meta.lower(@__MODULE__, Meta.parse("
    A = function (s, o...)
        f(a, b) do
        end
    end,
    B = function (s, o...)
        f(a, b) do
        end
    end"))
    @test isa(ex, Expr) && ex.head === :error
    @test ex.args[1] == """
invalid assignment location "function (s, o...)
    # none, line 3
    f(a, b) do
        # none, line 4
    end
end\""""
end

# issue #15229
@test Meta.lower(@__MODULE__, :(function f(x); local x; 0; end)) ==
    Expr(:error, "local variable name \"x\" conflicts with an argument")
@test Meta.lower(@__MODULE__, :(function f(x); begin; local x; 0; end; end)) ==
    Expr(:error, "local variable name \"x\" conflicts with an argument")

# issue #27964
a27964(x) = Any[x for x in []]
@test a27964(0) == Any[]
function b27964(x)
    local y
    let
        local x
        x = 2
        y = x
    end
    return (x, y)
end
@test b27964(8) == (8, 2)
function c27964(x)
    local y
    let x = 2
        y = x
    end
    return (x, y)
end
@test c27964(8) == (8, 2)

# issue #26739
@test_throws ErrorException("syntax: invalid syntax \"sin.[1]\"") Core.eval(@__MODULE__, :(sin.[1]))

# issue #26873
f26873 = 0
try
    include_string(@__MODULE__, """f26873."a" """)
    @test false
catch e
    @test e isa LoadError
    @test e.error isa MethodError
end

@test Meta.lower(@__MODULE__, :(if true; break; end for i = 1:1)) == Expr(:error, "break or continue outside loop")
@test Meta.lower(@__MODULE__, :([if true; break; end for i = 1:1])) == Expr(:error, "break or continue outside loop")
@test Meta.lower(@__MODULE__, :(Int[if true; break; end for i = 1:1])) == Expr(:error, "break or continue outside loop")
@test Meta.lower(@__MODULE__, :([if true; continue; end for i = 1:1])) == Expr(:error, "break or continue outside loop")
@test Meta.lower(@__MODULE__, :(Int[if true; continue; end for i = 1:1])) == Expr(:error, "break or continue outside loop")

@test Meta.lower(@__MODULE__, :(return 0 for i=1:2)) == Expr(:error, "\"return\" not allowed inside comprehension or generator")
@test Meta.lower(@__MODULE__, :([ return 0 for i=1:2 ])) == Expr(:error, "\"return\" not allowed inside comprehension or generator")
@test Meta.lower(@__MODULE__, :(Int[ return 0 for i=1:2 ])) == Expr(:error, "\"return\" not allowed inside comprehension or generator")
@test [ ()->return 42 for i = 1:1 ][1]() == 42
@test Function[ identity() do x; return 2x; end for i = 1:1 ][1](21) == 42

# issue #27155
macro test27155()
    quote
        MyTest27155{Arg} = Tuple{Arg}
        MyTest27155
    end
end
@test @test27155() == (Tuple{T} where T)

# issue #27521
macro test27521(f, x)
    :(($(esc(f)), $x))
end
let ex = Meta.parse("@test27521(2) do y; y; end")
    fex = Expr(:(->), Expr(:tuple, :y), Expr(:block, LineNumberNode(1,:none), :y))
    @test ex == Expr(:do, Expr(:macrocall, Symbol("@test27521"), LineNumberNode(1,:none), 2),
                     fex)
    @test macroexpand(@__MODULE__, ex) == Expr(:tuple, fex, 2)
end

# issue #27129
f27129(x = 1) = (@Base._inline_meta; x)
for meth in methods(f27129)
    @test ccall(:jl_uncompress_ast, Any, (Any, Any), meth, meth.source).inlineable
end

# issue #27710
struct Foo27710{T} end
function test27710()
    types(::Foo27710{T}) where T = T
    T = types(Foo27710{Int64}())
end
@test test27710() === Int64

# issue #29064
struct X29064
    X29064::Int
end
@test X29064(1) isa X29064

# issue #27268
function f27268()
    g(col::AbstractArray{<:Real}) = col
end
function f27268_2()
    g(col::AbstractArray{T} where T<:Real) = col
end
@test f27268()([1]) == [1]
@test f27268_2()([1]) == [1]
@test_throws MethodError f27268()([""])
@test_throws MethodError f27268_2()([""])

@test_throws ErrorException("syntax: local variable x cannot be used in closure declaration") @eval begin
    function g27268()
        x = 1
        h(::Val{x}) = 1
    end
end

types27268 = (Int64,Int8)
function h27268()
    function g(::Union{map(t->Array{t,N},types27268)...} where N)
    end
end
@test first(methods(h27268())).sig == Tuple{typeof(h27268()), Union{Array{Int64,N}, Array{Int8,N}} where N}

let val(::Type{Val{X}}) where {X} = X, f
    function f()
        function g(::Val{x->2x})
        end
    end
    @test val(first(methods(f())).sig.parameters[2])(21) == 42
end

# issue #27807
module A27807
macro m()
    quote
        function foo(x::T, y::S) where T<:Number where S<:Number
            return one(T), zero(S)
        end
    end
end
end
@test A27807.@m()(1,1.0) === (1, 0.0)

# issue #27896
let oldstderr = stderr, newstderr, errtxt
    try
        newstderr = redirect_stderr()
        @eval function foo(a::A, b::B) where {A,B}
            B = eltype(A)
            return convert(B, b)
        end
        errtxt = @async read(newstderr[1], String)
    finally
        redirect_stderr(oldstderr)
        close(newstderr[2])
    end
    @test occursin("WARNING: local variable B conflicts with a static parameter", fetch(errtxt))
end

# issue #28044
code28044(x) = 10x
begin
    function f28044(::Val{code28044}) where code28044
        code28044(2)
    end
    # make sure this assignment to `code28044` doesn't add an implicit-global
    Val{code28044} where code28044
end
@test f28044(Val(identity)) == 2

# issue #28244
macro foo28244(sym)
    x = :(bar())
    push!(x.args, Expr(sym))
    x
end
@test (@macroexpand @foo28244(kw)) == Expr(:call, GlobalRef(@__MODULE__,:bar), Expr(:kw))
@test eval(:(@macroexpand @foo28244($(Symbol("let"))))) == Expr(:error, "malformed expression")

# #16356
@test_throws ParseError Meta.parse("0xapi")

# #22523 #22712
@test_throws ParseError Meta.parse("a?b:c")
@test_throws ParseError Meta.parse("a ?b:c")
@test_throws ParseError Meta.parse("a ? b:c")
@test_throws ParseError Meta.parse("a ? b :c")
@test_throws ParseError Meta.parse("?")

# #13079
@test Meta.parse("1<<2*3") == :((1<<2)*3)

# #19987
@test_throws ParseError Meta.parse("try ; catch f() ; end")

# #23076
@test :([1,2;]) == Expr(:vect, Expr(:parameters), 1, 2)

# #24452
@test Meta.parse("(a...)") == Expr(Symbol("..."), :a)

# #19324
@test_throws UndefVarError(:x) eval(:(module M19324
                 x=1
                 for i=1:10
                     x += i
                 end
             end))

# #22314
function f22314()
    i = 0
    for i = 1:10
    end
    i
end
@test f22314() == 0

module M22314
i = 0
for i = 1:10
end
end
@test M22314.i == 0

# #6080
@test Meta.lower(@__MODULE__, :(ccall(:a, Cvoid, (Cint,), &x))) == Expr(:error, "invalid syntax &x")

@test_throws ParseError Meta.parse("x.'")
@test_throws ParseError Meta.parse("0.+1")

# #24221
@test Meta.isexpr(Meta.lower(@__MODULE__, :(a=_)), :error)

for ex in [:([x=1]), :(T{x=1})]
    @test Meta.lower(@__MODULE__, ex) == Expr(:error, string("misplaced assignment statement in \"", ex, "\""))
end

# issue #28576
@test Meta.isexpr(Meta.parse("1 == 2 ?"), :incomplete)
@test Meta.isexpr(Meta.parse("1 == 2 ? 3 :"), :incomplete)

# issue #28991
eval(Expr(:toplevel,
          Expr(:module, true, :Mod28991,
               Expr(:block,
                    Expr(:export, :Inner),
                    Expr(:abstract, :Inner)))))
@test names(Mod28991) == Symbol[:Inner, :Mod28991]

# issue #28593
macro a28593()
    quote
        abstract type A28593{S<:Real, V<:AbstractVector{S}} end
    end
end

macro b28593()
    quote
        struct B28593{S<:Real, V<:AbstractVector{S}} end
    end
end

macro c28593()
    quote
        primitive type C28593{S<:Real, V<:AbstractVector{S}} 32 end
    end
end

@a28593
@b28593
@c28593

@test A28593.var.name === :S
@test B28593.var.name === :S
@test C28593.var.name === :S

# issue #25955
macro noeffect25955(e)
    return e
end

struct foo25955
end

@noeffect25955 function (f::foo25955)()
    42
end

@test foo25955()() == 42

# issue #28833
macro m28833(expr)
    esc(:(global a28833))
end
@m28833 1+1

# issue #28900
macro foo28900(x)
    quote
        $x
    end
end
f28900(; kwarg) = kwarg
let g = @foo28900 f28900(kwarg = x->2x)
    @test g(10) == 20
end

# issue #26037
x26037() = 10
function test_26037()
    [x26037() for _ in 1:3]
    for x26037 in 1:3
       x26037 += x26037
    end
end
@test test_26037() === nothing  # no UndefVarError

# range and interval operators
@test Meta.parse("1…2") == Expr(:call, :…, 1, 2)
@test Meta.parse("1⁝2") == Expr(:call, :⁝, 1, 2)
@test Meta.parse("1..2") == Expr(:call, :.., 1, 2)
# we don't parse chains of these since the associativity and meaning aren't clear
@test_throws ParseError Meta.parse("1..2..3")

# issue #30048
@test Meta.isexpr(Meta.lower(@__MODULE__, :(for a in b
           c = try
               try
                   d() do
                       if  GC.@preserve c begin
                           end
                       end
                   end
               finally
               end
           finally
           end
       end)), :thunk)

# issue #28506
@test Meta.isexpr(Meta.parse("1,"), :incomplete)
@test Meta.isexpr(Meta.parse("1, "), :incomplete)
@test Meta.isexpr(Meta.parse("1,\n"), :incomplete)
@test Meta.isexpr(Meta.parse("1, \n"), :incomplete)
@test_throws LoadError include_string(@__MODULE__, "1,")
@test_throws LoadError include_string(@__MODULE__, "1,\n")

<<<<<<< HEAD
# issue #30062
let er = Meta.lower(@__MODULE__, quote if false end, b+=2 end)
    @test Meta.isexpr(er, :error)
    @test startswith(er.args[1], "invalid multiple assignment location \"if")
=======
# issue #30030
let x = 0
    @test (a=1, b=2, c=(x=3)) == (a=1, b=2, c=3)
    @test x == 3
>>>>>>> 9f43871e
end<|MERGE_RESOLUTION|>--- conflicted
+++ resolved
@@ -1759,15 +1759,14 @@
 @test_throws LoadError include_string(@__MODULE__, "1,")
 @test_throws LoadError include_string(@__MODULE__, "1,\n")
 
-<<<<<<< HEAD
 # issue #30062
 let er = Meta.lower(@__MODULE__, quote if false end, b+=2 end)
     @test Meta.isexpr(er, :error)
     @test startswith(er.args[1], "invalid multiple assignment location \"if")
-=======
+end
+
 # issue #30030
 let x = 0
     @test (a=1, b=2, c=(x=3)) == (a=1, b=2, c=3)
     @test x == 3
->>>>>>> 9f43871e
 end