# This file is a part of Julia. License is MIT: https://julialang.org/license

# tests for parser and syntax lowering

using Random

import Base.Meta.ParseError

function parseall(str)
    pos = firstindex(str)
    exs = []
    while pos <= lastindex(str)
        ex, pos = Meta.parse(str, pos)
        push!(exs, ex)
    end
    if length(exs) == 0
        throw(ParseError("end of input"))
    elseif length(exs) == 1
        return exs[1]
    else
        return Expr(:block, exs...)
    end
end

# issue #9684
let
    undot(op) = Symbol(string(op)[2:end])
    for (ex1, ex2) in [("5 .≠ x", "5 .!= x"),
                       ("5 .≥ x", "5 .>= x"),
                       ("5 .≤ x", "5 .<= x")]
        ex1 = Meta.parse(ex1); ex2 = Meta.parse(ex2)
        @test ex1.head === :call && (ex1.head === ex2.head)
        @test ex1.args[2] === 5 && ex2.args[2] === 5
        @test Core.eval(Main, undot(ex1.args[1])) === Core.eval(Main, undot(ex2.args[1]))
        @test ex1.args[3] === :x && (ex1.args[3] === ex2.args[3])
    end
end

# issue #9704
let a = :a
    @test :(try
            catch $a
            end) == :(try
                      catch a
                      end)
    @test :(module $a end) == :(module a
                                end)
end

# string literals
macro test999_str(args...); args; end
@test test999"a"b == ("a","b")
@test test999"""a"""b == ("a","b")
@test test999"
    a
    b" == ("
    a
    b",)
@test test999"""
    a
    b""" == ("a\nb",)

# make sure a trailing integer, not just a symbol, is allowed also
@test test999"foo"123 == ("foo", 123)

# issue #5997
@test_throws ParseError Meta.parse(": x")
@test_throws ParseError Meta.parse("""begin
    :
    x""")
@test_throws ParseError Meta.parse("d[: 2]")

# issue #6770
@test_throws ParseError Meta.parse("x.3")

# issue #8763
@test_throws ParseError Meta.parse("sqrt(16)2")
@test_throws ParseError Meta.parse("x' y")
@test_throws ParseError Meta.parse("x 'y")
@test Meta.parse("x'y") == Expr(:call, :*, Expr(Symbol("'"), :x), :y)

# issue #18851
@test Meta.parse("-2[m]") == Expr(:call, :-, Expr(:ref, 2, :m))
@test Meta.parse("+2[m]") == Expr(:call, :+, Expr(:ref, 2, :m))
@test Meta.parse("!2[3]") == Expr(:call, :!, Expr(:ref, 2, 3))
@test Meta.parse("-2{m}") == Expr(:call, :-, Expr(:curly, 2, :m))
@test Meta.parse("+2{m}") == Expr(:call, :+, Expr(:curly, 2, :m))
@test Meta.parse("-2(m)") == Expr(:call, :*, -2, :m)

# issue #8301
@test_throws ParseError Meta.parse("&*s")

# issue #10677
@test_throws ParseError Meta.parse("/1")
@test_throws ParseError Meta.parse("/pi")
@test Meta.parse("- = 2") == Expr(:(=), :(-), 2)
@test Meta.parse("/ = 2") == Expr(:(=), :(/), 2)
@test_throws ParseError Meta.parse("< : 2")
@test_throws ParseError Meta.parse("+ : 2")
@test_throws ParseError Meta.parse("< :2")
@test Meta.parse("+ :2") == Expr(:call, :(+), QuoteNode(2))

# issue #10900
@test_throws ParseError Meta.parse("+=")
@test_throws ParseError Meta.parse(".")
@test_throws ParseError Meta.parse("...")

# issue #10901
@test Meta.parse("/([1], 1)[1]") == :(([1] / 1)[1])

# issue #10997
@test Meta.parse(":(x.\$f[i])") == Expr(:quote,
                                   Expr(:ref,
                                        Expr(Symbol("."), :x,
                                             QuoteNode(Expr(:$, :f))),
                                        :i))

# issue #10994
@test Meta.parse("1 + #= \0 =# 2") == :(1 + 2)

# issue #10910
@test Meta.parse(":(using A)") == Expr(:quote, Expr(:using, Expr(:., :A)))
@test Meta.parse(":(using A.b, B)") == Expr(:quote,
                                       Expr(:using,
                                            Expr(:., :A, :b),
                                            Expr(:., :B)))
@test Meta.parse(":(using A: b, c.d)") == Expr(:quote,
                                          Expr(:using,
                                               Expr(:(:),
                                                    Expr(:., :A),
                                                    Expr(:., :b),
                                                    Expr(:., :c, :d))))

@test Meta.parse(":(import A)") == Expr(:quote, Expr(:import, Expr(:., :A)))
@test Meta.parse(":(import A.b, B)") == Expr(:quote,
                                        Expr(:import,
                                             Expr(:., :A, :b),
                                             Expr(:., :B)))
@test Meta.parse(":(import A: b, c.d)") == Expr(:quote,
                                           Expr(:import,
                                                Expr(:(:),
                                                     Expr(:., :A),
                                                     Expr(:., :b),
                                                     Expr(:., :c, :d))))

# issue #11332
@test Meta.parse("export \$(Symbol(\"A\"))") == :(export $(Expr(:$, :(Symbol("A")))))
@test Meta.parse("export \$A") == :(export $(Expr(:$, :A)))
@test Meta.parse("using \$a.\$b") == Expr(:using, Expr(:., Expr(:$, :a), Expr(:$, :b)))
@test Meta.parse("using \$a.\$b, \$c") == Expr(:using,
                                               Expr(:., Expr(:$, :a), Expr(:$, :b)),
                                               Expr(:., Expr(:$, :c)))
@test Meta.parse("using \$a: \$b, \$c.\$d") ==
    Expr(:using,
         Expr(:(:), Expr(:., Expr(:$, :a)), Expr(:., Expr(:$, :b)),
              Expr(:., Expr(:$, :c), Expr(:$, :d))))

# fix pr #11338 and test for #11497
@test parseall("using \$\na") == Expr(:block, Expr(:using, Expr(:., :$)), :a)
@test parseall("using \$,\na") == Expr(:using, Expr(:., :$), Expr(:., :a))
@test parseall("using &\na") == Expr(:block, Expr(:using, Expr(:., :&)), :a)

@test parseall("a = &\nb") == Expr(:block, Expr(:(=), :a, :&), :b)
@test parseall("a = \$\nb") == Expr(:block, Expr(:(=), :a, :$), :b)
@test parseall(":(a = &\nb)") == Expr(:quote, Expr(:(=), :a, Expr(:&, :b)))
@test parseall(":(a = \$\nb)") == Expr(:quote, Expr(:(=), :a, Expr(:$, :b)))

# issue 12027 - short macro name parsing vs _str suffix
@test parseall("""
    macro f(args...) end; @f "macro argument"
""") == Expr(:toplevel,
             Expr(:macro, Expr(:call, :f, Expr(:..., :args)),
                  Expr(:block, LineNumberNode(1, :none), LineNumberNode(1, :none))),
             Expr(:macrocall, Symbol("@f"), LineNumberNode(1, :none), "macro argument"))

# blocks vs. tuples
@test Meta.parse("()") == Expr(:tuple)
@test Meta.parse("(;)") == Expr(:tuple, Expr(:parameters))
@test Meta.parse("(;;)") == Expr(:block)
@test Meta.parse("(;;;;)") == Expr(:block)
@test_throws ParseError Meta.parse("(,)")
@test_throws ParseError Meta.parse("(;,)")
@test_throws ParseError Meta.parse("(,;)")
# TODO: would be nice to make these errors, but needed to parse e.g. `(x;y,)->x`
#@test_throws ParseError Meta.parse("(1;2,)")
#@test_throws ParseError Meta.parse("(1;2,;)")
#@test_throws ParseError Meta.parse("(1;2,;3)")
@test Meta.parse("(x;)") == Expr(:block, :x)
@test Meta.parse("(;x)") == Expr(:tuple, Expr(:parameters, :x))
@test Meta.parse("(;x,)") == Expr(:tuple, Expr(:parameters, :x))
@test Meta.parse("(x,)") == Expr(:tuple, :x)
@test Meta.parse("(x,;)") == Expr(:tuple, Expr(:parameters), :x)
@test Meta.parse("(x;y)") == Expr(:block, :x, LineNumberNode(1,:none), :y)
@test Meta.parse("(x...;)") == Expr(:tuple, Expr(:parameters), Expr(:(...), :x))
@test Meta.parse("(;x...)") == Expr(:tuple, Expr(:parameters, Expr(:(...), :x)))
@test Meta.parse("(x...;y)") == Expr(:tuple, Expr(:parameters, :y), Expr(:(...), :x))
@test Meta.parse("(x;y...)") == Expr(:block, :x, LineNumberNode(1,:none), Expr(:(...), :y))
@test Meta.parse("(x=1;y=2)") == Expr(:block, Expr(:(=), :x, 1), LineNumberNode(1,:none), Expr(:(=), :y, 2))
@test Meta.parse("(x,;y)") == Expr(:tuple, Expr(:parameters, :y), :x)
@test Meta.parse("(x,;y=1)") == Expr(:tuple, Expr(:parameters, Expr(:kw, :y, 1)), :x)
@test Meta.parse("(x,a;y=1)") == Expr(:tuple, Expr(:parameters, Expr(:kw, :y, 1)), :x, :a)
@test Meta.parse("(x,a;y=1,z=2)") == Expr(:tuple, Expr(:parameters, Expr(:kw,:y,1), Expr(:kw,:z,2)), :x, :a)
@test Meta.parse("(a=1, b=2)") == Expr(:tuple, Expr(:(=), :a, 1), Expr(:(=), :b, 2))
@test_throws ParseError Meta.parse("(1 2)") # issue #15248

@test Meta.parse("f(x;)") == Expr(:call, :f, Expr(:parameters), :x)

@test Meta.parse("1 == 2|>3") == Expr(:call, :(==), 1, Expr(:call, :(|>), 2, 3))

# issue #24153
@test Meta.parse("a|>b|>c|>d") == Meta.parse("((a|>b)|>c)|>d")
@test Meta.parse("a<|b<|c<|d") == Meta.parse("a<|(b<|(c<|d))")

# issue #12501 and pr #12502
Meta.parse("""
      baremodule A
      "a" in b
      end
      """)
Meta.parse("""
      baremodule A
      "a"
      end
      """)

# issue #12626
@test Meta.parse("a .÷ 1") == Expr(:call, :.÷, :a, 1)
@test Meta.parse("a .÷= 1") == Expr(:.÷=, :a, 1)

# issue #12771
@test -(3)^2 == -9

# issue #13302
let p = Meta.parse("try
            a
        catch
            b, c = t
        end")
    @test isa(p,Expr) && p.head === :try
    @test p.args[2] === false
    @test p.args[3].args[end] == Meta.parse("b,c = t")
end

# pr #13078
@test Meta.parse("a in b in c") == Expr(:comparison, :a, :in, :b, :in, :c)
@test Meta.parse("a||b→c&&d") == Expr(:call, :→,
                                 Expr(Symbol("||"), :a, :b),
                                 Expr(Symbol("&&"), :c, :d))

# issue #11988 -- normalize \r and \r\n in literal strings to \n
@test "foo\nbar" == Meta.parse("\"\"\"\r\nfoo\r\nbar\"\"\"") ==
    Meta.parse("\"\"\"\nfoo\nbar\"\"\"") == Meta.parse("\"\"\"\rfoo\rbar\"\"\"") ==
    Meta.parse("\"foo\r\nbar\"") == Meta.parse("\"foo\rbar\"") == Meta.parse("\"foo\nbar\"")
@test '\r' == first("\r") == first("\r\n") # still allow explicit \r

# allow invalid UTF-8 in string literals
@test "\ud800"[1] == Char(0xd800)
@test "\udfff"[1] == Char(0xdfff)
@test length("\xc0\xb0") == 1
@test "\xc0\xb0"[1] == reinterpret(Char, 0xc0b00000)

# issue #14561 - generating 0-method generic function def
let fname = :f
    @test :(function $fname end) == Expr(:function, :f)
end

# issue #14977
@test Meta.parse("x = 1", 1) == (:(x = 1), 6)
@test Meta.parse("x = 1", 6) == (nothing, 6)
@test_throws BoundsError Meta.parse("x = 1", 0)
@test_throws BoundsError Meta.parse("x = 1", -1)
@test_throws BoundsError Meta.parse("x = 1", 7)

# issue #14683
@test_throws ParseError Meta.parse("'\\A\"'")
@test Meta.parse("'\"'") == Meta.parse("'\\\"'") == '"' == "\""[1] == '\42'

# issue #24558
@test_throws ParseError Meta.parse("'\\xff'")
@test_throws ParseError Meta.parse("'\\x80'")
@test_throws ParseError Meta.parse("'ab'")
@test '\u2200' == "\u2200"[1]

@test_throws ParseError Meta.parse("f(2x for x=1:10, y")

# issue #15223
call0(f) = f()
call1(f,x) = f(x)
call2(f,x,y) = f(x,y)
@test (call0() do; 42 end) == 42
@test (call1(42) do x; x+1 end) == 43
@test (call2(42,1) do x,y; x+y+1 end) == 44

# definitions using comparison syntax
let a⊂b = reduce(&, x ∈ b for x in a) && length(b)>length(a)
    @test [1,2] ⊂ [1,2,3,4]
    @test !([1,2] ⊂ [1,3,4])
    @test !([1,2] ⊂ [1,2])
end

# issue #9503
@test Meta.parse("x<:y") == Expr(:(<:), :x, :y)
@test Meta.parse("x>:y") == Expr(:(>:), :x, :y)
@test Meta.parse("x<:y<:z").head === :comparison
@test Meta.parse("x>:y<:z").head === :comparison

# reason PR #19765, <- operator, was reverted
@test -2<-1 # DO NOT ADD SPACES

# issue #11169
uncalled(x) = @test false
fret() = uncalled(return true)
@test fret()

# issue #9617
let p = 15
    @test 2p+1 == 31  # not a hex float literal
end

function test_parseerror(str, msg)
    try
        Meta.parse(str)
        @test false
    catch e
        @test isa(e,ParseError) && e.msg == msg
    end
end
test_parseerror("0x", "invalid numeric constant \"0x\"")
test_parseerror("0b", "invalid numeric constant \"0b\"")
test_parseerror("0o", "invalid numeric constant \"0o\"")
test_parseerror("0x0.1", "hex float literal must contain \"p\" or \"P\"")
test_parseerror("0x1.0p", "invalid numeric constant \"0x1.0\"")

# issue #15798
@test Meta.lower(Main, Base.parse_input_line("""
              try = "No"
           """)) == Expr(:error, "unexpected \"=\"")

# issue #19861 make sure macro-expansion happens in the newest world for top-level expression
@test eval(Base.parse_input_line("""
           macro X19861()
               return 23341
           end
           @X19861
           """)::Expr) == 23341

# issue #15763
test_parseerror("if\nfalse\nend", "missing condition in \"if\" at none:1")
test_parseerror("if false\nelseif\nend", "missing condition in \"elseif\" at none:2")

# issue #15828
@test Meta.lower(Main, Meta.parse("x...")) == Expr(:error, "\"...\" expression outside call")

# issue #15830
@test Meta.lower(Main, Meta.parse("foo(y = (global x)) = y")) == Expr(:error, "misplaced \"global\" declaration")

# issue #15844
function f15844(x)
    x
end

g15844 = let
    local function f15844(x::Int32)
        2x
    end
end

function add_method_to_glob_fn!()
    @eval global function f15844(x::Int64)
        3x
    end
end

add_method_to_glob_fn!()
@test g15844 !== f15844
@test g15844(Int32(1)) == 2
@test f15844(Int32(1)) == 1
@test f15844(Int64(1)) == 3

# issue #15661
@test_throws ParseError Meta.parse("function catch() end")
@test_throws ParseError Meta.parse("function end() end")
@test_throws ParseError Meta.parse("function finally() end")

# PR #16170
@test Meta.lower(Main, Meta.parse("true(x) = x")) == Expr(:error, "invalid function name \"true\"")
@test Meta.lower(Main, Meta.parse("false(x) = x")) == Expr(:error, "invalid function name \"false\"")

# issue #16355
@test Meta.lower(Main, :(f(d:Int...) = nothing)) == Expr(:error, "\"d:Int\" is not a valid function argument name")

# issue #16517
@test (try error(); catch; 0; end) === 0
@test (try error(); catch; false; end) === false  # false and true are Bool literals, not variables
@test (try error(); catch; true; end) === true
f16517() = try error(); catch; 0; end
@test f16517() === 0

# issue #16671
@test Meta.parse("1.") === 1.0

isline(x) = isa(x, LineNumberNode)

# issue #16672
@test count(isline, Meta.parse("begin end").args) == 1
@test count(isline, Meta.parse("begin; end").args) == 1
@test count(isline, Meta.parse("begin; x+2; end").args) == 1
@test count(isline, Meta.parse("begin; x+2; y+1; end").args) == 2

# issue #16736
let
    local lineoffset0 = @__LINE__() + 1
    local lineoffset1 = @__LINE__()
    local lineoffset2 = @__LINE__() - 1
    @test lineoffset0 == lineoffset1 == lineoffset2
end

# issue #16686
@test Meta.parse("try x
             catch; test()
                 y
             end") == Expr(:try,
                           Expr(:block,
                                LineNumberNode(1, :none),
                                :x),
                           false,
                           Expr(:block,
                                LineNumberNode(2, :none),
                                Expr(:call, :test),
                                LineNumberNode(3, :none),
                                :y))

# test that pre 0.5 deprecated syntax is a parse error
@test_throws ParseError Meta.parse("Int [1,2,3]")
@test_throws ParseError Meta.parse("Int [x for x in 1:10]")
@test_throws ParseError Meta.parse("foo (x) = x")
@test_throws ParseError Meta.parse("foo {T<:Int}(x::T) = x")

@test_throws ParseError Meta.parse("Foo .bar")

@test_throws ParseError Meta.parse("import x .y")
@test_throws ParseError Meta.parse("using x .y")

@test_throws ParseError Meta.parse("--x")
@test_throws ParseError Meta.parse("stagedfunction foo(x); end")

@test Meta.parse("A=>B") == Expr(:call, :(=>), :A, :B)

@test Meta.parse("{1,2,3}") == Expr(:braces, 1, 2, 3)
@test Meta.parse("{1 2 3 4}") == Expr(:bracescat, Expr(:row, 1, 2, 3, 4))
@test Meta.parse("{1 2; 3 4}") == Expr(:bracescat, Expr(:row, 1, 2), Expr(:row, 3, 4))
@test Meta.parse("{x for x in 1:10}") == Expr(:braces, :(x for x in 1:10))
@test Meta.parse("{x=>y for (x,y) in zip([1,2,3],[4,5,6])}") == Expr(:braces, :(x=>y for (x,y) in zip([1,2,3],[4,5,6])))
@test Meta.parse("{:a=>1, :b=>2}") == Expr(:braces, Expr(:call, :(=>), QuoteNode(:a), 1),
                                      Expr(:call, :(=>), QuoteNode(:b), 2))

@test Meta.parse("[a,b;c]")  == Expr(:vect, Expr(:parameters, :c), :a, :b)
@test Meta.parse("[a,;c]")   == Expr(:vect, Expr(:parameters, :c), :a)
@test Meta.parse("a[b,c;d]") == Expr(:ref, :a, Expr(:parameters, :d), :b, :c)
@test Meta.parse("a[b,;d]")  == Expr(:ref, :a, Expr(:parameters, :d), :b)
@test_throws ParseError Meta.parse("[a,;,b]")
@test Meta.parse("{a,b;c}")  == Expr(:braces, Expr(:parameters, :c), :a, :b)
@test Meta.parse("{a,;c}")   == Expr(:braces, Expr(:parameters, :c), :a)
@test Meta.parse("a{b,c;d}") == Expr(:curly, :a, Expr(:parameters, :d), :b, :c)
@test Meta.parse("a{b,;d}")  == Expr(:curly, :a, Expr(:parameters, :d), :b)

# this now is parsed as getindex(Pair{Any,Any}, ...)
@test_throws MethodError eval(Meta.parse("(Any=>Any)[]"))
@test_throws MethodError eval(Meta.parse("(Any=>Any)[:a=>1,:b=>2]"))

# issue #16720
let err = try
    include_string(@__MODULE__, "module A

        function broken()

            x[1] = some_func(

        end

        end")
    catch e
        e
    end
    @test err.line == 7
end

# PR #17393
for op in (:.==, :.&, :.|, :.≤)
    @test Meta.parse("a $op b") == Expr(:call, op, :a, :b)
end
for op in (:.=, :.+=)
    @test Meta.parse("a $op b") == Expr(op, :a, :b)
end

# issue #17489
let m_error, error_out, filename = Base.source_path()
    m_error = try @eval method_c6(a::(:A)) = 1; catch e; e; end
    error_out = sprint(showerror, m_error)
    @test startswith(error_out, "ArgumentError: invalid type for argument a in method definition for method_c6 at $filename:")

    m_error = try @eval method_c6(::(:A)) = 2; catch e; e; end
    error_out = sprint(showerror, m_error)
    @test startswith(error_out, "ArgumentError: invalid type for argument number 1 in method definition for method_c6 at $filename:")

    # issue #20614
    m_error = try @eval foo(types::NTuple{N}, values::Vararg{Any,N}, c) where {N} = nothing; catch e; e; end
    error_out = sprint(showerror, m_error)
    @test startswith(error_out, "ArgumentError: Vararg on non-final argument")
end

# issue #7272
@test Meta.lower(Main, Meta.parse("let
              global x = 2
              local x = 1
              end")) == Expr(:error, "variable \"x\" declared both local and global")
#=
@test Meta.lower(Main, Meta.parse("let
              local x = 2
              local x = 1
              end")) == Expr(:error, "local \"x\" declared twice")

@test Meta.lower(Main, Meta.parse("let x
                  local x = 1
              end")) == Expr(:error, "local \"x\" declared twice")

@test Meta.lower(Main, Meta.parse("let x = 2
                  local x = 1
              end")) == Expr(:error, "local \"x\" declared twice")
=#
# issue #23673
@test :(let $([:(x=1),:(y=2)]...); x+y end) == :(let x = 1, y = 2; x+y end)

# make sure front end can correctly print values to error messages
let ex = Meta.lower(Main, Meta.parse("\"a\"=1"))
    @test ex == Expr(:error, "invalid assignment location \"\"a\"\"")
end

# make sure that incomplete tags are detected correctly
# (i.e. error messages in src/julia-parser.scm must be matched correctly
# by the code in base/client.jl)
for (str, tag) in Dict("" => :none, "\"" => :string, "#=" => :comment, "'" => :char,
                       "`" => :cmd, "begin;" => :block, "quote;" => :block,
                       "let;" => :block, "for i=1;" => :block, "function f();" => :block,
                       "f() do x;" => :block, "module X;" => :block, "mutable struct X;" => :block,
                       "struct X;" => :block, "(" => :other, "[" => :other,
                       "begin" => :other, "quote" => :other,
                       "let" => :other, "for" => :other, "function" => :other,
                       "f() do" => :other, "module" => :other, "mutable struct" => :other,
                       "struct" => :other)
    @test Base.incomplete_tag(Meta.parse(str, raise=false)) == tag
end

# meta nodes for optional positional arguments
@test Meta.lower(Main, :(@inline f(p::Int=2) = 3)).args[1].code[end-1].args[3].inlineable

# issue #16096
module M16096
macro iter()
    return quote
        @inline function foo16096(sub)
            it = 1
        end
    end
end
end
let ex = Meta.lower(M16096, :(@iter))
    @test isa(ex, Expr)
end
let ex = Meta.lower(Main, :($M16096.@iter))
    @test isa(ex, Expr)
end
let thismodule = @__MODULE__,
    ex = Meta.lower(thismodule, :(@M16096.iter))
    @test isa(ex, Expr)
    @test !isdefined(M16096, :foo16096)
    local_foo16096 = Core.eval(@__MODULE__, ex)
    @test local_foo16096(2.0) == 1
    @test !@isdefined foo16096
    @test !@isdefined it
    @test !isdefined(M16096, :foo16096)
    @test !isdefined(M16096, :it)
    @test typeof(local_foo16096).name.module === thismodule
    @test typeof(local_foo16096).name.mt.module === thismodule
    @test getfield(thismodule, typeof(local_foo16096).name.mt.name) === local_foo16096
    @test getfield(thismodule, typeof(local_foo16096).name.name) === typeof(local_foo16096)
    @test !isdefined(M16096, typeof(local_foo16096).name.mt.name)
    @test !isdefined(M16096, typeof(local_foo16096).name.name)
end

macro f16096()
    quote
        g16096($(esc(:x))) = 2x
    end
end
let g = @f16096
    @test g(3) == 6
end
macro f16096_2()
    quote
        g16096_2(; $(esc(:x))=2) = 2x
    end
end
let g = @f16096_2
    @test g() == 4
end

# issue #15838
module A15838
    macro f() end
    const x = :a
end
module B15838
    import ..A15838.@f
    macro f(x); return :x; end
    const x = :b
end
@test A15838.@f() === nothing
@test A15838.@f(1) === :b
let ex = :(A15838.@f(1, 2)), __source__ = LineNumberNode(@__LINE__, Symbol(@__FILE__))
    e = try
        macroexpand(@__MODULE__, ex)
        false
    catch ex
        ex
    end::MethodError
    @test e.f === getfield(A15838, Symbol("@f"))
    @test e.args === (__source__, @__MODULE__, 1, 2)
end

# issue 10046
for op in ["+", "-", "\$", "|", ".+", ".-", "*", ".*"]
    @test_throws ParseError Meta.parse("$op in [+, -]")
end

# issue #17701
@test Meta.lower(Main, :(i==3 && i+=1)) == Expr(:error, "invalid assignment location \"(i == 3) && i\"")

# issue #18667
@test Meta.lower(Main, :(true = 1)) == Expr(:error, "invalid assignment location \"true\"")
@test Meta.lower(Main, :(false = 1)) == Expr(:error, "invalid assignment location \"false\"")

# PR #15592
let str = "[1] [2]"
    @test_throws ParseError Meta.parse(str)
end

# issue 15896 and PR 15913
@test_throws ErrorException eval(:(macro test15896(d; y=0) end))

# Issue #16578 (Lowering) mismatch between push_loc and pop_loc
module TestMeta_16578
using Test
function get_expr_list(ex::Core.CodeInfo)
    return ex.code::Array{Any,1}
end
function get_expr_list(ex::Expr)
    if ex.head == :thunk
        return get_expr_list(ex.args[1])
    else
        return ex.args
    end
end

function count_meta_loc(exprs)
    push_count = 0
    pop_count = 0
    for expr in exprs
        Meta.isexpr(expr, :meta) || continue
        expr = expr::Expr
        if expr.args[1] === :push_loc
            push_count += 1
        elseif expr.args[1] === :pop_loc
            pop_count += 1
        end
        @test push_count >= pop_count
    end
    return push_count
end

function is_return_ssavalue(ex)
    ex isa Core.ReturnNode && ex.val isa Core.SSAValue
end

function is_pop_loc(ex::Expr)
    ex.head === :meta && ex.args[1] === :pop_loc
end

# Macros
macro m1()
    quote
        sin(1)
    end
end
include_string(@__MODULE__, """
macro m3()
    quote
        @m1
    end
end
""", "another_file.jl")
m1_exprs = get_expr_list(Meta.lower(@__MODULE__, quote @m1 end))

# Check the expanded expression has expected number of matching push/pop
# and the return is handled correctly
# NOTE: we currently only emit push/pop locations for macros from other files
@test_broken count_meta_loc(m1_exprs) == 1
@test is_return_ssavalue(m1_exprs[end])

let low3 = Meta.lower(@__MODULE__, quote @m3 end)
    m3_exprs = get_expr_list(low3)
    ci = low3.args[1]::Core.CodeInfo
    @test ci.codelocs == [3, 1]
    @test is_return_ssavalue(m3_exprs[end])
end

function f1(a)
    b = a + 100
    b
end

@generated function f2(a)
    quote
        b = a + 100
        b
    end
end

f1_ci = code_typed(f1, (Int,), debuginfo=:source)[1][1]
f2_ci = code_typed(f2, (Int,), debuginfo=:source)[1][1]

f1_exprs = get_expr_list(f1_ci)
f2_exprs = get_expr_list(f2_ci)

if Base.JLOptions().can_inline != 0
    @test length(f1_ci.linetable) == 3
    @test length(f2_ci.linetable) >= 3
else
    @test length(f1_ci.linetable) == 2
    @test length(f2_ci.linetable) >= 3
end

# Check that string and command literals are parsed to the appropriate macros
@test :(x"s") == :(@x_str "s")
@test :(x"s"flag) == :(@x_str "s" "flag")
@test :(x"s\"`\x\$\\") == :(@x_str "s\"`\\x\\\$\\")
@test :(x`s`) == :(@x_cmd "s")
@test :(x`s`flag) == :(@x_cmd "s" "flag")
@test :(x`s\`"\x\$\\`) == :(@x_cmd "s`\"\\x\\\$\\")

# Check multiline command literals
@test Expr(:macrocall, GlobalRef(Core, Symbol("@cmd")), LineNumberNode(@__LINE__, Symbol(@__FILE__)), "multiline\ncommand\n") == :```
multiline
command
```

macro julia_cmd(s)
    Meta.quot(Meta.parse(s))
end
@test julia```
if test + test == test
    println(test)
end
```.head == :if

end

# issue 18756
module Mod18756
mutable struct Type
end
end
@test hasmethod(Mod18756.Type, ())

# issue 18002
@test Meta.parse("Foo{T} = Bar{T}") == Expr(:(=), Expr(:curly, :Foo, :T), Expr(:curly, :Bar, :T))

# don't insert push_loc for filename `none` at the top level
let ex = Meta.lower(Main, Meta.parse("""
begin
    x = 1
end"""))
    @test !any(x->(x == Expr(:meta, :push_loc, :none)), ex.args)
end

# Check qualified string macros
Base.r"regex" == r"regex"

module QualifiedStringMacro
module SubModule
macro x_str(x)
    1
end
macro y_cmd(x)
    2
end
end
end

@test QualifiedStringMacro.SubModule.x"" === 1
@test QualifiedStringMacro.SubModule.y`` === 2

let ..(x,y) = x + y
    @test 3 .. 4 === 7
end

# issue #7669
@test Meta.parse("@a(b=1, c=2)") == Expr(:macrocall, Symbol("@a"), LineNumberNode(1, :none), :(b=1), :(c=2))

# issue #19685
let f = function (x; kw...)
            return (x, kw)
        end,
    g = function (x; a = 2)
            return (x, a)
        end
    @test f(1) == (1, pairs(NamedTuple()))
    @test g(1) == (1, 2)
end

# normalization of Unicode symbols (#19464)
let ε=1, μ=2, x=3, î=4, ⋅=5, (-)=6
    # issue #5434 (mu vs micro):
    @test Meta.parse("\u00b5") === Meta.parse("\u03bc")
    @test µ == μ == 2
    # NFC normalization of identifiers:
    @test Meta.parse("\u0069\u0302") === Meta.parse("\u00ee")
    @test î == 4
    # latin vs greek ε (#14751)
    @test Meta.parse("\u025B") === Meta.parse("\u03B5")
    @test ɛ == ε == 1
    # middot char · or · vs math dot operator ⋅ (#25098)
    @test Meta.parse("\u00b7") === Meta.parse("\u0387") === Meta.parse("\u22c5")
    @test (·) == (·) == (⋅) == 5
    # minus − vs hyphen-minus - (#26193)
    @test Meta.parse("\u2212") === Meta.parse("-")
    @test Meta.parse("\u221242") === Meta.parse("-42")
    @test Meta.parse("\u2212 42") == Meta.parse("- 42")
    @test Meta.parse("\u2212x") == Meta.parse("-x")
    @test Meta.parse("x \u2212 42") == Meta.parse("x - 42")
    @test Meta.parse("x \u2212= 42") == Meta.parse("x -= 42")
    @test Meta.parse("100.0e\u22122") === Meta.parse("100.0E\u22122") === Meta.parse("100.0e-2")
    @test Meta.parse("100.0f\u22122") === Meta.parse("100.0f-2")
    @test Meta.parse("0x100p\u22128") === Meta.parse("0x100P\u22128") === Meta.parse("0x100p-8")
    @test (−) == (-) == 6
end

# issue #8925
let
    global const (c8925, d8925) = (3, 4)
end
@test c8925 == 3 && isconst(@__MODULE__, :c8925)
@test d8925 == 4 && isconst(@__MODULE__, :d8925)

# issue #18754: parse ccall as a regular function
@test Meta.parse("ccall([1], 2)[3]") == Expr(:ref, Expr(:call, :ccall, Expr(:vect, 1), 2), 3)
@test Meta.parse("ccall(a).member") == Expr(:., Expr(:call, :ccall, :a), QuoteNode(:member))

# Check that the body of a `where`-qualified short form function definition gets
# a :block for its body
short_where_call = :(f(x::T) where T = T)
@test short_where_call.args[2].head == :block

# `where` with multi-line anonymous functions
let f = function (x::T) where T
            T
        end
    @test f(:x) === Symbol
end

let f = function (x::T, y::S) where T<:S where S
            (T,S)
        end
    @test f(0,1) === (Int,Int)
end

# issue #20541
@test Meta.parse("[a .!b]") == Expr(:hcat, :a, Expr(:call, :.!, :b))

@test Meta.lower(Main, :(a{1} = b)) == Expr(:error, "invalid type parameter name \"1\"")
@test Meta.lower(Main, :(a{2<:Any} = b)) == Expr(:error, "invalid type parameter name \"2\"")

# issue #20653
@test_throws UndefVarError Base.call(::Int) = 1
module Test20653
using Test
struct A
end
call(::A) = 1
const a = A()
@test_throws MethodError a()
@test call(a) === 1
end

# issue #20729
macro m20729()
    ex = Expr(:head)
    resize!(ex.args, 1)
    return ex
end

@test_throws ErrorException Core.eval(@__MODULE__, :(@m20729))
@test Meta.lower(@__MODULE__, :(@m20729)) == Expr(:error, "undefined reference in AST")

macro err20000()
    return Expr(:error, "oops!")
end

@test Meta.lower(@__MODULE__, :(@err20000)) == Expr(:error, "oops!")

# issue #20000
@test Meta.parse("@m(a; b=c)") == Expr(:macrocall, Symbol("@m"), LineNumberNode(1, :none),
                                  Expr(:parameters, Expr(:kw, :b, :c)), :a)

# issue #21054
macro make_f21054(T)
    quote
        $(esc(:f21054))(X::Type{<:$T}) = 1
    end
end
@eval @make_f21054 $Array
@test isa(f21054, Function)
g21054(>:) = >:2
@test g21054(-) == -2

# issue #21168
@test Meta.lower(Main, :(a.[1])) == Expr(:error, "invalid syntax \"a.[1]\"")
@test Meta.lower(Main, :(a.{1})) == Expr(:error, "invalid syntax \"a.{1}\"")

# Issue #21225
let abstr = Meta.parse("abstract type X end")
    @test Meta.parse("abstract type X; end") == abstr
    @test Meta.parse(string("abstract type X", ";"^5, " end")) == abstr
    @test Meta.parse("abstract type X\nend") == abstr
    @test Meta.parse(string("abstract type X", "\n"^5, "end")) == abstr
end
let prim = Meta.parse("primitive type X 8 end")
    @test Meta.parse("primitive type X 8; end") == prim
    @test Meta.parse(string("primitive type X 8", ";"^5, " end")) == prim
    @test Meta.parse("primitive type X 8\nend") == prim
    @test Meta.parse(string("primitive type X 8", "\n"^5, "end")) == prim
end

# issue #21155
@test filter(!isline,
             Meta.parse("module B
                        using ..x,
                              ..y
                    end").args[3].args)[1] ==
      Expr(:using,
           Expr(:., :., :., :x),
           Expr(:., :., :., :y))

@test filter(!isline,
             Meta.parse("module A
                        using .B,
                              .C
                    end").args[3].args)[1] ==
      Expr(:using,
           Expr(:., :., :B),
           Expr(:., :., :C))

# issue #21440
@test Meta.parse("+(x::T,y::T) where {T} = 0") == Meta.parse("(+)(x::T,y::T) where {T} = 0")
@test Meta.parse("a::b::c") == Expr(:(::), Expr(:(::), :a, :b), :c)

# issue #21545
f21545(::Type{<: AbstractArray{T,N} where N}) where T = T
@test f21545(Array{Int8}) === Int8
@test Meta.parse("<:{T} where T") == Expr(:where, Expr(:curly, :(<:), :T), :T)
@test Meta.parse("<:(T) where T") == Expr(:where, Expr(:(<:), :T), :T)
@test Meta.parse("<:{T}(T) where T") == Expr(:where, Expr(:call, Expr(:curly, :(<:), :T), :T), :T)

# issue #21586
macro m21586(x)
    Expr(:kw, esc(x), 42)
end

f21586(; @m21586(a), @m21586(b)) = a + b
@test f21586(a=10) == 52

# issue #21604
@test_nowarn @eval module Test21604
    const Foo = Any
    struct X
        x::Foo
    end
end
@test Test21604.X(1.0) === Test21604.X(1.0)

# issue #20575
@test_throws ParseError Meta.parse("\"a\"x")
@test_throws ParseError Meta.parse("\"a\"begin end")
@test_throws ParseError Meta.parse("\"a\"begin end\"b\"")

# issue #16427
@test_throws ParseError Meta.parse("for i=1:1 end(3)")
@test_throws ParseError Meta.parse("begin end(3)")
@test_throws ParseError Meta.parse("while false end(3)")

# comment 298107224 on pull #21607
module Test21607
    using Test
    const Any = Integer

    # check that X <: Core.Any, not Integer
    mutable struct X; end
    @test supertype(X) === Core.Any

    # check that return type is Integer
    f()::Any = 1.0
    @test f() === 1

    # check that constructor accepts Any
    struct Y
        x
    end
    @test Y(1.0) !== Y(1)

    # check that function default argument type is Any
    g(x) = x
    @test g(1.0) === 1.0

    # check that asserted variable type is Integer
    @test let
        x::Any = 1.0
        x
    end === 1

    # check that unasserted variable type is not Integer
    @test let
        x = 1.0
        x
    end === 1.0
end

# issue #16937
@test Meta.lower(Main, :(f(2, a=1, w=3, c=3, w=4, b=2))) ==
    Expr(:error, "keyword argument \"w\" repeated in call to \"f\"")

let f(x) =
      g(x) = 1
    @test functionloc(f(1))[2] > functionloc(f)[2]
end

# let-bound functions with `where` and static parameters
@test let f()::Int = 2.0
    f()
end === 2
@test let (f(x::T)::Tuple{Int,Any}) where {T} = (3.0, T)
    f("")
end === (3, String)

# operator suffixes
@test Meta.parse("3 +̂ 4") == Expr(:call, :+̂, 3, 4)
@test Meta.parse("3 +̂′ 4") == Expr(:call, :+̂′, 3, 4)
@test Meta.parse("3 +⁽¹⁾ 4") == Expr(:call, :+⁽¹⁾, 3, 4)
@test Meta.parse("3 +₍₀₎ 4") == Expr(:call, :+₍₀₎, 3, 4)
for bad in ('=', '$', ':', "||", "&&", "->", "<:")
    @test_throws ParseError Meta.parse("3 $(bad)⁽¹⁾ 4")
end
@test Base.operator_precedence(:+̂) == Base.operator_precedence(:+)

@test Meta.parse("(x)ᵀ") == Expr(:call, :*, :x, :ᵀ)

# issue #19351
# adding return type decl should not affect parse of function body
@test :(t(abc) = 3).args[2] == :(t(abc)::Int = 3).args[2]

# issue #7314
@test Meta.parse("local x, y = 1, 2") == Expr(:local, Expr(:(=),
                                                      Expr(:tuple, :x, :y),
                                                      Expr(:tuple, 1, 2)))

@test_throws ParseError Meta.parse("[2for i=1:10]")
@test_throws ParseError Meta.parse("[1 for i in 1:2for j in 2]")
@test_throws ParseError Meta.parse("(1 for i in 1:2for j in 2)")
# issue #20441
@test_throws ParseError Meta.parse("[x.2]")
@test_throws ParseError Meta.parse("x.2")
@test Meta.parse("[x;.2]") == Expr(:vcat, :x, 0.2)

# issue #22840
@test Meta.parse("[:a :b]") == Expr(:hcat, QuoteNode(:a), QuoteNode(:b))

# issue #22868
@test_throws ParseError Meta.parse("x@time 2")
@test_throws ParseError Meta.parse("@ time")

# issue #7479
@test Meta.lower(Main, Meta.parse("(true &&& false)")) == Expr(:error, "invalid syntax &false")

# issue #34748
@test Meta.lower(Main, :(&(1, 2))) == Expr(:error, "invalid syntax &(1, 2)")

# if an indexing expression becomes a cat expression, `end` is not special
@test_throws ParseError Meta.parse("a[end end]")
@test_throws ParseError Meta.parse("a[end;end]")
#@test_throws ParseError Meta.parse("a[end;]")  # this is difficult to fix
let a = rand(8), i = 3
    @test a[[1:i-1; i+1:end]] == a[[1,2,4,5,6,7,8]]
end

# issue #18935
@test [begin
          @inbounds for i = 1:10 end
       end for i = 1:5] == fill(nothing, 5)

# issue #18912
@test_throws ParseError Meta.parse("(::)")
@test Meta.parse(":(::)") == QuoteNode(Symbol("::"))
@test_throws ParseError Meta.parse("f(::) = ::")
@test Meta.parse("(::A)") == Expr(Symbol("::"), :A)
@test_throws ParseError Meta.parse("(::, 1)")
@test_throws ParseError Meta.parse("(1, ::)")

# issue #18650
let ex = Meta.parse("maximum(@elapsed sleep(1) for k = 1:10)")
    @test isa(ex, Expr) && ex.head === :call && ex.args[2].head === :generator &&
        ex.args[2].args[1].head === :macrocall
end

# issue #23173
@test_throws ErrorException("invalid module path") eval(:(import $(:.)))

# issue #23234
let
    f = function (x=0)
        x
    end
    @test f() == 0
    @test f(2) == 2
end

# issue #18730
@test Meta.lower(Main, quote
        function f()
            local Int
            x::Int -> 2
        end
    end) == Expr(:error, "local variable Int cannot be used in closure declaration")

# some issues with backquote
# preserve QuoteNode and LineNumberNode
@test eval(Expr(:quote, QuoteNode(Expr(:tuple, 1, Expr(:$, :(1+2)))))) == QuoteNode(Expr(:tuple, 1, 3))
@test eval(Expr(:quote, Expr(:line, Expr(:$, :(1+2))))) === LineNumberNode(3, nothing)
# splicing at the top level should be an error
xs23917 = [1,2,3]
@test_throws ErrorException eval(:(:($(xs23917...))))
let ex2 = eval(:(:(:($$(xs23917...)))))
    @test ex2 isa Expr
    @test_throws ErrorException eval(ex2)
    @test eval(:($(xs23917...),)) == (1,2,3)  # adding a comma gives a tuple
end
# multi-unquote of splice in nested quote
let xs = [:(1+2), :(3+4), :(5+6)]
    ex = quote quote $$(xs...) end end
    @test ex.args[2].args[1].args[2].args[2] == :(3 + 4)
    ex2 = eval(ex)
    @test ex2.args[2:end] == [3,7,11]
end

let x = [3,2,1]
    @test :( $(x...,) ) == (3, 2, 1)
    @test :( $(x...), ) == Expr(:tuple, 3, 2, 1)
end

# issue #23519
@test Meta.parse("@foo[1]") == Meta.parse("@foo([1])")
@test Meta.parse("@foo[1 2; 3 4]") == Meta.parse("@foo([1 2; 3 4])")
@test Meta.parse("@foo[1] + [2]") == Meta.parse("@foo([1]) + [2]")
@test Meta.parse("@foo [1] + [2]") == Meta.parse("@foo([1] + [2])")
@test Meta.parse("@Mdl.foo[1] + [2]") == Meta.parse("@Mdl.foo([1]) + [2]")
@test Meta.parse("@Mdl.foo [1] + [2]") == Meta.parse("@Mdl.foo([1] + [2])")

# issue #24289
macro m24289()
    :(global $(esc(:x24289)) = 1)
end
@test (@macroexpand @m24289) == :(global x24289 = 1)

# parsing numbers with _ and .
@test Meta.parse("1_2.3_4") == 12.34
@test_throws ParseError Meta.parse("1._")
@test_throws ParseError Meta.parse("1._5")
@test_throws ParseError Meta.parse("1e.3")
@test_throws ParseError Meta.parse("1e3.")
@test Meta.parse("2e_1") == Expr(:call, :*, 2, :e_1)
# issue #17705
@test Meta.parse("2e3_") == Expr(:call, :*, 2e3, :_)
@test Meta.parse("2e-3_") == Expr(:call, :*, 2e-3, :_)
@test Meta.parse("2e3_\"x\"") == Expr(:call, :*, 2e3, Expr(:macrocall, Symbol("@__str"), LineNumberNode(1, :none), "x"))

# misplaced top-level expressions
@test_throws ErrorException("syntax: \"\$\" expression outside quote") Core.eval(@__MODULE__, Meta.parse("x->\$x"))
@test Meta.lower(@__MODULE__, Expr(:$, :x)) == Expr(:error, "\"\$\" expression outside quote")
@test Meta.lower(@__MODULE__, :(x->import Foo)) == Expr(:error, "\"import\" expression not at top level")
@test Meta.lower(@__MODULE__, :(x->module Foo end)) == Expr(:error, "\"module\" expression not at top level")
@test Meta.lower(@__MODULE__, :(x->struct Foo end)) == Expr(:error, "\"struct\" expression not at top level")
@test Meta.lower(@__MODULE__, :(x->abstract type Foo end)) == Expr(:error, "\"abstract type\" expression not at top level")

# caused by #24538. forms that lower to `call` should wrap with `call` before
# recursively calling expand-forms.
@test [(0,0)... 1] == [0 0 1]
@test Float32[(0,0)... 1] == Float32[0 0 1]

@testset "raw_str macro" begin
    @test raw"$" == "\$"
    @test raw"\n" == "\\n"
    @test raw"\t" == "\\t"

    s1 = raw"""
         lorem ipsum\n
         $x = 1$
         """

    s2 = """
         lorem ipsum\\n
         \$x = 1\$
         """

    @test s1 == s2

    # issue #22926
    @test raw"\\" == "\\"
    @test raw"\\\\" == "\\\\"
    @test raw"\"" == "\""
    @test raw"\\\"" == "\\\""
    @test raw"\\x\\" == "\\\\x\\"
    @test raw"x \\\" y" == "x \\\" y"
    @test raw"x \\\ y" == "x \\\\\\ y"
end

@test_throws ParseError("expected \"}\" or separator in arguments to \"{ }\"; got \"V)\"") Meta.parse("f(x::V) where {V) = x")
@test_throws ParseError("expected \"]\" or separator in arguments to \"[ ]\"; got \"1)\"") Meta.parse("[1)")

# issue #9972
@test Meta.lower(@__MODULE__, :(f(;3))) == Expr(:error, "invalid keyword argument syntax \"3\"")

# issue #25055, make sure quote makes new Exprs
function f25055()
    x = quote end
    return x
end
@test f25055() !== f25055()

# issue #25391
@test Meta.parse("0:-1, \"\"=>\"\"") == Meta.parse("(0:-1, \"\"=>\"\")") ==
    Expr(:tuple, Expr(:call, :(:), 0, -1), Expr(:call, :(=>), "", ""))
@test Meta.parse("a => b = c") == Expr(:(=), Expr(:call, :(=>), :a, :b), Expr(:block, LineNumberNode(1, :none), :c))
@test Meta.parse("a = b => c") == Expr(:(=), :a, Expr(:call, :(=>), :b, :c))

# issue #16239, hygiene of rest keyword name
macro foo16239(x)
    :($(esc(:blah))(args...; kwargs...) = $(esc(x)))
end
function bar16239()
    kwargs = 0
    f = @foo16239 kwargs
    f()
end
@test bar16239() == 0

# lowering of <: and >:
let args = (Int, Any)
    @test <:(args...)
    @test >:(reverse(args)...)
end

# issue #25947
let getindex = 0, setindex! = 1, colon = 2, vcat = 3, hcat = 4, hvcat = 5
    a = [10,9,8]
    @test a[2] == 9
    @test 1:2 isa AbstractRange
    a[1] = 1
    @test a[1] == 1
    @test length([1; 2]) == 2
    @test size([0 0]) == (1, 2)
    @test size([1 2; 3 4]) == (2, 2)
end

# issue #25020
@test_throws ParseError Meta.parse("using Colors()")

let ex = Meta.parse("md\"x\"
                     f(x) = x", 1)[1]  # custom string literal is not a docstring
    @test Meta.isexpr(ex, :macrocall)
    @test ex.args[1] === Symbol("@md_str")
    @test length(ex.args) == 3
end

let ex = Meta.parse("@doc raw\"
                     \"
                     f(x) = x")
    @test Meta.isexpr(ex, :macrocall)
    @test ex.args[1] === Symbol("@doc")
    @test length(ex.args) == 4
    @test Meta.isexpr(ex.args[4], :(=))
end

let ex = Meta.parse("@doc raw\"
                     \"

                     f(x) = x", 1)[1]
    @test Meta.isexpr(ex, :macrocall)
    @test ex.args[1] === Symbol("@doc")
    @test length(ex.args) == 3
end

@test Meta.parse("\"x\"
                  # extra line, not a doc string
                  f(x) = x", 1)[1] === "x"
@test Meta.parse("\"x\"

                  f(x) = x", 1)[1] === "x"

# issue #26137
# cases where parens enclose argument lists
@test Meta.parse("-()^2")      == Expr(:call, :^, Expr(:call, :-), 2)
@test Meta.parse("-(x,)^2")    == Expr(:call, :^, Expr(:call, :-, :x), 2)
@test Meta.parse("-(x,;)^2")   == Expr(:call, :^, Expr(:call, :-, Expr(:parameters), :x), 2)
@test Meta.parse("-(;x)^2")    == Expr(:call, :^, Expr(:call, :-, Expr(:parameters, :x)), 2)
@test Meta.parse("-(x,y)^2")   == Expr(:call, :^, Expr(:call, :-, :x, :y), 2)
@test Meta.parse("-(x...)^2")  == Expr(:call, :^, Expr(:call, :-, Expr(:(...), :x)), 2)
@test Meta.parse("-(x...;)^2") == Expr(:call, :^, Expr(:call, :-, Expr(:parameters), Expr(:(...), :x)), 2)
@test Meta.parse("-(x...;)")   == Expr(:call, :-, Expr(:parameters), Expr(:(...), :x))

# cases where parens are just grouping
@test Meta.parse("-(x)^2")     == Expr(:call, :-, Expr(:call, :^, :x, 2))
@test Meta.parse("-(a=1)^2")   == Expr(:call, :-, Expr(:call, :^, Expr(:(=), :a, 1), 2))
@test Meta.parse("-(x;y)^2")   == Expr(:call, :-, Expr(:call, :^, Expr(:block, :x, LineNumberNode(1,:none), :y), 2))
@test Meta.parse("-(;)^2")     == Expr(:call, :^, Expr(:call, :-, Expr(:parameters)), 2)
@test Meta.parse("-(;;;;)^2")  == Expr(:call, :-, Expr(:call, :^, Expr(:block), 2))
@test Meta.parse("-(x;;;)^2")  == Expr(:call, :-, Expr(:call, :^, Expr(:block, :x), 2))
@test Meta.parse("+((1,2))")   == Expr(:call, :+, Expr(:tuple, 1, 2))

@test_throws ParseError("space before \"(\" not allowed in \"+ (\" at none:1") Meta.parse("1 -+ (a=1, b=2)")
# issue #29781
@test_throws ParseError("space before \"(\" not allowed in \"sin. (\" at none:1") Meta.parse("sin. (1)")
# Parser errors for disallowed space contain line numbers
@test_throws ParseError("space before \"[\" not allowed in \"f() [\" at none:2") Meta.parse("\nf() [i]")
@test_throws ParseError("space before \"(\" not allowed in \"f() (\" at none:2") Meta.parse("\nf() (i)")
@test_throws ParseError("space before \".\" not allowed in \"f() .\" at none:2") Meta.parse("\nf() .i")
@test_throws ParseError("space before \"{\" not allowed in \"f() {\" at none:2") Meta.parse("\nf() {i}")
@test_throws ParseError("space before \"m\" not allowed in \"@ m\" at none:2") Meta.parse("\n@ m")
@test_throws ParseError("space before \".\" not allowed in \"a .\" at none:2") Meta.parse("\nusing a .b")
@test_throws ParseError("space before \".\" not allowed in \"a .\" at none:2") Meta.parse("\nusing a .b")
@test_throws ParseError("space before \"(\" not allowed in \"+ (\" at none:2") Meta.parse("\n+ (x, y)")

@test Meta.parse("1 -+(a=1, b=2)") == Expr(:call, :-, 1,
                                           Expr(:call, :+, Expr(:kw, :a, 1), Expr(:kw, :b, 2)))

@test Meta.parse("-(2)(x)") == Expr(:call, :*, Expr(:call, :-,  2), :x)
@test Meta.parse("-(x)y")   == Expr(:call, :*, Expr(:call, :-, :x), :y)
@test Meta.parse("-(x,)y")  == Expr(:call, :*, Expr(:call, :-, :x), :y)
@test Meta.parse("-(f)(x)") == Expr(:call, :-, Expr(:call, :f, :x))
@test Meta.parse("-(2)(x)^2") == Expr(:call, :*, Expr(:call, :-, 2), Expr(:call, :^, :x, 2))
@test Meta.parse("Y <- (x->true)(X)") ==
    Expr(:call, :<, :Y,
         Expr(:call, :-, Expr(:call, Expr(:->, :x, Expr(:block, LineNumberNode(1,:none), true)),
                              :X)))

# issue #27641
@test Meta.parse("√3x")   == Expr(:call, :*, Expr(:call, :√, 3), :x)
@test Meta.parse("2^√3x") == Expr(:call, :^, 2, Expr(:call, :*, Expr(:call, :√, 3), :x))
@test Meta.parse("√2^3")  == Expr(:call, :√, Expr(:call, :^, 2, 3))
@test Meta.parse("-√2")   == Expr(:call, :-, Expr(:call, :√, 2))
@test Meta.parse("√3x^2") == Expr(:call, :*, Expr(:call, :√, 3), Expr(:call, :^, :x, 2))
@test Meta.parse("-3x^2") == Expr(:call, :*, -3, Expr(:call, :^, :x, 2))
@test_throws ParseError Meta.parse("2!3")

# issue #27914
@test Meta.parse("2f(x)")        == Expr(:call, :*, 2, Expr(:call, :f, :x))
@test Meta.parse("f(x)g(x)")     == Expr(:call, :*, Expr(:call, :f, :x), Expr(:call, :g, :x))
@test Meta.parse("2f(x)g(x)")    == Expr(:call, :*, 2, Expr(:call, :f, :x), Expr(:call, :g, :x))
@test Meta.parse("f(x)g(x)h(x)") == Expr(:call, :*, Expr(:call, :f, :x), Expr(:call, :g, :x), Expr(:call, :h, :x))
@test Meta.parse("2(x)")         == Expr(:call, :*, 2, :x)
@test Meta.parse("2(x)y")        == Expr(:call, :*, 2, :x, :y)

@test_throws ParseError Meta.parse("a.: b")
@test Meta.parse("a.:end") == Expr(:., :a, QuoteNode(:end))
@test Meta.parse("a.:catch") == Expr(:., :a, QuoteNode(:catch))
@test Meta.parse("a.end") == Expr(:., :a, QuoteNode(:end))
@test Meta.parse("a.catch") == Expr(:., :a, QuoteNode(:catch))
@test Meta.parse("a.function") == Expr(:., :a, QuoteNode(:function))

# issue #25994
@test Meta.parse("[a\nfor a in b]") == Expr(:comprehension, Expr(:generator, :a, Expr(:(=), :a, :b)))

# issue #27529
let len = 10
    @test [ i for i in 0:len -1 ] == [0:9;]
end

# Module name cannot be a reserved word.
@test_throws ParseError Meta.parse("module module end")

@test Meta.lower(@__MODULE__, :(global true)) == Expr(:error, "invalid syntax in \"global\" declaration")
@test Meta.lower(@__MODULE__, :(let ccall end)) == Expr(:error, "invalid identifier name \"ccall\"")
@test Meta.lower(@__MODULE__, :(cglobal = 0)) == Expr(:error, "invalid assignment location \"cglobal\"")

# issue #26507
@test Meta.parse("@try x") == Expr(:macrocall, Symbol("@try"), LineNumberNode(1,:none), :x)
@test Meta.parse("@catch x") == Expr(:macrocall, Symbol("@catch"), LineNumberNode(1,:none), :x)
@test Meta.parse("@\$x") == Expr(:macrocall, Symbol("@\$"), LineNumberNode(1,:none), :x)

# issue #26717
@test Meta.lower(@__MODULE__, :( :(:) = 2 )) == Expr(:error, "invalid assignment location \":(:)\"")

# issue #27690
# previously, this was allowed since it thought `end` was being used for indexing.
# however the quote should disable that context.
@test_throws ParseError Meta.parse("Any[:(end)]")

# issue #17781
let ex = Meta.lower(@__MODULE__, Meta.parse("
    A = function (s, o...)
        f(a, b) do
        end
    end,
    B = function (s, o...)
        f(a, b) do
        end
    end"))
    @test isa(ex, Expr) && ex.head === :error
    @test ex.args[1] == """
invalid assignment location "function (s, o...)
    # none, line 2
    # none, line 3
    f(a, b) do
        # none, line 4
    end
end\""""
end

# issue #15229
@test Meta.lower(@__MODULE__, :(function f(x); local x; 0; end)) ==
    Expr(:error, "local variable name \"x\" conflicts with an argument")
@test Meta.lower(@__MODULE__, :(function f(x); begin; local x; 0; end; end)) ==
    Expr(:error, "local variable name \"x\" conflicts with an argument")

# issue #27964
a27964(x) = Any[x for x in []]
@test a27964(0) == Any[]
function b27964(x)
    local y
    let
        local x
        x = 2
        y = x
    end
    return (x, y)
end
@test b27964(8) == (8, 2)
function c27964(x)
    local y
    let x = 2
        y = x
    end
    return (x, y)
end
@test c27964(8) == (8, 2)

# issue #26739
let exc = try Core.eval(@__MODULE__, :(sin.[1])) catch exc ; exc end
    @test exc isa ErrorException
    @test startswith(exc.msg, "syntax: invalid syntax \"sin.[1]\"")
end

# issue #26873
f26873 = 0
try
    include_string(@__MODULE__, """f26873."a" """)
    @test false
catch e
    @test e isa LoadError
    @test e.error isa MethodError
end

@test Meta.lower(@__MODULE__, :(if true; break; end for i = 1:1)) == Expr(:error, "break or continue outside loop")
@test Meta.lower(@__MODULE__, :([if true; break; end for i = 1:1])) == Expr(:error, "break or continue outside loop")
@test Meta.lower(@__MODULE__, :(Int[if true; break; end for i = 1:1])) == Expr(:error, "break or continue outside loop")
@test Meta.lower(@__MODULE__, :([if true; continue; end for i = 1:1])) == Expr(:error, "break or continue outside loop")
@test Meta.lower(@__MODULE__, :(Int[if true; continue; end for i = 1:1])) == Expr(:error, "break or continue outside loop")

@test Meta.lower(@__MODULE__, :(return 0 for i=1:2)) == Expr(:error, "\"return\" not allowed inside comprehension or generator")
@test Meta.lower(@__MODULE__, :([ return 0 for i=1:2 ])) == Expr(:error, "\"return\" not allowed inside comprehension or generator")
@test Meta.lower(@__MODULE__, :(Int[ return 0 for i=1:2 ])) == Expr(:error, "\"return\" not allowed inside comprehension or generator")
@test [ ()->return 42 for i = 1:1 ][1]() == 42
@test Function[ identity() do x; return 2x; end for i = 1:1 ][1](21) == 42

# issue #27155
macro test27155()
    quote
        MyTest27155{Arg} = Tuple{Arg}
        MyTest27155
    end
end
@test @test27155() == (Tuple{T} where T)

# issue #27521
macro test27521(f, x)
    :(($(esc(f)), $x))
end
let ex = Meta.parse("@test27521(2) do y; y; end")
    fex = Expr(:(->), Expr(:tuple, :y), Expr(:block, LineNumberNode(1,:none), :y))
    @test ex == Expr(:do, Expr(:macrocall, Symbol("@test27521"), LineNumberNode(1,:none), 2),
                     fex)
    @test macroexpand(@__MODULE__, ex) == Expr(:tuple, fex, 2)
end

# issue #43018
module M43018
    macro test43018(fn)
        quote $(fn)() end
    end
end
@test :(@M43018.test43018() do; end) == :(M43018.@test43018() do; end)
@test @macroexpand(@M43018.test43018() do; end) == @macroexpand(M43018.@test43018() do; end)
@test @M43018.test43018() do; 43018 end == 43018

# issue #27129
f27129(x = 1) = (@inline; x)
for meth in methods(f27129)
    @test ccall(:jl_uncompress_ir, Any, (Any, Ptr{Cvoid}, Any), meth, C_NULL, meth.source).inlineable
end

# issue #27710
struct Foo27710{T} end
function test27710()
    types(::Foo27710{T}) where T = T
    T = types(Foo27710{Int64}())
end
@test test27710() === Int64

# issue #29064
struct X29064
    X29064::Int
end
@test X29064(1) isa X29064

# issue #27268
function f27268()
    g(col::AbstractArray{<:Real}) = col
end
function f27268_2()
    g(col::AbstractArray{T} where T<:Real) = col
end
@test f27268()([1]) == [1]
@test f27268_2()([1]) == [1]
@test_throws MethodError f27268()([""])
@test_throws MethodError f27268_2()([""])

@test_throws ErrorException("syntax: local variable x cannot be used in closure declaration") @eval begin
    function g27268()
        x = 1
        h(::Val{x}) = 1
    end
end

types27268 = (Int64,Int8)
function h27268()
    function g(::Union{map(t->Array{t,N},types27268)...} where N)
    end
end
@test first(methods(h27268())).sig == Tuple{typeof(h27268()), Union{Array{Int64,N}, Array{Int8,N}} where N}

let val(::Type{Val{X}}) where {X} = X, f
    function f()
        function g(::Val{x->2x})
        end
    end
    @test val(first(methods(f())).sig.parameters[2])(21) == 42
end

# issue #27807
module A27807
macro m()
    quote
        function foo(x::T, y::S) where T<:Number where S<:Number
            return one(T), zero(S)
        end
    end
end
end
@test A27807.@m()(1,1.0) === (1, 0.0)

# issue #27896 / #29429
@test Meta.lower(@__MODULE__, quote
    function foo(a::A, b::B) where {A,B}
        B = eltype(A)
        return convert(B, b)
    end
end) == Expr(:error, "local variable name \"B\" conflicts with a static parameter")
# issue #32620
@test Meta.lower(@__MODULE__, quote
    function foo(a::T) where {T}
        for i = 1:1
            T = 0
        end
    end
end) == Expr(:error, "local variable name \"T\" conflicts with a static parameter")
function f32620(x::T) where T
    local y
    let T = 3
        T = 2
        y = T
    end
    return (T, y)
end
@test f32620(0) === (Int, 2)

# issue #28044
code28044(x) = 10x
begin
    function f28044(::Val{code28044}) where code28044
        code28044(2)
    end
    # make sure this assignment to `code28044` doesn't add an implicit-global
    Val{code28044} where code28044
end
@test f28044(Val(identity)) == 2

# issue #28244
macro foo28244(sym)
    x = :(bar())
    push!(x.args, Expr(sym))
    x
end
@test (@macroexpand @foo28244(kw)) == Expr(:call, GlobalRef(@__MODULE__,:bar), Expr(:kw))
@test eval(:(@macroexpand @foo28244($(Symbol("let"))))) == Expr(:error, "malformed expression")

# #16356
@test_throws ParseError Meta.parse("0xapi")

# #22523 #22712
@test_throws ParseError Meta.parse("a?b:c")
@test_throws ParseError Meta.parse("a ?b:c")
@test_throws ParseError Meta.parse("a ? b:c")
@test_throws ParseError Meta.parse("a ? b :c")
@test_throws ParseError Meta.parse("?")

# #13079
@test Meta.parse("1<<2*3") == :((1<<2)*3)

# #19987
@test_throws ParseError Meta.parse("try ; catch f() ; end")

# #23076
@test :([1,2;]) == Expr(:vect, Expr(:parameters), 1, 2)

# #24452
@test Meta.parse("(a...)") == Expr(Symbol("..."), :a)

# #19324
@test_throws UndefVarError(:x) eval(:(module M19324
                 x=1
                 for i=1:10
                     x += i
                 end
             end))

# #22314
function f22314()
    i = 0
    for i = 1:10
    end
    i
end
@test f22314() == 0

module M22314
i = 0
for i = 1:10
end
end
@test M22314.i == 0

# #6080
@test Meta.lower(@__MODULE__, :(ccall(:a, Cvoid, (Cint,), &x))) == Expr(:error, "invalid syntax &x")

@test Meta.lower(@__MODULE__, :(f(x) = (y = x + 1; ccall((:a, y), Cvoid, ())))) == Expr(:error, "ccall function name and library expression cannot reference local variables")

@test_throws ParseError Meta.parse("x.'")
@test_throws ParseError Meta.parse("0.+1")

# #24221
@test Meta.isexpr(Meta.lower(@__MODULE__, :(a=_)), :error)

for ex in [:([x=1]), :(T{x=1})]
    @test Meta.lower(@__MODULE__, ex) == Expr(:error, string("misplaced assignment statement in \"", ex, "\""))
end

# issue #28576
@test Meta.isexpr(Meta.parse("1 == 2 ?"), :incomplete)
@test Meta.isexpr(Meta.parse("1 == 2 ? 3 :"), :incomplete)

# issue #28991
eval(Expr(:toplevel,
          Expr(:module, true, :Mod28991,
               Expr(:block,
                    Expr(:export, :Inner),
                    Expr(:abstract, :Inner)))))
@test names(Mod28991) == Symbol[:Inner, :Mod28991]

# issue #28593
macro a28593()
    quote
        abstract type A28593{S<:Real, V<:AbstractVector{S}} end
    end
end

macro b28593()
    quote
        struct B28593{S<:Real, V<:AbstractVector{S}} end
    end
end

macro c28593()
    quote
        primitive type C28593{S<:Real, V<:AbstractVector{S}} 32 end
    end
end

@a28593
@b28593
@c28593

@test A28593.var.name === :S
@test B28593.var.name === :S
@test C28593.var.name === :S

# issue #25955
macro noeffect25955(e)
    return e
end

struct foo25955
end

@noeffect25955 function (f::foo25955)()
    42
end

@test foo25955()() == 42

# issue #28833
macro m28833(expr)
    esc(:(global a28833))
end
@m28833 1+1

# issue #28900
macro foo28900(x)
    quote
        $x
    end
end
f28900(; kwarg) = kwarg
let g = @foo28900 f28900(kwarg = x->2x)
    @test g(10) == 20
end

# issue #26037
x26037() = 10
function test_26037()
    [x26037() for _ in 1:3]
    for x26037 in 1:3
       x26037 += x26037
    end
end
@test test_26037() === nothing  # no UndefVarError

# range and interval operators
@test Meta.parse("1…2") == Expr(:call, :…, 1, 2)
@test Meta.parse("1⁝2") == Expr(:call, :⁝, 1, 2)
@test Meta.parse("1..2") == Expr(:call, :.., 1, 2)
# we don't parse chains of these since the associativity and meaning aren't clear
@test_throws ParseError Meta.parse("1..2..3")

# issue #30048
@test Meta.isexpr(Meta.lower(@__MODULE__, :(for a in b
           c = try
               try
                   d() do
                       if  GC.@preserve c begin
                           end
                       end
                   end
               finally
               end
           finally
           end
       end)), :thunk)

# issue #28506
@test Meta.isexpr(Meta.parse("1,"), :incomplete)
@test Meta.isexpr(Meta.parse("1, "), :incomplete)
@test Meta.isexpr(Meta.parse("1,\n"), :incomplete)
@test Meta.isexpr(Meta.parse("1, \n"), :incomplete)
@test_throws LoadError include_string(@__MODULE__, "1,")
@test_throws LoadError include_string(@__MODULE__, "1,\n")

# issue #30062
let er = Meta.lower(@__MODULE__, quote if false end, b+=2 end)
    @test Meta.isexpr(er, :error)
    @test startswith(er.args[1], "invalid multiple assignment location \"if")
end

# issue #30030
let x = 0
    @test (a=1, b=2, c=(x=3)) == (a=1, b=2, c=3)
    @test x == 3
end

function captured_and_shadowed_sp(x::T) where T
    function g()
        (T,
         let T = 0
             T
         end)
    end
    g()
end
@test captured_and_shadowed_sp(1) === (Int, 0)

function capture_with_conditional_label()
    @goto foo
    x = 1
    if false
        @label foo
    end
    return y->x
end
let f = capture_with_conditional_label()  # should not throw
    @test_throws UndefVarError(:x) f(0)
end

# `_` should not create a global (or local)
f30656(T) = (t, _)::Pair -> t >= T
f30656(10)(11=>1)
@test !isdefined(@__MODULE__, :_)

# issue #30772
function f30772(a::T) where T
    function ()
        function (b::T)
        end
    end
end
let f = f30772(1.0), g = f()
    @test g(1.0) === nothing
    @test_throws MethodError g(1)
end

@test_throws ErrorException("syntax: malformed \"using\" statement")  eval(Expr(:using, :X))
@test_throws ErrorException("syntax: malformed \"import\" statement") eval(Expr(:import, :X))

# eval'ing :const exprs
eval(Expr(:const, :_var_30877))
@test !isdefined(@__MODULE__, :_var_30877)
@test isconst(@__MODULE__, :_var_30877)

# anonymous kw function in value position at top level
f30926 = function (;k=0)
    k
end
@test f30926(k=2) == 2

if false
elseif false
    g30926(x) = 1
end
@test !isdefined(@__MODULE__, :g30926)

@testset "closure conversion in testsets" begin
    p = (2, 3, 4)
    @test p == (2, 3, 4)
    allocs = (() -> @allocated identity(p))()
    @test allocs == 0
end

@test_throws UndefVarError eval(Symbol(""))
@test_throws UndefVarError eval(:(1+$(Symbol(""))))

# issue #31404
f31404(a, b; kws...) = (a, b, values(kws))
@test f31404(+, (Type{T} where T,); optimize=false) === (+, (Type,), (optimize=false,))

# issue #28992
macro id28992(x) x end
@test @id28992(1 .+ 2) == 3
@test Meta.isexpr(Meta.lower(@__MODULE__, :(@id28992((.+)(a,b) = 0))), :error)
@test @id28992([1] .< [2] .< [3]) == [true]
@test @id28992(2 ^ -2) == 0.25
@test @id28992(2 .^ -2) == 0.25

# issue #32121
@test @id28992((a=1, b=2)) === (a=1, b=2)
a32121 = 8
b32121 = 9
@test @id28992((a32121=a32121, b32121=b32121)) === (a32121=8, b32121=9)

# issue #31596
f31596(x; kw...) = x
@test f31596((a=1,), b = 1.0) === (a=1,)

# issue #32325
let
    struct a32325 end
    a32325(x) = a32325()
end
@test a32325(0) === a32325()

@test Meta.lower(Main, :(struct A; A() = new{Int}(); end)) == Expr(:error, "too many type parameters specified in \"new{...}\"")
@test Meta.lower(Main, :(struct A{T, S}; A() = new{Int}(); end)) == Expr(:error, "too few type parameters specified in \"new{...}\"")

# issue #32467
let f = identity(identity() do
                 x = 0
                 @inbounds for i = 1:2
                     x += i
                 end
                 x
                 end)
    @test f() == 3
end

# issue #32499
x32499 = begin
    struct S32499
        function S32499(; x=1)
            x
        end
    end
    S32499(x=2)
end
@test x32499 == 2

# issue #32626
@test Meta.parse("'a'..'b'") == Expr(:call, :(..), 'a', 'b')
@test Meta.parse(":a..:b") == Expr(:call, :(..), QuoteNode(:a), QuoteNode(:b))

# Non-standard identifiers (PR #32408)
@test Meta.parse("var\"#\"") === Symbol("#")
@test Meta.parse("var\"true\"") === Symbol("true")
@test Meta.parse("var\"false\"") === Symbol("false")
@test_throws ParseError Meta.parse("var\"#\"x") # Reject string macro-like suffix
@test_throws ParseError Meta.parse("var \"#\"")
@test_throws ParseError Meta.parse("var\"for\" i = 1:10; end")
# A few cases which would be ugly to deal with if var"#" were a string macro:
@test Meta.parse("var\"#\".var\"a-b\"") == Expr(:., Symbol("#"), QuoteNode(Symbol("a-b")))
@test Meta.parse("export var\"#\"") == Expr(:export, Symbol("#"))
@test Base.remove_linenums!(Meta.parse("try a catch var\"#\" b end")) ==
      Expr(:try, Expr(:block, :a), Symbol("#"), Expr(:block, :b))
@test Meta.parse("(var\"function\" = 1,)") == Expr(:tuple, Expr(:(=), Symbol("function"), 1))
# Non-standard identifiers require parens for string interpolation
@test Meta.parse("\"\$var\\\"#\\\"\"") == Expr(:string, :var, "\"#\"")
@test Meta.parse("\"\$(var\"#\")\"") == Expr(:string, Symbol("#"))
# Stream positioning after parsing var
@test Meta.parse("var'", 1, greedy=false) == (:var, 4)

# quoted names in import (#33158)
@test Meta.parse("import Base.:+") == :(import Base.+)
@test Meta.parse("import Base.Foo.:(==).bar") == :(import Base.Foo.==.bar)

# issue #33135
function f33135(x::T) where {C1, T}
    let C1 = 1, C2 = 2
        C1
    end
end
@test f33135(0) == 1

# issue #33227
@test Meta.isexpr(Meta.lower(Main, :((@label a; @goto a))), :thunk)

# issue #33250
@test Meta.lower(Main, :(f(b=b...))) == Expr(:error, "\"...\" expression cannot be used as keyword argument value")
@test Meta.lower(Main, :(f(;a=a,b=b...))) == Expr(:error, "\"...\" expression cannot be used as keyword argument value")
@test Meta.lower(Main, :((a=a,b=b...))) == Expr(:error, "\"...\" expression cannot be used as named tuple field value")
@test Meta.lower(Main, :(f(;a...,b...)=0)) == Expr(:error, "invalid \"...\" on non-final keyword argument")
@test Meta.lower(Main, :(f(;a...,b=0)=0)) == Expr(:error, "invalid \"...\" on non-final keyword argument")

# issue #31547
@test Meta.lower(Main, :(a := 1)) == Expr(:error, "unsupported assignment operator \":=\"")

# issue #33841
let a(; b) = b
    @test a(b=3) == 3
end

# issue #33987
@test_deprecated eval(quote
    # This syntax is deprecated. This test should be removed when the
    # deprecation is.
    f33987(args::(Vararg{Any, N} where N); kwargs...) = args
    @test f33987(1,2,3) === (1,2,3)
end)

macro id_for_kwarg(x); x; end
Xo65KdlD = @id_for_kwarg let x = 1
    function f(; x)
        x
    end
end
@test_throws UndefKeywordError(:x) Xo65KdlD()
i0xb23hG = @id_for_kwarg let x = 1
    function f(; x=2)
        x
    end
end
@test i0xb23hG() == 2
@test i0xb23hG(x=10) == 10

accepts__kwarg(;z1) = z1
@test (@id_for_kwarg let z1 = 41; accepts__kwarg(; z1); end) == 41

@test @eval let
    (z,)->begin
        $(Expr(:inbounds, true))
        $(Expr(:inbounds, :pop))
    end
    pop = 1
end == 1

# issue #29982
@test Meta.parse("'a'") == 'a'
@test Meta.parse("'\U0061'") == 'a'
test_parseerror("''", "invalid empty character literal")
test_parseerror("'abc'", "character literal contains multiple characters")

# optional soft scope: #28789, #33864

@test @eval begin
    $(Expr(:softscope, true))
    x28789 = 0   # new global included in same expression
    for i = 1:2
        x28789 += i
    end
    x28789
end == 3

y28789 = 1  # new global defined in separate top-level input
@eval begin
    $(Expr(:softscope, true))
    for i = 1:10
        y28789 += i
    end
end
@test y28789 == 56

@eval begin
    $(Expr(:softscope, true))
    for i = 10:10
        z28789 = i
    end
    @test z28789 == 10
    z28789 = 0  # new global assigned after loop but in same soft scope
end

@eval begin
    $(Expr(:softscope, true))
    let y28789 = 0  # shadowing with let
        y28789 = 1
    end
end
@test y28789 == 56

@eval begin
    $(Expr(:softscope, true))
    let
        y28789 = -8  # let is always a hard scope
    end
end
@test y28789 == 56

@eval begin
    $(Expr(:softscope, true))
    for y28789 in 0:0
        for x in 2:2
            for y in 3:3
                z28789 = 42  # assign to global despite several loops
            end
        end
    end
end
@test z28789 == 42

@eval begin
    $(Expr(:softscope, true))
    let x = 0
        ww28789 = 88  # not global
        let y = 3
            ww28789 = 89
        end
        @test ww28789 == 89
    end
end
@test !@isdefined(ww28789)

@eval begin
    $(Expr(:softscope, true))
    for x = 0
        ww28789 = 88  # not global
        for y = 3
            ww28789 = 89
        end
        @test ww28789 == 89
    end
end
@test !@isdefined(ww28789)

@eval begin
    $(Expr(:softscope, true))
    function f28789()
        z28789 = 43
    end
    f28789()
end
@test z28789 == 42

# issue #38650, `struct` should always be a hard scope
f38650() = 0
@eval begin
    $(Expr(:softscope, true))
    struct S38650
        f38650() = 1
    end
end
@test f38650() == 0

# issue #37126
@test isempty(Test.collect_test_logs() do
    include_string(@__MODULE__, """
        function foo37126()
            f(lhs::Integer, rhs::Integer) = nothing
            f(lhs::Integer, rhs::AbstractVector{<:Integer}) = nothing
            return f
        end
        struct Bar37126{T<:Real, P<:Real} end
        """)
    end[1])

# issue #34673
# check that :toplevel still returns a value when nested inside something else
@test eval(Expr(:block, 0, Expr(:toplevel, 43))) == 43

# issue #16594
@test Meta.parse("@x a + \nb") == Meta.parse("@x a +\nb")
@test [1 +
       1] == [2]
@test [1 +1] == [1 1]

@testset "issue #16594" begin
    # note for the macro tests, order is important
    # because the line number is included as part of the expression
    # (i.e. both macros must start on the same line)
    @test :(@test((1+1) == 2)) == :(@test 1 +
                                          1 == 2)
    @test :(@x 1 +1 -1) == :(@x(1, +1, -1))
    @test :(@x 1 + 1 -1) == :(@x(1+1, -1))
    @test :(@x 1 + 1 - 1) == :(@x(1 + 1 - 1))
    @test :(@x(1 + 1 - 1)) == :(@x 1 +
                                   1 -
                                   1)
    @test :(@x(1 + 1 + 1)) == :(@x 1 +
                                   1 +
                                   1)
    @test :([x .+
              y]) == :([x .+ y])
end

# line break in : expression disallowed
@test_throws Meta.ParseError Meta.parse("[1 :\n2] == [1:2]")

# added ⟂ to operator precedence (#24404)
@test Meta.parse("a ⟂ b ⟂ c") == Expr(:comparison, :a, :⟂, :b, :⟂, :c)
@test Meta.parse("a ⟂ b ∥ c") == Expr(:comparison, :a, :⟂, :b, :∥, :c)

# issue 39350
@testset "binary ⫪ and ⫫" begin
    @test Meta.parse("a ⫪ b") == Expr(:call, :⫪, :a, :b)
    @test Meta.parse("a ⫫ b") == Expr(:call, :⫫, :a, :b)
end

# only allow certain characters after interpolated vars (#25231)
@test Meta.parse("\"\$x෴  \"",raise=false) == Expr(:error, "interpolated variable \$x ends with invalid character \"෴\"; use \"\$(x)\" instead.")
@test Base.incomplete_tag(Meta.parse("\"\$foo", raise=false)) == :string

@testset "issue #30341" begin
    @test Meta.parse("x .~ y") == Expr(:call, :.~, :x, :y)
    # Ensure dotting binary doesn't break dotting unary
    @test Meta.parse(".~[1,2]") == Expr(:call, :.~, Expr(:vect, 1, 2))
end

@testset "operator precedence correctness" begin
    ops = map(Symbol, split("= => || && --> < <| |> : + * // << ^ :: ."))
    for f in ops, g in ops
        f == g && continue
        pf = Base.operator_precedence(f)
        pg = Base.operator_precedence(g)
        @test pf != pg
        expr = Meta.parse("x$(f)y$(g)z")
        @test expr == Meta.parse(pf > pg ? "(x$(f)y)$(g)z" : "x$(f)(y$(g)z)")
    end
end

# issue 34498
@testset "macro calls @foo{...}" begin
    @test :(@foo{}) == :(@foo {})
    @test :(@foo{bar}) == :(@foo {bar})
    @test :(@foo{bar,baz}) == :(@foo {bar,baz})
    @test :(@foo{bar}(baz)) == :((@foo{bar})(baz))
    @test :(@foo{bar}{baz}) == :((@foo{bar}){baz})
    @test :(@foo{bar}[baz]) == :((@foo{bar})[baz])
    @test :(@foo{bar} + baz) == :((@foo{bar}) + baz)
end

@testset "issue #34650" begin
    for imprt in [:using, :import]
        @test Meta.isexpr(Meta.parse("$imprt A, B"), imprt)
        @test Meta.isexpr(Meta.parse("$imprt A: x, y, z"), imprt)

        err = Expr(
            :error,
            "\":\" in \"$imprt\" syntax can only be used when importing a single module. " *
            "Split imports into multiple lines."
        )
        ex = Meta.parse("$imprt A, B: x, y", raise=false)
        @test ex == err

        ex = Meta.parse("$imprt A: x, B: y", raise=false)
        @test ex == err
    end
end

# Syntax desugaring pass errors contain line numbers
@test Meta.lower(@__MODULE__, Expr(:block, LineNumberNode(101, :some_file), :(f(x,x)=1))) ==
    Expr(:error, "function argument name not unique: \"x\" around some_file:101")

# Ensure file names don't leak between `eval`s
eval(LineNumberNode(11, :incorrect_file))
let exc = try eval(:(f(x,x)=1)) catch e ; e ; end
    @test !occursin("incorrect_file", exc.msg)
end

# issue #34967
@test_throws LoadError("string", 2, ErrorException("syntax: invalid UTF-8 sequence")) include_string(@__MODULE__,
                                      "x34967 = 1\n# Halloa\xf5b\nx34967 = 2")
@test x34967 == 1
@test_throws LoadError("string", 1, ErrorException("syntax: invalid UTF-8 sequence")) include_string(@__MODULE__,
                                      "x\xf5 = 3\n# Halloa\xf5b\nx34967 = 4")
@test_throws LoadError("string", 3, ErrorException("syntax: invalid UTF-8 sequence")) include_string(@__MODULE__,
                                      """
                                      # line 1
                                      # line 2
                                      # Hello\xf5b
                                      x34967 = 6
                                      """)

@test Meta.parse("aa\u200b_", raise=false) ==
    Expr(:error, "invisible character \\u200b near column 3")
@test Meta.parse("aa\UE0080", raise=false) ==
    Expr(:error, "invalid character \"\Ue0080\" near column 3")

# issue #31238
a31238, b31238 = let x
    return 1
end
@test !@isdefined(a31238) && !@isdefined(b31238)
@test @eval((a31238, b31238) = let x
    return 1
end) === 1

# issue #35201
h35201(x; k=1) = (x, k)
f35201(c) = h35201((;c...), k=true)
@test f35201(Dict(:a=>1,:b=>3)) === ((a=1,b=3), true)


@testset "issue #34544/35367" begin
    # Test these evals shouldnt segfault
    eval(Expr(:call, :eval, Expr(:quote, Expr(:module, true, :bar1, Expr(:block)))))
    eval(Expr(:module, true, :bar2, Expr(:block)))
    eval(Expr(:quote, Expr(:module, true, :bar3, Expr(:quote))))
    @test_throws ErrorException eval(Expr(:call, :eval, Expr(:quote, Expr(:module, true, :bar4, Expr(:quote)))))
    @test_throws ErrorException eval(Expr(:module, true, :bar5, Expr(:foo)))
    @test_throws ErrorException eval(Expr(:module, true, :bar6, Expr(:quote)))
end

# issue #35391
macro a35391(b)
    :(GC.@preserve ($(esc(b)),) )
end
@test @a35391(0) === (0,)

# global declarations from the top level are not inherited by functions.
# don't allow such a declaration to override an outer local, since it's not
# clear what it should do.
@test Meta.lower(Main, :(let
                           x = 1
                           let
                             global x
                           end
                         end)) == Expr(:error, "`global x`: x is a local variable in its enclosing scope")
# note: this `begin` block must be at the top level
_temp_33553 = begin
    global _x_this_remains_undefined
    let
        local _x_this_remains_undefined = 2
        _x_this_remains_undefined
    end
end
@test _temp_33553 == 2
@test !@isdefined(_x_this_remains_undefined)

# lowering of adjoint
@test (1 + im)' == 1 - im
x = let var"'"(x) = 2x
    3'
end
@test x == 6

# issue #36196
@test_throws ParseError("\"for\" at none:1 expected \"end\", got \")\"") Meta.parse("(for i=1; println())")
@test_throws ParseError("\"try\" at none:1 expected \"end\", got \")\"") Meta.parse("(try i=1; println())")

# issue #36272
macro m36272()
    :((a, b=1) -> a*b)
end
@test @m36272()(1) == 1

# issue #37134
macro m37134()
    :(x :: Int -> 62)
end
@test @m37134()(1) == 62
@test_throws MethodError @m37134()(1.0) == 62

macro n37134()
    :($(esc(Expr(:tuple, Expr(:..., :x))))->$(esc(:x)))
end
@test @n37134()(2,1) === (2,1)

@testset "unary ± and ∓" begin
    @test Meta.parse("±x") == Expr(:call, :±, :x)
    @test Meta.parse("∓x") == Expr(:call, :∓, :x)
end

@testset "test .<: and .>:" begin
    tmp = [Int, Float64, String, Bool] .<: Union{Int, String}
    @test tmp == Bool[1, 0, 1, 0]

    tmp = [Int, Float64, String, Bool] .>: [Int, Float64, String, Bool]
    @test tmp == Bool[1, 1, 1, 1]

    tmp = @. [Int, Float64, String, Bool] <: Union{Int, String}
    @test tmp == Bool[1, 0,1, 0]

    @test (Int .<: [Integer] .<: [Real]) == [true]
end

@test :(a <-- b <-- c) == Expr(:call, :<--, :a, Expr(:call, :<--, :b, :c))
@test :(a .<-- b.<--c) == Expr(:call, :.<--, :a, Expr(:call, :.<--, :b, :c))
@test :(a<-->b<-->c) == Expr(:call, :<-->, :a, Expr(:call, :<-->, :b, :c))
@test :(a.<-->b .<--> c) == Expr(:call, :.<-->, :a, Expr(:call, :.<-->, :b, :c))
@test :(a --> b --> c) == Expr(:-->, :a, Expr(:-->, :b, :c))
@test :(a --> b.-->c) == Expr(:-->, :a, Expr(:call, :.-->, :b, :c))
let (-->) = (+)
    @test (40 --> 2) == 42
end
@test_throws ParseError("invalid operator \"<---\"") Meta.parse("1<---2")
@test_throws ParseError("invalid operator \".<---\"") Meta.parse("1 .<--- 2")
@test_throws ParseError("invalid operator \"--\"") Meta.parse("a---b")
@test_throws ParseError("invalid operator \".--\"") Meta.parse("a.---b")

# issue #37228
# NOTE: the `if` needs to be at the top level
if isodd(1) && all(iseven(2) for c in ())
    @test true
else
    @test false
end

@test :(a +ꜝ b) == Expr(:call, :+ꜝ, :a, :b)

function ncalls_in_lowered(ex, fname)
    lowered_exprs = Meta.lower(Main, ex).args[1].code
    return count(lowered_exprs) do ex
        Meta.isexpr(ex, :call) && ex.args[1] == fname
    end
end

@testset "standalone .op" begin
    @test :(.+) == Expr(:., :+)
    @test :(map(.-, a)) == Expr(:call, :map, Expr(:., :-), :a)

    @test ncalls_in_lowered(:(.*), GlobalRef(Base, :BroadcastFunction)) == 1
    @test ncalls_in_lowered(:((.^).(a, b)), GlobalRef(Base, :broadcasted)) == 1
    @test ncalls_in_lowered(:((.^).(a, b)), GlobalRef(Base, :BroadcastFunction)) == 1
    @test ncalls_in_lowered(:((.+)(a, b .- (.^)(c, 2))), GlobalRef(Base, :broadcasted)) == 3
    @test ncalls_in_lowered(:((.+)(a, b .- (.^)(c, 2))), GlobalRef(Base, :materialize)) == 1
    @test ncalls_in_lowered(:((.+)(a, b .- (.^)(c, 2))), GlobalRef(Base, :BroadcastFunction)) == 0
end

# issue #37656
@test :(if true 'a' else 1 end) == Expr(:if, true, quote 'a' end, quote 1 end)

# issue #37664
@test_throws ParseError("extra token \"b\" after end of expression") Meta.parse("a b")
@test_throws ParseError("extra token \"b\" after end of expression") Meta.parse("a#==#b")
@test_throws ParseError("extra token \"b\" after end of expression") Meta.parse("a #==#b")
@test_throws ParseError("extra token \"b\" after end of expression") Meta.parse("a#==# b")

@test_throws ParseError("extra token \"2\" after end of expression") Meta.parse("1 2")
@test_throws ParseError("extra token \"2\" after end of expression") Meta.parse("1#==#2")
@test_throws ParseError("extra token \"2\" after end of expression") Meta.parse("1 #==#2")
@test_throws ParseError("extra token \"2\" after end of expression") Meta.parse("1#==# 2")

@test size([1#==#2#==#3]) == size([1 2 3])
@test size([1#==#2#==#3]) == size([1	2	3]) # tabs
@test size([1#==#2#==#3]) == size([1	2 3]) # tabs and spaces
@test size([1#==#2#==#3]) == size([1 2	3]) # tabs and spaces
@test [zeros(Int,2,2)#==#[1;2]
       [3#==#4]#==#5]          == [zeros(Int,2,2) [1; 2]
                                   [3 4]          5     ] == [0 0 1
                                                              0 0 2
                                                              3 4 5]

@test Meta.parse("for x in 1:10 g(x) end") ==
  Meta.parse("for#==#x#==#in#==#1:10#==#g(x)#==#end")
@test Meta.parse("(f->f(1))() do x x+1 end") ==
  Meta.parse("(f->f(1))()#==#do#==#x#==#x+1#==#end")
@test Meta.parse("while i < 10 i += 1 end") ==
  Meta.parse("while#==#i#==#<#==#10#==#i#==#+=#==#1#==#end")
@test Meta.parse("begin x=1 end") == Meta.parse("begin#==#x=1#==#end")
@test Meta.parse("if x<y x+1 elseif y>0 y+1 else z end") ==
  Meta.parse("if#==#x<y#==#x+1#==#elseif#==#y>0#==#y+1#==#else#==#z#==#end")
@test Meta.parse("function(x) x end") == Meta.parse("function(x)#==#x#==#end")
@test Meta.parse("a ? b : c") == Meta.parse("a#==#?#==#b#==#:#==#c")
@test_throws ParseError("space before \"(\" not allowed in \"f (\" at none:1") begin
  Meta.parse("f#==#(x)=x")
end
@test Meta.parse("try f() catch e g() finally h() end") ==
  Meta.parse("try#==#f()#==#catch#==#e#==#g()#==#finally#==#h()#==#end")
@test Meta.parse("@m a b") == Meta.parse("@m#==#a#==#b")

# issue #37540
macro m37540()
    quote
        x = 1
        :($x)
    end
end
@test @m37540() == 1

# issue #37890
struct A37890{A, B}
    a
    b
    A37890(args::Tuple) = return new{typeof.(args)...}(args...)
end
@test A37890((1, "")) isa A37890{Int, String}
@test_throws ErrorException A37890((1,1,1))
@test_throws TypeError A37890((1,))

struct B37890{A, B}
    a
    b
    B37890(a, b) = new{Int, ()..., Int8}(a, b)
end
@test B37890(1.0, 2.0f0) isa B37890{Int, Int8}

# import ... as
@test_throws ParseError("invalid syntax \"using A as ...\"") Meta.parse("using A as B")
@test_throws ParseError("invalid syntax \"using A.b as ...\"") Meta.parse("using A.b as B")
@test_throws ParseError("invalid syntax \"using A.b as ...\"") Meta.parse("using X, A.b as B")
@test_throws ParseError("invalid syntax \"import A as B:\"") Meta.parse("import A as B: c")
@test_throws ParseError("invalid syntax \"import A.b as B:\"") Meta.parse("import A.b as B: c")

module TestImportAs
using Test

module Mod
const x = 1
global maybe_undef
def() = (global maybe_undef = 0)
func(x) = 2x + 1

macro mac(x)
    :($(esc(x)) + 1)
end
end

module Mod2
const y = 2
end

import .Mod: x as x2

@test x2 == 1
@test !@isdefined(x)

module_names = names(@__MODULE__; all=true, imported=true)
@test :x2 ∈ module_names
@test :x ∉ module_names

import .Mod2.y as y2

@test y2 == 2
@test !@isdefined(y)

@test_throws ErrorException eval(:(import .Mod.x as (a.b)))

import .Mod.maybe_undef as mu
@test_throws UndefVarError mu
Mod.def()
@test mu === 0

using .Mod: func as f
@test f(10) == 21
@test !@isdefined(func)
@test_throws ErrorException("error in method definition: function Mod.func must be explicitly imported to be extended") eval(:(f(x::Int) = x))

z = 42
import .z as also_z
@test also_z == 42

import .Mod.@mac as @m
@test @m(3) == 4

@test_throws ErrorException eval(:(import .Mod.@mac as notmacro))
@test_throws ErrorException eval(:(import .Mod.func as @notmacro))
@test_throws ErrorException eval(:(using .Mod: @mac as notmacro))
@test_throws ErrorException eval(:(using .Mod: func as @notmacro))
end

import .TestImportAs.Mod2 as M2
@test !@isdefined(Mod2)
@test M2 === TestImportAs.Mod2

@testset "unicode modifiers after '" begin
    @test Meta.parse("a'ᵀ") == Expr(:call, Symbol("'ᵀ"), :a)
    @test Meta.parse("a'⁻¹") == Expr(:call, Symbol("'⁻¹"), :a)
    @test Meta.parse("a'ᵀb") == Expr(:call, :*, Expr(:call, Symbol("'ᵀ"), :a), :b)
    @test Meta.parse("a'⁻¹b") == Expr(:call, :*, Expr(:call, Symbol("'⁻¹"), :a), :b)
end

@testset "issue #37393" begin
    @test :(for outer i = 1:3; end) == Expr(:for, Expr(:(=), Expr(:outer, :i), :(1:3)), :(;;))
    i = :i
    @test :(for outer $i = 1:3; end) == Expr(:for, Expr(:(=), Expr(:outer, :i), :(1:3)), :(;;))
    @test :(for outer = 1:3; end) == Expr(:for, Expr(:(=), :outer, :(1:3)), :(;;))
    # TIL that this is possible
    for outer $ i = 1:3
        @test 1 $ 2 in 1:3
    end

    # 😭
    @test Meta.isexpr(Meta.parse("""
        [i for i
        in 1:3]"""), :comprehension)
    @test Meta.isexpr(Meta.parse("""
        [i for outer
        in 1:3]"""), :comprehension)
    @test Meta.isexpr(Meta.parse("""
        [i for outer
        i in 1:3]"""), :comprehension)
    @test Meta.isexpr(Meta.parse("""
        f(i for i
        in 1:3)""").args[2], :generator)
    @test_throws Meta.ParseError Meta.parse("""
        for i
            in 1:3
        end""")
end

# PR #37973
@test Meta.parse("1¦2⌿3") == Expr(:call, :¦, 1, Expr(:call, :⌿, 2, 3))

@testset "slurp in assignments" begin
    res = begin x, y, z... = 1:7 end
    @test res == 1:7
    @test x == 1 && y == 2
    @test z == Vector(3:7)

    res = begin x, y, z... = [1, 2] end
    @test res == [1, 2]
    @test x == 1 && y == 2
    @test z == Int[]

    x = 1
    res = begin x..., = x end
    @test res == 1
    @test x == 1

    x, y, z... = 1:7
    res = begin y, z, x... = z..., x, y end
    @test res == ((3:7)..., 1, 2)
    @test y == 3
    @test z == 4
    @test x == ((5:7)..., 1, 2)

    res = begin x, _, y... = 1, 2 end
    @test res == (1, 2)
    @test x == 1
    @test y == ()

    res = begin x, y... = 1 end
    @test res == 1
    @test x == 1
    @test y == Iterators.rest(1, nothing)

    res = begin x, y, z... = 1, 2, 3:5 end
    @test res == (1, 2, 3:5)
    @test x == 1 && y == 2
    @test z == (3:5,)

    @test Meta.isexpr(Meta.@lower(begin a, b..., c... = 1, 2, 3 end), :error)

    @test_throws BoundsError begin x, y, z... = 1:1 end
    @test_throws BoundsError begin x, y, _, z... = 1, 2 end

    car((a, d...)) = a
    cdr((a, d...)) = d
    @test car(1:3) == 1
    @test cdr(1:3) == [2, 3]

    @test begin a, b = (;c = 3, d = 4) end === (c = 3, d = 4)
    @test begin a, b, c = (x = "", y = 2.0, z = 1) end === (x = "", y = 2.0, z = 1)
    a, b, c = (x = "", y = 2.0, z = 1)
    @test a === ""
    @test b === 2.0
    @test c === 1
    @test begin a, b... = (x = "", y = 2.0, z = 1) end === (x = "", y = 2.0, z = 1)
    a, b... = (x = "", y = 2.0, z = 1)
    @test b === (y = 2.0, z = 1)
    let t = (x = "", y = 1, z = 3.0)
        _, a, b = t
        @test a === 1
        @test b === 3.0
        a, b... = t
        @test a === ""
        @test b === (y = 1, z = 3.0)
    end
end

@testset "issue #33460" begin
    err = Expr(:error, "more than one semicolon in argument list")
    @test Meta.lower(Main, :(f(a; b=1; c=2) = 2))  == err
    @test Meta.lower(Main, :(f( ; b=1; c=2)))      == err
    @test Meta.lower(Main, :(f(a; b=1; c=2)))      == err
    @test Meta.lower(Main, :(f(a; b=1, c=2; d=3))) == err
    @test Meta.lower(Main, :(f(a; b=1; c=2, d=3))) == err
    @test Meta.lower(Main, :(f(a; b=1; c=2; d=3))) == err
end

@test eval(Expr(:if, Expr(:block, Expr(:&&, true, Expr(:call, :(===), 1, 1))), 1, 2)) == 1

# issue #38386
macro m38386()
    fname = :f38386
    :(function $(esc(fname)) end)
end
@m38386
@test isempty(methods(f38386))

@testset "all-underscore varargs on the rhs" begin
    @test ncalls_in_lowered(quote _..., = a end, GlobalRef(Base, :rest)) == 0
    @test ncalls_in_lowered(quote ___..., = a end, GlobalRef(Base, :rest)) == 0
    @test ncalls_in_lowered(quote a, _... = b end, GlobalRef(Base, :rest)) == 0
    @test ncalls_in_lowered(quote a, _... = b, c end, GlobalRef(Base, :rest)) == 0
    @test ncalls_in_lowered(quote a, _... = (b...,) end, GlobalRef(Base, :rest)) == 0
end

# issue #38501
@test :"a $b $("str") c" == Expr(:string, "a ", :b, " ", Expr(:string, "str"), " c")

@testset "property destructuring" begin
    res = begin (; num, den) = 1 // 2 end
    @test res == 1 // 2
    @test num == 1
    @test den == 2

    res = begin (; b, a) = (a=1, b=2, c=3) end
    @test res == (a=1, b=2, c=3)
    @test b == 2
    @test a == 1

    # could make this an error instead, but I think this is reasonable
    res = begin (; a, b, a) = (a=5, b=6) end
    @test res == (a=5, b=6)
    @test a == 5
    @test b == 6

    @test_throws ErrorException (; a, b) = (x=1,)

    @test Meta.isexpr(Meta.@lower(begin (a, b; c) = x end), :error)
    @test Meta.isexpr(Meta.@lower(begin (a, b; c) = x, y end), :error)
    @test Meta.isexpr(Meta.@lower(begin (; c, a.b) = x end), :error)

    f((; a, b)) = a, b
    @test f((b=3, a=4)) == (4, 3)
    @test f((b=3, c=2, a=4)) == (4, 3)
    @test_throws ErrorException f((;))

    # with type annotation
    let num, den, a, b
        res = begin (; num::UInt8, den::Float64) = 1 // 2 end
        @test res === 1 // 2
        @test num === 0x01
        @test den === 2.0

        res = begin (; b, a::Bool) = (a=1.0, b=2, c=0x03) end
        @test res === (a=1.0, b=2, c=0x03)
        @test b === 2
        @test a === true
    end

    @test Meta.isexpr(Meta.@lower(f((; a, b::Int)) = a + b), :error)
end

# #33697
@testset "N-dimensional concatenation" begin
    @test :([1 2 5; 3 4 6;;; 0 9 3; 4 5 4]) ==
        Expr(:ncat, 3, Expr(:nrow, 1, Expr(:row, 1, 2, 5), Expr(:row, 3, 4, 6)),
                        Expr(:nrow, 1, Expr(:row, 0, 9, 3), Expr(:row, 4, 5, 4)))
    @test :([1 ; 2 ;; 3 ; 4]) == Expr(:ncat, 2, Expr(:nrow, 1, 1, 2), Expr(:nrow, 1, 3, 4))

    @test_throws ParseError Meta.parse("[1 2 ;; 3 4]") # cannot mix spaces and ;; except as line break
    @test :([1 2 ;;
            3 4]) == :([1 2 3 4])
    @test :([1 2 ;;
            3 4 ; 2 3 4 5]) == :([1 2 3 4 ; 2 3 4 5])

    @test Meta.parse("[1;\n]") == :([1;]) # ensure line breaks following semicolons are treated correctly
    @test Meta.parse("[1;\n\n]") == :([1;])
    @test Meta.parse("[1\n;]") == :([1;]) # semicolons following a linebreak are fine
    @test Meta.parse("[1\n;;; 2]") == :([1;;; 2])
    @test_throws ParseError Meta.parse("[1;\n;2]") # semicolons cannot straddle a line break
    @test_throws ParseError Meta.parse("[1; ;2]") # semicolons cannot be separated by a space
end

# issue #25652
x25652 = 1
x25652_2 = let (x25652, _) = (x25652, nothing)
    x25652 = x25652 + 1
    x25652
end
@test x25652_2 == 2
@test x25652 == 1

@test let x = x25652
    x25652 = x+3
    x25652
end == 4
@test let (x,) = (x25652,)
    x25652 = x+3
    x25652
end == 4

@testset "issue #39600" begin
    A = 1:.5:2
    @test (!).(1 .< A .< 2) == [true, false, true]
    @test .!(1 .< A .< 2) == [true, false, true]
    @test (.!)(1 .< A .< 2) == [true, false, true]

    @test ncalls_in_lowered(:((!).(1 .< A .< 2)), GlobalRef(Base, :materialize)) == 1
    @test ncalls_in_lowered(:(.!(1 .< A .< 2)), GlobalRef(Base, :materialize)) == 1
    @test ncalls_in_lowered(:((.!)(1 .< A .< 2)), GlobalRef(Base, :materialize)) == 1
end

# issue #39705
@eval f39705(x) = $(Expr(:||)) && x
@test f39705(1) === false


struct A x end
Base.dotgetproperty(::A, ::Symbol) = [0, 0, 0]

@testset "dotgetproperty" begin
    a = (x = [1, 2, 3],)
    @test @inferred((a -> a.x .+= 1)(a)) == [2, 3, 4]

    b = [1, 2, 3]
    @test A(b).x === b
    @test begin A(b).x .= 1 end == [1, 1, 1]
    @test begin A(b).x .+= 1 end == [2, 3, 4]
    @test b == [1, 2, 3]
end

@test Meta.@lower((::T) = x) == Expr(:error, "invalid assignment location \"::T\"")
@test Meta.@lower((::T,) = x) == Expr(:error, "invalid assignment location \"::T\"")
@test Meta.@lower((; ::T) = x) == Expr(:error, "invalid assignment location \"::T\"")

# flisp conversion for quoted SSAValues
@test eval(:(x = $(QuoteNode(Core.SSAValue(1))))) == Core.SSAValue(1)
@test eval(:(x = $(QuoteNode(Core.SlotNumber(1))))) == Core.SlotNumber(1)
@test_throws ErrorException("syntax: SSAValue objects should not occur in an AST") eval(:(x = $(Core.SSAValue(1))))
@test_throws ErrorException("syntax: Slot objects should not occur in an AST") eval(:(x = $(Core.SlotNumber(1))))

# juxtaposition of radical symbols (#40094)
@test Meta.parse("2√3") == Expr(:call, :*, 2, Expr(:call, :√, 3))
@test Meta.parse("2∛3") == Expr(:call, :*, 2, Expr(:call, :∛, 3))
@test Meta.parse("2∜3") == Expr(:call, :*, 2, Expr(:call, :∜, 3))

macro m_underscore_hygiene()
    return :(_ = 1)
end

@test @macroexpand(@m_underscore_hygiene()) == :(_ = 1)

macro m_begin_hygiene(a)
    return :($(esc(a))[begin])
end

@test @m_begin_hygiene([1, 2, 3]) == 1

# issue 40258
@test "a $("b $("c")")" == "a b c"

@test "$(([[:a, :b], [:c, :d]]...)...)" == "abcd"

@test eval(Expr(:string, "a", Expr(:string, "b", "c"))) == "abc"
@test eval(Expr(:string, "a", Expr(:string, "b", Expr(:string, "c")))) == "abc"

macro m_nospecialize_unnamed_hygiene()
    return :(f(@nospecialize(::Any)) = Any)
end

@test @m_nospecialize_unnamed_hygiene()(1) === Any

# https://github.com/JuliaLang/julia/issues/40574
@testset "no mutation while destructuring" begin
    x = [1, 2]
    x[2], x[1] = x
    @test x == [2, 1]

    x = [1, 2, 3]
    x[3], x[1:2]... = x
    @test x == [2, 3, 1]
end

@testset "escaping newlines inside strings" begin
    c = "c"

    @test "a\
b" == "ab"
    @test "a\
    b" == "ab"
    @test raw"a\
b" == "a\\\nb"
    @test "a$c\
b" == "acb"
    @test "\\
" == "\\\n"


    @test """
          a\
          b""" == "ab"
    @test """
          a\
            b""" == "ab"
    @test """
            a\
          b""" == "ab"
    @test raw"""
          a\
          b""" == "a\\\nb"
    @test """
          a$c\
          b""" == "acb"

    @test """
          \
          """ == ""
    @test """
          \\
          """ == "\\\n"
    @test """
          \\\
          """ == "\\"
    @test """
          \\\\
          """ == "\\\\\n"
    @test """
          \\\\\
          """ == "\\\\"
    @test """
          \
          \
          """ == ""
    @test """
          \\
          \
          """ == "\\\n"
    @test """
          \\\
          \
          """ == "\\"


    @test `a\
b` == `ab`
    @test `a\
    b` == `ab`
    @test `a$c\
b` == `acb`
    @test `"a\
b"` == `ab`
    @test `'a\
b'` == `$("a\\\nb")`
    @test `\\
` == `'\'`


    @test ```
          a\
          b``` == `ab`
    @test ```
          a\
            b``` == `ab`
    @test ```
            a\
          b``` == `  ab`
    @test ```
          a$c\
          b``` == `acb`
    @test ```
          "a\
          b"``` == `ab`
    @test ```
          'a\
          b'``` == `$("a\\\nb")`
    @test ```
          \\
          ``` == `'\'`
end

# issue #41253
@test (function (::Dict{}); end)(Dict()) === nothing

@testset "issue #41330" begin
    @test Meta.parse("\"a\\\r\nb\"") == "ab"
    @test Meta.parse("\"a\\\rb\"") == "ab"
    @test eval(Meta.parse("`a\\\r\nb`")) == `ab`
    @test eval(Meta.parse("`a\\\rb`")) == `ab`
end

@testset "slurping into function def" begin
    x, f()... = [1, 2, 3]
    @test x == 1
    @test f() == [2, 3]
    # test that call to `Base.rest` is outside the definition of `f`
    @test f() === f()

    x, f()... = 1, 2, 3
    @test x == 1
    @test f() == (2, 3)
end

@testset "long function bodies" begin
    ex = Expr(:block)
    ex.args = fill!(Vector{Any}(undef, 700000), 1)
    f = eval(Expr(:function, :(), ex))
    @test f() == 1
    ex = Expr(:vcat)
    ex.args = fill!(Vector{Any}(undef, 600000), 1)
    @test_throws ErrorException("syntax: expression too large") eval(ex)
end

# issue 25678
@generated f25678(x::T) where {T} = code_lowered(sin, Tuple{x})[]
@test f25678(pi/6) === sin(pi/6)

@generated g25678(x) = return :x
@test g25678(7) === 7

# issue 25678: module of name `Core`
# https://github.com/JuliaLang/julia/pull/40778/files#r784416018
@test @eval Module() begin
    Core = 1
    @generated f() = 1
    f() == 1
end

# issue 25678: argument of name `tmp`
# https://github.com/JuliaLang/julia/pull/43823#discussion_r785365312
@test @eval Module() begin
    @generated f(tmp) = tmp
    f(1) === Int
end

# issue #19012
@test Meta.parse("\U2200", raise=false) == Symbol("∀")
@test Meta.parse("\U2203", raise=false) == Symbol("∃")
@test Meta.parse("a\U2203", raise=false) == Symbol("a∃")
@test Meta.parse("\U2204", raise=false) == Symbol("∄")

# issue 42220
macro m42220()
    return quote
        function foo(::Type{T}=Float64) where {T}
            return Vector{T}(undef, 10)
        end
    end
end
@test @m42220()() isa Vector{Float64}
@test @m42220()(Bool) isa Vector{Bool}

@testset "try else" begin
    fails(f) = try f() catch; true else false end
    @test fails(error)
    @test !fails(() -> 1 + 2)

    @test_throws ParseError Meta.parse("try foo() else bar() end")
    @test_throws ParseError Meta.parse("try foo() else bar() catch; baz() end")
    @test_throws ParseError Meta.parse("try foo() catch; baz() finally foobar() else bar() end")
    @test_throws ParseError Meta.parse("try foo() finally foobar() else bar() catch; baz() end")

    err = try
        try
            1 + 2
        catch
        else
            error("foo")
        end
    catch e
        e
    end
    @test err == ErrorException("foo")

    x = 0
    err = try
        try
            1 + 2
        catch
        else
            error("foo")
        finally
            x += 1
        end
    catch e
        e
    end
    @test err == ErrorException("foo")
    @test x == 1

    x = 0
    err = try
        try
            1 + 2
        catch
            5 + 6
        else
            3 + 4
        finally
            x += 1
        end
    catch e
        e
    end
    @test err == 3 + 4
    @test x == 1

    x = 0
    err = try
        try
            error()
        catch
            5 + 6
        else
            3 + 4
        finally
            x += 1
        end
    catch e
        e
    end
    @test err == 5 + 6
    @test x == 1
end

@test_throws ParseError Meta.parse("""
function checkUserAccess(u::User)
	if u.accessLevel != "user\u202e \u2066# users are not allowed\u2069\u2066"
		return true
	end
	return false
end
""")

@test_throws ParseError Meta.parse("""
function checkUserAccess(u::User)
	#=\u202e \u2066if (u.isAdmin)\u2069 \u2066 begin admins only =#
		return true
	#= end admin only \u202e \u2066end\u2069 \u2066=#
	return false
end
""")

@testset "empty nd arrays" begin
    @test :([])    == Expr(:vect)
    @test :([;])   == Expr(:ncat, 1)
    @test :([;;])  == Expr(:ncat, 2)
    @test :([;;;]) == Expr(:ncat, 3)

    @test []    == Array{Any}(undef, 0)
    @test [;]   == Array{Any}(undef, 0)
    @test [;;]  == Array{Any}(undef, 0, 0)
    @test [;;;] == Array{Any}(undef, 0, 0, 0)

    @test :(T[])    == Expr(:ref, :T)
    @test :(T[;])   == Expr(:typed_ncat, :T, 1)
    @test :(T[;;])  == Expr(:typed_ncat, :T, 2)
    @test :(T[;;;]) == Expr(:typed_ncat, :T, 3)

    @test Int[]    == Array{Int}(undef, 0)
    @test Int[;]   == Array{Int}(undef, 0)
    @test Int[;;]  == Array{Int}(undef, 0, 0)
    @test Int[;;;] == Array{Int}(undef, 0, 0, 0)

    @test :([  ]) == Expr(:vect)
    @test :([
            ]) == Expr(:vect)
    @test :([ ;; ]) == Expr(:ncat, 2)
    @test :([
             ;;
            ]) == Expr(:ncat, 2)

    @test_throws ParseError Meta.parse("[; ;]")
    @test_throws ParseError Meta.parse("[;; ;]")
    @test_throws ParseError Meta.parse("[;\n;]")
end

<<<<<<< HEAD
@testset "slurping in non-final position" begin
    res = begin x, y..., z = 1:7 end
    @test res == 1:7
    @test x == 1
    @test y == Vector(2:6)
    @test z == 7

    res = begin x, y..., z = [1, 2] end
    @test res == [1, 2]
    @test x == 1
    @test y == Int[]
    @test z == 2

    x, y, z... = 1:7
    res = begin y, z..., x = z..., x, y end
    @test res == ((3:7)..., 1, 2)
    @test y == 3
    @test z == ((4:7)..., 1)
    @test x == 2

    res = begin x, _..., y = 1, 2 end
    @test res == (1, 2)
    @test x == 1
    @test y == 2

    res = begin x, y..., z = 1, 2:4, 5 end
    @test res == (1, 2:4, 5)
    @test x == 1
    @test y == (2:4,)
    @test z == 5

    @test_throws ArgumentError begin x, y..., z = 1:1 end
    @test_throws BoundsError begin x, y, _..., z = 1, 2 end

    last((a..., b)) = b
    front((a..., b)) = a
    @test last(1:3) == 3
    @test front(1:3) == [1, 2]

    res = begin x, y..., z = "abcde" end
    @test res == "abcde"
    @test x == 'a'
    @test y == "bcd"
    @test z == 'e'

    res = begin x, y..., z = (a=1, b=2, c=3, d=4) end
    @test res == (a=1, b=2, c=3, d=4)
    @test x == 1
    @test y == (b=2, c=3)
    @test z == 4

    v = rand(Bool, 7)
    res = begin x, y..., z = v end
    @test res === v
    @test x == v[1]
    @test y == v[2:6]
    @test z == v[end]

    res = begin x, y..., z = Core.svec(1, 2, 3, 4) end
    @test res == Core.svec(1, 2, 3, 4)
    @test x == 1
    @test y == Core.svec(2, 3)
    @test z == 4
end
=======
@test Meta.parseatom("@foo", 1; filename="foo", lineno=7) == (Expr(:macrocall, :var"@foo", LineNumberNode(7, :foo)), 5)
@test Meta.parseall("@foo"; filename="foo", lineno=3) == Expr(:toplevel, LineNumberNode(3, :foo), Expr(:macrocall, :var"@foo", LineNumberNode(3, :foo)))
>>>>>>> a25f128a
<|MERGE_RESOLUTION|>--- conflicted
+++ resolved
@@ -3136,7 +3136,9 @@
     @test_throws ParseError Meta.parse("[;\n;]")
 end
 
-<<<<<<< HEAD
+@test Meta.parseatom("@foo", 1; filename="foo", lineno=7) == (Expr(:macrocall, :var"@foo", LineNumberNode(7, :foo)), 5)
+@test Meta.parseall("@foo"; filename="foo", lineno=3) == Expr(:toplevel, LineNumberNode(3, :foo), Expr(:macrocall, :var"@foo", LineNumberNode(3, :foo)))
+
 @testset "slurping in non-final position" begin
     res = begin x, y..., z = 1:7 end
     @test res == 1:7
@@ -3200,8 +3202,4 @@
     @test x == 1
     @test y == Core.svec(2, 3)
     @test z == 4
-end
-=======
-@test Meta.parseatom("@foo", 1; filename="foo", lineno=7) == (Expr(:macrocall, :var"@foo", LineNumberNode(7, :foo)), 5)
-@test Meta.parseall("@foo"; filename="foo", lineno=3) == Expr(:toplevel, LineNumberNode(3, :foo), Expr(:macrocall, :var"@foo", LineNumberNode(3, :foo)))
->>>>>>> a25f128a
+end