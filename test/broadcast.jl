--- conflicted
+++ resolved
@@ -826,17 +826,13 @@
 let a = rand(5), b = rand(5), c = copy(a)
     view(identity(a), 1:3) .+= view(b, 1:3)
     @test a == [(c+b)[1:3]; c[4:5]]
-<<<<<<< HEAD
 
     x = [1]
     x[[1,1]] .+= 1
     @test x == [2]
-end
-=======
 end
 
 # issue #31729
 struct DummyNamedDimsArray <: AbstractArray{Int,2} end
 Base.getindex(::DummyNamedDimsArray; x) = x
 @test Base.dotview(DummyNamedsDimArray(); x=5) == 5
->>>>>>> f1bce4bf
