# This file is a part of Julia. License is MIT: https://julialang.org/license

using Test, Random

module TestBroadcastInternals

using Base.Broadcast: check_broadcast_axes, check_broadcast_shape, newindex, _bcs
using Base: OneTo
using Test, Random

@test @inferred(_bcs((3,5), (3,5))) == (3,5)
@test @inferred(_bcs((3,1), (3,5))) == (3,5)
@test @inferred(_bcs((3,),  (3,5))) == (3,5)
@test @inferred(_bcs((3,5), (3,)))  == (3,5)
@test_throws DimensionMismatch _bcs((3,5), (4,5))
@test_throws DimensionMismatch _bcs((3,5), (3,4))
@test @inferred(_bcs((-1:1, 2:5), (-1:1, 2:5))) == (-1:1, 2:5)
@test @inferred(_bcs((-1:1, 2:5), (1, 2:5)))    == (-1:1, 2:5)
@test @inferred(_bcs((-1:1, 1),   (1, 2:5)))    == (-1:1, 2:5)
@test @inferred(_bcs((-1:1,),     (-1:1, 2:5))) == (-1:1, 2:5)
@test_throws DimensionMismatch _bcs((-1:1, 2:6), (-1:1, 2:5))
@test_throws DimensionMismatch _bcs((-1:1, 2:5), (2, 2:5))

@test @inferred(Broadcast.combine_axes(zeros(3,4), zeros(3,4))) == (OneTo(3),OneTo(4))
@test @inferred(Broadcast.combine_axes(zeros(3,4), zeros(3)))   == (OneTo(3),OneTo(4))
@test @inferred(Broadcast.combine_axes(zeros(3),   zeros(3,4))) == (OneTo(3),OneTo(4))
@test @inferred(Broadcast.combine_axes(zeros(3), zeros(1,4), zeros(1))) == (OneTo(3),OneTo(4))

check_broadcast_axes((OneTo(3),OneTo(5)), zeros(3,5))
check_broadcast_axes((OneTo(3),OneTo(5)), zeros(3,1))
check_broadcast_axes((OneTo(3),OneTo(5)), zeros(3))
check_broadcast_axes((OneTo(3),OneTo(5)), zeros(3,5), zeros(3))
check_broadcast_axes((OneTo(3),OneTo(5)), zeros(3,5), 1)
check_broadcast_axes((OneTo(3),OneTo(5)), 5, 2)
@test_throws DimensionMismatch check_broadcast_axes((OneTo(3),OneTo(5)), zeros(2,5))
@test_throws DimensionMismatch check_broadcast_axes((OneTo(3),OneTo(5)), zeros(3,4))
@test_throws DimensionMismatch check_broadcast_axes((OneTo(3),OneTo(5)), zeros(3,4,2))
@test_throws DimensionMismatch check_broadcast_axes((OneTo(3),OneTo(5)), zeros(3,5), zeros(2))
check_broadcast_axes((-1:1, 6:9), 1)

check_broadcast_shape((-1:1, 6:9), (-1:1, 6:9))
check_broadcast_shape((-1:1, 6:9), (-1:1, 1))
check_broadcast_shape((-1:1, 6:9), (1, 6:9))
@test_throws DimensionMismatch check_broadcast_shape((-1:1, 6:9), (-1, 6:9))
@test_throws DimensionMismatch check_broadcast_shape((-1:1, 6:9), (-1:1, 6))

ci(x) = CartesianIndex(x)
@test @inferred(newindex(ci((2,2)), (true, true), (-1,-1)))   == ci((2,2))
@test @inferred(newindex(ci((2,2)), (true, false), (-1,-1)))  == ci((2,-1))
@test @inferred(newindex(ci((2,2)), (false, true), (-1,-1)))  == ci((-1,2))
@test @inferred(newindex(ci((2,2)), (false, false), (-1,-1))) == ci((-1,-1))
@test @inferred(newindex(ci((2,2)), (true,), (-1,-1))) == 2
@test @inferred(newindex(ci((2,2)), (true,), (-1,)))   == 2
@test @inferred(newindex(ci((2,2)), (false,), (-1,)))  == -1
@test @inferred(newindex(ci((2,2)), (), ())) == ci(())
@test @inferred(newindex(ci((2,)), (true, false, false), (-1, -1, -1))) == ci((2, -1))

end

function as_sub(x::AbstractVector)
    y = similar(x, eltype(x), tuple(([size(x)...]*2)...))
    y = view(y, 2:2:length(y))
    y[:] = x[:]
    y
end
function as_sub(x::AbstractMatrix)
    y = similar(x, eltype(x), tuple(([size(x)...]*2)...))
    y = view(y, 2:2:size(y,1), 2:2:size(y,2))
    for j=1:size(x,2)
        for i=1:size(x,1)
            y[i,j] = x[i,j]
        end
    end
    y
end
function as_sub(x::AbstractArray{T,3}) where T
    y = similar(x, eltype(x), tuple(([size(x)...]*2)...))
    y = view(y, 2:2:size(y,1), 2:2:size(y,2), 2:2:size(y,3))
    for k=1:size(x,3)
        for j=1:size(x,2)
            for i=1:size(x,1)
                y[i,j,k] = x[i,j,k]
            end
        end
    end
    y
end

bittest(f::Function, a...) = (@test f.(a...) == BitArray(broadcast(f, a...)))
n1 = 21
n2 = 32
n3 = 17
rb = 1:5

for arr in (identity, as_sub)
    @test broadcast(+, arr([1 0; 0 1]), arr([1, 4])) == [2 1; 4 5]
    @test broadcast(+, arr([1 0; 0 1]), arr([1  4])) == [2 4; 1 5]
    @test broadcast(+, arr([1  0]), arr([1, 4])) == [2 1; 5 4]
    @test broadcast(+, arr([1, 0]), arr([1  4])) == [2 5; 1 4]
    @test broadcast(+, arr([1, 0]), arr([1, 4])) == [2, 4]
    @test broadcast(+, arr([1, 0]), 2) == [3, 2]

    @test @inferred(broadcast(+, arr([1 0; 0 1]), arr([1, 4]))) == arr([2 1; 4 5])
    @test arr([1 0; 0 1]) .+ arr([1  4]) == arr([2 4; 1 5])
    @test arr([1  0]) .+ arr([1, 4]) == arr([2 1; 5 4])
    @test arr([1, 0]) .+ arr([1  4]) == arr([2 5; 1 4])
    @test arr([1, 0]) .+ arr([1, 4]) == arr([2, 4])
    @test arr([1]) .+ arr([]) == arr([])

    A = arr([1 0; 0 1]); @test broadcast!(+, A, A, arr([1, 4])) == arr([2 1; 4 5])
    A = arr([1 0; 0 1]); @test broadcast!(+, A, A, arr([1  4])) == arr([2 4; 1 5])
    A = arr([1  0]); @test_throws DimensionMismatch broadcast!(+, A, A, arr([1, 4]))
    A = arr([1  0]); @test broadcast!(+, A, A, arr([1  4])) == arr([2 4])
    A = arr([1  0]); @test broadcast!(+, A, A, 2) == arr([3 2])

    @test arr([ 1    2])   .* arr([3,   4])   == [ 3 6; 4 8]
    @test arr([24.0 12.0]) ./ arr([2.0, 3.0]) == [12 6; 8 4]
    @test arr([1 2]) ./ arr([3, 4]) == [1/3 2/3; 1/4 2/4]
    @test arr([1 2]) .\ arr([3, 4]) == [3 1.5; 4 2]
    @test arr([3 4]) .^ arr([1, 2]) == [3 4; 9 16]
    @test arr(BitArray([true false])) .* arr(BitArray([true, true])) == [true false; true false]
    @test arr(BitArray([true false])) .^ arr(BitArray([false, true])) == [true true; true false]
    @test arr(BitArray([true false])) .^ arr([0, 3]) == [true true; true false]

    M = arr([11 12; 21 22])
    @test getindex.((M,), [2 1; 1 2], arr([1, 2])) == [21 11; 12 22]
    @test_throws BoundsError getindex.((M,), [2 1; 1 2], arr([1, -1]))
    @test_throws BoundsError getindex.((M,), [2 1; 1 2], arr([1, 2]), [2])
    @test getindex.((M,), [2 1; 1 2],arr([2, 1]), [1]) == [22 12; 11 21]

    A = arr(zeros(2,2))
    setindex!.((A,), arr([21 11; 12 22]), [2 1; 1 2], arr([1, 2]))
    @test A == M
    setindex!.((A,), 5, [1,2], [2 2])
    @test A == [11 5; 21 5]
    setindex!.((A,), 7, [1,2], [1 2])
    @test A == fill(7, 2, 2)
    A = arr(zeros(3,3))
    setindex!.((A,), 10:12, 1:3, 1:3)
    @test A == [10 0 0; 0 11 0; 0 0 12]
    @test_throws BoundsError setindex!.((A,), 7, [1,-1], [1 2])

    for f in ((==), (<) , (!=), (<=))
        bittest(f, arr([1 0; 0 1]), arr([1, 4]))
        bittest(f, arr([1 0; 0 1]), arr([1  4]))
        bittest(f, arr([0, 1]), arr([1  4]))
        bittest(f, arr([0  1]), arr([1, 4]))
        bittest(f, arr([1, 0]), arr([1, 4]))
        bittest(f, arr(rand(rb, n1, n2, n3)), arr(rand(rb, n1, n2, n3)))
        bittest(f, arr(rand(rb,  1, n2, n3)), arr(rand(rb, n1,  1, n3)))
        bittest(f, arr(rand(rb,  1, n2,  1)), arr(rand(rb, n1,  1, n3)))
        bittest(f, arr(bitrand(n1, n2, n3)), arr(bitrand(n1, n2, n3)))
    end
end

let r1 = 1:1,
    r2 = 1:5,
    ratio = [1,1/2,1/3,1/4,1/5],
    m = [1:2;]'
    @test r1.*r2 == [1:5;]
    @test r1./r2 == ratio
    @test m.*r2 == [1:5 2:2:10]
    @test m./r2 ≈ [ratio 2ratio]
    @test m./[r2;] ≈ [ratio 2ratio]
end

@test @inferred(broadcast(+,[0,1.2],reshape([0,-2],1,1,2))) == reshape([0 -2; 1.2 -0.8],2,1,2)
rt = Base.return_types(broadcast, Tuple{typeof(+), Array{Float64, 3}, Array{Int, 1}})
@test length(rt) == 1 && rt[1] == Array{Float64, 3}
rt = Base.return_types(broadcast!, Tuple{Function, Array{Float64, 3}, Array{Float64, 3}, Array{Int, 1}})
@test length(rt) == 1 && rt[1] == Array{Float64, 3}

# f.(args...) syntax (#15032)
let x = [1, 3.2, 4.7],
    y = [3.5, pi, 1e-4],
    α = 0.2342
    @test sin.(x) == broadcast(sin, x)
    @test sin.(α) == broadcast(sin, α)
    @test sin.(3.2) == broadcast(sin, 3.2) == sin(3.2)
    @test factorial.(3) == broadcast(factorial, 3)
    @test atan.(x, y) == broadcast(atan, x, y)
    @test atan.(x, y') == broadcast(atan, x, y')
    @test atan.(x, α) == broadcast(atan, x, α)
    @test atan.(α, y') == broadcast(atan, α, y')
end

# issue 14725
let a = Number[2, 2.0, 4//2, 2+0im] / 2
    @test eltype(a) == Number
end
let a = Real[2, 2.0, 4//2] / 2
    @test eltype(a) == Real
end
let a = Real[2, 2.0, 4//2] / 2.0
    @test eltype(a) == Float64
end

# issue 16164
let a = broadcast(Float32, [3, 4, 5])
    @test eltype(a) == Float32
end

# broadcasting scalars:
@test sin.(1) === broadcast(sin, 1) === sin(1)
@test (()->1234).() === broadcast(()->1234) === 1234

# issue #4883
@test isa(broadcast(tuple, [1 2 3], ["a", "b", "c"]), Matrix{Tuple{Int,String}})
@test isa(broadcast((x,y)->(x==1 ? 1.0 : x, y), [1 2 3], ["a", "b", "c"]), Matrix{Tuple{Real,String}})
let a = length.(["foo", "bar"])
    @test isa(a, Vector{Int})
    @test a == [3, 3]
end
let a = sin.([1, 2])
    @test isa(a, Vector{Float64})
    @test a ≈ [0.8414709848078965, 0.9092974268256817]
end

# PR #17300: loop fusion
@test (x->x+1).((x->x+2).((x->x+3).(1:10))) == 7:16
let A = [sqrt(i)+j for i = 1:3, j=1:4]
    @test atan.(log.(A), sum(A, dims=1)) == broadcast(atan, broadcast(log, A), sum(A, dims=1))
end
let x = sin.(1:10)
    @test atan.((x->x+1).(x), (x->x+2).(x)) == broadcast(atan, x.+1, x.+2)
    @test sin.(atan.([x.+1,x.+2]...)) == sin.(atan.(x.+1 ,x.+2)) == @. sin(atan(x+1,x+2))
    @test sin.(atan.(x, 3.7)) == broadcast(x -> sin(atan(x,3.7)), x)
    @test atan.(x, 3.7) == broadcast(x -> atan(x,3.7), x) == broadcast(atan, x, 3.7)
end
# Use side effects to check for loop fusion.
let g = Int[]
    f17300(x) = begin; push!(g, x); x+2; end
    f17300.(f17300.(f17300.(1:3)))
    @test g == [1,3,5, 2,4,6, 3,5,7]
    empty!(g)
    @. f17300(f17300(f17300(1:3)))
    @test g == [1,3,5, 2,4,6, 3,5,7]
end
# fusion with splatted args:
let x = sin.(1:10), a = [x]
    @test cos.(x) == cos.(a...)
    @test atan.(x,x) == atan.(a..., a...) == atan.([x, x]...)
    @test atan.(x, cos.(x)) == atan.(a..., cos.(x)) == broadcast(atan, x, cos.(a...)) == broadcast(atan, a..., cos.(a...))
    @test ((args...)->cos(args[1])).(x) == cos.(x) == ((y,args...)->cos(y)).(x)
end
@test atan.(3, 4) == atan(3, 4) == (() -> atan(3, 4)).()
# fusion with keyword args:
let x = [1:4;]
    f17300kw(x; y=0) = x + y
    @test f17300kw.(x) == x
    @test f17300kw.(x, y=1) == f17300kw.(x; y=1) == f17300kw.(x; [(:y,1)]...) == x .+ 1 == [2, 3, 4, 5]
    @test f17300kw.(sin.(x), y=1) == f17300kw.(sin.(x); y=1) == sin.(x) .+ 1
    @test sin.(f17300kw.(x, y=1)) == sin.(f17300kw.(x; y=1)) == sin.(x .+ 1)
end

# issue #23236
let X = [[true,false],[false,true]]
    @test [.!x for x in X] == [[false,true],[true,false]]
end

# splice escaping of @.
let x = [4, -9, 1, -16]
    @test [2, 3, 4, 5] == @.(1 + sqrt($sort(abs(x))))
end

# interaction of @. with let
@test [1,4,9] == @. let x = [1,2,3]; x^2; end

# interaction of @. with for loops
let x = [1,2,3], y = x
    @. for i = 1:3
        y = y^2 # should convert to y .= y.^2
    end
    @test x == [1,256,6561]
end

# interaction of @. with function definitions
let x = [1,2,3]
    @. f(x) = x^2
    @test f(x) == [1,4,9]
end

# Issue #23622: @. with chained comparisons
let x = [1,2,3]
    @test (1 .< x .< 3) == @.(1 < x < 3) == (@. 1 .< x .< 3) == [false, true, false]
    @test (x .=== 1:3 .=== [1,2,3]) == @.(x === 1:3 === [1,2,3]) == [true, true, true]
end

# PR #17510: Fused in-place assignment
let x = [1:4;], y = x
    y .= 2:5
    @test y === x == [2:5;]
    y .= factorial.(x)
    @test y === x == [2,6,24,120]
    y .= 7
    @test y === x == [7,7,7,7]
    y .= factorial.(3)
    @test y === x == [6,6,6,6]
    f17510() = 9
    y .= f17510.()
    @test y === x == [9,9,9,9]
    y .-= 1
    @test y === x == [8,8,8,8]
    @. y -= 1:4          # @. should convert to .-=
    @test y === x == [7,6,5,4]
    x[1:2] .= 1
    @test y === x == [1,1,5,4]
    @. x[1:2] .+= [2,3]  # use .+= to make sure @. works with dotted assignment
    @test y === x == [3,4,5,4]
    @. x[:] .= 0         # use .= to make sure @. works with dotted assignment
    @test y === x == [0,0,0,0]
    @. x[2:end] = 1:3    # @. should convert to .=
    @test y === x == [0,1,2,3]
end
let a = [[4, 5], [6, 7]], b = reshape(a, 1, 2)
    a[1] .= 3
    @test a == [[3, 3], [6, 7]]
    a[CartesianIndex(1)] .= 4
    @test a == [[4, 4], [6, 7]]
    b[1, CartesianIndex(1)] .= 5
    @test a == [[5, 5], [6, 7]]
end
let d = Dict(:foo => [1,3,7], (3,4) => [5,9])
    d[:foo] .+= 2
    @test d[:foo] == [3,5,9]
    d[3,4] .-= 1
    @test d[3,4] == [4,8]
end
let identity = error, x = [1,2,3]
    x .= 1 # make sure it goes to broadcast!(Base.identity, ...), not identity
    @test x == [1,1,1]
end

# make sure scalars are inlined, which causes f.(x,scalar) to lower to a "thunk"
import Base.Meta: isexpr
@test isexpr(Meta.lower(Main, :(f.(x,1))), :thunk)
@test isexpr(Meta.lower(Main, :(f.(x,1.0))), :thunk)
@test isexpr(Meta.lower(Main, :(f.(x,$π))), :thunk)
@test isexpr(Meta.lower(Main, :(f.(x,"hello"))), :thunk)
@test isexpr(Meta.lower(Main, :(f.(x,$("hello")))), :thunk)

# PR #17623: Fused binary operators
@test [true] .* [true] == [true]
@test [1,2,3] .|> (x->x+1) == [2,3,4]
let g = Int[], ⊕ = (a,b) -> let c=a+2b; push!(g, c); c; end
    @test [1,2,3] .⊕ [10,11,12] .⊕ [100,200,300] == [221,424,627]
    @test g == [21,221,24,424,27,627] # test for loop fusion
end

# Fused unary operators
@test .√[3,4,5] == sqrt.([3,4,5])
@test .![true, true, false] == [false, false, true]
@test .-[1,2,3] == -[1,2,3] == .+[-1,-2,-3] == [-1,-2,-3]

# PR 16988
@test Base.promote_op(+, Bool) === Int
@test isa(broadcast(+, [true]), Array{Int,1})

# issue #17304
let foo = [[1,2,3],[4,5,6],[7,8,9]]
    @test max.(foo...) == broadcast(max, foo...) == [7,8,9]
end

# Issue 17314
@test broadcast(x->log(log(log(x))), [1000]) == [log(log(log(1000)))]
let f17314 = x -> x < 0 ? false : x
    @test eltype(broadcast(f17314, 1:3)) === Int
    @test eltype(broadcast(f17314, -1:1)) === Integer
    @test eltype(broadcast(f17314, Int[])) === Integer
end
let io = IOBuffer()
    broadcast(x->print(io,x), 1:5) # broadcast with side effects
    @test take!(io) == [0x31,0x32,0x33,0x34,0x35]
end

# Issue 18176
let f18176(a, b, c) = a + b + c
    @test f18176.(1.0:2, 3, 4) == f18176.(3.0, 1.0:2, 4.0) == broadcast(f18176, 3, 4, 1.0:2)
end

# Issue #17984
let A17984 = []
    @test isa(abs.(A17984), Array{Any,1})
end

# Issue #16966
@test parse.(Int, "1") == 1
@test parse.(Int, ["1", "2"]) == [1, 2]
@test trunc.((Int,), [1.2, 3.4]) == [1, 3]
@test abs.((1, -2)) == (1, 2)
@test broadcast(+, 1.0, (0, -2.0)) == (1.0,-1.0)
@test broadcast(+, 1.0, (0, -2.0), [1]) == [2.0, 0.0]
@test broadcast(*, ["Hello"], ", ", ["World"], "!") == ["Hello, World!"]
let s = "foo"
    @test s .* ["bar", "baz"] == ["foobar", "foobaz"] == "foo" .* ["bar", "baz"]
end

# Ensure that even strange constructors that break `T(x)::T` work with broadcast
struct StrangeType18623 end
StrangeType18623(x) = x
StrangeType18623(x,y) = (x,y)
@test @inferred(broadcast(StrangeType18623, 1:3)) == [1,2,3]
@test @inferred(broadcast(StrangeType18623, 1:3, 4:6)) == [(1,4),(2,5),(3,6)]

@test typeof(Int.(Number[1, 2, 3])) === typeof((x->Int(x)).(Number[1, 2, 3]))

@test @inferred(broadcast(CartesianIndex, 1:2)) == [CartesianIndex(1), CartesianIndex(2)]
@test @inferred(broadcast(CartesianIndex, 1:2, 3:4)) == [CartesianIndex(1,3), CartesianIndex(2,4)]

# Issue 18622
@test @inferred(broadcast(muladd, [1.0], [2.0], [3.0])) == [5.0]
@test @inferred(broadcast(tuple, 1:3, 4:6, 7:9)) == [(1,4,7), (2,5,8), (3,6,9)]

# 19419
@test @inferred(broadcast(round, Int, [1])) == [1]

# https://discourse.julialang.org/t/towards-broadcast-over-combinations-of-sparse-matrices-and-scalars/910
let
    f(A, n) = broadcast(x -> +(x, n), A)
    @test @inferred(f([1.0], 1)) == [2.0]
    g() = (a = 1; Broadcast.combine_eltypes(x -> x + a, (1.0,)))
    @test @inferred(g()) === Float64
end

# Ref as 0-dimensional array for broadcast
@test (-).(C_NULL, C_NULL)::UInt == 0
@test (+).(1, Ref(2)) == 3
@test (+).(Ref(1), Ref(2)) == 3
@test (+).([[0,2], [1,3]], Ref{Vector{Int}}([1,-1])) == [[1,1], [2,2]]

# Check that broadcast!(f, A) populates A via independent calls to f (#12277, #19722),
# and similarly for broadcast!(f, A, numbers...) (#19799).
@test let z = 1; A = broadcast!(() -> z += 1, zeros(2)); A[1] != A[2]; end
@test let z = 1; A = broadcast!(x -> z += x, zeros(2), 1); A[1] != A[2]; end

## broadcasting for custom AbstractArray
abstract type ArrayData{T,N} <: AbstractArray{T,N} end
Base.getindex(A::ArrayData, i::Integer...) = A.data[i...]
Base.setindex!(A::ArrayData, v::Any, i::Integer...) = setindex!(A.data, v, i...)
Base.size(A::ArrayData) = size(A.data)
Base.similar(bc::Broadcast.Broadcasted{Broadcast.ArrayStyle{A}}, ::Type{T}) where {A,T} =
    A(Array{T}(undef, size(bc)))

struct Array19745{T,N} <: ArrayData{T,N}
    data::Array{T,N}
end
Base.BroadcastStyle(::Type{T}) where {T<:Array19745} = Broadcast.ArrayStyle{Array19745}()

# Two specialized broadcast rules with no declared precedence
struct AD1{T,N} <: ArrayData{T,N}
    data::Array{T,N}
end
Base.BroadcastStyle(::Type{T}) where {T<:AD1} = Broadcast.ArrayStyle{AD1}()
struct AD2{T,N} <: ArrayData{T,N}
    data::Array{T,N}
end
Base.BroadcastStyle(::Type{T}) where {T<:AD2} = Broadcast.ArrayStyle{AD2}()

# Two specialized broadcast rules with explicit precedence
struct AD1P{T,N} <: ArrayData{T,N}
    data::Array{T,N}
end
Base.BroadcastStyle(::Type{T}) where {T<:AD1P} = Broadcast.ArrayStyle{AD1P}()
struct AD2P{T,N} <: ArrayData{T,N}
    data::Array{T,N}
end
Base.BroadcastStyle(::Type{T}) where {T<:AD2P} = Broadcast.ArrayStyle{AD2P}()

Base.BroadcastStyle(a1::Broadcast.ArrayStyle{AD1P}, ::Broadcast.ArrayStyle{AD2P}) = a1

# Two specialized broadcast rules where users unnecessarily
# define `BroadcastStyle` for both argument orders (but do so consistently)
struct AD1B{T,N} <: ArrayData{T,N}
    data::Array{T,N}
end
Base.BroadcastStyle(::Type{T}) where {T<:AD1B} = Broadcast.ArrayStyle{AD1B}()
struct AD2B{T,N} <: ArrayData{T,N}
    data::Array{T,N}
end
Base.BroadcastStyle(::Type{T}) where {T<:AD2B} = Broadcast.ArrayStyle{AD2B}()

Base.BroadcastStyle(a1::Broadcast.ArrayStyle{AD1B}, a2::Broadcast.ArrayStyle{AD2B}) = a1
Base.BroadcastStyle(a2::Broadcast.ArrayStyle{AD2B}, a1::Broadcast.ArrayStyle{AD1B}) = a1

# Two specialized broadcast rules with conflicting precedence
struct AD1C{T,N} <: ArrayData{T,N}
    data::Array{T,N}
end
Base.BroadcastStyle(::Type{T}) where {T<:AD1C} = Broadcast.ArrayStyle{AD1C}()
struct AD2C{T,N} <: ArrayData{T,N}
    data::Array{T,N}
end
Base.BroadcastStyle(::Type{T}) where {T<:AD2C} = Broadcast.ArrayStyle{AD2C}()

Base.BroadcastStyle(a1::Broadcast.ArrayStyle{AD1C}, a2::Broadcast.ArrayStyle{AD2C}) = a1
Base.BroadcastStyle(a2::Broadcast.ArrayStyle{AD2C}, a1::Broadcast.ArrayStyle{AD1C}) = a2

# A Custom type with specific dimensionality
struct AD2Dim{T} <: ArrayData{T,2}
    data::Array{T,2}
end
struct AD2DimStyle <: Broadcast.AbstractArrayStyle{2}; end
AD2DimStyle(::Val{2}) = AD2DimStyle()
AD2DimStyle(::Val{N}) where {N} = Broadcast.DefaultArrayStyle{N}()
Base.similar(bc::Broadcast.Broadcasted{AD2DimStyle}, ::Type{T}) where {T} =
    AD2Dim(Array{T}(undef, size(bc)))
Base.BroadcastStyle(::Type{T}) where {T<:AD2Dim} = AD2DimStyle()

@testset "broadcasting for custom AbstractArray" begin
    a  = randn(10)
    aa = Array19745(a)
    fadd(aa) = aa .+ 1
    fadd2(aa) = aa .+ 1 .* 2
    fadd3(aa) = aa .+ [missing; 1:9]
    fprod(aa) = aa .* aa'
    @test a .+ 1  == @inferred(fadd(aa))
    @test a .+ 1 .* 2  == @inferred(fadd2(aa))
    @test a .* a' == @inferred(fprod(aa))
    @test isequal(a .+ [missing; 1:9], fadd3(aa))
    @test Core.Compiler.return_type(fadd3, Tuple{typeof(aa),}) <: Array19745{<:Union{Float64, Missing}}
    @test isa(aa .+ 1, Array19745)
    @test isa(aa .+ 1 .* 2, Array19745)
    @test isa(aa .* aa', Array19745)
    @test isa(aa .* [missing; 1:9], Array19745)
    a1 = AD1(rand(2,3))
    a2 = AD2(rand(2))
    @test a1 .+ 1 isa AD1
    @test a2 .+ 1 isa AD2
    @test a1 .+ 1 .* 2 isa AD1
    @test a2 .+ 1 .* 2 isa AD2
    @test a1 .+ a2 isa Array
    @test a2 .+ a1 isa Array
    @test a1 .+ a2 .+ a1 isa Array
    @test a1 .+ a2 .+ a2 isa Array
    a1 = AD1P(rand(2,3))
    a2 = AD2P(rand(2))
    @test a1 .+ 1 isa AD1P
    @test a2 .+ 1 isa AD2P
    @test a1 .+ 1 .* 2 isa AD1P
    @test a2 .+ 1 .* 2 isa AD2P
    @test a1 .+ a2 isa AD1P
    @test a2 .+ a1 isa AD1P
    @test a1 .+ a2 .+ a1 isa AD1P
    @test a1 .+ a2 .+ a2 isa AD1P
    a1 = AD1B(rand(2,3))
    a2 = AD2B(rand(2))
    @test a1 .+ 1 isa AD1B
    @test a2 .+ 1 isa AD2B
    @test a1 .+ 1 .* 2 isa AD1B
    @test a2 .+ 1 .* 2 isa AD2B
    @test a1 .+ a2 isa AD1B
    @test a2 .+ a1 isa AD1B
    @test a1 .+ a2 .+ a1 isa AD1B
    @test a1 .+ a2 .+ a2 isa AD1B
    a1 = AD1C(rand(2,3))
    a2 = AD2C(rand(2))
    @test a1 .+ 1 isa AD1C
    @test a2 .+ 1 isa AD2C
    @test a1 .+ 1 .* 2 isa AD1C
    @test a2 .+ 1 .* 2 isa AD2C
    @test_throws ErrorException a1 .+ a2
    a2d = AD2Dim(rand(2, 3))
    a2 = AD2(rand(2))
    @test a2d .+ 1 isa AD2Dim
    @test a2d .+ a2 isa Matrix
    @test a2d .+ (1:2) isa AD2Dim
    @test a2d .+ ones(2, 3) isa AD2Dim
    @test a2d .+ ones(2, 3, 4) isa Array{Float64, 3}
end

# broadcast should only "peel off" one container layer
@test getindex.([Ref(1), Ref(2)]) == [1, 2]
let io = IOBuffer()
    broadcast(x -> print(io, x), [Ref(1.0)])
    @test String(take!(io)) == "Base.RefValue{Float64}(1.0)"
end

# Test that broadcast's promotion mechanism handles closures accepting more than one argument.
# (See issue #19641 and referenced issues and pull requests.)
let f() = (a = 1; Broadcast.combine_eltypes((x, y) -> x + y + a, (1.0, 1.0)))
    @test @inferred(f()) == Float64
end

@testset "broadcast resulting in BitArray" begin
    let f(x) = x ? true : "false"
        ba = f.([true])
        @test ba isa BitArray
        @test ba == [true]
        a = f.([false])
        @test a isa Array{String}
        @test a == ["false"]
        @test f.([true, false]) == [true, "false"]
    end
end

@testset "convert behavior of logical broadcast" begin
    a = mod.(1:4, 2)
    @test !isa(a, BitArray)
    for T in (Array{Bool}, BitArray)
        la = T(a)
        la .= mod.(0:3, 2)
        @test la == [false; true; false; true]
    end
end

# Test that broadcast treats type arguments as scalars, i.e. containertype yields Any,
# even for subtypes of abstract array. (https://github.com/JuliaStats/DataArrays.jl/issues/229)
@testset "treat type arguments as scalars, DataArrays issue 229" begin
    @test Broadcast.combine_styles(Broadcast.broadcastable(AbstractArray)) == Base.Broadcast.DefaultArrayStyle{0}()
    @test broadcast(==, [1], AbstractArray) == BitArray([false])
    @test broadcast(==, 1, AbstractArray) == false
end

@testset "broadcasting falls back to iteration (issues #26421, #19577, #23746)" begin
    @test_throws ArgumentError broadcast(identity, Dict(1=>2))
    @test_throws ArgumentError broadcast(identity, (a=1, b=2))
    @test_throws ArgumentError length.(Dict(1 => BitSet(1:2), 2 => BitSet(1:3)))
    @test_throws MethodError broadcast(identity, Base)

    @test broadcast(identity, Iterators.filter(iseven, 1:10)) == 2:2:10
    d = Dict([1,2] => 1.1, [3,2] => 0.1)
    @test length.(keys(d)) == [2,2]
    @test Set(exp.(Set([1,2,3]))) == Set(exp.([1,2,3]))
end

# Test that broadcasting identity where the input and output Array shapes do not match
# yields the correct result, not merely a partial copy. See pull request #19895 for discussion.
let N = 5
    @test iszero(fill(1, N, N) .= zeros(N, N))
    @test iszero(fill(1, N, N) .= zeros(N, 1))
    @test iszero(fill(1, N, N) .= zeros(1, N))
    @test iszero(fill(1, N, N) .= zeros(1, 1))
end

@testset "test broadcast for matrix of matrices" begin
    A = fill([0 0; 0 0], 4, 4)
    A[1:3,1:3] .= [[1 1; 1 1]]
    @test all(A[1:3,1:3] .== [[1 1; 1 1]])
end

# Test that broadcast does not confuse eltypes. See also
# https://github.com/JuliaLang/julia/issues/21325
@testset "eltype confusion (#21325)" begin
    foo(x::Char, y::Int) = 0
    foo(x::String, y::Int) = "hello"
    @test broadcast(foo, "x", [1, 2, 3]) == ["hello", "hello", "hello"]

    @test isequal(
        [Set([1]), Set([2])] .∪ Ref(Set([3])),
        [Set([1, 3]), Set([2, 3])])
end

# A bare bones custom type that supports broadcast
struct Foo26601{T}
    data::T
end
Base.axes(f::Foo26601) = axes(f.data)
Base.getindex(f::Foo26601, i...) = getindex(f.data, i...)
Base.ndims(::Type{Foo26601{T}}) where {T} = ndims(T)
Base.Broadcast.broadcastable(f::Foo26601) = f
@testset "barebones custom object broadcasting" begin
    for d in (rand(Float64, ()), rand(5), rand(5,5), rand(5,5,5))
        f = Foo26601(d)
        @test f .* 2 == d .* 2
        @test f .* (1:5) == d .* (1:5)
        @test f .* reshape(1:25,5,5) == d .* reshape(1:25,5,5)
        @test sqrt.(f) == sqrt.(d)
        @test f .* (1,2,3,4,5) == d .* (1,2,3,4,5)
    end
end

@testset "broadcast resulting in tuples" begin
    # Issue #21291
    let t = (0, 1, 2)
        o = 1
        @test @inferred(broadcast(+, t, o)) == (1, 2, 3)
    end

    # Issue #23647
    @test (1, 2, 3) .+ (1,) == (1,) .+ (1, 2, 3) == (2, 3, 4)
    @test (1,) .+ () == () .+ (1,) == () .+ () == ()
    @test (1, 2) .+ (1, 2) == (2, 4)
    @test_throws DimensionMismatch (1, 2) .+ (1, 2, 3)
end

@testset "broadcasted assignment from tuples and tuple styles (#33020)" begin
    a = zeros(3)
    @test_throws DimensionMismatch a .= (1,2)
    @test_throws DimensionMismatch a .= sqrt.((1,2))
    a .= (1,)
    @test all(==(1), a)
    a .= sqrt.((2,))
    @test all(==(√2), a)
    a = zeros(3, 2)
    @test_throws DimensionMismatch a .= (1,2)
    @test_throws DimensionMismatch a .= sqrt.((1,2))
    a .= (1,)
    @test all(==(1), a)
    a .= sqrt.((2,))
    @test all(==(√2), a)
    a .= (1,2,3)
    @test a == [1 1; 2 2; 3 3]
end

@testset "scalar .= and promotion" begin
    A = [[1, 2, 3], 4:5, 6]
    @test A isa Vector{Any}
    A[1] .= 0
    @test A[1] == [0, 0, 0]
    @test_throws Base.CanonicalIndexError A[2] .= 0
    @test_throws MethodError A[3] .= 0
    A = [[1, 2, 3], 4:5]
    A[1] .= 0
    @test A[1] isa Vector{Int}
    @test A[2] isa UnitRange
    @test A[1] == [0,0,0]
    @test_throws Base.CanonicalIndexError A[2] .= 0
end

# Issue #22180
@test convert.(Any, [1, 2]) == [1, 2]

# Issue #24944
let n = 1
    @test ceil.(Int, n ./ (1,)) == (1,)
    @test ceil.(Int, 1 ./ (1,)) == (1,)
end

# Issue #29266
@testset "deprecated scalar-fill .=" begin
    a = fill(1, 10)
    @test_throws ArgumentError a[1:5] = 0

    x = randn(10)
    @test_throws ArgumentError x[x .> 0.0] = 0.0
end


# lots of splatting!
let x = [[1, 4], [2, 5], [3, 6]]
    y = .+(x..., .*(x..., x...)..., x[1]..., x[2]..., x[3]...)
    @test y == [14463, 14472]

    z = zeros(2)
    z .= .+(x..., .*(x..., x...)..., x[1]..., x[2]..., x[3]...)
    @test z == Float64[14463, 14472]
end

# Issue #21094
@generated function foo21094(out, x)
    quote
        out .= x .+ x
        out
    end
end
@test foo21094([0.0], [1.0]) == [2.0]

# Issue #22053
struct T22053
    t
end
Broadcast.BroadcastStyle(::Type{T22053}) = Broadcast.Style{T22053}()
Broadcast.axes(::T22053) = ()
Broadcast.broadcastable(t::T22053) = t
function Base.copy(bc::Broadcast.Broadcasted{Broadcast.Style{T22053}})
    all(x->isa(x, T22053), bc.args) && return 1
    return 0
end
Base.:*(::T22053, ::T22053) = 2
let x = T22053(1)
    @test x*x == 2
    @test x.*x == 1
end

# Issue https://github.com/JuliaLang/julia/pull/25377#discussion_r159956996
let X = Any[1,2]
    X .= nothing
    @test X[1] == X[2] == nothing
end

# Ensure that broadcast styles with custom indexing work
let X = zeros(2, 3)
    X .= (1, 2)
    @test X == [1 1 1; 2 2 2]
end

# issue #27988: inference of Broadcast.flatten
using .Broadcast: Broadcasted, cat_nested
let
    bc = Broadcasted(+, (Broadcasted(*, (1, 2)), Broadcasted(*, (Broadcasted(*, (3, 4)), 5))))
    @test @inferred(cat_nested(bc)) == (1,2,3,4,5)
    @test @inferred(Broadcast.materialize(Broadcast.flatten(bc))) == @inferred(Broadcast.materialize(bc)) == 62
    bc = Broadcasted(+, (Broadcasted(*, (1, Broadcasted(/, (2.0, 2.5)))), Broadcasted(*, (Broadcasted(*, (3, 4)), 5))))
    @test @inferred(cat_nested(bc)) == (1,2.0,2.5,3,4,5)
    @test @inferred(Broadcast.materialize(Broadcast.flatten(bc))) == @inferred(Broadcast.materialize(bc)) == 60.8
    # 1 .* 1 .- 1 .* 1 .^2 .+ 1 .* 1 .+ 1 .^ 3
    bc = Broadcasted(+, (Broadcasted(+, (Broadcasted(-, (Broadcasted(*, (1, 1)), Broadcasted(*, (1, Broadcasted(Base.literal_pow, (Ref(^), 1, Ref(Val(2)))))))), Broadcasted(*, (1, 1)))), Broadcasted(Base.literal_pow, (Base.RefValue{typeof(^)}(^), 1, Base.RefValue{Val{3}}(Val{3}())))))
    @test @inferred(Broadcast.materialize(Broadcast.flatten(bc))) == @inferred(Broadcast.materialize(bc)) == 2
    # @. 1 + 1 * (1 + 1 + 1 + 1)
    bc = Broadcasted(+, (1, Broadcasted(*, (1, Broadcasted(+, (1, 1, 1, 1))))))
    @test @inferred(cat_nested(bc)) == (1, 1, 1, 1, 1, 1) # `cat_nested` failed to infer this
    @test @inferred(Broadcast.materialize(Broadcast.flatten(bc))) == Broadcast.materialize(bc)
    # @. 1 + (1 + 1) + 1 + (1 + 1) + 1 + (1 + 1) + 1
    bc = Broadcasted(+, (1, Broadcasted(+, (1, 1)), 1, Broadcasted(+, (1, 1)), 1, Broadcasted(+, (1, 1)), 1))
    @test @inferred(cat_nested(bc)) == (1, 1, 1, 1, 1, 1, 1, 1, 1, 1)
    @test @inferred(Broadcast.materialize(Broadcast.flatten(bc))) == Broadcast.materialize(bc)
    bc = Broadcasted(Float32, (Broadcasted(+, (1, 1)),))
    @test @inferred(Broadcast.materialize(Broadcast.flatten(bc))) == Broadcast.materialize(bc)
end

let
    bc = Broadcasted(+, (Broadcasted(*, ([1, 2, 3], 4)), 5))
    @test isbits(Broadcast.flatten(bc).f)
end

# Issue #26127: multiple splats in a fused dot-expression
let f(args...) = *(args...)
    x, y, z = (1,2), 3, (4, 5)
    @test f.(x..., y, z...) == broadcast(f, x..., y, z...) == 120
    @test f.(x..., f.(x..., y, z...), y, z...) == broadcast(f, x..., broadcast(f, x..., y, z...), y, z...) == 120*120
end

@testset "Issue #27911: Broadcasting over collections with big indices" begin
    @test iszero.(Int128(0):Int128(2)) == [true, false, false]
    @test iszero.((Int128(0):Int128(2)) .- 1) == [false, true, false]
    @test iszero.(big(0):big(2)) == [true, false, false]
    @test iszero.((big(0):big(2)) .- 1) == [false, true, false]
end

@testset "Issue #27775: Broadcast!ing over nested scalar operations" begin
    a = zeros(2)
    a .= 1 ./ (1 + 2)
    @test a == [1/3, 1/3]
    a .= 1 ./ (1 .+ 3)
    @test a == [1/4, 1/4]
    a .= sqrt.(1 ./ 2)
    @test a == [sqrt(1/2), sqrt(1/2)]
    rng = MersenneTwister(1234)
    a .= rand.((rng,))
    rng = MersenneTwister(1234)
    @test a == [rand(rng), rand(rng)]
    @test a[1] != a[2]
    rng = MersenneTwister(1234)
    broadcast!(rand, a, (rng,))
    rng = MersenneTwister(1234)
    @test a == [rand(rng), rand(rng)]
    @test a[1] != a[2]
end

# Issue #27446: Broadcasting pair operator
let
    c = ["foo", "bar"]
    d = [1,2]
    @test Dict(c .=> d) == Dict("foo" => 1, "bar" => 2)
end

<<<<<<< HEAD
isdefined(Main, :OffsetArrays) || @eval Main include("testhelpers/OffsetArrays.jl")
using .Main.OffsetArrays
@testset "Broadcasted iterable/indexable APIs" begin
    for f in (identity, x -> OffsetArray(x, ntuple(Returns(-1), ndims(x))))
        a = f(zeros(5))
        bc = Broadcast.instantiate(Broadcast.broadcasted(+, a, 5))
        @test IndexStyle(bc) == IndexLinear()
        @test eachindex(bc) === eachindex(a)
        @test length(bc) === 5
        @test ndims(bc) === 1
        @test ndims(typeof(bc)) === 1
        @test bc[1] === bc[CartesianIndex((1,))] === 5.0
        @test copy(bc) == [v for v in bc] == collect(bc)
        @test eltype(copy(bc)) == eltype([v for v in bc]) == eltype(collect(bc))
        @test ndims(copy(bc)) == ndims([v for v in bc]) == ndims(collect(bc)) == ndims(bc)

        b = f(5*ones(1, 4))
        bc = Broadcast.instantiate(Broadcast.broadcasted(+, a, b))
        @test IndexStyle(bc) == IndexCartesian()
        @test eachindex(bc) === CartesianIndices((axes(a, 1), axes(b, 2)))
        @test length(bc) === 20
        @test ndims(bc) === 2
        @test ndims(typeof(bc)) === 2
        @test bc[1,1] == bc[CartesianIndex((1,1))] === 5.0
        @test copy(bc) == [v for v in bc] == collect(bc)
        @test eltype(copy(bc)) == eltype([v for v in bc]) == eltype(collect(bc))
        @test ndims(copy(bc)) == ndims([v for v in bc]) == ndims(collect(bc)) == ndims(bc)
=======
# Broadcasted iterable/indexable APIs
let
    bc = Broadcast.instantiate(Broadcast.broadcasted(+, zeros(5), 5))
    @test IndexStyle(bc) == IndexLinear()
    @test eachindex(bc) === Base.OneTo(5)
    @test length(bc) === 5
    @test ndims(bc) === 1
    @test ndims(typeof(bc)) === 1
    @test bc[1] === bc[CartesianIndex((1,))] === 5.0
    @test copy(bc) == [v for v in bc] == collect(bc)
    @test eltype(copy(bc)) == eltype([v for v in bc]) == eltype(collect(bc))
    @test ndims(copy(bc)) == ndims([v for v in bc]) == ndims(collect(bc)) == ndims(bc)

    bc = Broadcast.instantiate(Broadcast.broadcasted(+, zeros(5), 5*ones(1, 4)))
    @test IndexStyle(bc) == IndexCartesian()
    @test eachindex(bc) === CartesianIndices((Base.OneTo(5), Base.OneTo(4)))
    @test length(bc) === 20
    @test ndims(bc) === 2
    @test ndims(typeof(bc)) === 2
    @test bc[1,1] == bc[CartesianIndex((1,1))] === 5.0
    @test copy(bc) == [v for v in bc] == collect(bc)
    @test eltype(copy(bc)) == eltype([v for v in bc]) == eltype(collect(bc))
    @test ndims(copy(bc)) == ndims([v for v in bc]) == ndims(collect(bc)) == ndims(bc)

    struct MyFill{T,N} <: AbstractArray{T,N}
        val :: T
        sz :: NTuple{N,Int}
    end
    Base.size(M::MyFill) = M.sz
    function Base.getindex(M::MyFill{<:Any,N}, i::Vararg{Int, N}) where {N}
        checkbounds(M, i...)
        M.val
    end
    Base.IndexStyle(::Type{<:Base.Broadcast.Broadcasted{<:Any,<:Any,<:Any,<:Tuple{MyFill}}}) = IndexLinear()
    bc = Broadcast.instantiate(Broadcast.broadcasted(+, MyFill(2, (3,3))))
    @test IndexStyle(bc) == IndexLinear()
    @test eachindex(bc) === Base.OneTo(9)
    @test bc[2] == bc[CartesianIndex(2,1)]

    for bc in Any[
                Broadcast.broadcasted(+, collect(reshape(1:9, 3, 3)), 1:3), # IndexCartesian
                Broadcast.broadcasted(+, [1,2], 2), # IndexLinear
            ]
        bci = Broadcast.instantiate(bc)
        for (Ilin, Icart) in zip(eachindex(IndexLinear(), bc), eachindex(IndexCartesian(), bc))
            @test bc[Ilin] == bc[Icart]
        end
>>>>>>> 9f9d3acd
    end
end

# issue 43847: collect preserves shape of broadcasted
let
    bc = Broadcast.broadcasted(*, [1 2; 3 4], 2)
    @test collect(Iterators.product(bc, bc)) == collect(Iterators.product(copy(bc), copy(bc)))

    a1 = AD1(rand(2,3))
    bc1 = Broadcast.broadcasted(*, a1, 2)
    @test collect(Iterators.product(bc1, bc1)) == collect(Iterators.product(copy(bc1), copy(bc1)))

    # using ndims of second arg
    bc2 = Broadcast.broadcasted(*, 2, a1)
    @test collect(Iterators.product(bc2, bc2)) == collect(Iterators.product(copy(bc2), copy(bc2)))

    # >2 args
    bc3 = Broadcast.broadcasted(*, a1, 3, a1)
    @test collect(Iterators.product(bc3, bc3)) == collect(Iterators.product(copy(bc3), copy(bc3)))

    # including a tuple and custom array type
    bc4 = Broadcast.broadcasted(*, (1,2,3), AD1(rand(3)))
    @test collect(Iterators.product(bc4, bc4)) == collect(Iterators.product(copy(bc4), copy(bc4)))

    # testing ArrayConflict
    @test Broadcast.broadcasted(+, AD1(rand(3)), AD2(rand(3))) isa Broadcast.Broadcasted{Broadcast.ArrayConflict}
    @test Broadcast.broadcasted(+, AD1(rand(3)), AD2(rand(3))) isa Broadcast.Broadcasted{<:Broadcast.AbstractArrayStyle{Any}}

    @test @inferred(Base.IteratorSize(Broadcast.broadcasted(+, (1,2,3), a1, zeros(3,3,3)))) === Base.HasShape{3}()

    @test @inferred(Base.IteratorSize(Base.broadcasted(randn))) === Base.HasShape{0}()

    # inference on nested
    bc = Base.broadcasted(+, AD1(randn(3)), AD1(randn(3)))
    bc_nest = Base.broadcasted(+, bc , bc)
    @test @inferred(Base.IteratorSize(bc_nest)) === Base.HasShape{1}()
 end

# issue #31295
let a = rand(5), b = rand(5), c = copy(a)
    view(identity(a), 1:3) .+= view(b, 1:3)
    @test a == [(c+b)[1:3]; c[4:5]]

    x = [1]
    x[[1,1]] .+= 1
    @test x == [2]
end

@testset "broadcasted mapreduce" begin
    xs = 1:10
    ys = 1:2:20
    bc = Broadcast.instantiate(Broadcast.broadcasted(*, xs, ys))
    @test IndexStyle(bc) == IndexLinear()
    @test sum(bc) == mapreduce(Base.splat(*), +, zip(xs, ys))

    xs2 = reshape(xs, 1, :)
    ys2 = reshape(ys, 1, :)
    bc = Broadcast.instantiate(Broadcast.broadcasted(*, xs2, ys2))
    @test IndexStyle(bc) == IndexCartesian()
    @test sum(bc) == mapreduce(Base.splat(*), +, zip(xs, ys))

    xs = 1:5:3*5
    ys = 1:4:3*4
    bc = Broadcast.instantiate(
        Broadcast.broadcasted(iseven, Broadcast.broadcasted(-, xs, ys)))
    @test count(bc) == count(iseven, map(-, xs, ys))

    xs = reshape(1:6, (2, 3))
    ys = 1:2
    bc = Broadcast.instantiate(Broadcast.broadcasted(*, xs, ys))
    @test reduce(+, bc; dims=1, init=0) == [5 11 17]

    # Let's test that `Broadcasted` actually hits the efficient
    # `mapreduce` method as intended.  We are going to invoke `reduce`
    # with this *NON-ASSOCIATIVE* binary operator to see what
    # associativity is chosen by the implementation:
    paren = (x, y) -> "($x,$y)"
    # Next, we construct data `xs` such that `length(xs)` is greater
    # than short array cutoff of `_mapreduce`:
    alphabets = 'a':'z'
    blksize = Base.pairwise_blocksize(identity, paren) ÷ length(alphabets)
    xs = repeat(alphabets, 2 * blksize)
    @test length(xs) > blksize
    # So far we constructed the data `xs` and reducing function
    # `paren` such that `reduce` and `foldl` results are different.
    # That is to say, this `reduce` does not hit the fall-back `foldl`
    # branch:
    @test foldl(paren, xs) != reduce(paren, xs)

    # Now let's try it with `Broadcasted`:
    bcraw = Broadcast.broadcasted(identity, xs)
    bc = Broadcast.instantiate(bcraw)
    # If `Broadcasted` has `IndexLinear` style, it should hit the
    # `reduce` branch:
    @test IndexStyle(bc) == IndexLinear()
    @test reduce(paren, bc) == reduce(paren, xs)
    # If `Broadcasted` does not have `IndexLinear` style, it should
    # hit the `foldl` branch:
    @test IndexStyle(bcraw) == IndexCartesian()
    @test reduce(paren, bcraw) == foldl(paren, xs)

    # issue #41055
    bc = Broadcast.instantiate(Broadcast.broadcasted(Base.literal_pow, Ref(^), [1,2], Ref(Val(2))))
    @test sum(bc, dims=1, init=0) == [5]
    bc = Broadcast.instantiate(Broadcast.broadcasted(*, ['a','b'], 'c'))
    @test prod(bc, dims=1, init="") == ["acbc"]

    a = rand(-10:10,32,4); b = rand(-10:10,32,4)
    bc = Broadcast.instantiate(Broadcast.broadcasted(+,a,b))
    @test sum(bc; dims = 1, init = 0.0) == sum(collect(bc); dims = 1, init = 0.0)
end

# treat Pair as scalar:
@test replace.(split("The quick brown fox jumps over the lazy dog"), r"[aeiou]"i => "_") ==
      ["Th_", "q__ck", "br_wn", "f_x", "j_mps", "_v_r", "th_", "l_zy", "d_g"]

# 28680
@test 1 .+ 1 .+  (1, 2) == (3, 4)

# PR #35260 no allocations in simple broadcasts
u = rand(100)
k1 = similar(u)
k2 = similar(u)
k3 = similar(u)
k4 = similar(u)
f(a,b,c,d,e) = @. a = a + 1*(b+c+d+e)
@allocated f(u,k1,k2,k3,k4)
@test (@allocated f(u,k1,k2,k3,k4)) == 0

ret =  @macroexpand @.([Int, Number] <: Real)
@test ret == :([Int, Number] .<: Real)

ret =  @macroexpand @.([Int, Number] >: Real)
@test ret == :([Int, Number] .>: Real)

# Threw mapany not defined
p = rand(4,4); r = rand(2,4);
p0 = copy(p)
@views @. p[1:2, :] += r
@test p[1:2, :] ≈ p0[1:2, :] + r

@test identity(.+) == Broadcast.BroadcastFunction(+)
@test identity.(.*) == Broadcast.BroadcastFunction(*)
@test map(.+, [[1,2], [3,4]], [5, 6]) == [[6,7], [9,10]]
@test repr(.!) == "Base.Broadcast.BroadcastFunction(!)"
@test eval(:(.+)) == Base.BroadcastFunction(+)

@testset "Issue #5187: Broadcasting of short-circuiting ops" begin
    ex = Meta.parse("A .< 1 .|| A .> 2")
    @test ex == :((A .< 1) .|| (A .> 2))
    @test ex.head == :.||
    ex = Meta.parse("A .< 1 .&& A .> 2")
    @test ex == :((A .< 1) .&& (A .> 2))
    @test ex.head == :.&&

    A = -1:4
    @test (A .< 1 .|| A .> 2) == [true, true, false, false, true, true]
    @test (A .>= 1 .&& A .<= 2) == [false, false, true, true, false, false]

    mutable struct F5187; x; end
    (f::F5187)(x) = (f.x += x)
    @test (iseven.(1:4) .&& (F5187(0)).(ones(4))) == [false, 1, false, 2]
    @test (iseven.(1:4) .|| (F5187(0)).(ones(4))) == [1, true, 2, true]
    r = 1:4; o = ones(4); f = F5187(0);
    @test (@. iseven(r) && f(o)) == [false, 1, false, 2]
    @test (@. iseven(r) || f(o)) == [3, true, 4, true]

    @test (iseven.(1:8) .&& iseven.((F5187(0)).(ones(8))) .&& (F5187(0)).(ones(8))) == [false,false,false,1,false,false,false,2]
    @test (iseven.(1:8) .|| iseven.((F5187(0)).(ones(8))) .|| (F5187(0)).(ones(8))) == [1,true,true,true,2,true,true,true]
    r = 1:8; o = ones(8); f1 = F5187(0); f2 = F5187(0)
    @test (@. iseven(r) && iseven(f1(o)) && f2(o)) == [false,false,false,1,false,false,false,2]
    @test (@. iseven(r) || iseven(f1(o)) || f2(o)) == [3,true,true,true,4,true,true,true]
    @test (iseven.(1:8) .&& iseven.((F5187(0)).(ones(8))) .&& (F5187(0)).(ones(8))) == [false,false,false,1,false,false,false,2]
    @test (iseven.(1:8) .|| iseven.((F5187(0)).(ones(8))) .|| (F5187(0)).(ones(8))) == [1,true,true,true,2,true,true,true]
end

@testset "Issue #28382: inferrability of broadcast with Union eltype" begin
    @test isequal([1, 2] .+ [3.0, missing], [4.0, missing])
    @test Core.Compiler.return_type(broadcast, Tuple{typeof(+), Vector{Int},
                                                     Vector{Union{Float64, Missing}}}) ==
        Union{Vector{Missing}, Vector{Union{Missing, Float64}}, Vector{Float64}}
    @test Core.Compiler.return_type(+, Tuple{Vector{Int},
                                             Vector{Union{Float64, Missing}}}) ==
        Union{Vector{Missing}, Vector{Union{Missing, Float64}}, Vector{Float64}}
    @test isequal(tuple.([1, 2], [3.0, missing]), [(1, 3.0), (2, missing)])
    @test Core.Compiler.return_type(broadcast, Tuple{typeof(tuple), Vector{Int},
                                                     Vector{Union{Float64, Missing}}}) ==
        Union{Vector{Tuple{Int, Missing}}, Vector{Tuple{Int, Any}}, Vector{Tuple{Int, Float64}}}
    # Check that corner cases do not throw an error
    @test isequal(broadcast(x -> x === 1 ? nothing : x, [1, 2, missing]),
                  [nothing, 2, missing])
    @test isequal(broadcast(x -> x === 1 ? nothing : x, Any[1, 2, 3.0, missing]),
                  [nothing, 2, 3, missing])
    @test broadcast((x,y)->(x==1 ? 1.0 : x, y), [1 2 3], ["a", "b", "c"]) ==
        [(1.0, "a") (2, "a") (3, "a")
         (1.0, "b") (2, "b") (3, "b")
         (1.0, "c") (2, "c") (3, "c")]
    @test typeof.([iszero, isdigit]) == [typeof(iszero), typeof(isdigit)]
    @test typeof.([iszero, iszero]) == [typeof(iszero), typeof(iszero)]
    @test isequal(identity.(Vector{<:Union{Int, Missing}}[[1, 2],[missing, 1]]),
                  [[1, 2],[missing, 1]])
    @test broadcast(i -> ((x=i, y=(i==1 ? 1 : "a")), 3), 1:4) isa
        Vector{Tuple{NamedTuple{(:x, :y)}, Int}}
end

@testset "Issue #28382: eltype inconsistent with getindex" begin
    struct Cyclotomic <: Number
    end

    Base.eltype(::Type{<:Cyclotomic}) = Tuple{Int,Int}

    Base.:*(c::T, x::Cyclotomic) where {T<:Real} = [1, 2]
    Base.:*(x::Cyclotomic, c::T) where {T<:Real} = [1, 2]

    @test Cyclotomic() .* [2, 3] == [[1, 2], [1, 2]]
end

@testset "inplace broadcast with trailing singleton dims" begin
    for (a_, b_, c_) in (([1, 2], reshape([3 4], :, 1), reshape([5, 6], :, 1, 1)),
            ([1 2; 3 4], reshape([5 6; 7 8], 2, 2, 1), reshape([9 10; 11 12], 2, 2, 1, 1)))
        for fun in (x -> OffsetArray(x, ntuple(Returns(1), ndims(x))), identity)
            a, b, c = fun(a_), fun(b_), fun(c_)
            @test (deepcopy(a) .= b) == dropdims(b, dims=(findall(==(1), size(b))...,))
            @test (deepcopy(a) .= b .+ c) == dropdims(b .+ c, dims=(findall(==(1), size(c))...,))
            @test (deepcopy(a) .*= c)  == dropdims(a .* c, dims=(findall(==(1), size(c))...,))
        end
    end
end

@testset "Issue #40309: still gives a range after #40320" begin
    @test Base.broadcasted_kwsyntax(+, [1], [2]) isa Broadcast.Broadcasted{<:Any, <:Any, typeof(+)}
    @test Broadcast.BroadcastFunction(+)(2:3, 2:3) == 4:2:6
    @test Broadcast.BroadcastFunction(+)(2:3, 2:3) isa AbstractRange
end

@testset "#42063" begin
    buf = IOBuffer()
    @test println.(buf, [1,2,3]) == [nothing, nothing, nothing]
    @test String(take!(buf)) == "1\n2\n3\n"
end

@testset "Memory allocation inconsistency in broadcasting #41565" begin
    function test(y)
        y .= 0 .- y ./ (y.^2) # extra allocation
        return y
    end
    arr = rand(1000)
    @allocated test(arr)
    @test (@allocated test(arr)) <= 16
end

@testset "Fix type unstable .&& #43470" begin
    function test(x, y)
        return (x .> 0.0) .&& (y .> 0.0)
    end
    x = randn(2)
    y = randn(2)
    @inferred(test(x, y)) == [0, 0]
end

@testset "issue #45903, in place broadcast into a bit-masked bitmatrix" begin
    A = BitArray(ones(3,3))
    pos = randn(3,3)
    A[pos .< 0] .= false
    @test all(>=(0), pos[A])
    @test count(A) == count(>=(0), pos)
end

@testset "issue #38432: make CartesianIndex a broadcast scalar" begin
    @test CartesianIndex(1,2) .+ (CartesianIndex(3,4), CartesianIndex(5,6)) == (CartesianIndex(4, 6), CartesianIndex(6, 8))
    @test CartesianIndex(1,2) .+ [CartesianIndex(3,4), CartesianIndex(5,6)] == [CartesianIndex(4, 6), CartesianIndex(6, 8)]
end

struct MyBroadcastStyleWithField <: Broadcast.BroadcastStyle
    i::Int
end
# asymmetry intended
Base.BroadcastStyle(a::MyBroadcastStyleWithField, b::MyBroadcastStyleWithField) = a

@testset "issue #50937: styles that have fields" begin
    @test Broadcast.result_style(MyBroadcastStyleWithField(1), MyBroadcastStyleWithField(1)) ==
        MyBroadcastStyleWithField(1)
    @test_throws ErrorException Broadcast.result_style(MyBroadcastStyleWithField(1),
                                                       MyBroadcastStyleWithField(2))
    dest = [0, 0]
    dest .= Broadcast.Broadcasted(MyBroadcastStyleWithField(1), +, (1:2, 2:3))
    @test dest == [3, 5]
end

# test that `Broadcast` definition is defined as total and eligible for concrete evaluation
import Base.Broadcast: BroadcastStyle, DefaultArrayStyle
@test Base.infer_effects(BroadcastStyle, (DefaultArrayStyle{1},DefaultArrayStyle{2},)) |>
    Core.Compiler.is_foldable

f51129(v, x) = (1 .- (v ./ x) .^ 2)
@test @inferred(f51129([13.0], 6.5)) == [-3.0]

@testset "Docstrings" begin
    undoc = Docs.undocumented_names(Broadcast)
    @test_broken isempty(undoc)
    @test undoc == [:dotview]
end

@testset "broadcast for `AbstractArray` without `CartesianIndex` support" begin
    struct BVec52775 <: AbstractVector{Int}
        a::Vector{Int}
    end
    Base.size(a::BVec52775) = size(a.a)
    Base.getindex(a::BVec52775, i::Real) = a.a[i]
    Base.getindex(a::BVec52775, i) = error("unsupported index!")
    a = BVec52775([1,2,3])
    bc = Base.broadcasted(identity, a)
    @test bc[1] == bc[CartesianIndex(1)] == bc[1, CartesianIndex()]
    @test a .+ [1 2] == a.a .+ [1 2]
end<|MERGE_RESOLUTION|>--- conflicted
+++ resolved
@@ -854,7 +854,6 @@
     @test Dict(c .=> d) == Dict("foo" => 1, "bar" => 2)
 end
 
-<<<<<<< HEAD
 isdefined(Main, :OffsetArrays) || @eval Main include("testhelpers/OffsetArrays.jl")
 using .Main.OffsetArrays
 @testset "Broadcasted iterable/indexable APIs" begin
@@ -882,30 +881,7 @@
         @test copy(bc) == [v for v in bc] == collect(bc)
         @test eltype(copy(bc)) == eltype([v for v in bc]) == eltype(collect(bc))
         @test ndims(copy(bc)) == ndims([v for v in bc]) == ndims(collect(bc)) == ndims(bc)
-=======
-# Broadcasted iterable/indexable APIs
-let
-    bc = Broadcast.instantiate(Broadcast.broadcasted(+, zeros(5), 5))
-    @test IndexStyle(bc) == IndexLinear()
-    @test eachindex(bc) === Base.OneTo(5)
-    @test length(bc) === 5
-    @test ndims(bc) === 1
-    @test ndims(typeof(bc)) === 1
-    @test bc[1] === bc[CartesianIndex((1,))] === 5.0
-    @test copy(bc) == [v for v in bc] == collect(bc)
-    @test eltype(copy(bc)) == eltype([v for v in bc]) == eltype(collect(bc))
-    @test ndims(copy(bc)) == ndims([v for v in bc]) == ndims(collect(bc)) == ndims(bc)
-
-    bc = Broadcast.instantiate(Broadcast.broadcasted(+, zeros(5), 5*ones(1, 4)))
-    @test IndexStyle(bc) == IndexCartesian()
-    @test eachindex(bc) === CartesianIndices((Base.OneTo(5), Base.OneTo(4)))
-    @test length(bc) === 20
-    @test ndims(bc) === 2
-    @test ndims(typeof(bc)) === 2
-    @test bc[1,1] == bc[CartesianIndex((1,1))] === 5.0
-    @test copy(bc) == [v for v in bc] == collect(bc)
-    @test eltype(copy(bc)) == eltype([v for v in bc]) == eltype(collect(bc))
-    @test ndims(copy(bc)) == ndims([v for v in bc]) == ndims(collect(bc)) == ndims(bc)
+    end
 
     struct MyFill{T,N} <: AbstractArray{T,N}
         val :: T
@@ -930,7 +906,6 @@
         for (Ilin, Icart) in zip(eachindex(IndexLinear(), bc), eachindex(IndexCartesian(), bc))
             @test bc[Ilin] == bc[Icart]
         end
->>>>>>> 9f9d3acd
     end
 end
 
