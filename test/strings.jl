--- conflicted
+++ resolved
@@ -1080,14 +1080,6 @@
     @test length(SubString(s,4,11))==length(s[4:11])
 end
 
-<<<<<<< HEAD
-# next(RepString,i) bugfix
-let s2 = "ΣβΣβ", srep = RepString("Σβ",2)
-    @test next(s2,1) == next(srep,1)
-    @test next(s2,3) == next(srep,3)
-    @test next(s2,5) == next(srep,5)
-    #@test next(s2,7) == next(srep,7)
-=======
 # issue #7764
 let
     srep = RepString("Σβ",2)
@@ -1104,5 +1096,4 @@
 
     @test srep[7] == 'β'
     @test_throws BoundsError srep[8]
->>>>>>> 43921e0a
 end