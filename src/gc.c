// This file is a part of Julia. License is MIT: https://julialang.org/license

#include "gc.h"
#include "dtypes.h"
#include "julia.h"
#include "julia_gcext.h"
#include "julia_assert.h"
#ifdef __GLIBC__
#include <malloc.h> // for malloc_trim
#endif

#ifdef __cplusplus
extern "C" {
#endif

// Number of threads currently running the GC mark-loop
_Atomic(int) gc_n_threads_marking;
// `tid` of mutator thread that triggered GC
_Atomic(int) gc_master_tid;
// `tid` of first GC thread
int gc_first_tid;
// Mutex/cond used to synchronize sleep/wakeup of GC threads
uv_mutex_t gc_threads_lock;
uv_cond_t gc_threads_cond;

// Linked list of callback functions

typedef void (*jl_gc_cb_func_t)(void);

typedef struct jl_gc_callback_list_t {
    struct jl_gc_callback_list_t *next;
    jl_gc_cb_func_t func;
} jl_gc_callback_list_t;

static jl_gc_callback_list_t *gc_cblist_root_scanner;
static jl_gc_callback_list_t *gc_cblist_task_scanner;
static jl_gc_callback_list_t *gc_cblist_pre_gc;
static jl_gc_callback_list_t *gc_cblist_post_gc;
static jl_gc_callback_list_t *gc_cblist_notify_external_alloc;
static jl_gc_callback_list_t *gc_cblist_notify_external_free;

#define gc_invoke_callbacks(ty, list, args) \
    do { \
        for (jl_gc_callback_list_t *cb = list; \
                cb != NULL; \
                cb = cb->next) \
        { \
            ((ty)(cb->func)) args; \
        } \
    } while (0)

static void jl_gc_register_callback(jl_gc_callback_list_t **list,
        jl_gc_cb_func_t func)
{
    while (*list != NULL) {
        if ((*list)->func == func)
            return;
        list = &((*list)->next);
    }
    *list = (jl_gc_callback_list_t *)malloc_s(sizeof(jl_gc_callback_list_t));
    (*list)->next = NULL;
    (*list)->func = func;
}

static void jl_gc_deregister_callback(jl_gc_callback_list_t **list,
        jl_gc_cb_func_t func)
{
    while (*list != NULL) {
        if ((*list)->func == func) {
            jl_gc_callback_list_t *tmp = *list;
            (*list) = (*list)->next;
            free(tmp);
            return;
        }
        list = &((*list)->next);
    }
}

JL_DLLEXPORT void jl_gc_set_cb_root_scanner(jl_gc_cb_root_scanner_t cb, int enable)
{
    if (enable)
        jl_gc_register_callback(&gc_cblist_root_scanner, (jl_gc_cb_func_t)cb);
    else
        jl_gc_deregister_callback(&gc_cblist_root_scanner, (jl_gc_cb_func_t)cb);
}

JL_DLLEXPORT void jl_gc_set_cb_task_scanner(jl_gc_cb_task_scanner_t cb, int enable)
{
    if (enable)
        jl_gc_register_callback(&gc_cblist_task_scanner, (jl_gc_cb_func_t)cb);
    else
        jl_gc_deregister_callback(&gc_cblist_task_scanner, (jl_gc_cb_func_t)cb);
}

JL_DLLEXPORT void jl_gc_set_cb_pre_gc(jl_gc_cb_pre_gc_t cb, int enable)
{
    if (enable)
        jl_gc_register_callback(&gc_cblist_pre_gc, (jl_gc_cb_func_t)cb);
    else
        jl_gc_deregister_callback(&gc_cblist_pre_gc, (jl_gc_cb_func_t)cb);
}

JL_DLLEXPORT void jl_gc_set_cb_post_gc(jl_gc_cb_post_gc_t cb, int enable)
{
    if (enable)
        jl_gc_register_callback(&gc_cblist_post_gc, (jl_gc_cb_func_t)cb);
    else
        jl_gc_deregister_callback(&gc_cblist_post_gc, (jl_gc_cb_func_t)cb);
}

JL_DLLEXPORT void jl_gc_set_cb_notify_external_alloc(jl_gc_cb_notify_external_alloc_t cb, int enable)
{
    if (enable)
        jl_gc_register_callback(&gc_cblist_notify_external_alloc, (jl_gc_cb_func_t)cb);
    else
        jl_gc_deregister_callback(&gc_cblist_notify_external_alloc, (jl_gc_cb_func_t)cb);
}

JL_DLLEXPORT void jl_gc_set_cb_notify_external_free(jl_gc_cb_notify_external_free_t cb, int enable)
{
    if (enable)
        jl_gc_register_callback(&gc_cblist_notify_external_free, (jl_gc_cb_func_t)cb);
    else
        jl_gc_deregister_callback(&gc_cblist_notify_external_free, (jl_gc_cb_func_t)cb);
}

// Protect all access to `finalizer_list_marked` and `to_finalize`.
// For accessing `ptls->finalizers`, the lock is needed if a thread
// is going to realloc the buffer (of its own list) or accessing the
// list of another thread
static jl_mutex_t finalizers_lock;
static uv_mutex_t gc_cache_lock;

// mutex for gc-heap-snapshot.
jl_mutex_t heapsnapshot_lock;

// Flag that tells us whether we need to support conservative marking
// of objects.
static _Atomic(int) support_conservative_marking = 0;

/**
 * Note about GC synchronization:
 *
 * When entering `jl_gc_collect()`, `jl_gc_running` is atomically changed from
 * `0` to `1` to make sure that only one thread can be running `_jl_gc_collect`. Other
 * mutator threads that enters `jl_gc_collect()` at the same time (or later calling
 * from unmanaged code) will wait in `jl_gc_collect()` until the GC is finished.
 *
 * Before starting the mark phase the GC thread calls `jl_safepoint_start_gc()`
 * and `jl_gc_wait_for_the_world()`
 * to make sure all the thread are in a safe state for the GC. The function
 * activates the safepoint and wait for all the threads to get ready for the
 * GC (`gc_state != 0`). It also acquires the `finalizers` lock so that no
 * other thread will access them when the GC is running.
 *
 * During the mark and sweep phase of the GC, the mutator threads that are not running
 * the GC should either be running unmanaged code (or code section that does
 * not have a GC critical region mainly including storing to the stack or
 * another object) or paused at a safepoint and wait for the GC to finish.
 * If a thread want to switch from running unmanaged code to running managed
 * code, it has to perform a GC safepoint check after setting the `gc_state`
 * flag (see `jl_gc_state_save_and_set()`. it is possible that the thread might
 * have `gc_state == 0` in the middle of the GC transition back before entering
 * the safepoint. This is fine since the thread won't be executing any GC
 * critical region during that time).
 *
 * The finalizers are run after the GC finishes in normal mode (the `gc_state`
 * when `jl_gc_collect` is called) with `jl_in_finalizer = 1`. (TODO:) When we
 * have proper support of GC transition in codegen, we should execute the
 * finalizers in unmanaged (GC safe) mode.
 */

jl_gc_num_t gc_num = {0};
static size_t last_long_collect_interval;
int gc_n_threads;
jl_ptls_t* gc_all_tls_states;
const uint64_t _jl_buff_tag[3] = {0x4eadc0004eadc000ull, 0x4eadc0004eadc000ull, 0x4eadc0004eadc000ull}; // aka 0xHEADER00
JL_DLLEXPORT uintptr_t jl_get_buff_tag(void)
{
    return jl_buff_tag;
}

pagetable_t memory_map;

// List of marked big objects.  Not per-thread.  Accessed only by master thread.
bigval_t *big_objects_marked = NULL;

// -- Finalization --
// `ptls->finalizers` and `finalizer_list_marked` might have tagged pointers.
// If an object pointer has the lowest bit set, the next pointer is an unboxed c function pointer.
// If an object pointer has the second lowest bit set, the current pointer is a c object pointer.
//   It must be aligned at least 4, and it finalized immediately (at "quiescence").
// `to_finalize` should not have tagged pointers.
arraylist_t finalizer_list_marked;
arraylist_t to_finalize;
JL_DLLEXPORT _Atomic(int) jl_gc_have_pending_finalizers = 0;


NOINLINE uintptr_t gc_get_stack_ptr(void)
{
    return (uintptr_t)jl_get_frame_addr();
}

#define should_timeout() 0

void jl_gc_wait_for_the_world(jl_ptls_t* gc_all_tls_states, int gc_n_threads)
{
    JL_TIMING(GC, GC_Stop);
#ifdef USE_TRACY
    TracyCZoneCtx ctx = JL_TIMING_DEFAULT_BLOCK->tracy_ctx;
    TracyCZoneColor(ctx, 0x696969);
#endif
    assert(gc_n_threads);
    if (gc_n_threads > 1)
        jl_wake_libuv();
    for (int i = 0; i < gc_n_threads; i++) {
        jl_ptls_t ptls2 = gc_all_tls_states[i];
        if (ptls2 != NULL) {
            // This acquire load pairs with the release stores
            // in the signal handler of safepoint so we are sure that
            // all the stores on those threads are visible.
            // We're currently also using atomic store release in mutator threads
            // (in jl_gc_state_set), but we may want to use signals to flush the
            // memory operations on those threads lazily instead.
            while (!jl_atomic_load_relaxed(&ptls2->gc_state) || !jl_atomic_load_acquire(&ptls2->gc_state))
                jl_cpu_pause(); // yield?
        }
    }
}

// malloc wrappers, aligned allocation

#if defined(_OS_WINDOWS_)
STATIC_INLINE void *jl_malloc_aligned(size_t sz, size_t align)
{
    return _aligned_malloc(sz ? sz : 1, align);
}
STATIC_INLINE void *jl_realloc_aligned(void *p, size_t sz, size_t oldsz,
                                       size_t align)
{
    (void)oldsz;
    return _aligned_realloc(p, sz ? sz : 1, align);
}
STATIC_INLINE void jl_free_aligned(void *p) JL_NOTSAFEPOINT
{
    _aligned_free(p);
}
#else
STATIC_INLINE void *jl_malloc_aligned(size_t sz, size_t align)
{
#if defined(_P64) || defined(__APPLE__)
    if (align <= 16)
        return malloc(sz);
#endif
    void *ptr;
    if (posix_memalign(&ptr, align, sz))
        return NULL;
    return ptr;
}
STATIC_INLINE void *jl_realloc_aligned(void *d, size_t sz, size_t oldsz,
                                       size_t align)
{
#if defined(_P64) || defined(__APPLE__)
    if (align <= 16)
        return realloc(d, sz);
#endif
    void *b = jl_malloc_aligned(sz, align);
    if (b != NULL) {
        memcpy(b, d, oldsz > sz ? sz : oldsz);
        free(d);
    }
    return b;
}
STATIC_INLINE void jl_free_aligned(void *p) JL_NOTSAFEPOINT
{
    free(p);
}
#endif
#define malloc_cache_align(sz) jl_malloc_aligned(sz, JL_CACHE_BYTE_ALIGNMENT)
#define realloc_cache_align(p, sz, oldsz) jl_realloc_aligned(p, sz, oldsz, JL_CACHE_BYTE_ALIGNMENT)

static void schedule_finalization(void *o, void *f) JL_NOTSAFEPOINT
{
    arraylist_push(&to_finalize, o);
    arraylist_push(&to_finalize, f);
    // doesn't need release, since we'll keep checking (on the reader) until we see the work and
    // release our lock, and that will have a release barrier by then
    jl_atomic_store_relaxed(&jl_gc_have_pending_finalizers, 1);
}

static void run_finalizer(jl_task_t *ct, void *o, void *ff)
{
    int ptr_finalizer = gc_ptr_tag(o, 1);
    o = gc_ptr_clear_tag(o, 3);
    if (ptr_finalizer) {
        ((void (*)(void*))ff)((void*)o);
        return;
    }
    JL_TRY {
        size_t last_age = ct->world_age;
        ct->world_age = jl_atomic_load_acquire(&jl_world_counter);
        jl_apply_generic((jl_value_t*)ff, (jl_value_t**)&o, 1);
        ct->world_age = last_age;
    }
    JL_CATCH {
        jl_printf((JL_STREAM*)STDERR_FILENO, "error in running finalizer: ");
        jl_static_show((JL_STREAM*)STDERR_FILENO, jl_current_exception());
        jl_printf((JL_STREAM*)STDERR_FILENO, "\n");
        jlbacktrace(); // written to STDERR_FILENO
    }
}

// if `need_sync` is true, the `list` is the `finalizers` list of another
// thread and we need additional synchronizations
static void finalize_object(arraylist_t *list, jl_value_t *o,
                            arraylist_t *copied_list, int need_sync) JL_NOTSAFEPOINT
{
    // The acquire load makes sure that the first `len` objects are valid.
    // If `need_sync` is true, all mutations of the content should be limited
    // to the first `oldlen` elements and no mutation is allowed after the
    // new length is published with the `cmpxchg` at the end of the function.
    // This way, the mutation should not conflict with the owning thread,
    // which only writes to locations later than `len`
    // and will not resize the buffer without acquiring the lock.
    size_t len = need_sync ? jl_atomic_load_acquire((_Atomic(size_t)*)&list->len) : list->len;
    size_t oldlen = len;
    void **items = list->items;
    size_t j = 0;
    for (size_t i = 0; i < len; i += 2) {
        void *v = items[i];
        int move = 0;
        if (o == (jl_value_t*)gc_ptr_clear_tag(v, 1)) {
            void *f = items[i + 1];
            move = 1;
            arraylist_push(copied_list, v);
            arraylist_push(copied_list, f);
        }
        if (move || __unlikely(!v)) {
            // remove item
        }
        else {
            if (j < i) {
                items[j] = items[i];
                items[j+1] = items[i+1];
            }
            j += 2;
        }
    }
    len = j;
    if (oldlen == len)
        return;
    if (need_sync) {
        // The memset needs to be unconditional since the thread might have
        // already read the length.
        // The `memset` (like any other content mutation) has to be done
        // **before** the `cmpxchg` which publishes the length.
        memset(&items[len], 0, (oldlen - len) * sizeof(void*));
        jl_atomic_cmpswap((_Atomic(size_t)*)&list->len, &oldlen, len);
    }
    else {
        list->len = len;
    }
}

// The first two entries are assumed to be empty and the rest are assumed to
// be pointers to `jl_value_t` objects
static void jl_gc_push_arraylist(jl_task_t *ct, arraylist_t *list) JL_NOTSAFEPOINT
{
    void **items = list->items;
    items[0] = (void*)JL_GC_ENCODE_PUSHARGS(list->len - 2);
    items[1] = ct->gcstack;
    ct->gcstack = (jl_gcframe_t*)items;
}

// Same assumption as `jl_gc_push_arraylist`. Requires the finalizers lock
// to be hold for the current thread and will release the lock when the
// function returns.
static void jl_gc_run_finalizers_in_list(jl_task_t *ct, arraylist_t *list) JL_NOTSAFEPOINT_LEAVE
{
    // Avoid marking `ct` as non-migratable via an `@async` task (as noted in the docstring
    // of `finalizer`) in a finalizer:
    uint8_t sticky = ct->sticky;
    // empty out the first two entries for the GC frame
    arraylist_push(list, list->items[0]);
    arraylist_push(list, list->items[1]);
    jl_gc_push_arraylist(ct, list);
    void **items = list->items;
    size_t len = list->len;
    JL_UNLOCK_NOGC(&finalizers_lock);
    // run finalizers in reverse order they were added, so lower-level finalizers run last
    for (size_t i = len-4; i >= 2; i -= 2)
        run_finalizer(ct, items[i], items[i + 1]);
    // first entries were moved last to make room for GC frame metadata
    run_finalizer(ct, items[len-2], items[len-1]);
    // matches the jl_gc_push_arraylist above
    JL_GC_POP();
    ct->sticky = sticky;
}

static uint64_t finalizer_rngState[JL_RNG_SIZE];

void jl_rng_split(uint64_t dst[JL_RNG_SIZE], uint64_t src[JL_RNG_SIZE]) JL_NOTSAFEPOINT;

JL_DLLEXPORT void jl_gc_init_finalizer_rng_state(void)
{
    jl_rng_split(finalizer_rngState, jl_current_task->rngState);
}

static void run_finalizers(jl_task_t *ct)
{
    // Racy fast path:
    // The race here should be OK since the race can only happen if
    // another thread is writing to it with the lock held. In such case,
    // we don't need to run pending finalizers since the writer thread
    // will flush it.
    if (to_finalize.len == 0)
        return;
    JL_LOCK_NOGC(&finalizers_lock);
    if (to_finalize.len == 0) {
        JL_UNLOCK_NOGC(&finalizers_lock);
        return;
    }
    arraylist_t copied_list;
    memcpy(&copied_list, &to_finalize, sizeof(copied_list));
    if (to_finalize.items == to_finalize._space) {
        copied_list.items = copied_list._space;
    }
    jl_atomic_store_relaxed(&jl_gc_have_pending_finalizers, 0);
    arraylist_new(&to_finalize, 0);

    uint64_t save_rngState[JL_RNG_SIZE];
    memcpy(&save_rngState[0], &ct->rngState[0], sizeof(save_rngState));
    jl_rng_split(ct->rngState, finalizer_rngState);

    // This releases the finalizers lock.
    int8_t was_in_finalizer = ct->ptls->in_finalizer;
    ct->ptls->in_finalizer = 1;
    jl_gc_run_finalizers_in_list(ct, &copied_list);
    ct->ptls->in_finalizer = was_in_finalizer;
    arraylist_free(&copied_list);

    memcpy(&ct->rngState[0], &save_rngState[0], sizeof(save_rngState));
}

JL_DLLEXPORT void jl_gc_run_pending_finalizers(jl_task_t *ct)
{
    if (ct == NULL)
        ct = jl_current_task;
    jl_ptls_t ptls = ct->ptls;
    if (!ptls->in_finalizer && ptls->locks.len == 0 && ptls->finalizers_inhibited == 0) {
        run_finalizers(ct);
    }
}

JL_DLLEXPORT int jl_gc_get_finalizers_inhibited(jl_ptls_t ptls)
{
    if (ptls == NULL)
        ptls = jl_current_task->ptls;
    return ptls->finalizers_inhibited;
}

JL_DLLEXPORT void jl_gc_disable_finalizers_internal(void)
{
    jl_ptls_t ptls = jl_current_task->ptls;
    ptls->finalizers_inhibited++;
}

JL_DLLEXPORT void jl_gc_enable_finalizers_internal(void)
{
    jl_task_t *ct = jl_current_task;
#ifdef NDEBUG
    ct->ptls->finalizers_inhibited--;
#else
    jl_gc_enable_finalizers(ct, 1);
#endif
}

JL_DLLEXPORT void jl_gc_enable_finalizers(jl_task_t *ct, int on)
{
    if (ct == NULL)
        ct = jl_current_task;
    jl_ptls_t ptls = ct->ptls;
    int old_val = ptls->finalizers_inhibited;
    int new_val = old_val + (on ? -1 : 1);
    if (new_val < 0) {
        JL_TRY {
            jl_error(""); // get a backtrace
        }
        JL_CATCH {
            jl_printf((JL_STREAM*)STDERR_FILENO, "WARNING: GC finalizers already enabled on this thread.\n");
            // Only print the backtrace once, to avoid spamming the logs
            static int backtrace_printed = 0;
            if (backtrace_printed == 0) {
                backtrace_printed = 1;
                jlbacktrace(); // written to STDERR_FILENO
            }
        }
        return;
    }
    ptls->finalizers_inhibited = new_val;
    if (jl_atomic_load_relaxed(&jl_gc_have_pending_finalizers)) {
        jl_gc_run_pending_finalizers(ct);
    }
}

JL_DLLEXPORT int8_t jl_gc_is_in_finalizer(void)
{
    return jl_current_task->ptls->in_finalizer;
}

static void schedule_all_finalizers(arraylist_t *flist) JL_NOTSAFEPOINT
{
    void **items = flist->items;
    size_t len = flist->len;
    for(size_t i = 0; i < len; i+=2) {
        void *v = items[i];
        void *f = items[i + 1];
        if (__unlikely(!v))
            continue;
        schedule_finalization(v, f);
    }
    flist->len = 0;
}

void jl_gc_run_all_finalizers(jl_task_t *ct)
{
    int gc_n_threads;
    jl_ptls_t* gc_all_tls_states;
    gc_n_threads = jl_atomic_load_acquire(&jl_n_threads);
    gc_all_tls_states = jl_atomic_load_relaxed(&jl_all_tls_states);
    // this is called from `jl_atexit_hook`; threads could still be running
    // so we have to guard the finalizers' lists
    JL_LOCK_NOGC(&finalizers_lock);
    schedule_all_finalizers(&finalizer_list_marked);
    for (int i = 0; i < gc_n_threads; i++) {
        jl_ptls_t ptls2 = gc_all_tls_states[i];
        if (ptls2 != NULL)
            schedule_all_finalizers(&ptls2->finalizers);
    }
    // unlock here because `run_finalizers` locks this
    JL_UNLOCK_NOGC(&finalizers_lock);
    gc_n_threads = 0;
    gc_all_tls_states = NULL;
    run_finalizers(ct);
}

void jl_gc_add_finalizer_(jl_ptls_t ptls, void *v, void *f) JL_NOTSAFEPOINT
{
    assert(jl_atomic_load_relaxed(&ptls->gc_state) == 0);
    arraylist_t *a = &ptls->finalizers;
    // This acquire load and the release store at the end are used to
    // synchronize with `finalize_object` on another thread. Apart from the GC,
    // which is blocked by entering a unsafe region, there might be only
    // one other thread accessing our list in `finalize_object`
    // (only one thread since it needs to acquire the finalizer lock).
    // Similar to `finalize_object`, all content mutation has to be done
    // between the acquire and the release of the length.
    size_t oldlen = jl_atomic_load_acquire((_Atomic(size_t)*)&a->len);
    if (__unlikely(oldlen + 2 > a->max)) {
        JL_LOCK_NOGC(&finalizers_lock);
        // `a->len` might have been modified.
        // Another possibility is to always grow the array to `oldlen + 2` but
        // it's simpler this way and uses slightly less memory =)
        oldlen = a->len;
        arraylist_grow(a, 2);
        a->len = oldlen;
        JL_UNLOCK_NOGC(&finalizers_lock);
    }
    void **items = a->items;
    items[oldlen] = v;
    items[oldlen + 1] = f;
    jl_atomic_store_release((_Atomic(size_t)*)&a->len, oldlen + 2);
}

JL_DLLEXPORT void jl_gc_add_ptr_finalizer(jl_ptls_t ptls, jl_value_t *v, void *f) JL_NOTSAFEPOINT
{
    jl_gc_add_finalizer_(ptls, (void*)(((uintptr_t)v) | 1), f);
}

// schedule f(v) to call at the next quiescent interval (aka after the next safepoint/region on all threads)
JL_DLLEXPORT void jl_gc_add_quiescent(jl_ptls_t ptls, void **v, void *f) JL_NOTSAFEPOINT
{
    assert(!gc_ptr_tag(v, 3));
    jl_gc_add_finalizer_(ptls, (void*)(((uintptr_t)v) | 3), f);
}

JL_DLLEXPORT void jl_gc_add_finalizer_th(jl_ptls_t ptls, jl_value_t *v, jl_function_t *f) JL_NOTSAFEPOINT
{
    if (__unlikely(jl_typetagis(f, jl_voidpointer_type))) {
        jl_gc_add_ptr_finalizer(ptls, v, jl_unbox_voidpointer(f));
    }
    else {
        jl_gc_add_finalizer_(ptls, v, f);
    }
}

JL_DLLEXPORT void jl_finalize_th(jl_task_t *ct, jl_value_t *o)
{
    JL_LOCK_NOGC(&finalizers_lock);
    // Copy the finalizers into a temporary list so that code in the finalizer
    // won't change the list as we loop through them.
    // This list is also used as the GC frame when we are running the finalizers
    arraylist_t copied_list;
    arraylist_new(&copied_list, 0);
    // No need to check the to_finalize list since the user is apparently
    // still holding a reference to the object
    int gc_n_threads;
    jl_ptls_t* gc_all_tls_states;
    gc_n_threads = jl_atomic_load_acquire(&jl_n_threads);
    gc_all_tls_states = jl_atomic_load_relaxed(&jl_all_tls_states);
    for (int i = 0; i < gc_n_threads; i++) {
        jl_ptls_t ptls2 = gc_all_tls_states[i];
        if (ptls2 != NULL)
            finalize_object(&ptls2->finalizers, o, &copied_list, jl_atomic_load_relaxed(&ct->tid) != i);
    }
    finalize_object(&finalizer_list_marked, o, &copied_list, 0);
    gc_n_threads = 0;
    gc_all_tls_states = NULL;
    if (copied_list.len > 0) {
        // This releases the finalizers lock.
        jl_gc_run_finalizers_in_list(ct, &copied_list);
    }
    else {
        JL_UNLOCK_NOGC(&finalizers_lock);
    }
    arraylist_free(&copied_list);
}

// explicitly scheduled objects for the sweepfunc callback
static void gc_sweep_foreign_objs_in_list(arraylist_t *objs)
{
    size_t p = 0;
    for (size_t i = 0; i < objs->len; i++) {
        jl_value_t *v = (jl_value_t*)(objs->items[i]);
        jl_datatype_t *t = (jl_datatype_t*)(jl_typeof(v));
        const jl_datatype_layout_t *layout = t->layout;
        jl_fielddescdyn_t *desc = (jl_fielddescdyn_t*)jl_dt_layout_fields(layout);

        int bits = jl_astaggedvalue(v)->bits.gc;
        if (!gc_marked(bits))
            desc->sweepfunc(v);
        else
            objs->items[p++] = v;
    }
    objs->len = p;
}

static void gc_sweep_foreign_objs(void)
{
    assert(gc_n_threads);
    for (int i = 0; i < gc_n_threads; i++) {
        jl_ptls_t ptls2 = gc_all_tls_states[i];
        if (ptls2 != NULL)
            gc_sweep_foreign_objs_in_list(&ptls2->sweep_objs);
    }
}

// GC knobs and self-measurement variables
static int64_t last_gc_total_bytes = 0;

// max_total_memory is a suggestion.  We try very hard to stay
// under this limit, but we will go above it rather than halting.
#ifdef _P64
typedef uint64_t memsize_t;
static const size_t default_collect_interval = 5600 * 1024 * sizeof(void*);
static const size_t max_collect_interval = 1250000000UL;
static size_t total_mem;
// We expose this to the user/ci as jl_gc_set_max_memory
static memsize_t max_total_memory = (memsize_t) 2 * 1024 * 1024 * 1024 * 1024 * 1024;
#else
typedef uint32_t memsize_t;
static const size_t default_collect_interval = 3200 * 1024 * sizeof(void*);
static const size_t max_collect_interval =  500000000UL;
// Work really hard to stay within 2GB
// Alternative is to risk running out of address space
// on 32 bit architectures.
static memsize_t max_total_memory = (memsize_t) 2 * 1024 * 1024 * 1024;
#endif

// global variables for GC stats

// Resetting the object to a young object, this is used when marking the
// finalizer list to collect them the next time because the object is very
// likely dead. This also won't break the GC invariance since these objects
// are not reachable from anywhere else.
static int mark_reset_age = 0;

/*
 * The state transition looks like :
 *
 * ([(quick)sweep] means either a sweep or a quicksweep)
 *
 * <-[(quick)sweep]-
 *                 |
 *     ---->  GC_OLD  <--[(quick)sweep && age>promotion]--
 *     |     |                                           |
 *     |     |  GC_MARKED (in remset)                    |
 *     |     |     ^            |                        |
 *     |   [mark]  |          [mark]                     |
 *     |     |     |            |                        |
 *     |     |     |            |                        |
 *  [sweep]  | [write barrier]  |                        |
 *     |     v     |            v                        |
 *     ----- GC_OLD_MARKED <----                         |
 *              |               ^                        |
 *              |               |                        |
 *              --[quicksweep]---                        |
 *                                                       |
 *  ========= above this line objects are old =========  |
 *                                                       |
 *  ----[new]------> GC_CLEAN ------[mark]-----------> GC_MARKED
 *                    |    ^                                   |
 *  <-[(quick)sweep]---    |                                   |
 *                         --[(quick)sweep && age<=promotion]---
 */

// A quick sweep is a sweep where `!sweep_full`
// It means we won't touch GC_OLD_MARKED objects (old gen).

// When a reachable object has survived more than PROMOTE_AGE+1 collections
// it is tagged with GC_OLD during sweep and will be promoted on next mark
// because at that point we can know easily if it references young objects.
// Marked old objects that reference young ones are kept in the remset.

// When a write barrier triggers, the offending marked object is both queued,
// so as not to trigger the barrier again, and put in the remset.


#define PROMOTE_AGE 1
// this cannot be increased as is without changing :
// - sweep_page which is specialized for 1bit age
// - the size of the age storage in jl_gc_pagemeta_t


static int64_t scanned_bytes; // young bytes scanned while marking
static int64_t perm_scanned_bytes; // old bytes scanned while marking
int prev_sweep_full = 1;

#define inc_sat(v,s) v = (v) >= s ? s : (v)+1

// Full collection heuristics
static int64_t live_bytes = 0;
static int64_t promoted_bytes = 0;
static int64_t last_live_bytes = 0; // live_bytes at last collection
static int64_t t_start = 0; // Time GC starts;
#ifdef __GLIBC__
// maxrss at last malloc_trim
static int64_t last_trim_maxrss = 0;
#endif

static void gc_sync_cache_nolock(jl_ptls_t ptls, jl_gc_mark_cache_t *gc_cache) JL_NOTSAFEPOINT
{
    const int nbig = gc_cache->nbig_obj;
    for (int i = 0; i < nbig; i++) {
        void *ptr = gc_cache->big_obj[i];
        bigval_t *hdr = (bigval_t*)gc_ptr_clear_tag(ptr, 1);
        gc_big_object_unlink(hdr);
        if (gc_ptr_tag(ptr, 1)) {
            gc_big_object_link(hdr, &ptls->heap.big_objects);
        }
        else {
            // Move hdr from `big_objects` list to `big_objects_marked list`
            gc_big_object_link(hdr, &big_objects_marked);
        }
    }
    gc_cache->nbig_obj = 0;
    perm_scanned_bytes += gc_cache->perm_scanned_bytes;
    scanned_bytes += gc_cache->scanned_bytes;
    gc_cache->perm_scanned_bytes = 0;
    gc_cache->scanned_bytes = 0;
}

static void gc_sync_cache(jl_ptls_t ptls) JL_NOTSAFEPOINT
{
    uv_mutex_lock(&gc_cache_lock);
    gc_sync_cache_nolock(ptls, &ptls->gc_cache);
    uv_mutex_unlock(&gc_cache_lock);
}

// No other threads can be running marking at the same time
static void gc_sync_all_caches_nolock(jl_ptls_t ptls)
{
    assert(gc_n_threads);
    for (int t_i = 0; t_i < gc_n_threads; t_i++) {
        jl_ptls_t ptls2 = gc_all_tls_states[t_i];
        if (ptls2 != NULL)
            gc_sync_cache_nolock(ptls, &ptls2->gc_cache);
    }
}

STATIC_INLINE void gc_queue_big_marked(jl_ptls_t ptls, bigval_t *hdr,
                                       int toyoung) JL_NOTSAFEPOINT
{
    const int nentry = sizeof(ptls->gc_cache.big_obj) / sizeof(void*);
    size_t nobj = ptls->gc_cache.nbig_obj;
    if (__unlikely(nobj >= nentry)) {
        gc_sync_cache(ptls);
        nobj = 0;
    }
    uintptr_t v = (uintptr_t)hdr;
    ptls->gc_cache.big_obj[nobj] = (void*)(toyoung ? (v | 1) : v);
    ptls->gc_cache.nbig_obj = nobj + 1;
}

// Atomically set the mark bit for object and return whether it was previously unmarked
FORCE_INLINE int gc_try_setmark_tag(jl_taggedvalue_t *o, uint8_t mark_mode) JL_NOTSAFEPOINT
{
    assert(gc_marked(mark_mode));
    uintptr_t tag = o->header;
    if (gc_marked(tag))
        return 0;
    if (mark_reset_age) {
        // Reset the object as if it was just allocated
        mark_mode = GC_MARKED;
        tag = gc_set_bits(tag, mark_mode);
    }
    else {
        if (gc_old(tag))
            mark_mode = GC_OLD_MARKED;
        tag = tag | mark_mode;
        assert((tag & 0x3) == mark_mode);
    }
    tag = jl_atomic_exchange_relaxed((_Atomic(uintptr_t)*)&o->header, tag);
    verify_val(jl_valueof(o));
    return !gc_marked(tag);
}

// This function should be called exactly once during marking for each big
// object being marked to update the big objects metadata.
STATIC_INLINE void gc_setmark_big(jl_ptls_t ptls, jl_taggedvalue_t *o,
                                  uint8_t mark_mode) JL_NOTSAFEPOINT
{
    assert(!page_metadata(o));
    bigval_t *hdr = bigval_header(o);
    if (mark_mode == GC_OLD_MARKED) {
        ptls->gc_cache.perm_scanned_bytes += hdr->sz & ~3;
        gc_queue_big_marked(ptls, hdr, 0);
    }
    else {
        ptls->gc_cache.scanned_bytes += hdr->sz & ~3;
        // We can't easily tell if the object is old or being promoted
        // from the gc bits but if the `age` is `0` then the object
        // must be already on a young list.
        if (mark_reset_age && hdr->age) {
            // Reset the object as if it was just allocated
            hdr->age = 0;
            gc_queue_big_marked(ptls, hdr, 1);
        }
    }
    objprofile_count(jl_typeof(jl_valueof(o)),
                     mark_mode == GC_OLD_MARKED, hdr->sz & ~3);
}

// This function should be called exactly once during marking for each pool
// object being marked to update the page metadata.
STATIC_INLINE void gc_setmark_pool_(jl_ptls_t ptls, jl_taggedvalue_t *o,
                                    uint8_t mark_mode,
                                    jl_gc_pagemeta_t *page) JL_NOTSAFEPOINT
{
#ifdef MEMDEBUG
    gc_setmark_big(ptls, o, mark_mode);
#else
    jl_assume(page);
    if (mark_mode == GC_OLD_MARKED) {
        ptls->gc_cache.perm_scanned_bytes += page->osize;
        static_assert(sizeof(_Atomic(uint16_t)) == sizeof(page->nold), "");
        jl_atomic_fetch_add_relaxed((_Atomic(uint16_t)*)&page->nold, 1);
    }
    else {
        ptls->gc_cache.scanned_bytes += page->osize;
        if (mark_reset_age) {
            page->has_young = 1;
            char *page_begin = gc_page_data(o) + GC_PAGE_OFFSET;
            int obj_id = (((char*)o) - page_begin) / page->osize;
            uint32_t *ages = page->ages + obj_id / 32;
            jl_atomic_fetch_and_relaxed((_Atomic(uint32_t)*)ages, ~(1 << (obj_id % 32)));
        }
    }
    objprofile_count(jl_typeof(jl_valueof(o)),
                     mark_mode == GC_OLD_MARKED, page->osize);
    page->has_marked = 1;
#endif
}

STATIC_INLINE void gc_setmark_pool(jl_ptls_t ptls, jl_taggedvalue_t *o,
                                   uint8_t mark_mode) JL_NOTSAFEPOINT
{
    gc_setmark_pool_(ptls, o, mark_mode, page_metadata(o));
}

STATIC_INLINE void gc_setmark(jl_ptls_t ptls, jl_taggedvalue_t *o,
                              uint8_t mark_mode, size_t sz) JL_NOTSAFEPOINT
{
    if (sz <= GC_MAX_SZCLASS) {
        gc_setmark_pool(ptls, o, mark_mode);
    }
    else {
        gc_setmark_big(ptls, o, mark_mode);
    }
}

STATIC_INLINE void gc_setmark_buf_(jl_ptls_t ptls, void *o, uint8_t mark_mode, size_t minsz) JL_NOTSAFEPOINT
{
    jl_taggedvalue_t *buf = jl_astaggedvalue(o);
    uint8_t bits = (gc_old(buf->header) && !mark_reset_age) ? GC_OLD_MARKED : GC_MARKED;;
    // If the object is larger than the max pool size it can't be a pool object.
    // This should be accurate most of the time but there might be corner cases
    // where the size estimate is a little off so we do a pool lookup to make
    // sure.
    if (__likely(gc_try_setmark_tag(buf, mark_mode)) && !gc_verifying) {
        if (minsz <= GC_MAX_SZCLASS) {
            jl_gc_pagemeta_t *page = page_metadata(buf);
            if (page) {
                gc_setmark_pool_(ptls, buf, bits, page);
                return;
            }
        }
        gc_setmark_big(ptls, buf, bits);
    }
}

void gc_setmark_buf(jl_ptls_t ptls, void *o, uint8_t mark_mode, size_t minsz) JL_NOTSAFEPOINT
{
    gc_setmark_buf_(ptls, o, mark_mode, minsz);
}

void jl_gc_force_mark_old(jl_ptls_t ptls, jl_value_t *v) JL_NOTSAFEPOINT
{
    jl_taggedvalue_t *o = jl_astaggedvalue(v);
    jl_datatype_t *dt = (jl_datatype_t*)jl_typeof(v);
    size_t dtsz = jl_datatype_size(dt);
    if (o->bits.gc == GC_OLD_MARKED)
        return;
    o->bits.gc = GC_OLD_MARKED;
    if (dt == jl_simplevector_type) {
        size_t l = jl_svec_len(v);
        dtsz = l * sizeof(void*) + sizeof(jl_svec_t);
    }
    else if (dt->name == jl_array_typename) {
        jl_array_t *a = (jl_array_t*)v;
        if (!a->flags.pooled)
            dtsz = GC_MAX_SZCLASS + 1;
    }
    else if (dt == jl_module_type) {
        dtsz = sizeof(jl_module_t);
    }
    else if (dt == jl_task_type) {
        dtsz = sizeof(jl_task_t);
    }
    else if (dt == jl_symbol_type) {
        return;
    }
    gc_setmark(ptls, o, GC_OLD_MARKED, dtsz);
    if (dt->layout->npointers != 0)
        jl_gc_queue_root(v);
}

STATIC_INLINE void maybe_collect(jl_ptls_t ptls)
{
    if (jl_atomic_load_relaxed(&ptls->gc_num.allocd) >= 0 || jl_gc_debug_check_other()) {
        jl_gc_collect(JL_GC_AUTO);
    }
    else {
        jl_gc_safepoint_(ptls);
    }
}

// weak references

JL_DLLEXPORT jl_weakref_t *jl_gc_new_weakref_th(jl_ptls_t ptls,
                                                jl_value_t *value)
{
    jl_weakref_t *wr = (jl_weakref_t*)jl_gc_alloc(ptls, sizeof(void*),
                                                  jl_weakref_type);
    wr->value = value;  // NOTE: wb not needed here
    arraylist_push(&ptls->heap.weak_refs, wr);
    return wr;
}

static void clear_weak_refs(void)
{
    assert(gc_n_threads);
    for (int i = 0; i < gc_n_threads; i++) {
        jl_ptls_t ptls2 = gc_all_tls_states[i];
        if (ptls2 != NULL) {
            size_t n, l = ptls2->heap.weak_refs.len;
            void **lst = ptls2->heap.weak_refs.items;
            for (n = 0; n < l; n++) {
                jl_weakref_t *wr = (jl_weakref_t*)lst[n];
                if (!gc_marked(jl_astaggedvalue(wr->value)->bits.gc))
                    wr->value = (jl_value_t*)jl_nothing;
            }
        }
    }
}

static void sweep_weak_refs(void)
{
    assert(gc_n_threads);
    for (int i = 0; i < gc_n_threads; i++) {
        jl_ptls_t ptls2 = gc_all_tls_states[i];
        if (ptls2 != NULL) {
            size_t n = 0;
            size_t ndel = 0;
            size_t l = ptls2->heap.weak_refs.len;
            void **lst = ptls2->heap.weak_refs.items;
            if (l == 0)
                continue;
            while (1) {
                jl_weakref_t *wr = (jl_weakref_t*)lst[n];
                if (gc_marked(jl_astaggedvalue(wr)->bits.gc))
                    n++;
                else
                    ndel++;
                if (n >= l - ndel)
                    break;
                void *tmp = lst[n];
                lst[n] = lst[n + ndel];
                lst[n + ndel] = tmp;
            }
            ptls2->heap.weak_refs.len -= ndel;
        }
    }
}


// big value list

// Size includes the tag and the tag is not cleared!!
STATIC_INLINE jl_value_t *jl_gc_big_alloc_inner(jl_ptls_t ptls, size_t sz)
{
    maybe_collect(ptls);
    size_t offs = offsetof(bigval_t, header);
    assert(sz >= sizeof(jl_taggedvalue_t) && "sz must include tag");
    static_assert(offsetof(bigval_t, header) >= sizeof(void*), "Empty bigval header?");
    static_assert(sizeof(bigval_t) % JL_HEAP_ALIGNMENT == 0, "");
    size_t allocsz = LLT_ALIGN(sz + offs, JL_CACHE_BYTE_ALIGNMENT);
    if (allocsz < sz)  // overflow in adding offs, size was "negative"
        jl_throw(jl_memory_exception);
    bigval_t *v = (bigval_t*)malloc_cache_align(allocsz);
    if (v == NULL)
        jl_throw(jl_memory_exception);
    gc_invoke_callbacks(jl_gc_cb_notify_external_alloc_t,
        gc_cblist_notify_external_alloc, (v, allocsz));
    jl_atomic_store_relaxed(&ptls->gc_num.allocd,
        jl_atomic_load_relaxed(&ptls->gc_num.allocd) + allocsz);
    jl_atomic_store_relaxed(&ptls->gc_num.bigalloc,
        jl_atomic_load_relaxed(&ptls->gc_num.bigalloc) + 1);
#ifdef MEMDEBUG
    memset(v, 0xee, allocsz);
#endif
    v->sz = allocsz;
    v->age = 0;
    gc_big_object_link(v, &ptls->heap.big_objects);
    return jl_valueof(&v->header);
}

// Instrumented version of jl_gc_big_alloc_inner, called into by LLVM-generated code.
JL_DLLEXPORT jl_value_t *jl_gc_big_alloc(jl_ptls_t ptls, size_t sz)
{
    jl_value_t *val = jl_gc_big_alloc_inner(ptls, sz);
    maybe_record_alloc_to_profile(val, sz, jl_gc_unknown_type_tag);
    return val;
}

// This wrapper exists only to prevent `jl_gc_big_alloc_inner` from being inlined into
// its callers. We provide an external-facing interface for callers, and inline `jl_gc_big_alloc_inner`
// into this. (See https://github.com/JuliaLang/julia/pull/43868 for more details.)
jl_value_t *jl_gc_big_alloc_noinline(jl_ptls_t ptls, size_t sz) {
    return jl_gc_big_alloc_inner(ptls, sz);
}

// Sweep list rooted at *pv, removing and freeing any unmarked objects.
// Return pointer to last `next` field in the culled list.
static bigval_t **sweep_big_list(int sweep_full, bigval_t **pv) JL_NOTSAFEPOINT
{
    bigval_t *v = *pv;
    while (v != NULL) {
        bigval_t *nxt = v->next;
        int bits = v->bits.gc;
        int old_bits = bits;
        if (gc_marked(bits)) {
            pv = &v->next;
            int age = v->age;
            if (age >= PROMOTE_AGE || bits == GC_OLD_MARKED) {
                if (sweep_full || bits == GC_MARKED) {
                    bits = GC_OLD;
                }
            }
            else {
                inc_sat(age, PROMOTE_AGE);
                v->age = age;
                bits = GC_CLEAN;
            }
            v->bits.gc = bits;
        }
        else {
            // Remove v from list and free it
            *pv = nxt;
            if (nxt)
                nxt->prev = pv;
            gc_num.freed += v->sz&~3;
#ifdef MEMDEBUG
            memset(v, 0xbb, v->sz&~3);
#endif
            gc_invoke_callbacks(jl_gc_cb_notify_external_free_t,
                gc_cblist_notify_external_free, (v));
            jl_free_aligned(v);
        }
        gc_time_count_big(old_bits, bits);
        v = nxt;
    }
    return pv;
}

static void sweep_big(jl_ptls_t ptls, int sweep_full) JL_NOTSAFEPOINT
{
    gc_time_big_start();
    assert(gc_n_threads);
    for (int i = 0; i < gc_n_threads; i++) {
        jl_ptls_t ptls2 = gc_all_tls_states[i];
        if (ptls2 != NULL)
            sweep_big_list(sweep_full, &ptls2->heap.big_objects);
    }
    if (sweep_full) {
        bigval_t **last_next = sweep_big_list(sweep_full, &big_objects_marked);
        // Move all survivors from big_objects_marked list to the big_objects list of this thread.
        if (ptls->heap.big_objects)
            ptls->heap.big_objects->prev = last_next;
        *last_next = ptls->heap.big_objects;
        ptls->heap.big_objects = big_objects_marked;
        if (ptls->heap.big_objects)
            ptls->heap.big_objects->prev = &ptls->heap.big_objects;
        big_objects_marked = NULL;
    }
    gc_time_big_end();
}

// tracking Arrays with malloc'd storage

void jl_gc_track_malloced_array(jl_ptls_t ptls, jl_array_t *a) JL_NOTSAFEPOINT
{
    // This is **NOT** a GC safe point.
    mallocarray_t *ma;
    if (ptls->heap.mafreelist == NULL) {
        ma = (mallocarray_t*)malloc_s(sizeof(mallocarray_t));
    }
    else {
        ma = ptls->heap.mafreelist;
        ptls->heap.mafreelist = ma->next;
    }
    ma->a = a;
    ma->next = ptls->heap.mallocarrays;
    ptls->heap.mallocarrays = ma;
}

void jl_gc_count_allocd(size_t sz) JL_NOTSAFEPOINT
{
    jl_ptls_t ptls = jl_current_task->ptls;
    jl_atomic_store_relaxed(&ptls->gc_num.allocd,
        jl_atomic_load_relaxed(&ptls->gc_num.allocd) + sz);
}

static void combine_thread_gc_counts(jl_gc_num_t *dest) JL_NOTSAFEPOINT
{
    int gc_n_threads;
    jl_ptls_t* gc_all_tls_states;
    gc_n_threads = jl_atomic_load_acquire(&jl_n_threads);
    gc_all_tls_states = jl_atomic_load_relaxed(&jl_all_tls_states);
    for (int i = 0; i < gc_n_threads; i++) {
        jl_ptls_t ptls = gc_all_tls_states[i];
        if (ptls) {
            dest->allocd += (jl_atomic_load_relaxed(&ptls->gc_num.allocd) + gc_num.interval);
            dest->freed += jl_atomic_load_relaxed(&ptls->gc_num.freed);
            dest->malloc += jl_atomic_load_relaxed(&ptls->gc_num.malloc);
            dest->realloc += jl_atomic_load_relaxed(&ptls->gc_num.realloc);
            dest->poolalloc += jl_atomic_load_relaxed(&ptls->gc_num.poolalloc);
            dest->bigalloc += jl_atomic_load_relaxed(&ptls->gc_num.bigalloc);
            dest->freecall += jl_atomic_load_relaxed(&ptls->gc_num.freecall);
        }
    }
}

static void reset_thread_gc_counts(void) JL_NOTSAFEPOINT
{
    int gc_n_threads;
    jl_ptls_t* gc_all_tls_states;
    gc_n_threads = jl_atomic_load_acquire(&jl_n_threads);
    gc_all_tls_states = jl_atomic_load_relaxed(&jl_all_tls_states);
    for (int i = 0; i < gc_n_threads; i++) {
        jl_ptls_t ptls = gc_all_tls_states[i];
        if (ptls != NULL) {
            memset(&ptls->gc_num, 0, sizeof(ptls->gc_num));
            jl_atomic_store_relaxed(&ptls->gc_num.allocd, -(int64_t)gc_num.interval);
        }
    }
}

static int64_t inc_live_bytes(int64_t inc) JL_NOTSAFEPOINT
{
    jl_timing_counter_inc(JL_TIMING_COUNTER_HeapSize, inc);
    return live_bytes += inc;
}

void jl_gc_reset_alloc_count(void) JL_NOTSAFEPOINT
{
    combine_thread_gc_counts(&gc_num);
    inc_live_bytes(gc_num.deferred_alloc + gc_num.allocd);
    gc_num.allocd = 0;
    gc_num.deferred_alloc = 0;
    reset_thread_gc_counts();
}

size_t jl_array_nbytes(jl_array_t *a) JL_NOTSAFEPOINT
{
    size_t sz = 0;
    int isbitsunion = jl_array_isbitsunion(a);
    if (jl_array_ndims(a) == 1)
        sz = a->elsize * a->maxsize + ((a->elsize == 1 && !isbitsunion) ? 1 : 0);
    else
        sz = a->elsize * jl_array_len(a);
    if (isbitsunion)
        // account for isbits Union array selector bytes
        sz += jl_array_len(a);
    return sz;
}

static void jl_gc_free_array(jl_array_t *a) JL_NOTSAFEPOINT
{
    if (a->flags.how == 2) {
        char *d = (char*)a->data - a->offset*a->elsize;
        if (a->flags.isaligned)
            jl_free_aligned(d);
        else
            free(d);
        gc_num.freed += jl_array_nbytes(a);
        gc_num.freecall++;
    }
}

static void sweep_malloced_arrays(void) JL_NOTSAFEPOINT
{
    gc_time_mallocd_array_start();
    assert(gc_n_threads);
    for (int t_i = 0; t_i < gc_n_threads; t_i++) {
        jl_ptls_t ptls2 = gc_all_tls_states[t_i];
        if (ptls2 != NULL) {
            mallocarray_t *ma = ptls2->heap.mallocarrays;
            mallocarray_t **pma = &ptls2->heap.mallocarrays;
            while (ma != NULL) {
                mallocarray_t *nxt = ma->next;
                int bits = jl_astaggedvalue(ma->a)->bits.gc;
                if (gc_marked(bits)) {
                    pma = &ma->next;
                }
                else {
                    *pma = nxt;
                    assert(ma->a->flags.how == 2);
                    jl_gc_free_array(ma->a);
                    ma->next = ptls2->heap.mafreelist;
                    ptls2->heap.mafreelist = ma;
                }
                gc_time_count_mallocd_array(bits);
                ma = nxt;
            }
        }
    }
    gc_time_mallocd_array_end();
}

// pool allocation
STATIC_INLINE jl_taggedvalue_t *reset_page(jl_ptls_t ptls2, const jl_gc_pool_t *p, jl_gc_pagemeta_t *pg, jl_taggedvalue_t *fl) JL_NOTSAFEPOINT
{
    assert(GC_PAGE_OFFSET >= sizeof(void*));
    pg->nfree = (GC_PAGE_SZ - GC_PAGE_OFFSET) / p->osize;
    pg->pool_n = p - ptls2->heap.norm_pools;
    memset(pg->ages, 0, GC_PAGE_SZ / 8 / p->osize + 1);
    jl_taggedvalue_t *beg = (jl_taggedvalue_t*)(pg->data + GC_PAGE_OFFSET);
    jl_taggedvalue_t *next = (jl_taggedvalue_t*)pg->data;
    if (fl == NULL) {
        next->next = NULL;
    }
    else {
        // Insert free page after first page.
        // This prevents unnecessary fragmentation from multiple pages
        // being allocated from at the same time. Instead, objects will
        // only ever be allocated from the first object in the list.
        // This is specifically being relied on by the implementation
        // of jl_gc_internal_obj_base_ptr() so that the function does
        // not have to traverse the entire list.
        jl_taggedvalue_t *flpage = (jl_taggedvalue_t *)gc_page_data(fl);
        next->next = flpage->next;
        flpage->next = beg;
        beg = fl;
    }
    pg->has_young = 0;
    pg->has_marked = 0;
    pg->fl_begin_offset = -1;
    pg->fl_end_offset = -1;
    return beg;
}

// Add a new page to the pool. Discards any pages in `p->newpages` before.
static NOINLINE jl_taggedvalue_t *add_page(jl_gc_pool_t *p) JL_NOTSAFEPOINT
{
    // Do not pass in `ptls` as argument. This slows down the fast path
    // in pool_alloc significantly
    jl_ptls_t ptls = jl_current_task->ptls;
    jl_gc_pagemeta_t *pg = jl_gc_alloc_page();
    pg->osize = p->osize;
    pg->ages = (uint32_t*)malloc_s(LLT_ALIGN(GC_PAGE_SZ / 8 / p->osize + 1, sizeof(uint32_t)));
    pg->thread_n = ptls->tid;
    jl_taggedvalue_t *fl = reset_page(ptls, p, pg, NULL);
    p->newpages = fl;
    return fl;
}

// Size includes the tag and the tag is not cleared!!
STATIC_INLINE jl_value_t *jl_gc_pool_alloc_inner(jl_ptls_t ptls, int pool_offset,
                                          int osize)
{
    // Use the pool offset instead of the pool address as the argument
    // to workaround a llvm bug.
    // Ref https://llvm.org/bugs/show_bug.cgi?id=27190
    jl_gc_pool_t *p = (jl_gc_pool_t*)((char*)ptls + pool_offset);
    assert(jl_atomic_load_relaxed(&ptls->gc_state) == 0);
#ifdef MEMDEBUG
    return jl_gc_big_alloc(ptls, osize);
#endif
    maybe_collect(ptls);
    jl_atomic_store_relaxed(&ptls->gc_num.allocd,
        jl_atomic_load_relaxed(&ptls->gc_num.allocd) + osize);
    jl_atomic_store_relaxed(&ptls->gc_num.poolalloc,
        jl_atomic_load_relaxed(&ptls->gc_num.poolalloc) + 1);
    // first try to use the freelist
    jl_taggedvalue_t *v = p->freelist;
    if (v != NULL) {
        jl_taggedvalue_t *next = v->next;
        p->freelist = next;
        if (__unlikely(gc_page_data(v) != gc_page_data(next))) {
            // we only update pg's fields when the freelist changes page
            // since pg's metadata is likely not in cache
            jl_gc_pagemeta_t *pg = jl_assume(page_metadata(v));
            assert(pg->osize == p->osize);
            pg->nfree = 0;
            pg->has_young = 1;
        }
        msan_allocated_memory(v, osize);
        return jl_valueof(v);
    }
    // if the freelist is empty we reuse empty but not freed pages
    v = p->newpages;
    jl_taggedvalue_t *next = (jl_taggedvalue_t*)((char*)v + osize);
    // If there's no pages left or the current page is used up,
    // we need to use the slow path.
    char *cur_page = gc_page_data((char*)v - 1);
    if (__unlikely(v == NULL || cur_page + GC_PAGE_SZ < (char*)next)) {
        if (v != NULL) {
            // like the freelist case,
            // but only update the page metadata when it is full
            jl_gc_pagemeta_t *pg = jl_assume(page_metadata((char*)v - 1));
            assert(pg->osize == p->osize);
            pg->nfree = 0;
            pg->has_young = 1;
            v = *(jl_taggedvalue_t**)cur_page;
        }
        // Not an else!!
        if (v == NULL)
            v = add_page(p);
        next = (jl_taggedvalue_t*)((char*)v + osize);
    }
    p->newpages = next;
    msan_allocated_memory(v, osize);
    return jl_valueof(v);
}

// Instrumented version of jl_gc_pool_alloc_inner, called into by LLVM-generated code.
JL_DLLEXPORT jl_value_t *jl_gc_pool_alloc(jl_ptls_t ptls, int pool_offset,
                                          int osize)
{
    jl_value_t *val = jl_gc_pool_alloc_inner(ptls, pool_offset, osize);
    maybe_record_alloc_to_profile(val, osize, jl_gc_unknown_type_tag);
    return val;
}

// This wrapper exists only to prevent `jl_gc_pool_alloc_inner` from being inlined into
// its callers. We provide an external-facing interface for callers, and inline `jl_gc_pool_alloc_inner`
// into this. (See https://github.com/JuliaLang/julia/pull/43868 for more details.)
jl_value_t *jl_gc_pool_alloc_noinline(jl_ptls_t ptls, int pool_offset, int osize) {
    return jl_gc_pool_alloc_inner(ptls, pool_offset, osize);
}

int jl_gc_classify_pools(size_t sz, int *osize)
{
    if (sz > GC_MAX_SZCLASS)
        return -1;
    size_t allocsz = sz + sizeof(jl_taggedvalue_t);
    int klass = jl_gc_szclass(allocsz);
    *osize = jl_gc_sizeclasses[klass];
    return (int)(intptr_t)(&((jl_ptls_t)0)->heap.norm_pools[klass]);
}

// sweep phase

int64_t lazy_freed_pages = 0;

// Returns pointer to terminal pointer of list rooted at *pfl.
static jl_taggedvalue_t **sweep_page(jl_gc_pool_t *p, jl_gc_pagemeta_t *pg, jl_taggedvalue_t **pfl, int sweep_full, int osize) JL_NOTSAFEPOINT
{
    char *data = pg->data;
    uint32_t *ages = pg->ages;
    jl_taggedvalue_t *v = (jl_taggedvalue_t*)(data + GC_PAGE_OFFSET);
    char *lim = (char*)v + GC_PAGE_SZ - GC_PAGE_OFFSET - osize;
    size_t old_nfree = pg->nfree;
    size_t nfree;

    int freedall = 1;
    int pg_skpd = 1;
    if (!pg->has_marked) {
        // lazy version: (empty) if the whole page was already unused, free it (return it to the pool)
        // eager version: (freedall) free page as soon as possible
        // the eager one uses less memory.
        // FIXME - need to do accounting on a per-thread basis
        // on quick sweeps, keep a few pages empty but allocated for performance
        if (!sweep_full && lazy_freed_pages <= default_collect_interval / GC_PAGE_SZ) {
            jl_ptls_t ptls2 = gc_all_tls_states[pg->thread_n];
            jl_taggedvalue_t *begin = reset_page(ptls2, p, pg, p->newpages);
            p->newpages = begin;
            begin->next = (jl_taggedvalue_t*)0;
            lazy_freed_pages++;
        }
        else {
            jl_gc_free_page(data);
        }
        nfree = (GC_PAGE_SZ - GC_PAGE_OFFSET) / osize;
        goto done;
    }
    // For quick sweep, we might be able to skip the page if the page doesn't
    // have any young live cell before marking.
    if (!sweep_full && !pg->has_young) {
        assert(!prev_sweep_full || pg->prev_nold >= pg->nold);
        if (!prev_sweep_full || pg->prev_nold == pg->nold) {
            // the position of the freelist begin/end in this page
            // is stored in its metadata
            if (pg->fl_begin_offset != (uint16_t)-1) {
                *pfl = page_pfl_beg(pg);
                pfl = (jl_taggedvalue_t**)page_pfl_end(pg);
            }
            freedall = 0;
            nfree = pg->nfree;
            goto done;
        }
    }

    pg_skpd = 0;
    {  // scope to avoid clang goto errors
        int has_marked = 0;
        int has_young = 0;
        int16_t prev_nold = 0;
        int pg_nfree = 0;
        jl_taggedvalue_t **pfl_begin = NULL;
        uint32_t msk = 1; // mask for the age bit in the current age byte
        uint32_t age = *ages;
        while ((char*)v <= lim) {
            if (!msk) {
                msk = 1;
                *ages = age;
                ages++;
                age = *ages;
            }
            int bits = v->bits.gc;
            if (!gc_marked(bits)) {
                *pfl = v;
                pfl = &v->next;
                pfl_begin = pfl_begin ? pfl_begin : pfl;
                pg_nfree++;
                age &= ~msk;
            }
            else { // marked young or old
                if (age & msk || bits == GC_OLD_MARKED) { // old enough
                    // `!age && bits == GC_OLD_MARKED` is possible for
                    // non-first-class objects like array buffers
                    // (they may get promoted by jl_gc_wb_buf for example,
                    // or explicitly by jl_gc_force_mark_old)
                    if (sweep_full || bits == GC_MARKED) {
                        bits = v->bits.gc = GC_OLD; // promote
                    }
                    prev_nold++;
                }
                else {
                    assert(bits == GC_MARKED);
                    bits = v->bits.gc = GC_CLEAN; // unmark
                    has_young = 1;
                }
                has_marked |= gc_marked(bits);
                age |= msk;
                freedall = 0;
            }
            v = (jl_taggedvalue_t*)((char*)v + osize);
            msk <<= 1;
        }
        *ages = age;
        assert(!freedall);
        pg->has_marked = has_marked;
        pg->has_young = has_young;
        if (pfl_begin) {
            pg->fl_begin_offset = (char*)pfl_begin - data;
            pg->fl_end_offset = (char*)pfl - data;
        }
        else {
            pg->fl_begin_offset = -1;
            pg->fl_end_offset = -1;
        }

        pg->nfree = pg_nfree;
        if (sweep_full) {
            pg->nold = 0;
            pg->prev_nold = prev_nold;
        }
    }
    nfree = pg->nfree;

done:
    gc_time_count_page(freedall, pg_skpd);
    gc_num.freed += (nfree - old_nfree) * osize;
    return pfl;
}

// the actual sweeping over all allocated pages in a memory pool
STATIC_INLINE void sweep_pool_page(jl_taggedvalue_t ***pfl, jl_gc_pagemeta_t *pg, int sweep_full) JL_NOTSAFEPOINT
{
    int p_n = pg->pool_n;
    int t_n = pg->thread_n;
    jl_ptls_t ptls2 = gc_all_tls_states[t_n];
    jl_gc_pool_t *p = &ptls2->heap.norm_pools[p_n];
    int osize = pg->osize;
    pfl[t_n * JL_GC_N_POOLS + p_n] = sweep_page(p, pg, pfl[t_n * JL_GC_N_POOLS + p_n], sweep_full, osize);
}

// sweep over a pagetable0 for all allocated pages
STATIC_INLINE int sweep_pool_pagetable0(jl_taggedvalue_t ***pfl, pagetable0_t *pagetable0, int sweep_full) JL_NOTSAFEPOINT
{
    unsigned ub = 0;
    unsigned alloc = 0;
    for (unsigned pg_i = 0; pg_i <= pagetable0->ub; pg_i++) {
        uint32_t line = pagetable0->allocmap[pg_i];
        unsigned j;
        if (!line)
            continue;
        ub = pg_i;
        alloc = 1;
        for (j = 0; line; j++, line >>= 1) {
            unsigned next = ffs_u32(line);
            j += next;
            line >>= next;
            jl_gc_pagemeta_t *pg = pagetable0->meta[pg_i * 32 + j];
            sweep_pool_page(pfl, pg, sweep_full);
        }
    }
    pagetable0->ub = ub;
    return alloc;
}

// sweep over pagetable1 for all pagetable0 that may contain allocated pages
STATIC_INLINE int sweep_pool_pagetable1(jl_taggedvalue_t ***pfl, pagetable1_t *pagetable1, int sweep_full) JL_NOTSAFEPOINT
{
    unsigned ub = 0;
    unsigned alloc = 0;
    for (unsigned pg_i = 0; pg_i <= pagetable1->ub; pg_i++) {
        uint32_t line = pagetable1->allocmap0[pg_i];
        unsigned j;
        for (j = 0; line; j++, line >>= 1) {
            unsigned next = ffs_u32(line);
            j += next;
            line >>= next;
            pagetable0_t *pagetable0 = pagetable1->meta0[pg_i * 32 + j];
            if (pagetable0 && !sweep_pool_pagetable0(pfl, pagetable0, sweep_full))
                pagetable1->allocmap0[pg_i] &= ~(1 << j); // no allocations found, remember that for next time
        }
        if (pagetable1->allocmap0[pg_i]) {
            ub = pg_i;
            alloc = 1;
        }
    }
    pagetable1->ub = ub;
    return alloc;
}

// sweep over all memory for all pagetable1 that may contain allocated pages
static void sweep_pool_pagetable(jl_taggedvalue_t ***pfl, int sweep_full) JL_NOTSAFEPOINT
{
    if (REGION2_PG_COUNT == 1) { // compile-time optimization
        pagetable1_t *pagetable1 = memory_map.meta1[0];
        if (pagetable1 != NULL)
            sweep_pool_pagetable1(pfl, pagetable1, sweep_full);
        return;
    }
    unsigned ub = 0;
    for (unsigned pg_i = 0; pg_i <= memory_map.ub; pg_i++) {
        uint32_t line = memory_map.allocmap1[pg_i];
        unsigned j;
        for (j = 0; line; j++, line >>= 1) {
            unsigned next = ffs_u32(line);
            j += next;
            line >>= next;
            pagetable1_t *pagetable1 = memory_map.meta1[pg_i * 32 + j];
            if (pagetable1 && !sweep_pool_pagetable1(pfl, pagetable1, sweep_full))
                memory_map.allocmap1[pg_i] &= ~(1 << j); // no allocations found, remember that for next time
        }
        if (memory_map.allocmap1[pg_i]) {
            ub = pg_i;
        }
    }
    memory_map.ub = ub;
}

// sweep over all memory that is being used and not in a pool
static void gc_sweep_other(jl_ptls_t ptls, int sweep_full) JL_NOTSAFEPOINT
{
    sweep_malloced_arrays();
    sweep_big(ptls, sweep_full);
}

static void gc_pool_sync_nfree(jl_gc_pagemeta_t *pg, jl_taggedvalue_t *last) JL_NOTSAFEPOINT
{
    assert(pg->fl_begin_offset != (uint16_t)-1);
    char *cur_pg = gc_page_data(last);
    // Fast path for page that has no allocation
    jl_taggedvalue_t *fl_beg = (jl_taggedvalue_t*)(cur_pg + pg->fl_begin_offset);
    if (last == fl_beg)
        return;
    int nfree = 0;
    do {
        nfree++;
        last = last->next;
    } while (gc_page_data(last) == cur_pg);
    pg->nfree = nfree;
}

// setup the data-structures for a sweep over all memory pools
static void gc_sweep_pool(int sweep_full)
{
    gc_time_pool_start();
    lazy_freed_pages = 0;

    // For the benefit of the analyzer, which doesn't know that gc_n_threads
    // doesn't change over the course of this function
    size_t n_threads = gc_n_threads;

    // allocate enough space to hold the end of the free list chain
    // for every thread and pool size
    jl_taggedvalue_t ***pfl = (jl_taggedvalue_t ***) alloca(n_threads * JL_GC_N_POOLS * sizeof(jl_taggedvalue_t**));

    // update metadata of pages that were pointed to by freelist or newpages from a pool
    // i.e. pages being the current allocation target
    for (int t_i = 0; t_i < n_threads; t_i++) {
        jl_ptls_t ptls2 = gc_all_tls_states[t_i];
        if (ptls2 == NULL) {
            for (int i = 0; i < JL_GC_N_POOLS; i++) {
                pfl[t_i * JL_GC_N_POOLS + i] = NULL;
            }
            continue;
        }
        for (int i = 0; i < JL_GC_N_POOLS; i++) {
            jl_gc_pool_t *p = &ptls2->heap.norm_pools[i];
            jl_taggedvalue_t *last = p->freelist;
            if (last) {
                jl_gc_pagemeta_t *pg = jl_assume(page_metadata(last));
                gc_pool_sync_nfree(pg, last);
                pg->has_young = 1;
            }
            p->freelist =  NULL;
            pfl[t_i * JL_GC_N_POOLS + i] = &p->freelist;

            last = p->newpages;
            if (last) {
                char *last_p = (char*)last;
                jl_gc_pagemeta_t *pg = jl_assume(page_metadata(last_p - 1));
                assert(last_p - gc_page_data(last_p - 1) >= GC_PAGE_OFFSET);
                pg->nfree = (GC_PAGE_SZ - (last_p - gc_page_data(last_p - 1))) / p->osize;
                pg->has_young = 1;
            }
            p->newpages = NULL;
        }
    }

    // the actual sweeping
    sweep_pool_pagetable(pfl, sweep_full);

    // null out terminal pointers of free lists
    for (int t_i = 0; t_i < n_threads; t_i++) {
        jl_ptls_t ptls2 = gc_all_tls_states[t_i];
        if (ptls2 != NULL) {
            for (int i = 0; i < JL_GC_N_POOLS; i++) {
                *pfl[t_i * JL_GC_N_POOLS + i] = NULL;
            }
        }
    }

    gc_time_pool_end(sweep_full);
}

static void gc_sweep_perm_alloc(void)
{
    uint64_t t0 = jl_hrtime();
    gc_sweep_sysimg();
    gc_time_sysimg_end(t0);
}

// mark phase

JL_DLLEXPORT void jl_gc_queue_root(const jl_value_t *ptr)
{
    jl_ptls_t ptls = jl_current_task->ptls;
    jl_taggedvalue_t *o = jl_astaggedvalue(ptr);
    // The modification of the `gc_bits` is not atomic but it
    // should be safe here since GC is not allowed to run here and we only
    // write GC_OLD to the GC bits outside GC. This could cause
    // duplicated objects in the remset but that shouldn't be a problem.
    o->bits.gc = GC_MARKED;
    arraylist_push(ptls->heap.remset, (jl_value_t*)ptr);
    ptls->heap.remset_nptr++; // conservative
}

void jl_gc_queue_multiroot(const jl_value_t *parent, const jl_value_t *ptr) JL_NOTSAFEPOINT
{
    // first check if this is really necessary
    // TODO: should we store this info in one of the extra gc bits?
    jl_datatype_t *dt = (jl_datatype_t*)jl_typeof(ptr);
    const jl_datatype_layout_t *ly = dt->layout;
    uint32_t npointers = ly->npointers;
    //if (npointers == 0) // this was checked by the caller
    //    return;
    jl_value_t *ptrf = ((jl_value_t**)ptr)[ly->first_ptr];
    if (ptrf && (jl_astaggedvalue(ptrf)->bits.gc & 1) == 0) {
        // this pointer was young, move the barrier back now
        jl_gc_wb_back(parent);
        return;
    }
    const uint8_t *ptrs8 = (const uint8_t *)jl_dt_layout_ptrs(ly);
    const uint16_t *ptrs16 = (const uint16_t *)jl_dt_layout_ptrs(ly);
    const uint32_t *ptrs32 = (const uint32_t*)jl_dt_layout_ptrs(ly);
    for (size_t i = 1; i < npointers; i++) {
        uint32_t fld;
        if (ly->fielddesc_type == 0) {
            fld = ptrs8[i];
        }
        else if (ly->fielddesc_type == 1) {
            fld = ptrs16[i];
        }
        else {
            assert(ly->fielddesc_type == 2);
            fld = ptrs32[i];
        }
        jl_value_t *ptrf = ((jl_value_t**)ptr)[fld];
        if (ptrf && (jl_astaggedvalue(ptrf)->bits.gc & 1) == 0) {
            // this pointer was young, move the barrier back now
            jl_gc_wb_back(parent);
            return;
        }
    }
}


#ifdef JL_DEBUG_BUILD
static void *volatile gc_findval; // for usage from gdb, for finding the gc-root for a value
#endif


// Handle the case where the stack is only partially copied.
STATIC_INLINE uintptr_t gc_get_stack_addr(void *_addr, uintptr_t offset,
                                          uintptr_t lb, uintptr_t ub) JL_NOTSAFEPOINT
{
    uintptr_t addr = (uintptr_t)_addr;
    if (addr >= lb && addr < ub)
        return addr + offset;
    return addr;
}

STATIC_INLINE uintptr_t gc_read_stack(void *_addr, uintptr_t offset,
                                      uintptr_t lb, uintptr_t ub) JL_NOTSAFEPOINT
{
    uintptr_t real_addr = gc_get_stack_addr(_addr, offset, lb, ub);
    return *(uintptr_t*)real_addr;
}

STATIC_INLINE void gc_assert_parent_validity(jl_value_t *parent, jl_value_t *child) JL_NOTSAFEPOINT
{
#ifdef GC_ASSERT_PARENT_VALIDITY
    jl_taggedvalue_t *child_astagged = jl_astaggedvalue(child);
    jl_taggedvalue_t *child_vtag = (jl_taggedvalue_t *)(child_astagged->header & ~(uintptr_t)0xf);
    uintptr_t child_vt = (uintptr_t)child_vtag;
    if (child_vt == (jl_datatype_tag << 4) ||
        child_vt == (jl_unionall_tag << 4) ||
        child_vt == (jl_uniontype_tag << 4) ||
        child_vt == (jl_tvar_tag << 4) ||
        child_vt == (jl_vararg_tag << 4)) {
        // Skip, since these wouldn't hit the object assert anyway
        return;
    }
    else if (child_vt < jl_max_tags << 4) {
        // Skip, since these wouldn't hit the object assert anyway
        return;
    }
    if (__unlikely(!jl_is_datatype((jl_datatype_t *)child_vt) || ((jl_datatype_t *)child_vt)->smalltag)) {
        jl_safe_printf("GC error (probable corruption)\n");
        jl_gc_debug_print_status();
        jl_safe_printf("Parent %p\n", (void *)parent);
        jl_safe_printf("of type:\n");
        jl_(jl_typeof(parent));
        jl_safe_printf("While marking child at %p\n", (void *)child);
        jl_safe_printf("of type:\n");
        jl_(child_vtag);
        jl_gc_debug_critical_error();
        abort();
    }
#endif
}

// Check if `nptr` is tagged for `old + refyoung`,
// Push the object to the remset and update the `nptr` counter if necessary.
STATIC_INLINE void gc_mark_push_remset(jl_ptls_t ptls, jl_value_t *obj,
                                       uintptr_t nptr) JL_NOTSAFEPOINT
{
    if (__unlikely((nptr & 0x3) == 0x3)) {
        ptls->heap.remset_nptr += nptr >> 2;
        arraylist_t *remset = ptls->heap.remset;
        size_t len = remset->len;
        if (__unlikely(len >= remset->max)) {
            arraylist_push(remset, obj);
        }
        else {
            remset->len = len + 1;
            remset->items[len] = obj;
        }
    }
}

STATIC_INLINE jl_value_t *gc_prequeue_pop_(jl_gc_markqueue_t *mq){
    assert(mq->prequeue.enqueued > mq->prequeue.dequeued);
    jl_value_t * v = mq->prequeue.prefetch_buffer[mq->prequeue.dequeued & PREFETCH_BUFFER_MASK];
    mq->prequeue.dequeued += 1;
    return v;
}


STATIC_INLINE void gc_prequeue_push(jl_gc_markqueue_t *mq, jl_value_t *v){
    assert(mq->prequeue.enqueued - mq->prequeue.dequeued < PREFETCH_BUFFER_SIZE);
    mq->prequeue.prefetch_buffer[mq->prequeue.enqueued & PREFETCH_BUFFER_MASK] = v;
    mq->prequeue.enqueued += 1;
}

STATIC_INLINE size_t gc_prequeue_size(jl_gc_markqueue_t *mq){
    return mq->prequeue.enqueued - mq->prequeue.dequeued;
}

STATIC_INLINE size_t gc_prequeue_free_space(jl_gc_markqueue_t *mq){
    return PREFETCH_BUFFER_SIZE - gc_prequeue_size(mq) - 1;
}

STATIC_INLINE jl_value_t *gc_prequeue_pop(jl_ptls_t ptls, jl_gc_markqueue_t *mq){
    while (gc_prequeue_size(mq) > 0) {
        jl_value_t *obj = gc_prequeue_pop_(mq);
        if ((uintptr_t) obj & 0x1) { //Is a parent object
            jl_value_t *parent = (jl_value_t *)((uintptr_t)obj & ~0x1);
            uintptr_t nptr = (uintptr_t)gc_prequeue_pop_(mq);
            gc_mark_push_remset(ptls, parent, nptr | mq->prequeue.push_remset);
            mq->prequeue.push_remset = 0;
        }
        else { //Normal object
            jl_taggedvalue_t *o = jl_astaggedvalue(obj);
            if (!gc_old(o->header))
                mq->prequeue.push_remset = 1;
            if(gc_try_setmark_tag(o, GC_MARKED))
                return obj;
        }
    }
    return NULL;
}

// Push a work item to the queue
STATIC_INLINE void gc_ptr_queue_push(jl_gc_markqueue_t *mq, jl_value_t *obj) JL_NOTSAFEPOINT
{
    ws_array_t *old_a = ws_queue_push(&mq->ptr_queue, &obj, sizeof(jl_value_t*));
    // Put `old_a` in `reclaim_set` to be freed after the mark phase
    if (__unlikely(old_a != NULL))
        arraylist_push(&mq->reclaim_set, old_a);
}

// Pop from the mark queue
STATIC_INLINE jl_value_t *gc_ptr_queue_pop(jl_gc_markqueue_t *mq) JL_NOTSAFEPOINT
{
    jl_value_t *v = NULL;
    ws_queue_pop(&mq->ptr_queue, &v, sizeof(jl_value_t*));
    return v;
}

STATIC_INLINE jl_value_t *gc_value_pop(jl_ptls_t ptls, jl_gc_markqueue_t *mq) JL_NOTSAFEPOINT
{
    jl_value_t *v = NULL;
    if (gc_prequeue_size(mq) > PREFETCH_BUFFER_MIN) {
        v = gc_prequeue_pop(ptls, mq);
        if (v != NULL)
            return v;
    }
    v = gc_ptr_queue_pop(mq);
    if (v != NULL)
        return v;
    v = gc_prequeue_pop(ptls, mq);
    return v;
}

// Steal from `mq2`
STATIC_INLINE jl_value_t *gc_ptr_queue_steal_from(jl_gc_markqueue_t *mq2) JL_NOTSAFEPOINT
{
    jl_value_t *v = NULL;
    ws_queue_steal_from(&mq2->ptr_queue, &v, sizeof(jl_value_t*));
    return v;
}

// Push chunk `*c` into chunk queue
STATIC_INLINE void gc_chunkqueue_push(jl_gc_markqueue_t *mq, jl_gc_chunk_t *c) JL_NOTSAFEPOINT
{
    ws_array_t *old_a = ws_queue_push(&mq->chunk_queue, c, sizeof(jl_gc_chunk_t));
    // Put `old_a` in `reclaim_set` to be freed after the mark phase
    if (__unlikely(old_a != NULL))
        arraylist_push(&mq->reclaim_set, old_a);
}

// Pop chunk from chunk queue
STATIC_INLINE jl_gc_chunk_t gc_chunkqueue_pop(jl_gc_markqueue_t *mq) JL_NOTSAFEPOINT
{
    jl_gc_chunk_t c = {.cid = GC_empty_chunk};
    ws_queue_pop(&mq->chunk_queue, &c, sizeof(jl_gc_chunk_t));
    return c;
}

// Dump mark queue on critical error
JL_NORETURN NOINLINE void gc_dump_queue_and_abort(jl_ptls_t ptls, jl_datatype_t *vt) JL_NOTSAFEPOINT
{
    jl_safe_printf("GC error (probable corruption)\n");
    jl_gc_debug_print_status();
    jl_(vt);
    jl_gc_debug_critical_error();
    if (jl_n_gcthreads == 0) {
        jl_safe_printf("\n");
        jl_value_t *new_obj;
        jl_gc_markqueue_t *mq = &ptls->mark_queue;
        jl_safe_printf("thread %d ptr queue:\n", ptls->tid);
        jl_safe_printf("~~~~~~~~~~ ptr queue top ~~~~~~~~~~\n");
        while ((new_obj = gc_ptr_queue_steal_from(mq)) != NULL) {
            jl_(new_obj);
            jl_safe_printf("==========\n");
        }
        jl_safe_printf("~~~~~~~~~~ ptr queue bottom ~~~~~~~~~~\n");
    }
    abort();
}

// Steal chunk from `mq2`
STATIC_INLINE jl_gc_chunk_t gc_chunkqueue_steal_from(jl_gc_markqueue_t *mq2) JL_NOTSAFEPOINT
{
    jl_gc_chunk_t c = {.cid = GC_empty_chunk};
    ws_queue_steal_from(&mq2->chunk_queue, &c, sizeof(jl_gc_chunk_t));
    return c;
}

// Enqueue an unmarked obj. last bit of `nptr` is set if `_obj` is young
STATIC_INLINE void gc_try_claim_and_push(jl_gc_markqueue_t *mq, void *_obj,
                           uintptr_t *nptr) JL_NOTSAFEPOINT
{
    if (_obj == NULL)
        return;
    jl_value_t *obj = (jl_value_t *)jl_assume(_obj);
    jl_taggedvalue_t *o = jl_astaggedvalue(obj);
    if (!gc_old(o->header) && nptr)
        *nptr |= 1;
    if (gc_try_setmark_tag(o, GC_MARKED))
        gc_ptr_queue_push(mq, obj);
}

// Mark object with 8bit field descriptors
STATIC_INLINE jl_value_t *gc_mark_obj8(jl_ptls_t ptls, char *obj8_parent, uint8_t *obj8_begin,
                         uint8_t *obj8_end, uintptr_t nptr) JL_NOTSAFEPOINT
{
    (void)jl_assume(obj8_begin < obj8_end);
    jl_gc_markqueue_t *mq = &ptls->mark_queue;
    jl_value_t **slot = NULL;
    jl_value_t *new_obj = NULL;
    int push_into_queue = gc_prequeue_free_space(mq) > 33;
    for (; obj8_begin < obj8_end; obj8_begin++) {
        slot = &((jl_value_t**)obj8_parent)[*obj8_begin];
        new_obj = *slot;
        if (new_obj != NULL) {
            verify_parent2("object", obj8_parent, slot, "field(%d)",
                            gc_slot_to_fieldidx(obj8_parent, slot, (jl_datatype_t*)jl_typeof(obj8_parent)));
<<<<<<< HEAD
            assert(((uintptr_t)new_obj & 0x1) == 0);
            if (push_into_queue) {
                __builtin_prefetch(jl_astaggedvalue(new_obj), 1, 3);
                __builtin_prefetch(&((jl_value_t**)new_obj)[7], 1, 3);
                gc_prequeue_push(mq, new_obj);
=======
            gc_assert_parent_validity((jl_value_t *)obj8_parent, new_obj);
            if (obj8_begin + 1 != obj8_end) {
                gc_try_claim_and_push(mq, new_obj, &nptr);
            }
            else {
                // Unroll marking of last item to avoid pushing
                // and popping it right away
                jl_taggedvalue_t *o = jl_astaggedvalue(new_obj);
                nptr |= !gc_old(o->header);
                if (!gc_try_setmark_tag(o, GC_MARKED)) new_obj = NULL;
>>>>>>> ca3270b0
            }
            else
                gc_try_claim_and_push(mq, new_obj, &nptr);
            gc_heap_snapshot_record_object_edge((jl_value_t*)obj8_parent, slot);
        }
    }
    if (push_into_queue) {
        gc_prequeue_push(mq, (jl_value_t *)((uintptr_t)obj8_parent | 1));
        gc_prequeue_push(mq, (jl_value_t *)nptr);
    }
    else
        gc_mark_push_remset(ptls, (jl_value_t *)obj8_parent, nptr);
    return NULL;
}

// Mark object with 16bit field descriptors
STATIC_INLINE jl_value_t *gc_mark_obj16(jl_ptls_t ptls, char *obj16_parent, uint16_t *obj16_begin,
                          uint16_t *obj16_end, uintptr_t nptr) JL_NOTSAFEPOINT
{
    (void)jl_assume(obj16_begin < obj16_end);
    jl_gc_markqueue_t *mq = &ptls->mark_queue;
    jl_value_t **slot = NULL;
    jl_value_t *new_obj = NULL;
    for (; obj16_begin < obj16_end; obj16_begin++) {
        slot = &((jl_value_t **)obj16_parent)[*obj16_begin];
        new_obj = *slot;
        if (new_obj != NULL) {
            verify_parent2("object", obj16_parent, slot, "field(%d)",
                            gc_slot_to_fieldidx(obj16_parent, slot, (jl_datatype_t*)jl_typeof(obj16_parent)));
            gc_assert_parent_validity((jl_value_t *)obj16_parent, new_obj);
            if (obj16_begin + 1 != obj16_end) {
                gc_try_claim_and_push(mq, new_obj, &nptr);
            }
            else {
                // Unroll marking of last item to avoid pushing
                // and popping it right away
                jl_taggedvalue_t *o = jl_astaggedvalue(new_obj);
                nptr |= !gc_old(o->header);
                if (!gc_try_setmark_tag(o, GC_MARKED)) new_obj = NULL;
            }
            gc_heap_snapshot_record_object_edge((jl_value_t*)obj16_parent, slot);
        }
    }
    gc_mark_push_remset(ptls, (jl_value_t *)obj16_parent, nptr);
    return new_obj;
}

// Mark object with 32bit field descriptors
STATIC_INLINE jl_value_t *gc_mark_obj32(jl_ptls_t ptls, char *obj32_parent, uint32_t *obj32_begin,
                          uint32_t *obj32_end, uintptr_t nptr) JL_NOTSAFEPOINT
{
    (void)jl_assume(obj32_begin < obj32_end);
    jl_gc_markqueue_t *mq = &ptls->mark_queue;
    jl_value_t **slot = NULL;
    jl_value_t *new_obj = NULL;
    for (; obj32_begin < obj32_end; obj32_begin++) {
        slot = &((jl_value_t **)obj32_parent)[*obj32_begin];
        new_obj = *slot;
        if (new_obj != NULL) {
            verify_parent2("object", obj32_parent, slot, "field(%d)",
                            gc_slot_to_fieldidx(obj32_parent, slot, (jl_datatype_t*)jl_typeof(obj32_parent)));
            gc_assert_parent_validity((jl_value_t *)obj32_parent, new_obj);
            if (obj32_begin + 1 != obj32_end) {
                gc_try_claim_and_push(mq, new_obj, &nptr);
            }
            else {
                // Unroll marking of last item to avoid pushing
                // and popping it right away
                jl_taggedvalue_t *o = jl_astaggedvalue(new_obj);
                nptr |= !gc_old(o->header);
                if (!gc_try_setmark_tag(o, GC_MARKED)) new_obj = NULL;
            }
            gc_heap_snapshot_record_object_edge((jl_value_t*)obj32_parent, slot);
        }
    }
    gc_mark_push_remset(ptls, (jl_value_t *)obj32_parent, nptr);
    return new_obj;
}

// Mark object array
STATIC_INLINE void gc_mark_objarray(jl_ptls_t ptls, jl_value_t *obj_parent, jl_value_t **obj_begin,
                      jl_value_t **obj_end, uint32_t step, uintptr_t nptr) JL_NOTSAFEPOINT
{
    jl_gc_markqueue_t *mq = &ptls->mark_queue;
    jl_value_t *new_obj;
    // Decide whether need to chunk objary
    (void)jl_assume(step > 0);
    if ((nptr & 0x2) == 0x2) {
        // pre-scan this object: most of this object should be old, so look for
        // the first young object before starting this chunk
        // (this also would be valid for young objects, but probably less beneficial)
        for (; obj_begin < obj_end; obj_begin += step) {
            new_obj = *obj_begin;
            if (new_obj != NULL) {
                verify_parent2("obj array", obj_parent, obj_begin, "elem(%d)",
                               gc_slot_to_arrayidx(obj_parent, obj_begin));
                jl_taggedvalue_t *o = jl_astaggedvalue(new_obj);
                if (!gc_old(o->header))
                    nptr |= 1;
                if (!gc_marked(o->header))
                    break;
                gc_heap_snapshot_record_array_edge(obj_parent, &new_obj);
            }
        }
    }
    size_t too_big = (obj_end - obj_begin) / GC_CHUNK_BATCH_SIZE > step; // use this order of operations to avoid idiv
    jl_value_t **scan_end = obj_end;
    int pushed_chunk = 0;
    if (too_big) {
        scan_end = obj_begin + step * GC_CHUNK_BATCH_SIZE;
        // case 1: array owner is young, so we won't need to scan through all its elements
        // to know that we will never need to push it to the remset. it's fine
        // to create a chunk with "incorrect" `nptr` and push it to the chunk-queue
        // ASAP in order to expose as much parallelism as possible
        // case 2: lowest two bits of `nptr` are already set to 0x3, so won't change after
        // scanning the array elements
        if ((nptr & 0x2) != 0x2 || (nptr & 0x3) == 0x3) {
            jl_gc_chunk_t c = {GC_objary_chunk, obj_parent, scan_end, obj_end, NULL, NULL, step, nptr};
            gc_chunkqueue_push(mq, &c);
            pushed_chunk = 1;
        }
    }
    for (; obj_begin < scan_end; obj_begin += step) {
        new_obj = *obj_begin;
        if (new_obj != NULL) {
            verify_parent2("obj array", obj_parent, obj_begin, "elem(%d)",
                        gc_slot_to_arrayidx(obj_parent, obj_begin));
            gc_assert_parent_validity(obj_parent, new_obj);
            gc_try_claim_and_push(mq, new_obj, &nptr);
            gc_heap_snapshot_record_array_edge(obj_parent, &new_obj);
        }
    }
    if (too_big) {
        if (!pushed_chunk) {
            jl_gc_chunk_t c = {GC_objary_chunk, obj_parent, scan_end, obj_end, NULL, NULL, step, nptr};
            gc_chunkqueue_push(mq, &c);
        }
    }
    else {
        gc_mark_push_remset(ptls, obj_parent, nptr);
    }
}

// Mark array with 8bit field descriptors
STATIC_INLINE void gc_mark_array8(jl_ptls_t ptls, jl_value_t *ary8_parent, jl_value_t **ary8_begin,
                    jl_value_t **ary8_end, uint8_t *elem_begin, uint8_t *elem_end,
                    uintptr_t nptr) JL_NOTSAFEPOINT
{
    jl_gc_markqueue_t *mq = &ptls->mark_queue;
    jl_value_t *new_obj;
    size_t elsize = ((jl_array_t *)ary8_parent)->elsize / sizeof(jl_value_t *);
    assert(elsize > 0);
    // Decide whether need to chunk objary
    if ((nptr & 0x2) == 0x2) {
        // pre-scan this object: most of this object should be old, so look for
        // the first young object before starting this chunk
        // (this also would be valid for young objects, but probably less beneficial)
        for (; ary8_begin < ary8_end; ary8_begin += elsize) {
            int early_end = 0;
            for (uint8_t *pindex = elem_begin; pindex < elem_end; pindex++) {
                new_obj = ary8_begin[*pindex];
                if (new_obj != NULL) {
                    verify_parent2("array", ary8_parent, &new_obj, "elem(%d)",
                                gc_slot_to_arrayidx(ary8_parent, ary8_begin));
                    jl_taggedvalue_t *o = jl_astaggedvalue(new_obj);
                    if (!gc_old(o->header))
                        nptr |= 1;
                    if (!gc_marked(o->header)){
                        early_end = 1;
                        break;
                    }
                    gc_heap_snapshot_record_array_edge(ary8_parent, &new_obj);
                }
            }
            if (early_end)
                break;
        }
    }
    size_t too_big = (ary8_end - ary8_begin) / GC_CHUNK_BATCH_SIZE > elsize; // use this order of operations to avoid idiv
    jl_value_t **scan_end = ary8_end;
    int pushed_chunk = 0;
    if (too_big) {
        scan_end = ary8_begin + elsize * GC_CHUNK_BATCH_SIZE;
        // case 1: array owner is young, so we won't need to scan through all its elements
        // to know that we will never need to push it to the remset. it's fine
        // to create a chunk with "incorrect" `nptr` and push it to the chunk-queue
        // ASAP in order to expose as much parallelism as possible
        // case 2: lowest two bits of `nptr` are already set to 0x3, so won't change after
        // scanning the array elements
        if ((nptr & 0x2) != 0x2 || (nptr & 0x3) == 0x3) {
            jl_gc_chunk_t c = {GC_ary8_chunk, ary8_parent, scan_end, ary8_end, elem_begin, elem_end, 0, nptr};
            gc_chunkqueue_push(mq, &c);
            pushed_chunk = 1;
        }
    }
    for (; ary8_begin < ary8_end; ary8_begin += elsize) {
        for (uint8_t *pindex = elem_begin; pindex < elem_end; pindex++) {
            new_obj = ary8_begin[*pindex];
            if (new_obj != NULL) {
                verify_parent2("array", ary8_parent, &new_obj, "elem(%d)",
                               gc_slot_to_arrayidx(ary8_parent, ary8_begin));
                gc_assert_parent_validity(ary8_parent, new_obj);
                gc_try_claim_and_push(mq, new_obj, &nptr);
                gc_heap_snapshot_record_array_edge(ary8_parent, &new_obj);
            }
        }
    }
    if (too_big) {
        if (!pushed_chunk) {
            jl_gc_chunk_t c = {GC_ary8_chunk, ary8_parent, scan_end, ary8_end, elem_begin, elem_end, 0, nptr};
            gc_chunkqueue_push(mq, &c);
        }
    }
    else {
        gc_mark_push_remset(ptls, ary8_parent, nptr);
    }
}

// Mark array with 16bit field descriptors
STATIC_INLINE void gc_mark_array16(jl_ptls_t ptls, jl_value_t *ary16_parent, jl_value_t **ary16_begin,
                     jl_value_t **ary16_end, uint16_t *elem_begin, uint16_t *elem_end,
                     uintptr_t nptr) JL_NOTSAFEPOINT
{
    jl_gc_markqueue_t *mq = &ptls->mark_queue;
    jl_value_t *new_obj;
    size_t elsize = ((jl_array_t *)ary16_parent)->elsize / sizeof(jl_value_t *);
    assert(elsize > 0);
    // Decide whether need to chunk objary
    if ((nptr & 0x2) == 0x2) {
        // pre-scan this object: most of this object should be old, so look for
        // the first young object before starting this chunk
        // (this also would be valid for young objects, but probably less beneficial)
        for (; ary16_begin < ary16_end; ary16_begin += elsize) {
            int early_end = 0;
            for (uint16_t *pindex = elem_begin; pindex < elem_end; pindex++) {
                new_obj = ary16_begin[*pindex];
                if (new_obj != NULL) {
                    verify_parent2("array", ary16_parent, &new_obj, "elem(%d)",
                                gc_slot_to_arrayidx(ary16_parent, ary16_begin));
                    jl_taggedvalue_t *o = jl_astaggedvalue(new_obj);
                    if (!gc_old(o->header))
                        nptr |= 1;
                    if (!gc_marked(o->header)){
                        early_end = 1;
                        break;
                    }
                    gc_heap_snapshot_record_array_edge(ary16_parent, &new_obj);
                }
            }
            if (early_end)
                break;
        }
    }
    size_t too_big = (ary16_end - ary16_begin) / GC_CHUNK_BATCH_SIZE > elsize; // use this order of operations to avoid idiv
    jl_value_t **scan_end = ary16_end;
    int pushed_chunk = 0;
    if (too_big) {
        scan_end = ary16_begin + elsize * GC_CHUNK_BATCH_SIZE;
        // case 1: array owner is young, so we won't need to scan through all its elements
        // to know that we will never need to push it to the remset. it's fine
        // to create a chunk with "incorrect" `nptr` and push it to the chunk-queue
        // ASAP in order to expose as much parallelism as possible
        // case 2: lowest two bits of `nptr` are already set to 0x3, so won't change after
        // scanning the array elements
        if ((nptr & 0x2) != 0x2 || (nptr & 0x3) == 0x3) {
            jl_gc_chunk_t c = {GC_ary16_chunk, ary16_parent, scan_end, ary16_end, elem_begin, elem_end, elsize, nptr};
            gc_chunkqueue_push(mq, &c);
            pushed_chunk = 1;
        }
    }
    for (; ary16_begin < scan_end; ary16_begin += elsize) {
        for (uint16_t *pindex = elem_begin; pindex < elem_end; pindex++) {
            new_obj = ary16_begin[*pindex];
            if (new_obj != NULL) {
                verify_parent2("array", ary16_parent, &new_obj, "elem(%d)",
                               gc_slot_to_arrayidx(ary16_parent, ary16_begin));
                gc_assert_parent_validity(ary16_parent, new_obj);
                gc_try_claim_and_push(mq, new_obj, &nptr);
                gc_heap_snapshot_record_array_edge(ary16_parent, &new_obj);
            }
        }
    }
    if (too_big) {
        if (!pushed_chunk) {
            jl_gc_chunk_t c = {GC_ary16_chunk, ary16_parent, scan_end, ary16_end, elem_begin, elem_end, elsize, nptr};
            gc_chunkqueue_push(mq, &c);
        }
    }
    else {
        gc_mark_push_remset(ptls, ary16_parent, nptr);
    }
}

// Mark chunk of large array
STATIC_INLINE void gc_mark_chunk(jl_ptls_t ptls, jl_gc_markqueue_t *mq, jl_gc_chunk_t *c) JL_NOTSAFEPOINT
{
    switch (c->cid) {
        case GC_objary_chunk: {
            jl_value_t *obj_parent = c->parent;
            jl_value_t **obj_begin = c->begin;
            jl_value_t **obj_end = c->end;
            uint32_t step = c->step;
            uintptr_t nptr = c->nptr;
            gc_mark_objarray(ptls, obj_parent, obj_begin, obj_end, step,
                             nptr);
            break;
        }
        case GC_ary8_chunk: {
            jl_value_t *ary8_parent = c->parent;
            jl_value_t **ary8_begin = c->begin;
            jl_value_t **ary8_end = c->end;
            uint8_t *elem_begin = (uint8_t *)c->elem_begin;
            uint8_t *elem_end = (uint8_t *)c->elem_end;
            uintptr_t nptr = c->nptr;
            gc_mark_array8(ptls, ary8_parent, ary8_begin, ary8_end, elem_begin, elem_end,
                           nptr);
            break;
        }
        case GC_ary16_chunk: {
            jl_value_t *ary16_parent = c->parent;
            jl_value_t **ary16_begin = c->begin;
            jl_value_t **ary16_end = c->end;
            uint16_t *elem_begin = (uint16_t *)c->elem_begin;
            uint16_t *elem_end = (uint16_t *)c->elem_end;
            uintptr_t nptr = c->nptr;
            gc_mark_array16(ptls, ary16_parent, ary16_begin, ary16_end, elem_begin, elem_end,
                            nptr);
            break;
        }
        case GC_finlist_chunk: {
            jl_value_t **fl_begin = c->begin;
            jl_value_t **fl_end = c->end;
            gc_mark_finlist_(mq, fl_begin, fl_end);
            break;
        }
        default: {
            // `empty-chunk` should be checked by caller
            jl_safe_printf("GC internal error: chunk mismatch cid=%d\n", c->cid);
            abort();
        }
    }
}

// Mark gc frame
STATIC_INLINE void gc_mark_stack(jl_ptls_t ptls, jl_gcframe_t *s, uint32_t nroots, uintptr_t offset,
                   uintptr_t lb, uintptr_t ub) JL_NOTSAFEPOINT
{
    jl_gc_markqueue_t *mq = &ptls->mark_queue;
    jl_value_t *new_obj;
    uint32_t nr = nroots >> 2;
    while (1) {
        jl_value_t ***rts = (jl_value_t ***)(((void **)s) + 2);
        for (uint32_t i = 0; i < nr; i++) {
            if (nroots & 1) {
                void **slot = (void **)gc_read_stack(&rts[i], offset, lb, ub);
                new_obj = (jl_value_t *)gc_read_stack(slot, offset, lb, ub);
                if (new_obj == NULL)
                    continue;
            }
            else {
                new_obj = (jl_value_t *)gc_read_stack(&rts[i], offset, lb, ub);
                if (gc_ptr_tag(new_obj, 1)) {
                    // handle tagged pointers in finalizer list
                    new_obj = (jl_value_t *)gc_ptr_clear_tag(new_obj, 1);
                    // skip over the finalizer fptr
                    i++;
                }
                if (gc_ptr_tag(new_obj, 2))
                    continue;
                // conservatively check for the presence of any smalltag type, instead of just NULL
                // in the very unlikely event that codegen decides to root the result of julia.typeof
                if (new_obj < (jl_value_t*)((uintptr_t)jl_max_tags << 4))
                    continue;
            }
            gc_try_claim_and_push(mq, new_obj, NULL);
            gc_heap_snapshot_record_frame_to_object_edge(s, new_obj);
        }
        jl_gcframe_t *sprev = (jl_gcframe_t *)gc_read_stack(&s->prev, offset, lb, ub);
        if (sprev == NULL)
            break;
        gc_heap_snapshot_record_frame_to_frame_edge(s, sprev);
        s = sprev;
        uintptr_t new_nroots = gc_read_stack(&s->nroots, offset, lb, ub);
        assert(new_nroots <= UINT32_MAX);
        nroots = (uint32_t)new_nroots;
        nr = nroots >> 2;
    }
}

// Mark exception stack
STATIC_INLINE void gc_mark_excstack(jl_ptls_t ptls, jl_excstack_t *excstack, size_t itr) JL_NOTSAFEPOINT
{
    jl_gc_markqueue_t *mq = &ptls->mark_queue;
    jl_value_t *new_obj;
    while (itr > 0) {
        size_t bt_size = jl_excstack_bt_size(excstack, itr);
        jl_bt_element_t *bt_data = jl_excstack_bt_data(excstack, itr);
        for (size_t bt_index = 0; bt_index < bt_size;
             bt_index += jl_bt_entry_size(bt_data + bt_index)) {
            jl_bt_element_t *bt_entry = bt_data + bt_index;
            if (jl_bt_is_native(bt_entry))
                continue;
            // Found an extended backtrace entry: iterate over any
            // GC-managed values inside.
            size_t njlvals = jl_bt_num_jlvals(bt_entry);
            for (size_t jlval_index = 0; jlval_index < njlvals; jlval_index++) {
                new_obj = jl_bt_entry_jlvalue(bt_entry, jlval_index);
                gc_try_claim_and_push(mq, new_obj, NULL);
                gc_heap_snapshot_record_frame_to_object_edge(bt_entry, new_obj);
            }
        }
        // The exception comes last - mark it
        new_obj = jl_excstack_exception(excstack, itr);
        itr = jl_excstack_next(excstack, itr);
        gc_try_claim_and_push(mq, new_obj, NULL);
        gc_heap_snapshot_record_frame_to_object_edge(excstack, new_obj);
    }
}

// Mark module binding
STATIC_INLINE void gc_mark_module_binding(jl_ptls_t ptls, jl_module_t *mb_parent, jl_binding_t **mb_begin,
                            jl_binding_t **mb_end, uintptr_t nptr,
                            uint8_t bits) JL_NOTSAFEPOINT
{
    jl_gc_markqueue_t *mq = &ptls->mark_queue;
    for (; mb_begin < mb_end; mb_begin++) {
        jl_binding_t *b = *mb_begin;
        if (b == (jl_binding_t *)jl_nothing)
            continue;
        verify_parent1("module", mb_parent, mb_begin, "binding_buff");
        gc_assert_parent_validity((jl_value_t *)mb_parent, (jl_value_t *)b);
        gc_try_claim_and_push(mq, b, &nptr);
    }
    jl_value_t *bindings = (jl_value_t *)jl_atomic_load_relaxed(&mb_parent->bindings);
    gc_assert_parent_validity((jl_value_t *)mb_parent, bindings);
    gc_try_claim_and_push(mq, bindings, &nptr);
    jl_value_t *bindingkeyset = (jl_value_t *)jl_atomic_load_relaxed(&mb_parent->bindingkeyset);
    gc_assert_parent_validity((jl_value_t *)mb_parent, bindingkeyset);
    gc_try_claim_and_push(mq, bindingkeyset, &nptr);
    gc_assert_parent_validity((jl_value_t *)mb_parent, (jl_value_t *)mb_parent->parent);
    gc_try_claim_and_push(mq, (jl_value_t *)mb_parent->parent, &nptr);
    size_t nusings = mb_parent->usings.len;
    if (nusings > 0) {
        // this is only necessary because bindings for "using" modules
        // are added only when accessed. therefore if a module is replaced
        // after "using" it but before accessing it, this array might
        // contain the only reference.
        jl_value_t *obj_parent = (jl_value_t *)mb_parent;
        jl_value_t **objary_begin = (jl_value_t **)mb_parent->usings.items;
        jl_value_t **objary_end = objary_begin + nusings;
        gc_mark_objarray(ptls, obj_parent, objary_begin, objary_end, 1, nptr);
    }
    else {
        gc_mark_push_remset(ptls, (jl_value_t *)mb_parent, nptr);
    }
}

void gc_mark_finlist_(jl_gc_markqueue_t *mq, jl_value_t **fl_begin, jl_value_t **fl_end)
{
    jl_value_t *new_obj;
    // Decide whether need to chunk finlist
    size_t nrefs = (fl_end - fl_begin);
    if (nrefs > GC_CHUNK_BATCH_SIZE) {
        jl_gc_chunk_t c = {GC_finlist_chunk, NULL, fl_begin + GC_CHUNK_BATCH_SIZE, fl_end, 0, 0, 0, 0};
        gc_chunkqueue_push(mq, &c);
        fl_end = fl_begin + GC_CHUNK_BATCH_SIZE;
    }
    for (; fl_begin < fl_end; fl_begin++) {
        new_obj = *fl_begin;
        if (__unlikely(new_obj == NULL))
            continue;
        if (gc_ptr_tag(new_obj, 1)) {
            new_obj = (jl_value_t *)gc_ptr_clear_tag(new_obj, 1);
            fl_begin++;
            assert(fl_begin < fl_end);
        }
        if (gc_ptr_tag(new_obj, 2))
            continue;
        gc_try_claim_and_push(mq, new_obj, NULL);
    }
}

// Mark finalizer list (or list of objects following same format)
void gc_mark_finlist(jl_gc_markqueue_t *mq, arraylist_t *list, size_t start)
{
    size_t len = list->len;
    if (len <= start)
        return;
    jl_value_t **fl_begin = (jl_value_t **)list->items + start;
    jl_value_t **fl_end = (jl_value_t **)list->items + len;
    gc_mark_finlist_(mq, fl_begin, fl_end);
}

JL_DLLEXPORT int jl_gc_mark_queue_obj(jl_ptls_t ptls, jl_value_t *obj)
{
    int may_claim = gc_try_setmark_tag(jl_astaggedvalue(obj), GC_MARKED);
    if (may_claim)
        gc_ptr_queue_push(&ptls->mark_queue, obj);
    return may_claim;
}

JL_DLLEXPORT void jl_gc_mark_queue_objarray(jl_ptls_t ptls, jl_value_t *parent,
                                            jl_value_t **objs, size_t nobjs)
{
    uintptr_t nptr = (nobjs << 2) | (jl_astaggedvalue(parent)->bits.gc & 2);
    gc_mark_objarray(ptls, parent, objs, objs + nobjs, 1, nptr);
}

// Enqueue and mark all outgoing references from `new_obj` which have not been marked
// yet. `meta_updated` is mostly used to make sure we don't update metadata twice for
// objects which have been enqueued into the `remset`
FORCE_INLINE void gc_mark_outrefs(jl_ptls_t ptls, jl_gc_markqueue_t *mq, void *_new_obj,
                              int meta_updated)
{
    jl_value_t *new_obj = (jl_value_t *)_new_obj;
    mark_obj: {
    #ifdef JL_DEBUG_BUILD
        if (new_obj == gc_findval)
            jl_raise_debugger();
    #endif
        jl_taggedvalue_t *o = jl_astaggedvalue(new_obj);
        uintptr_t vtag = o->header & ~(uintptr_t)0xf;
        uint8_t bits = (gc_old(o->header) && !mark_reset_age) ? GC_OLD_MARKED : GC_MARKED;
        int update_meta = __likely(!meta_updated && !gc_verifying);
        int foreign_alloc = 0;
        // directly point at eyt_obj_in_img to encourage inlining
        if (update_meta && o->bits.in_image) {
            foreign_alloc = 1;
            update_meta = 0;
        }
        // Symbols are always marked
        assert(vtag != (uintptr_t)jl_symbol_type && vtag != jl_symbol_tag << 4);
        if (vtag == (jl_datatype_tag << 4) ||
            vtag == (jl_unionall_tag << 4) ||
            vtag == (jl_uniontype_tag << 4) ||
            vtag == (jl_tvar_tag << 4) ||
            vtag == (jl_vararg_tag << 4)) {
            // these objects have pointers in them, but no other special handling
            // so we want these to fall through to the end
            vtag = (uintptr_t)small_typeof[vtag / sizeof(*small_typeof)];
        }
        else if (vtag < jl_max_tags << 4) {
            // these objects either have specialing handling
            if (vtag == jl_simplevector_tag << 4) {
                size_t l = jl_svec_len(new_obj);
                jl_value_t **data = jl_svec_data(new_obj);
                size_t dtsz = l * sizeof(void *) + sizeof(jl_svec_t);
                if (update_meta)
                    gc_setmark(ptls, o, bits, dtsz);
                else if (foreign_alloc)
                    objprofile_count(jl_simplevector_type, bits == GC_OLD_MARKED, dtsz);
                jl_value_t *objary_parent = new_obj;
                jl_value_t **objary_begin = data;
                jl_value_t **objary_end = data + l;
                uint32_t step = 1;
                uintptr_t nptr = (l << 2) | (bits & GC_OLD);
                gc_mark_objarray(ptls, objary_parent, objary_begin, objary_end, step, nptr);
            }
            else if (vtag == jl_module_tag << 4) {
                if (update_meta)
                    gc_setmark(ptls, o, bits, sizeof(jl_module_t));
                else if (foreign_alloc)
                    objprofile_count(jl_module_type, bits == GC_OLD_MARKED, sizeof(jl_module_t));
                jl_module_t *mb_parent = (jl_module_t *)new_obj;
                jl_svec_t *bindings = jl_atomic_load_relaxed(&mb_parent->bindings);
                jl_binding_t **table = (jl_binding_t**)jl_svec_data(bindings);
                size_t bsize = jl_svec_len(bindings);
                uintptr_t nptr = ((bsize + mb_parent->usings.len + 1) << 2) | (bits & GC_OLD);
                jl_binding_t **mb_begin = table + 1;
                jl_binding_t **mb_end = table + bsize;
                gc_mark_module_binding(ptls, mb_parent, mb_begin, mb_end, nptr, bits);
            }
            else if (vtag == jl_task_tag << 4) {
                if (update_meta)
                    gc_setmark(ptls, o, bits, sizeof(jl_task_t));
                else if (foreign_alloc)
                    objprofile_count(jl_task_type, bits == GC_OLD_MARKED, sizeof(jl_task_t));
                jl_task_t *ta = (jl_task_t *)new_obj;
                gc_scrub_record_task(ta);
                if (gc_cblist_task_scanner) {
                    int16_t tid = jl_atomic_load_relaxed(&ta->tid);
                    gc_invoke_callbacks(jl_gc_cb_task_scanner_t, gc_cblist_task_scanner,
                                        (ta, tid != -1 && ta == gc_all_tls_states[tid]->root_task));
                }
        #ifdef COPY_STACKS
                void *stkbuf = ta->stkbuf;
                if (stkbuf && ta->copy_stack) {
                    gc_setmark_buf_(ptls, stkbuf, bits, ta->bufsz);
                    // For gc_heap_snapshot_record:
                    // TODO: attribute size of stack
                    // TODO: edge to stack data
                    // TODO: synthetic node for stack data (how big is it?)
                }
        #endif
                jl_gcframe_t *s = ta->gcstack;
                size_t nroots;
                uintptr_t offset = 0;
                uintptr_t lb = 0;
                uintptr_t ub = (uintptr_t)-1;
        #ifdef COPY_STACKS
                if (stkbuf && ta->copy_stack && !ta->ptls) {
                    int16_t tid = jl_atomic_load_relaxed(&ta->tid);
                    assert(tid >= 0);
                    jl_ptls_t ptls2 = gc_all_tls_states[tid];
                    ub = (uintptr_t)ptls2->stackbase;
                    lb = ub - ta->copy_stack;
                    offset = (uintptr_t)stkbuf - lb;
                }
        #endif
                if (s != NULL) {
                    nroots = gc_read_stack(&s->nroots, offset, lb, ub);
                    gc_heap_snapshot_record_task_to_frame_edge(ta, s);
                    assert(nroots <= UINT32_MAX);
                    gc_mark_stack(ptls, s, (uint32_t)nroots, offset, lb, ub);
                }
                if (ta->excstack) {
                    jl_excstack_t *excstack = ta->excstack;
                    gc_heap_snapshot_record_task_to_frame_edge(ta, excstack);
                    size_t itr = ta->excstack->top;
                    gc_setmark_buf_(ptls, excstack, bits,
                                    sizeof(jl_excstack_t) +
                                        sizeof(uintptr_t) * excstack->reserved_size);
                    gc_mark_excstack(ptls, excstack, itr);
                }
                const jl_datatype_layout_t *layout = jl_task_type->layout;
                assert(layout->fielddesc_type == 0);
                assert(layout->nfields > 0);
                uint32_t npointers = layout->npointers;
                char *obj8_parent = (char *)ta;
                uint8_t *obj8_begin = (uint8_t *)jl_dt_layout_ptrs(layout);
                uint8_t *obj8_end = obj8_begin + npointers;
                // assume tasks always reference young objects: set lowest bit
                uintptr_t nptr = (npointers << 2) | 1 | bits;
                new_obj = gc_mark_obj8(ptls, obj8_parent, obj8_begin, obj8_end, nptr);
                if (new_obj != NULL) {
                    if (!meta_updated)
                        goto mark_obj;
                    else
                        gc_ptr_queue_push(mq, new_obj);
                }
            }
            else if (vtag == jl_string_tag << 4) {
                size_t dtsz = jl_string_len(new_obj) + sizeof(size_t) + 1;
                if (update_meta)
                    gc_setmark(ptls, o, bits, dtsz);
                else if (foreign_alloc)
                    objprofile_count(jl_string_type, bits == GC_OLD_MARKED, dtsz);
            }
            else {
                jl_datatype_t *vt = small_typeof[vtag / sizeof(*small_typeof)];
                size_t dtsz = jl_datatype_size(vt);
                if (update_meta)
                    gc_setmark(ptls, o, bits, dtsz);
                else if (foreign_alloc)
                    objprofile_count(vt, bits == GC_OLD_MARKED, dtsz);
            }
            return;
        }
        else {
            jl_datatype_t *vt = (jl_datatype_t *)vtag;
            if (__unlikely(!jl_is_datatype(vt) || vt->smalltag))
                gc_dump_queue_and_abort(ptls, vt);
        }
        jl_datatype_t *vt = (jl_datatype_t *)vtag;
        if (vt->name == jl_array_typename) {
            jl_array_t *a = (jl_array_t *)new_obj;
            jl_array_flags_t flags = a->flags;
            if (update_meta) {
                if (flags.pooled)
                    gc_setmark_pool(ptls, o, bits);
                else
                    gc_setmark_big(ptls, o, bits);
            }
            else if (foreign_alloc) {
                objprofile_count(vt, bits == GC_OLD_MARKED, sizeof(jl_array_t));
            }
            if (flags.how == 0) {
                void *data_ptr = (char*)a + sizeof(jl_array_t) +jl_array_ndimwords(a->flags.ndims) * sizeof(size_t);
                gc_heap_snapshot_record_hidden_edge(new_obj, data_ptr, jl_array_nbytes(a), 2);
            }
            if (flags.how == 1) {
                void *val_buf = jl_astaggedvalue((char*)a->data - a->offset * a->elsize);
                verify_parent1("array", new_obj, &val_buf, "buffer ('loc' addr is meaningless)");
                gc_heap_snapshot_record_hidden_edge(new_obj, jl_valueof(val_buf), jl_array_nbytes(a), flags.pooled);
                (void)val_buf;
                gc_setmark_buf_(ptls, (char*)a->data - a->offset * a->elsize,
                                bits, jl_array_nbytes(a));
            }
            else if (flags.how == 2) {
                if (update_meta || foreign_alloc) {
                    objprofile_count(jl_malloc_tag, bits == GC_OLD_MARKED,
                                     jl_array_nbytes(a));
                    gc_heap_snapshot_record_hidden_edge(new_obj, a->data, jl_array_nbytes(a), flags.pooled);
                    if (bits == GC_OLD_MARKED) {
                        ptls->gc_cache.perm_scanned_bytes += jl_array_nbytes(a);
                    }
                    else {
                        ptls->gc_cache.scanned_bytes += jl_array_nbytes(a);
                    }
                }
            }
            else if (flags.how == 3) {
                jl_value_t *owner = jl_array_data_owner(a);
                uintptr_t nptr = (1 << 2) | (bits & GC_OLD);
                gc_try_claim_and_push(mq, owner, &nptr);
                gc_heap_snapshot_record_internal_array_edge(new_obj, owner);
                gc_mark_push_remset(ptls, new_obj, nptr);
                return;
            }
            if (!a->data || jl_array_len(a) == 0)
                return;
            if (flags.ptrarray) {
                if ((jl_datatype_t *)jl_tparam0(vt) == jl_symbol_type)
                    return;
                size_t l = jl_array_len(a);
                jl_value_t *objary_parent = new_obj;
                jl_value_t **objary_begin = (jl_value_t **)a->data;
                jl_value_t **objary_end = objary_begin + l;
                uint32_t step = 1;
                uintptr_t nptr = (l << 2) | (bits & GC_OLD);
                gc_mark_objarray(ptls, objary_parent, objary_begin, objary_end, step, nptr);
            }
            else if (flags.hasptr) {
                jl_datatype_t *et = (jl_datatype_t *)jl_tparam0(vt);
                const jl_datatype_layout_t *layout = et->layout;
                unsigned npointers = layout->npointers;
                unsigned elsize = a->elsize / sizeof(jl_value_t *);
                size_t l = jl_array_len(a);
                jl_value_t *objary_parent = new_obj;
                jl_value_t **objary_begin = (jl_value_t **)a->data;
                jl_value_t **objary_end = objary_begin + l * elsize;
                uint32_t step = elsize;
                uintptr_t nptr = ((l * npointers) << 2) | (bits & GC_OLD);
                if (npointers == 1) { // TODO: detect anytime time stride is uniform?
                    objary_begin += layout->first_ptr;
                    gc_mark_objarray(ptls, objary_parent, objary_begin, objary_end, step, nptr);
                }
                else if (layout->fielddesc_type == 0) {
                    uint8_t *obj8_begin = (uint8_t *)jl_dt_layout_ptrs(layout);
                    uint8_t *obj8_end = obj8_begin + npointers;
                    gc_mark_array8(ptls, objary_parent, objary_begin, objary_end, obj8_begin,
                                   obj8_end, nptr);
                }
                else if (layout->fielddesc_type == 1) {
                    uint16_t *obj16_begin = (uint16_t *)jl_dt_layout_ptrs(layout);
                    uint16_t *obj16_end = obj16_begin + npointers;
                    gc_mark_array16(ptls, objary_parent, objary_begin, objary_end, obj16_begin,
                                    obj16_end, nptr);
                }
                else {
                    assert(0 && "unimplemented");
                }
            }
            return;
        }
        size_t dtsz = jl_datatype_size(vt);
        if (update_meta)
            gc_setmark(ptls, o, bits, dtsz);
        else if (foreign_alloc)
            objprofile_count(vt, bits == GC_OLD_MARKED, dtsz);
        if (vt == jl_weakref_type)
            return;
        const jl_datatype_layout_t *layout = vt->layout;
        uint32_t npointers = layout->npointers;
        if (npointers == 0)
            return;
        uintptr_t nptr = (npointers << 2 | (bits & GC_OLD));
        assert((layout->nfields > 0 || layout->fielddesc_type == 3) &&
               "opaque types should have been handled specially");
        if (layout->fielddesc_type == 0) {
            char *obj8_parent = (char *)new_obj;
            uint8_t *obj8_begin = (uint8_t *)jl_dt_layout_ptrs(layout);
            uint8_t *obj8_end = obj8_begin + npointers;
            assert(obj8_begin < obj8_end);
            new_obj = gc_mark_obj8(ptls, obj8_parent, obj8_begin, obj8_end, nptr);
            if (new_obj != NULL) {
                if (!meta_updated)
                    goto mark_obj;
                else
                    gc_ptr_queue_push(mq, new_obj);
            }
        }
        else if (layout->fielddesc_type == 1) {
            char *obj16_parent = (char *)new_obj;
            uint16_t *obj16_begin = (uint16_t *)jl_dt_layout_ptrs(layout);
            uint16_t *obj16_end = obj16_begin + npointers;
            assert(obj16_begin < obj16_end);
            new_obj = gc_mark_obj16(ptls, obj16_parent, obj16_begin, obj16_end, nptr);
            if (new_obj != NULL) {
                if (!meta_updated)
                    goto mark_obj;
                else
                    gc_ptr_queue_push(mq, new_obj);
            }
        }
        else if (layout->fielddesc_type == 2) {
            // This is very uncommon
            // Do not do store to load forwarding to save some code size
            char *obj32_parent = (char *)new_obj;
            uint32_t *obj32_begin = (uint32_t *)jl_dt_layout_ptrs(layout);
            uint32_t *obj32_end = obj32_begin + npointers;
            assert(obj32_begin < obj32_end);
            new_obj = gc_mark_obj32(ptls, obj32_parent, obj32_begin, obj32_end, nptr);
            if (new_obj != NULL) {
                if (!meta_updated)
                    goto mark_obj;
                else
                    gc_ptr_queue_push(mq, new_obj);
            }
        }
        else {
            assert(layout->fielddesc_type == 3);
            jl_fielddescdyn_t *desc = (jl_fielddescdyn_t *)jl_dt_layout_fields(layout);
            int old = jl_astaggedvalue(new_obj)->bits.gc & 2;
            uintptr_t young = desc->markfunc(ptls, new_obj);
            if (old && young)
                gc_mark_push_remset(ptls, new_obj, young * 4 + 3);
        }
    }
}

// Used in gc-debug
void gc_mark_loop_serial_(jl_ptls_t ptls, jl_gc_markqueue_t *mq)
{
    while (1) {
        void *new_obj = (void *)gc_value_pop(ptls, &ptls->mark_queue);
        // No more objects to mark
        if (__unlikely(new_obj == NULL)) {
            return;
        }
        gc_mark_outrefs(ptls, mq, new_obj, 0);
    }
}

// Drain items from worker's own chunkqueue
void gc_drain_own_chunkqueue(jl_ptls_t ptls, jl_gc_markqueue_t *mq)
{
    jl_gc_chunk_t c = {.cid = GC_empty_chunk};
    do {
        c = gc_chunkqueue_pop(mq);
        if (c.cid != GC_empty_chunk) {
            gc_mark_chunk(ptls, mq, &c);
            gc_mark_loop_serial_(ptls, mq);
        }
    } while (c.cid != GC_empty_chunk);
}

// Main mark loop. Stack (allocated on the heap) of `jl_value_t *`
// is used to keep track of processed items. Maintaning this stack (instead of
// native one) avoids stack overflow when marking deep objects and
// makes it easier to implement parallel marking via work-stealing
JL_EXTENSION NOINLINE void gc_mark_loop_serial(jl_ptls_t ptls)
{
    gc_mark_loop_serial_(ptls, &ptls->mark_queue);
    gc_drain_own_chunkqueue(ptls, &ptls->mark_queue);
}

void gc_mark_and_steal(jl_ptls_t ptls)
{
    jl_gc_markqueue_t *mq = &ptls->mark_queue;
    jl_gc_markqueue_t *mq_master = NULL;
    int master_tid = jl_atomic_load(&gc_master_tid);
    if (master_tid != -1)
        mq_master = &gc_all_tls_states[master_tid]->mark_queue;
    void *new_obj;
    jl_gc_chunk_t c;
    pop : {
        new_obj = gc_value_pop(ptls,mq);
        if (new_obj != NULL) {
            goto mark;
        }
        c = gc_chunkqueue_pop(mq);
        if (c.cid != GC_empty_chunk) {
            gc_mark_chunk(ptls, mq, &c);
            goto pop;
        }
        goto steal;
    }
    mark : {
        gc_mark_outrefs(ptls, mq, new_obj, 0);
        goto pop;
    }
    // Note that for the stealing heuristics, we try to
    // steal chunks much more agressively than pointers,
    // since we know chunks will likely expand into a lot
    // of work for the mark loop
    steal : {
        // Try to steal chunk from random GC thread
        for (int i = 0; i < 4 * jl_n_gcthreads; i++) {
            uint32_t v = gc_first_tid + cong(UINT64_MAX, UINT64_MAX, &ptls->rngseed) % jl_n_gcthreads;
            jl_gc_markqueue_t *mq2 = &gc_all_tls_states[v]->mark_queue;
            c = gc_chunkqueue_steal_from(mq2);
            if (c.cid != GC_empty_chunk) {
                gc_mark_chunk(ptls, mq, &c);
                goto pop;
            }
        }
        // Sequentially walk GC threads to try to steal chunk
        for (int i = gc_first_tid; i < gc_first_tid + jl_n_gcthreads; i++) {
            jl_gc_markqueue_t *mq2 = &gc_all_tls_states[i]->mark_queue;
            c = gc_chunkqueue_steal_from(mq2);
            if (c.cid != GC_empty_chunk) {
                gc_mark_chunk(ptls, mq, &c);
                goto pop;
            }
        }
        // Try to steal chunk from master thread
        if (mq_master != NULL) {
            c = gc_chunkqueue_steal_from(mq_master);
            if (c.cid != GC_empty_chunk) {
                gc_mark_chunk(ptls, mq, &c);
                goto pop;
            }
        }
        // Try to steal pointer from random GC thread
        for (int i = 0; i < 4 * jl_n_gcthreads; i++) {
            uint32_t v = gc_first_tid + cong(UINT64_MAX, UINT64_MAX, &ptls->rngseed) % jl_n_gcthreads;
            jl_gc_markqueue_t *mq2 = &gc_all_tls_states[v]->mark_queue;
            new_obj = gc_ptr_queue_steal_from(mq2);
            if (new_obj != NULL)
                goto mark;
        }
        // Sequentially walk GC threads to try to steal pointer
        for (int i = gc_first_tid; i < gc_first_tid + jl_n_gcthreads; i++) {
            jl_gc_markqueue_t *mq2 = &gc_all_tls_states[i]->mark_queue;
            new_obj = gc_ptr_queue_steal_from(mq2);
            if (new_obj != NULL)
                goto mark;
        }
        // Try to steal pointer from master thread
        if (mq_master != NULL) {
            new_obj = gc_ptr_queue_steal_from(mq_master);
            if (new_obj != NULL)
                goto mark;
        }
    }
}

#define GC_BACKOFF_MIN 4
#define GC_BACKOFF_MAX 12

void gc_mark_backoff(int *i)
{
    if (*i < GC_BACKOFF_MAX) {
        (*i)++;
    }
    for (int j = 0; j < (1 << *i); j++) {
        jl_cpu_pause();
    }
}

void gc_mark_loop_parallel(jl_ptls_t ptls, int master)
{
    int backoff = GC_BACKOFF_MIN;
    if (master) {
        jl_atomic_store(&gc_master_tid, ptls->tid);
        // Wake threads up and try to do some work
        uv_mutex_lock(&gc_threads_lock);
        jl_atomic_fetch_add(&gc_n_threads_marking, 1);
        uv_cond_broadcast(&gc_threads_cond);
        uv_mutex_unlock(&gc_threads_lock);
        gc_mark_and_steal(ptls);
        jl_atomic_fetch_add(&gc_n_threads_marking, -1);
    }
    while (jl_atomic_load(&gc_n_threads_marking) > 0) {
        // Try to become a thief while other threads are marking
        jl_atomic_fetch_add(&gc_n_threads_marking, 1);
        if (jl_atomic_load(&gc_master_tid) != -1) {
            gc_mark_and_steal(ptls);
        }
        jl_atomic_fetch_add(&gc_n_threads_marking, -1);
        // Failed to steal
        gc_mark_backoff(&backoff);
    }
}

void gc_mark_loop(jl_ptls_t ptls)
{
    if (jl_n_gcthreads == 0 || gc_heap_snapshot_enabled) {
        gc_mark_loop_serial(ptls);
    }
    else {
        gc_mark_loop_parallel(ptls, 1);
    }
}

void gc_mark_loop_barrier(void)
{
    jl_atomic_store(&gc_master_tid, -1);
    while (jl_atomic_load(&gc_n_threads_marking) != 0) {
        jl_cpu_pause();
    }
}

void gc_mark_clean_reclaim_sets(void)
{
    // Clean up `reclaim-sets` and reset `top/bottom` of queues
    for (int i = 0; i < gc_n_threads; i++) {
        jl_ptls_t ptls2 = gc_all_tls_states[i];
        arraylist_t *reclaim_set2 = &ptls2->mark_queue.reclaim_set;
        ws_array_t *a = NULL;
        while ((a = (ws_array_t *)arraylist_pop(reclaim_set2)) != NULL) {
            free(a->buffer);
            free(a);
        }
    }
}

static void gc_premark(jl_ptls_t ptls2)
{
    arraylist_t *remset = ptls2->heap.remset;
    ptls2->heap.remset = ptls2->heap.last_remset;
    ptls2->heap.last_remset = remset;
    ptls2->heap.remset->len = 0;
    ptls2->heap.remset_nptr = 0;
    // avoid counting remembered objects
    // in `perm_scanned_bytes`
    size_t len = remset->len;
    void **items = remset->items;
    for (size_t i = 0; i < len; i++) {
        jl_value_t *item = (jl_value_t *)items[i];
        objprofile_count(jl_typeof(item), 2, 0);
        jl_astaggedvalue(item)->bits.gc = GC_OLD_MARKED;
    }
}

static void gc_queue_thread_local(jl_gc_markqueue_t *mq, jl_ptls_t ptls2)
{
    jl_task_t *task;
    task = ptls2->root_task;
    if (task != NULL) {
        gc_try_claim_and_push(mq, task, NULL);
        gc_heap_snapshot_record_root((jl_value_t*)task, "root task");
    }
    task = jl_atomic_load_relaxed(&ptls2->current_task);
    if (task != NULL) {
        gc_try_claim_and_push(mq, task, NULL);
        gc_heap_snapshot_record_root((jl_value_t*)task, "current task");
    }
    task = ptls2->next_task;
    if (task != NULL) {
        gc_try_claim_and_push(mq, task, NULL);
        gc_heap_snapshot_record_root((jl_value_t*)task, "next task");
    }
    task = ptls2->previous_task;
    if (task != NULL) {
        gc_try_claim_and_push(mq, task, NULL);
        gc_heap_snapshot_record_root((jl_value_t*)task, "previous task");
    }
    if (ptls2->previous_exception) {
        gc_try_claim_and_push(mq, ptls2->previous_exception, NULL);
        gc_heap_snapshot_record_root((jl_value_t*)ptls2->previous_exception, "previous exception");
    }
}

static void gc_queue_bt_buf(jl_gc_markqueue_t *mq, jl_ptls_t ptls2)
{
    jl_bt_element_t *bt_data = ptls2->bt_data;
    size_t bt_size = ptls2->bt_size;
    for (size_t i = 0; i < bt_size; i += jl_bt_entry_size(bt_data + i)) {
        jl_bt_element_t *bt_entry = bt_data + i;
        if (jl_bt_is_native(bt_entry))
            continue;
        size_t njlvals = jl_bt_num_jlvals(bt_entry);
        for (size_t j = 0; j < njlvals; j++)
            gc_try_claim_and_push(mq, jl_bt_entry_jlvalue(bt_entry, j), NULL);
    }
}

static void gc_queue_remset(jl_ptls_t ptls, jl_ptls_t ptls2)
{
    size_t len = ptls2->heap.last_remset->len;
    void **items = ptls2->heap.last_remset->items;
    for (size_t i = 0; i < len; i++) {
        // Objects in the `remset` are already marked,
        // so a `gc_try_claim_and_push` wouldn't work here
        gc_mark_outrefs(ptls, &ptls->mark_queue, (jl_value_t *)items[i], 1);
    }
}

extern jl_value_t *cmpswap_names JL_GLOBALLY_ROOTED;
extern jl_task_t *wait_empty JL_GLOBALLY_ROOTED;

// mark the initial root set
static void gc_mark_roots(jl_gc_markqueue_t *mq)
{
    // modules
    gc_try_claim_and_push(mq, jl_main_module, NULL);
    gc_heap_snapshot_record_root((jl_value_t*)jl_main_module, "main_module");
    // invisible builtin values
    gc_try_claim_and_push(mq, jl_an_empty_vec_any, NULL);
    gc_try_claim_and_push(mq, jl_module_init_order, NULL);
    for (size_t i = 0; i < jl_current_modules.size; i += 2) {
        if (jl_current_modules.table[i + 1] != HT_NOTFOUND) {
            gc_try_claim_and_push(mq, jl_current_modules.table[i], NULL);
            gc_heap_snapshot_record_root((jl_value_t*)jl_current_modules.table[i], "top level module");
        }
    }
    gc_try_claim_and_push(mq, jl_anytuple_type_type, NULL);
    for (size_t i = 0; i < N_CALL_CACHE; i++) {
        jl_typemap_entry_t *v = jl_atomic_load_relaxed(&call_cache[i]);
        gc_try_claim_and_push(mq, v, NULL);
    }
    gc_try_claim_and_push(mq, jl_all_methods, NULL);
    gc_try_claim_and_push(mq, _jl_debug_method_invalidation, NULL);
    // constants
    gc_try_claim_and_push(mq, jl_emptytuple_type, NULL);
    gc_try_claim_and_push(mq, cmpswap_names, NULL);
    gc_try_claim_and_push(mq, jl_global_roots_table, NULL);
}

// find unmarked objects that need to be finalized from the finalizer list "list".
// this must happen last in the mark phase.
static void sweep_finalizer_list(arraylist_t *list)
{
    void **items = list->items;
    size_t len = list->len;
    size_t j = 0;
    for (size_t i=0; i < len; i+=2) {
        void *v0 = items[i];
        void *v = gc_ptr_clear_tag(v0, 3);
        if (__unlikely(!v0)) {
            // remove from this list
            continue;
        }

        void *fin = items[i+1];
        int isfreed;
        int isold;
        if (gc_ptr_tag(v0, 2)) {
            isfreed = 1;
            isold = 0;
        }
        else {
            isfreed = !gc_marked(jl_astaggedvalue(v)->bits.gc);
            isold = (list != &finalizer_list_marked &&
                     jl_astaggedvalue(v)->bits.gc == GC_OLD_MARKED &&
                     jl_astaggedvalue(fin)->bits.gc == GC_OLD_MARKED);
        }
        if (isfreed || isold) {
            // remove from this list
        }
        else {
            if (j < i) {
                items[j] = items[i];
                items[j+1] = items[i+1];
            }
            j += 2;
        }
        if (isfreed) {
            schedule_finalization(v0, fin);
        }
        if (isold) {
            // The caller relies on the new objects to be pushed to the end of
            // the list!!
            arraylist_push(&finalizer_list_marked, v0);
            arraylist_push(&finalizer_list_marked, fin);
        }
    }
    list->len = j;
}

// collector entry point and control
_Atomic(uint32_t) jl_gc_disable_counter = 1;

JL_DLLEXPORT int jl_gc_enable(int on)
{
    jl_ptls_t ptls = jl_current_task->ptls;
    int prev = !ptls->disable_gc;
    ptls->disable_gc = (on == 0);
    if (on && !prev) {
        // disable -> enable
        if (jl_atomic_fetch_add(&jl_gc_disable_counter, -1) == 1) {
            gc_num.allocd += gc_num.deferred_alloc;
            gc_num.deferred_alloc = 0;
        }
    }
    else if (prev && !on) {
        // enable -> disable
        jl_atomic_fetch_add(&jl_gc_disable_counter, 1);
        // check if the GC is running and wait for it to finish
        jl_gc_safepoint_(ptls);
    }
    return prev;
}

JL_DLLEXPORT int jl_gc_is_enabled(void)
{
    jl_ptls_t ptls = jl_current_task->ptls;
    return !ptls->disable_gc;
}

JL_DLLEXPORT void jl_gc_get_total_bytes(int64_t *bytes) JL_NOTSAFEPOINT
{
    jl_gc_num_t num = gc_num;
    combine_thread_gc_counts(&num);
    // Sync this logic with `base/util.jl:GC_Diff`
    *bytes = (num.total_allocd + num.deferred_alloc + num.allocd);
}

JL_DLLEXPORT uint64_t jl_gc_total_hrtime(void)
{
    return gc_num.total_time;
}

JL_DLLEXPORT jl_gc_num_t jl_gc_num(void)
{
    jl_gc_num_t num = gc_num;
    combine_thread_gc_counts(&num);
    return num;
}

JL_DLLEXPORT void jl_gc_reset_stats(void)
{
    gc_num.max_pause = 0;
    gc_num.max_memory = 0;
    gc_num.max_time_to_safepoint = 0;
}

// TODO: these were supposed to be thread local
JL_DLLEXPORT int64_t jl_gc_diff_total_bytes(void) JL_NOTSAFEPOINT
{
    int64_t oldtb = last_gc_total_bytes;
    int64_t newtb;
    jl_gc_get_total_bytes(&newtb);
    last_gc_total_bytes = newtb;
    return newtb - oldtb;
}

JL_DLLEXPORT int64_t jl_gc_sync_total_bytes(int64_t offset) JL_NOTSAFEPOINT
{
    int64_t oldtb = last_gc_total_bytes;
    int64_t newtb;
    jl_gc_get_total_bytes(&newtb);
    last_gc_total_bytes = newtb - offset;
    return newtb - oldtb;
}

JL_DLLEXPORT int64_t jl_gc_live_bytes(void)
{
    return live_bytes;
}

size_t jl_maxrss(void);

// Only one thread should be running in this function
static int _jl_gc_collect(jl_ptls_t ptls, jl_gc_collection_t collection)
{
    combine_thread_gc_counts(&gc_num);

    // We separate the update of the graph from the update of live_bytes here
    // so that the sweep shows a downward trend in memory usage.
    jl_timing_counter_inc(JL_TIMING_COUNTER_HeapSize, gc_num.allocd);

    jl_gc_markqueue_t *mq = &ptls->mark_queue;

    uint64_t gc_start_time = jl_hrtime();
    int64_t last_perm_scanned_bytes = perm_scanned_bytes;
    uint64_t start_mark_time = jl_hrtime();
    JL_PROBE_GC_MARK_BEGIN();
    {
        JL_TIMING(GC, GC_Mark);

        // 1. fix GC bits of objects in the remset.
        assert(gc_n_threads);
        for (int t_i = 0; t_i < gc_n_threads; t_i++) {
            jl_ptls_t ptls2 = gc_all_tls_states[t_i];
            if (ptls2 != NULL)
                gc_premark(ptls2);
        }

        assert(gc_n_threads);
        int single_threaded = (jl_n_gcthreads == 0 || gc_heap_snapshot_enabled);
        for (int t_i = 0; t_i < gc_n_threads; t_i++) {
            jl_ptls_t ptls2 = gc_all_tls_states[t_i];
            jl_ptls_t ptls_dest = ptls;
            jl_gc_markqueue_t *mq_dest = mq;
            if (!single_threaded) {
                ptls_dest = gc_all_tls_states[gc_first_tid + t_i % jl_n_gcthreads];
                mq_dest = &ptls_dest->mark_queue;
            }
            if (ptls2 != NULL) {
                // 2.1. mark every thread local root
                gc_queue_thread_local(mq_dest, ptls2);
                // 2.2. mark any managed objects in the backtrace buffer
                // TODO: treat these as roots for gc_heap_snapshot_record
                gc_queue_bt_buf(mq_dest, ptls2);
                // 2.3. mark every object in the `last_remsets` and `rem_binding`
                gc_queue_remset(ptls_dest, ptls2);
            }
        }

        // 3. walk roots
        gc_mark_roots(mq);
        if (gc_cblist_root_scanner) {
            gc_invoke_callbacks(jl_gc_cb_root_scanner_t,
                gc_cblist_root_scanner, (collection));
        }
        gc_mark_loop(ptls);
        gc_mark_loop_barrier();
        gc_mark_clean_reclaim_sets();

        // 4. check for objects to finalize
        clear_weak_refs();
        // Record the length of the marked list since we need to
        // mark the object moved to the marked list from the
        // `finalizer_list` by `sweep_finalizer_list`
        size_t orig_marked_len = finalizer_list_marked.len;
        assert(gc_n_threads);
        for (int i = 0; i < gc_n_threads; i++) {
            jl_ptls_t ptls2 = gc_all_tls_states[i];
            if (ptls2 != NULL)
                sweep_finalizer_list(&ptls2->finalizers);
        }
        if (prev_sweep_full) {
            sweep_finalizer_list(&finalizer_list_marked);
            orig_marked_len = 0;
        }
        assert(gc_n_threads);
        for (int i = 0; i < gc_n_threads; i++) {
            jl_ptls_t ptls2 = gc_all_tls_states[i];
            if (ptls2 != NULL)
                gc_mark_finlist(mq, &ptls2->finalizers, 0);
        }
        gc_mark_finlist(mq, &finalizer_list_marked, orig_marked_len);
        // "Flush" the mark stack before flipping the reset_age bit
        // so that the objects are not incorrectly reset.
        gc_mark_loop_serial(ptls);
        // Conservative marking relies on age to tell allocated objects
        // and freelist entries apart.
        mark_reset_age = !jl_gc_conservative_gc_support_enabled();
        // Reset the age and old bit for any unmarked objects referenced by the
        // `to_finalize` list. These objects are only reachable from this list
        // and should not be referenced by any old objects so this won't break
        // the GC invariant.
        gc_mark_finlist(mq, &to_finalize, 0);
        gc_mark_loop_serial(ptls);
        mark_reset_age = 0;
    }

    JL_PROBE_GC_MARK_END(scanned_bytes, perm_scanned_bytes);
    gc_settime_premark_end();
    gc_time_mark_pause(gc_start_time, scanned_bytes, perm_scanned_bytes);
    uint64_t end_mark_time = jl_hrtime();
    uint64_t mark_time = end_mark_time - start_mark_time;
    gc_num.mark_time = mark_time;
    gc_num.total_mark_time += mark_time;
    int64_t allocd = gc_num.allocd;
    gc_settime_postmark_end();
    // marking is over

    // Flush everything in mark cache
    gc_sync_all_caches_nolock(ptls);

    int64_t live_sz_ub = live_bytes + allocd;
    int64_t live_sz_est = scanned_bytes + perm_scanned_bytes;
    int64_t estimate_freed = live_sz_ub - live_sz_est;

    gc_verify(ptls);

    gc_stats_all_pool();
    gc_stats_big_obj();
    objprofile_printall();
    objprofile_reset();
    gc_num.total_allocd += gc_num.allocd;
    if (!prev_sweep_full)
        promoted_bytes += perm_scanned_bytes - last_perm_scanned_bytes;
    // 5. next collection decision
    int not_freed_enough = (collection == JL_GC_AUTO) && estimate_freed < (7*(allocd/10));
    int nptr = 0;
    assert(gc_n_threads);
    for (int i = 0; i < gc_n_threads; i++) {
        jl_ptls_t ptls2 = gc_all_tls_states[i];
        if (ptls2 != NULL)
            nptr += ptls2->heap.remset_nptr;
    }

    // many pointers in the intergen frontier => "quick" mark is not quick
    int large_frontier = nptr*sizeof(void*) >= default_collect_interval;
    int sweep_full = 0;
    int recollect = 0;

    // update heuristics only if this GC was automatically triggered
    if (collection == JL_GC_AUTO) {
        if (large_frontier) {
            sweep_full = 1;
            gc_num.interval = last_long_collect_interval;
        }
        if (not_freed_enough || large_frontier) {
            gc_num.interval = gc_num.interval * 2;
        }

        size_t maxmem = 0;
#ifdef _P64
        // on a big memory machine, increase max_collect_interval to totalmem / nthreads / 2
        maxmem = total_mem / (gc_n_threads - jl_n_gcthreads) / 2;
#endif
        if (maxmem < max_collect_interval)
            maxmem = max_collect_interval;
        if (gc_num.interval > maxmem) {
            sweep_full = 1;
            gc_num.interval = maxmem;
        }
    }

    // If the live data outgrows the suggested max_total_memory
    // we keep going with minimum intervals and full gcs until
    // we either free some space or get an OOM error.
    if (live_bytes > max_total_memory) {
        sweep_full = 1;
    }
    if (gc_sweep_always_full) {
        sweep_full = 1;
    }
    if (collection == JL_GC_FULL && !prev_sweep_full) {
        sweep_full = 1;
        recollect = 1;
    }
    if (sweep_full) {
        // these are the difference between the number of gc-perm bytes scanned
        // on the first collection after sweep_full, and the current scan
        perm_scanned_bytes = 0;
        promoted_bytes = 0;
        last_long_collect_interval = gc_num.interval;
    }
    scanned_bytes = 0;
    // 6. start sweeping
    uint64_t start_sweep_time = jl_hrtime();
    JL_PROBE_GC_SWEEP_BEGIN(sweep_full);
    {
        JL_TIMING_CREATE_BLOCK(incremental_timing_block,
                               GC, GC_IncrementalSweep);
        JL_TIMING_CREATE_BLOCK(full_timing_block,
                               GC, GC_FullSweep);
        jl_timing_block_start(sweep_full ? &full_timing_block : &incremental_timing_block);
#ifdef USE_TRACY
        TracyCZoneColor(full_timing_block.tracy_ctx, 0xFFA500);
#endif
        sweep_weak_refs();
        sweep_stack_pools();
        gc_sweep_foreign_objs();
        gc_sweep_other(ptls, sweep_full);
        gc_scrub();
        gc_verify_tags();
        gc_sweep_pool(sweep_full);
        if (sweep_full)
            gc_sweep_perm_alloc();
    }
    JL_PROBE_GC_SWEEP_END();

    uint64_t gc_end_time = jl_hrtime();
    uint64_t pause = gc_end_time - gc_start_time;
    uint64_t sweep_time = gc_end_time - start_sweep_time;
    gc_num.total_sweep_time += sweep_time;
    gc_num.sweep_time = sweep_time;

    // sweeping is over
    // 7. if it is a quick sweep, put back the remembered objects in queued state
    // so that we don't trigger the barrier again on them.
    assert(gc_n_threads);
    for (int t_i = 0; t_i < gc_n_threads; t_i++) {
        jl_ptls_t ptls2 = gc_all_tls_states[t_i];
        if (ptls2 == NULL)
            continue;
        if (!sweep_full) {
            for (int i = 0; i < ptls2->heap.remset->len; i++) {
                void *ptr = ptls2->heap.remset->items[i];
                jl_astaggedvalue(ptr)->bits.gc = GC_MARKED;
            }
        }
        else {
            ptls2->heap.remset->len = 0;
        }
    }

#ifdef __GLIBC__
    if (sweep_full) {
        // issue #30653
        // empirically, the malloc runaway seemed to occur within a growth gap
        // of about 20-25%
        if (jl_maxrss() > (last_trim_maxrss/4)*5) {
            malloc_trim(0);
            last_trim_maxrss = jl_maxrss();
        }
    }
#endif

    _report_gc_finished(pause, gc_num.freed, sweep_full, recollect);

    gc_final_pause_end(gc_start_time, gc_end_time);
    gc_time_sweep_pause(gc_end_time, allocd, live_bytes,
                        estimate_freed, sweep_full);
    gc_num.full_sweep += sweep_full;
    uint64_t max_memory = last_live_bytes + gc_num.allocd;
    if (max_memory > gc_num.max_memory) {
        gc_num.max_memory = max_memory;
    }

    last_live_bytes = live_bytes;
    // Can't call inc_live_bytes here because we already added allocd
    // to the graph earlier
    live_bytes += -gc_num.freed + gc_num.allocd;
    jl_timing_counter_dec(JL_TIMING_COUNTER_HeapSize, gc_num.freed);

    if (collection == JL_GC_AUTO) {
        //If we aren't freeing enough or are seeing lots and lots of pointers let it increase faster
        if (!not_freed_enough || large_frontier) {
            int64_t tot = 2 * (live_bytes + gc_num.allocd) / 3;
            if (gc_num.interval > tot) {
                gc_num.interval = tot;
                last_long_collect_interval = tot;
            }
        // If the current interval is larger than half the live data decrease the interval
        }
        else {
            int64_t half = (live_bytes / 2);
            if (gc_num.interval > half)
                gc_num.interval = half;
        }

        // But never go below default
        if (gc_num.interval < default_collect_interval) gc_num.interval = default_collect_interval;
    }

    if (gc_num.interval + live_bytes > max_total_memory) {
        if (live_bytes < max_total_memory) {
            gc_num.interval = max_total_memory - live_bytes;
            last_long_collect_interval = max_total_memory - live_bytes;
        }
        else {
            // We can't stay under our goal so let's go back to
            // the minimum interval and hope things get better
            gc_num.interval = default_collect_interval;
        }
    }

    gc_time_summary(sweep_full, t_start, gc_end_time, gc_num.freed,
                    live_bytes, gc_num.interval, pause,
                    gc_num.time_to_safepoint,
                    gc_num.mark_time, gc_num.sweep_time);

    prev_sweep_full = sweep_full;
    gc_num.pause += !recollect;
    gc_num.total_time += pause;
    gc_num.allocd = 0;
    gc_num.freed = 0;
    if (pause > gc_num.max_pause) {
        gc_num.max_pause = pause;
    }
    reset_thread_gc_counts();

    return recollect;
}

JL_DLLEXPORT void jl_gc_collect(jl_gc_collection_t collection)
{
    JL_PROBE_GC_BEGIN(collection);

    jl_task_t *ct = jl_current_task;
    jl_ptls_t ptls = ct->ptls;
    if (jl_atomic_load_acquire(&jl_gc_disable_counter)) {
        size_t localbytes = jl_atomic_load_relaxed(&ptls->gc_num.allocd) + gc_num.interval;
        jl_atomic_store_relaxed(&ptls->gc_num.allocd, -(int64_t)gc_num.interval);
        static_assert(sizeof(_Atomic(uint64_t)) == sizeof(gc_num.deferred_alloc), "");
        jl_atomic_fetch_add((_Atomic(uint64_t)*)&gc_num.deferred_alloc, localbytes);
        return;
    }
    jl_gc_debug_print();

    int8_t old_state = jl_atomic_load_relaxed(&ptls->gc_state);
    jl_atomic_store_release(&ptls->gc_state, JL_GC_STATE_WAITING);
    // `jl_safepoint_start_gc()` makes sure only one thread can run the GC.
    uint64_t t0 = jl_hrtime();
    if (!jl_safepoint_start_gc()) {
        // either another thread is running GC, or the GC got disabled just now.
        jl_gc_state_set(ptls, old_state, JL_GC_STATE_WAITING);
        return;
    }

    JL_TIMING_SUSPEND_TASK(GC, ct);
    JL_TIMING(GC, GC);

    int last_errno = errno;
#ifdef _OS_WINDOWS_
    DWORD last_error = GetLastError();
#endif
    // Now we are ready to wait for other threads to hit the safepoint,
    // we can do a few things that doesn't require synchronization.
    //
    // We must sync here with the tls_lock operations, so that we have a
    // seq-cst order between these events now we know that either the new
    // thread must run into our safepoint flag or we must observe the
    // existence of the thread in the jl_n_threads count.
    //
    // TODO: concurrently queue objects
    jl_fence();
    gc_n_threads = jl_atomic_load_acquire(&jl_n_threads);
    gc_all_tls_states = jl_atomic_load_relaxed(&jl_all_tls_states);
    jl_gc_wait_for_the_world(gc_all_tls_states, gc_n_threads);
    JL_PROBE_GC_STOP_THE_WORLD();

    uint64_t t1 = jl_hrtime();
    uint64_t duration = t1 - t0;
    if (duration > gc_num.max_time_to_safepoint)
        gc_num.max_time_to_safepoint = duration;
    gc_num.time_to_safepoint = duration;
    gc_num.total_time_to_safepoint += duration;

    gc_invoke_callbacks(jl_gc_cb_pre_gc_t,
        gc_cblist_pre_gc, (collection));

    if (!jl_atomic_load_acquire(&jl_gc_disable_counter)) {
        JL_LOCK_NOGC(&finalizers_lock); // all the other threads are stopped, so this does not make sense, right? otherwise, failing that, this seems like plausibly a deadlock
#ifndef __clang_gcanalyzer__
        if (_jl_gc_collect(ptls, collection)) {
            // recollect
            int ret = _jl_gc_collect(ptls, JL_GC_AUTO);
            (void)ret;
            assert(!ret);
        }
#endif
        JL_UNLOCK_NOGC(&finalizers_lock);
    }

    gc_n_threads = 0;
    gc_all_tls_states = NULL;
    jl_safepoint_end_gc();
    jl_gc_state_set(ptls, old_state, JL_GC_STATE_WAITING);
    JL_PROBE_GC_END();

    // Only disable finalizers on current thread
    // Doing this on all threads is racy (it's impossible to check
    // or wait for finalizers on other threads without dead lock).
    if (!ptls->finalizers_inhibited && ptls->locks.len == 0) {
        JL_TIMING(GC, GC_Finalizers);
        run_finalizers(ct);
    }
    JL_PROBE_GC_FINALIZER();

    gc_invoke_callbacks(jl_gc_cb_post_gc_t,
        gc_cblist_post_gc, (collection));
#ifdef _OS_WINDOWS_
    SetLastError(last_error);
#endif
    errno = last_errno;
}

void gc_mark_queue_all_roots(jl_ptls_t ptls, jl_gc_markqueue_t *mq)
{
    assert(gc_n_threads);
    for (size_t i = 0; i < gc_n_threads; i++) {
        jl_ptls_t ptls2 = gc_all_tls_states[i];
        if (ptls2 != NULL)
            gc_queue_thread_local(mq, ptls2);
    }
    gc_mark_roots(mq);
}

// allocator entry points

JL_DLLEXPORT jl_value_t *(jl_gc_alloc)(jl_ptls_t ptls, size_t sz, void *ty)
{
    return jl_gc_alloc_(ptls, sz, ty);
}

// Per-thread initialization
void jl_init_thread_heap(jl_ptls_t ptls)
{
    jl_thread_heap_t *heap = &ptls->heap;
    jl_gc_pool_t *p = heap->norm_pools;
    for (int i = 0; i < JL_GC_N_POOLS; i++) {
        p[i].osize = jl_gc_sizeclasses[i];
        p[i].freelist = NULL;
        p[i].newpages = NULL;
    }
    arraylist_new(&heap->weak_refs, 0);
    arraylist_new(&heap->live_tasks, 0);
    heap->mallocarrays = NULL;
    heap->mafreelist = NULL;
    heap->big_objects = NULL;
    heap->remset = &heap->_remset[0];
    heap->last_remset = &heap->_remset[1];
    arraylist_new(heap->remset, 0);
    arraylist_new(heap->last_remset, 0);
    arraylist_new(&ptls->finalizers, 0);
    arraylist_new(&ptls->sweep_objs, 0);

    jl_gc_mark_cache_t *gc_cache = &ptls->gc_cache;
    gc_cache->perm_scanned_bytes = 0;
    gc_cache->scanned_bytes = 0;
    gc_cache->nbig_obj = 0;

    // Initialize GC mark-queue
    jl_gc_markqueue_t *mq = &ptls->mark_queue;
    ws_queue_t *cq = &mq->chunk_queue;
    ws_array_t *wsa = create_ws_array(GC_CHUNK_QUEUE_INIT_SIZE, sizeof(jl_gc_chunk_t));
    jl_atomic_store_relaxed(&cq->top, 0);
    jl_atomic_store_relaxed(&cq->bottom, 0);
    jl_atomic_store_relaxed(&cq->array, wsa);
    ws_queue_t *q = &mq->ptr_queue;
    ws_array_t *wsa2 = create_ws_array(GC_PTR_QUEUE_INIT_SIZE, sizeof(jl_value_t *));
    jl_atomic_store_relaxed(&q->top, 0);
    jl_atomic_store_relaxed(&q->bottom, 0);
    jl_atomic_store_relaxed(&q->array, wsa2);
    arraylist_new(&mq->reclaim_set, 32);
    mq->prequeue.prefetch_buffer = (jl_value_t **)malloc_s(sizeof(jl_value_t *) * PREFETCH_BUFFER_SIZE);
    mq->prequeue.push_remset = 0;
    mq->prequeue.enqueued = 0;
    mq->prequeue.dequeued = 0;
    memset(&ptls->gc_num, 0, sizeof(ptls->gc_num));
    jl_atomic_store_relaxed(&ptls->gc_num.allocd, -(int64_t)gc_num.interval);
}

// System-wide initializations
void jl_gc_init(void)
{

    JL_MUTEX_INIT(&heapsnapshot_lock, "heapsnapshot_lock");
    JL_MUTEX_INIT(&finalizers_lock, "finalizers_lock");
    uv_mutex_init(&gc_cache_lock);
    uv_mutex_init(&gc_perm_lock);
    uv_mutex_init(&gc_threads_lock);
    uv_cond_init(&gc_threads_cond);

    jl_gc_init_page();
    jl_gc_debug_init();

    arraylist_new(&finalizer_list_marked, 0);
    arraylist_new(&to_finalize, 0);

    gc_num.interval = default_collect_interval;
    last_long_collect_interval = default_collect_interval;
    gc_num.allocd = 0;
    gc_num.max_pause = 0;
    gc_num.max_memory = 0;

#ifdef _P64
    total_mem = uv_get_total_memory();
    uint64_t constrained_mem = uv_get_constrained_memory();
    if (constrained_mem > 0 && constrained_mem < total_mem)
        total_mem = constrained_mem;
    double percent;
    if (total_mem < 128e9)
        percent = total_mem * 2.34375e-12 + 0.6; // 60% at 0 gigs and 90% at 128 to not
    else                                         // overcommit too much on memory contrained devices
        percent = 0.9;
    max_total_memory = total_mem * percent;
#endif
    if (jl_options.heap_size_hint)
        jl_gc_set_max_memory(jl_options.heap_size_hint);

    t_start = jl_hrtime();
}

JL_DLLEXPORT void jl_gc_set_max_memory(uint64_t max_mem)
{
    if (max_mem > 0
        && max_mem < (uint64_t)1 << (sizeof(memsize_t) * 8 - 1)) {
        max_total_memory = max_mem;
    }
}

JL_DLLEXPORT uint64_t jl_gc_get_max_memory(void)
{
    return max_total_memory;
}

// callback for passing OOM errors from gmp
JL_DLLEXPORT void jl_throw_out_of_memory_error(void)
{
    jl_throw(jl_memory_exception);
}

// allocation wrappers that track allocation and let collection run

JL_DLLEXPORT void *jl_gc_counted_malloc(size_t sz)
{
    jl_gcframe_t **pgcstack = jl_get_pgcstack();
    jl_task_t *ct = jl_current_task;
    if (pgcstack != NULL && ct->world_age) {
        jl_ptls_t ptls = ct->ptls;
        maybe_collect(ptls);
        jl_atomic_store_relaxed(&ptls->gc_num.allocd,
            jl_atomic_load_relaxed(&ptls->gc_num.allocd) + sz);
        jl_atomic_store_relaxed(&ptls->gc_num.malloc,
            jl_atomic_load_relaxed(&ptls->gc_num.malloc) + 1);
    }
    return malloc(sz);
}

JL_DLLEXPORT void *jl_gc_counted_calloc(size_t nm, size_t sz)
{
    jl_gcframe_t **pgcstack = jl_get_pgcstack();
    jl_task_t *ct = jl_current_task;
    if (pgcstack != NULL && ct->world_age) {
        jl_ptls_t ptls = ct->ptls;
        maybe_collect(ptls);
        jl_atomic_store_relaxed(&ptls->gc_num.allocd,
            jl_atomic_load_relaxed(&ptls->gc_num.allocd) + nm*sz);
        jl_atomic_store_relaxed(&ptls->gc_num.malloc,
            jl_atomic_load_relaxed(&ptls->gc_num.malloc) + 1);
    }
    return calloc(nm, sz);
}

JL_DLLEXPORT void jl_gc_counted_free_with_size(void *p, size_t sz)
{
    jl_gcframe_t **pgcstack = jl_get_pgcstack();
    jl_task_t *ct = jl_current_task;
    free(p);
    if (pgcstack != NULL && ct->world_age) {
        jl_ptls_t ptls = ct->ptls;
        jl_atomic_store_relaxed(&ptls->gc_num.freed,
            jl_atomic_load_relaxed(&ptls->gc_num.freed) + sz);
        jl_atomic_store_relaxed(&ptls->gc_num.freecall,
            jl_atomic_load_relaxed(&ptls->gc_num.freecall) + 1);
    }
}

JL_DLLEXPORT void *jl_gc_counted_realloc_with_old_size(void *p, size_t old, size_t sz)
{
    jl_gcframe_t **pgcstack = jl_get_pgcstack();
    jl_task_t *ct = jl_current_task;
    if (pgcstack != NULL && ct->world_age) {
        jl_ptls_t ptls = ct->ptls;
        maybe_collect(ptls);
        if (sz < old)
            jl_atomic_store_relaxed(&ptls->gc_num.freed,
                jl_atomic_load_relaxed(&ptls->gc_num.freed) + (old - sz));
        else
            jl_atomic_store_relaxed(&ptls->gc_num.allocd,
                jl_atomic_load_relaxed(&ptls->gc_num.allocd) + (sz - old));
        jl_atomic_store_relaxed(&ptls->gc_num.realloc,
            jl_atomic_load_relaxed(&ptls->gc_num.realloc) + 1);
    }
    return realloc(p, sz);
}

// allocation wrappers that save the size of allocations, to allow using
// jl_gc_counted_* functions with a libc-compatible API.

JL_DLLEXPORT void *jl_malloc(size_t sz)
{
    int64_t *p = (int64_t *)jl_gc_counted_malloc(sz + JL_SMALL_BYTE_ALIGNMENT);
    if (p == NULL)
        return NULL;
    p[0] = sz;
    return (void *)(p + 2); // assumes JL_SMALL_BYTE_ALIGNMENT == 16
}

//_unchecked_calloc does not check for potential overflow of nm*sz
STATIC_INLINE void *_unchecked_calloc(size_t nm, size_t sz) {
    size_t nmsz = nm*sz;
    int64_t *p = (int64_t *)jl_gc_counted_calloc(nmsz + JL_SMALL_BYTE_ALIGNMENT, 1);
    if (p == NULL)
        return NULL;
    p[0] = nmsz;
    return (void *)(p + 2); // assumes JL_SMALL_BYTE_ALIGNMENT == 16
}

JL_DLLEXPORT void *jl_calloc(size_t nm, size_t sz)
{
    if (nm > SSIZE_MAX/sz - JL_SMALL_BYTE_ALIGNMENT)
        return NULL;
    return _unchecked_calloc(nm, sz);
}

JL_DLLEXPORT void jl_free(void *p)
{
    if (p != NULL) {
        int64_t *pp = (int64_t *)p - 2;
        size_t sz = pp[0];
        jl_gc_counted_free_with_size(pp, sz + JL_SMALL_BYTE_ALIGNMENT);
    }
}

JL_DLLEXPORT void *jl_realloc(void *p, size_t sz)
{
    int64_t *pp;
    size_t szold;
    if (p == NULL) {
        pp = NULL;
        szold = 0;
    }
    else {
        pp = (int64_t *)p - 2;
        szold = pp[0] + JL_SMALL_BYTE_ALIGNMENT;
    }
    int64_t *pnew = (int64_t *)jl_gc_counted_realloc_with_old_size(pp, szold, sz + JL_SMALL_BYTE_ALIGNMENT);
    if (pnew == NULL)
        return NULL;
    pnew[0] = sz;
    return (void *)(pnew + 2); // assumes JL_SMALL_BYTE_ALIGNMENT == 16
}

// allocating blocks for Arrays and Strings

JL_DLLEXPORT void *jl_gc_managed_malloc(size_t sz)
{
    jl_ptls_t ptls = jl_current_task->ptls;
    maybe_collect(ptls);
    size_t allocsz = LLT_ALIGN(sz, JL_CACHE_BYTE_ALIGNMENT);
    if (allocsz < sz)  // overflow in adding offs, size was "negative"
        jl_throw(jl_memory_exception);
    jl_atomic_store_relaxed(&ptls->gc_num.allocd,
        jl_atomic_load_relaxed(&ptls->gc_num.allocd) + allocsz);
    jl_atomic_store_relaxed(&ptls->gc_num.malloc,
        jl_atomic_load_relaxed(&ptls->gc_num.malloc) + 1);
    int last_errno = errno;
#ifdef _OS_WINDOWS_
    DWORD last_error = GetLastError();
#endif
    void *b = malloc_cache_align(allocsz);
    if (b == NULL)
        jl_throw(jl_memory_exception);
#ifdef _OS_WINDOWS_
    SetLastError(last_error);
#endif
    errno = last_errno;
    // jl_gc_managed_malloc is currently always used for allocating array buffers.
    maybe_record_alloc_to_profile((jl_value_t*)b, sz, (jl_datatype_t*)jl_buff_tag);
    return b;
}

static void *gc_managed_realloc_(jl_ptls_t ptls, void *d, size_t sz, size_t oldsz,
                                 int isaligned, jl_value_t *owner, int8_t can_collect)
{
    if (can_collect)
        maybe_collect(ptls);

    size_t allocsz = LLT_ALIGN(sz, JL_CACHE_BYTE_ALIGNMENT);
    if (allocsz < sz)  // overflow in adding offs, size was "negative"
        jl_throw(jl_memory_exception);

    if (jl_astaggedvalue(owner)->bits.gc == GC_OLD_MARKED) {
        ptls->gc_cache.perm_scanned_bytes += allocsz - oldsz;
        inc_live_bytes(allocsz - oldsz);
    }
    else if (allocsz < oldsz)
        jl_atomic_store_relaxed(&ptls->gc_num.freed,
            jl_atomic_load_relaxed(&ptls->gc_num.freed) + (oldsz - allocsz));
    else
        jl_atomic_store_relaxed(&ptls->gc_num.allocd,
            jl_atomic_load_relaxed(&ptls->gc_num.allocd) + (allocsz - oldsz));
    jl_atomic_store_relaxed(&ptls->gc_num.realloc,
        jl_atomic_load_relaxed(&ptls->gc_num.realloc) + 1);

    int last_errno = errno;
#ifdef _OS_WINDOWS_
    DWORD last_error = GetLastError();
#endif
    void *b;
    if (isaligned)
        b = realloc_cache_align(d, allocsz, oldsz);
    else
        b = realloc(d, allocsz);
    if (b == NULL)
        jl_throw(jl_memory_exception);
#ifdef _OS_WINDOWS_
    SetLastError(last_error);
#endif
    errno = last_errno;
    maybe_record_alloc_to_profile((jl_value_t*)b, sz, jl_gc_unknown_type_tag);
    return b;
}

JL_DLLEXPORT void *jl_gc_managed_realloc(void *d, size_t sz, size_t oldsz,
                                         int isaligned, jl_value_t *owner)
{
    jl_ptls_t ptls = jl_current_task->ptls;
    return gc_managed_realloc_(ptls, d, sz, oldsz, isaligned, owner, 1);
}

jl_value_t *jl_gc_realloc_string(jl_value_t *s, size_t sz)
{
    size_t len = jl_string_len(s);
    if (sz <= len) return s;
    jl_taggedvalue_t *v = jl_astaggedvalue(s);
    size_t strsz = len + sizeof(size_t) + 1;
    if (strsz <= GC_MAX_SZCLASS ||
        // TODO: because of issue #17971 we can't resize old objects
        gc_marked(v->bits.gc)) {
        // pool allocated; can't be grown in place so allocate a new object.
        jl_value_t *snew = jl_alloc_string(sz);
        memcpy(jl_string_data(snew), jl_string_data(s), len);
        return snew;
    }
    size_t newsz = sz + sizeof(size_t) + 1;
    size_t offs = sizeof(bigval_t);
    size_t oldsz = LLT_ALIGN(strsz + offs, JL_CACHE_BYTE_ALIGNMENT);
    size_t allocsz = LLT_ALIGN(newsz + offs, JL_CACHE_BYTE_ALIGNMENT);
    if (allocsz < sz)  // overflow in adding offs, size was "negative"
        jl_throw(jl_memory_exception);
    bigval_t *hdr = bigval_header(v);
    jl_ptls_t ptls = jl_current_task->ptls;
    maybe_collect(ptls); // don't want this to happen during jl_gc_managed_realloc
    gc_big_object_unlink(hdr);
    // TODO: this is not safe since it frees the old pointer. ideally we'd like
    // the old pointer to be left alone if we can't grow in place.
    // for now it's up to the caller to make sure there are no references to the
    // old pointer.
    bigval_t *newbig = (bigval_t*)gc_managed_realloc_(ptls, hdr, allocsz, oldsz, 1, s, 0);
    newbig->sz = allocsz;
    newbig->age = 0;
    gc_big_object_link(newbig, &ptls->heap.big_objects);
    jl_value_t *snew = jl_valueof(&newbig->header);
    *(size_t*)snew = sz;
    return snew;
}

// Perm gen allocator
// 2M pool
#define GC_PERM_POOL_SIZE (2 * 1024 * 1024)
// 20k limit for pool allocation. At most 1% fragmentation
#define GC_PERM_POOL_LIMIT (20 * 1024)
uv_mutex_t gc_perm_lock;
static uintptr_t gc_perm_pool = 0;
static uintptr_t gc_perm_end = 0;

static void *gc_perm_alloc_large(size_t sz, int zero, unsigned align, unsigned offset) JL_NOTSAFEPOINT
{
    // `align` must be power of two
    assert(offset == 0 || offset < align);
    const size_t malloc_align = sizeof(void*) == 8 ? 16 : 4;
    if (align > 1 && (offset != 0 || align > malloc_align))
        sz += align - 1;
    int last_errno = errno;
#ifdef _OS_WINDOWS_
    DWORD last_error = GetLastError();
#endif
    void *base = zero ? calloc(1, sz) : malloc(sz);
    if (base == NULL)
        jl_throw(jl_memory_exception);
#ifdef _OS_WINDOWS_
    SetLastError(last_error);
#endif
    errno = last_errno;
    jl_may_leak(base);
    assert(align > 0);
    unsigned diff = (offset - (uintptr_t)base) % align;
    return (void*)((char*)base + diff);
}

STATIC_INLINE void *gc_try_perm_alloc_pool(size_t sz, unsigned align, unsigned offset) JL_NOTSAFEPOINT
{
    uintptr_t pool = LLT_ALIGN(gc_perm_pool + offset, (uintptr_t)align) - offset;
    uintptr_t end = pool + sz;
    if (end > gc_perm_end)
        return NULL;
    gc_perm_pool = end;
    return (void*)jl_assume(pool);
}

// **NOT** a safepoint
void *jl_gc_perm_alloc_nolock(size_t sz, int zero, unsigned align, unsigned offset)
{
    // The caller should have acquired `gc_perm_lock`
    assert(align < GC_PERM_POOL_LIMIT);
#ifndef MEMDEBUG
    if (__unlikely(sz > GC_PERM_POOL_LIMIT))
#endif
        return gc_perm_alloc_large(sz, zero, align, offset);
    void *ptr = gc_try_perm_alloc_pool(sz, align, offset);
    if (__likely(ptr))
        return ptr;
    int last_errno = errno;
#ifdef _OS_WINDOWS_
    DWORD last_error = GetLastError();
    void *pool = VirtualAlloc(NULL, GC_PERM_POOL_SIZE, MEM_COMMIT, PAGE_READWRITE);
    SetLastError(last_error);
    errno = last_errno;
    if (__unlikely(pool == NULL))
        return NULL;
#else
    void *pool = mmap(0, GC_PERM_POOL_SIZE, PROT_READ | PROT_WRITE,
                      MAP_PRIVATE | MAP_ANONYMOUS, -1, 0);
    errno = last_errno;
    if (__unlikely(pool == MAP_FAILED))
        return NULL;
#endif
    gc_perm_pool = (uintptr_t)pool;
    gc_perm_end = gc_perm_pool + GC_PERM_POOL_SIZE;
    return gc_try_perm_alloc_pool(sz, align, offset);
}

// **NOT** a safepoint
void *jl_gc_perm_alloc(size_t sz, int zero, unsigned align, unsigned offset)
{
    assert(align < GC_PERM_POOL_LIMIT);
#ifndef MEMDEBUG
    if (__unlikely(sz > GC_PERM_POOL_LIMIT))
#endif
        return gc_perm_alloc_large(sz, zero, align, offset);
    uv_mutex_lock(&gc_perm_lock);
    void *p = jl_gc_perm_alloc_nolock(sz, zero, align, offset);
    uv_mutex_unlock(&gc_perm_lock);
    return p;
}

JL_DLLEXPORT void jl_gc_add_finalizer(jl_value_t *v, jl_function_t *f)
{
    jl_ptls_t ptls = jl_current_task->ptls;
    jl_gc_add_finalizer_th(ptls, v, f);
}

JL_DLLEXPORT void jl_finalize(jl_value_t *o)
{
    jl_finalize_th(jl_current_task, o);
}

JL_DLLEXPORT jl_weakref_t *jl_gc_new_weakref(jl_value_t *value)
{
    jl_ptls_t ptls = jl_current_task->ptls;
    return jl_gc_new_weakref_th(ptls, value);
}

JL_DLLEXPORT jl_value_t *jl_gc_allocobj(size_t sz)
{
    jl_ptls_t ptls = jl_current_task->ptls;
    return jl_gc_alloc(ptls, sz, NULL);
}

JL_DLLEXPORT jl_value_t *jl_gc_alloc_0w(void)
{
    jl_ptls_t ptls = jl_current_task->ptls;
    return jl_gc_alloc(ptls, 0, NULL);
}

JL_DLLEXPORT jl_value_t *jl_gc_alloc_1w(void)
{
    jl_ptls_t ptls = jl_current_task->ptls;
    return jl_gc_alloc(ptls, sizeof(void*), NULL);
}

JL_DLLEXPORT jl_value_t *jl_gc_alloc_2w(void)
{
    jl_ptls_t ptls = jl_current_task->ptls;
    return jl_gc_alloc(ptls, sizeof(void*) * 2, NULL);
}

JL_DLLEXPORT jl_value_t *jl_gc_alloc_3w(void)
{
    jl_ptls_t ptls = jl_current_task->ptls;
    return jl_gc_alloc(ptls, sizeof(void*) * 3, NULL);
}

JL_DLLEXPORT int jl_gc_enable_conservative_gc_support(void)
{
    if (jl_is_initialized()) {
        int result = jl_atomic_fetch_or(&support_conservative_marking, 1);
        if (!result) {
            // Do a full collection to ensure that age bits are updated
            // properly. We don't have to worry about race conditions
            // for this part, as allocation itself is unproblematic and
            // a collection will wait for safepoints.
            jl_gc_collect(JL_GC_FULL);
        }
        return result;
    } else {
        int result = jl_atomic_load(&support_conservative_marking);
        jl_atomic_store(&support_conservative_marking, 1);
        return result;
    }
}

JL_DLLEXPORT int jl_gc_conservative_gc_support_enabled(void)
{
    return jl_atomic_load(&support_conservative_marking);
}

JL_DLLEXPORT jl_value_t *jl_gc_internal_obj_base_ptr(void *p)
{
    p = (char *) p - 1;
    jl_gc_pagemeta_t *meta = page_metadata(p);
    if (meta && meta->ages) {
        char *page = gc_page_data(p);
        // offset within page.
        size_t off = (char *)p - page;
        if (off < GC_PAGE_OFFSET)
            return NULL;
        // offset within object
        size_t off2 = (off - GC_PAGE_OFFSET);
        size_t osize = meta->osize;
        off2 %= osize;
        if (off - off2 + osize > GC_PAGE_SZ)
            return NULL;
        jl_taggedvalue_t *cell = (jl_taggedvalue_t *)((char *)p - off2);
        // We have to distinguish between three cases:
        // 1. We are on a page where every cell is allocated.
        // 2. We are on a page where objects are currently bump-allocated
        //    from the corresponding pool->newpages list.
        // 3. We are on a page with a freelist that is used for object
        //    allocation.
        if (meta->nfree == 0) {
            // case 1: full page; `cell` must be an object
            goto valid_object;
        }
        jl_gc_pool_t *pool =
            gc_all_tls_states[meta->thread_n]->heap.norm_pools +
            meta->pool_n;
        if (meta->fl_begin_offset == (uint16_t) -1) {
            // case 2: this is a page on the newpages list
            jl_taggedvalue_t *newpages = pool->newpages;
            // Check if the page is being allocated from via newpages
            if (!newpages)
                return NULL;
            char *data = gc_page_data(newpages);
            if (data != meta->data) {
                // Pages on newpages form a linked list where only the
                // first one is allocated from (see reset_page()).
                // All other pages are empty.
                return NULL;
            }
            // This is the first page on the newpages list, where objects
            // are allocated from.
            if ((char *)cell >= (char *)newpages) // past allocation pointer
                return NULL;
            goto valid_object;
        }
        // case 3: this is a page with a freelist
        // marked or old objects can't be on the freelist
        if (cell->bits.gc)
            goto valid_object;
        // When allocating from a freelist, three subcases are possible:
        // * The freelist of a page has been exhausted; this was handled
        //   under case 1, as nfree == 0.
        // * The freelist of the page has not been used, and the age bits
        //   reflect whether a cell is on the freelist or an object.
        // * The freelist is currently being allocated from. In this case,
        //   pool->freelist will point to the current page; any cell with
        //   a lower address will be an allocated object, and for cells
        //   with the same or a higher address, the corresponding age
        //   bit will reflect whether it's on the freelist.
        // Age bits are set in sweep_page() and are 0 for freelist
        // entries and 1 for live objects. The above subcases arise
        // because allocating a cell will not update the age bit, so we
        // need extra logic for pages that have been allocated from.
        unsigned obj_id = (off - off2) / osize;
        // We now distinguish between the second and third subcase.
        // Freelist entries are consumed in ascending order. Anything
        // before the freelist pointer was either live during the last
        // sweep or has been allocated since.
        if (gc_page_data(cell) == gc_page_data(pool->freelist)
            && (char *)cell < (char *)pool->freelist)
            goto valid_object;
        // We know now that the age bit reflects liveness status during
        // the last sweep and that the cell has not been reused since.
        if (!(meta->ages[obj_id / 32] & (1 << (obj_id % 32)))) {
            return NULL;
        }
        // Not a freelist entry, therefore a valid object.
    valid_object:
        // We have to treat objects with type `jl_buff_tag` differently,
        // as they must not be passed to the usual marking functions.
        // Note that jl_buff_tag is real pointer into libjulia,
        // thus it cannot be a type reference.
        if ((cell->header & ~(uintptr_t) 3) == jl_buff_tag)
            return NULL;
        return jl_valueof(cell);
    }
    return NULL;
}

JL_DLLEXPORT size_t jl_gc_max_internal_obj_size(void)
{
    return GC_MAX_SZCLASS;
}

JL_DLLEXPORT size_t jl_gc_external_obj_hdr_size(void)
{
    return sizeof(bigval_t);
}


JL_DLLEXPORT void * jl_gc_alloc_typed(jl_ptls_t ptls, size_t sz, void *ty)
{
    return jl_gc_alloc(ptls, sz, ty);
}

JL_DLLEXPORT void jl_gc_schedule_foreign_sweepfunc(jl_ptls_t ptls, jl_value_t *obj)
{
    arraylist_push(&ptls->sweep_objs, obj);
}

#ifdef __cplusplus
}
#endif<|MERGE_RESOLUTION|>--- conflicted
+++ resolved
@@ -1994,24 +1994,11 @@
         if (new_obj != NULL) {
             verify_parent2("object", obj8_parent, slot, "field(%d)",
                             gc_slot_to_fieldidx(obj8_parent, slot, (jl_datatype_t*)jl_typeof(obj8_parent)));
-<<<<<<< HEAD
             assert(((uintptr_t)new_obj & 0x1) == 0);
             if (push_into_queue) {
                 __builtin_prefetch(jl_astaggedvalue(new_obj), 1, 3);
                 __builtin_prefetch(&((jl_value_t**)new_obj)[7], 1, 3);
                 gc_prequeue_push(mq, new_obj);
-=======
-            gc_assert_parent_validity((jl_value_t *)obj8_parent, new_obj);
-            if (obj8_begin + 1 != obj8_end) {
-                gc_try_claim_and_push(mq, new_obj, &nptr);
-            }
-            else {
-                // Unroll marking of last item to avoid pushing
-                // and popping it right away
-                jl_taggedvalue_t *o = jl_astaggedvalue(new_obj);
-                nptr |= !gc_old(o->header);
-                if (!gc_try_setmark_tag(o, GC_MARKED)) new_obj = NULL;
->>>>>>> ca3270b0
             }
             else
                 gc_try_claim_and_push(mq, new_obj, &nptr);
