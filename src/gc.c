--- conflicted
+++ resolved
@@ -1172,7 +1172,6 @@
     for (int i = 0; i < gc_n_threads; i++) {
         jl_ptls_t ptls = gc_all_tls_states[i];
         if (ptls) {
-<<<<<<< HEAD
             dest->allocd += (jl_atomic_load_relaxed(&ptls->gc_thread_stats.allocd));
             dest->total_allocd += (jl_atomic_load_relaxed(&ptls->gc_thread_stats.allocd));
             dest->malloc += jl_atomic_load_relaxed(&ptls->gc_thread_stats.malloc);
@@ -1184,22 +1183,6 @@
             uint64_t alloc_acc = jl_atomic_load_relaxed(&ptls->gc_thread_stats.alloc_acc);
             uint64_t free_acc = jl_atomic_load_relaxed(&ptls->gc_thread_stats.free_acc);
             jl_atomic_store_relaxed(&gc_heap_stats.heap_size, alloc_acc - free_acc + jl_atomic_load_relaxed(&gc_heap_stats.heap_size));
-=======
-            dest->allocd += (jl_atomic_load_relaxed(&ptls->gc_num.allocd) + gc_num.interval);
-            dest->malloc += jl_atomic_load_relaxed(&ptls->gc_num.malloc);
-            dest->realloc += jl_atomic_load_relaxed(&ptls->gc_num.realloc);
-            dest->poolalloc += jl_atomic_load_relaxed(&ptls->gc_num.poolalloc);
-            dest->bigalloc += jl_atomic_load_relaxed(&ptls->gc_num.bigalloc);
-            uint64_t alloc_acc = jl_atomic_load_relaxed(&ptls->gc_num.alloc_acc);
-            uint64_t free_acc = jl_atomic_load_relaxed(&ptls->gc_num.free_acc);
-            dest->freed += jl_atomic_load_relaxed(&ptls->gc_num.free_acc);
-            jl_atomic_store_relaxed(&gc_heap_stats.heap_size, alloc_acc - free_acc + jl_atomic_load_relaxed(&gc_heap_stats.heap_size));
-            jl_atomic_store_relaxed(&ptls->gc_num.alloc_acc, 0);
-            jl_atomic_store_relaxed(&ptls->gc_num.free_acc, 0);
-        }
-    }
-}
->>>>>>> 6d9c7087
 
             memset(&ptls->gc_thread_stats, 0, sizeof(ptls->gc_thread_stats));
         }
@@ -3720,7 +3703,6 @@
     if (pgcstack != NULL && ct->world_age) {
         jl_ptls_t ptls = ct->ptls;
         maybe_collect(ptls);
-<<<<<<< HEAD
 
         jl_atomic_store_relaxed(&ptls->gc_thread_stats.realloc,
             jl_atomic_load_relaxed(&ptls->gc_thread_stats.realloc) + 1);
@@ -3746,31 +3728,6 @@
             else {
                 jl_atomic_fetch_add_relaxed(&gc_heap_stats.heap_size, alloc_acc + diff);
                 jl_atomic_store_relaxed(&ptls->gc_thread_stats.alloc_acc, 0);
-=======
-        if (!(sz < old))
-            jl_atomic_store_relaxed(&ptls->gc_num.allocd,
-                jl_atomic_load_relaxed(&ptls->gc_num.allocd) + (sz - old));
-        jl_atomic_store_relaxed(&ptls->gc_num.realloc,
-            jl_atomic_load_relaxed(&ptls->gc_num.realloc) + 1);
-
-        int64_t diff = sz - old;
-        if (diff < 0) {
-            uint64_t free_acc = jl_atomic_load_relaxed(&ptls->gc_num.free_acc);
-            if (free_acc + diff < 16*1024)
-                jl_atomic_store_relaxed(&ptls->gc_num.free_acc, free_acc + (-diff));
-            else {
-                jl_atomic_fetch_add_relaxed(&gc_heap_stats.heap_size, -(free_acc + (-diff)));
-                jl_atomic_store_relaxed(&ptls->gc_num.free_acc, 0);
-            }
-        }
-        else {
-            uint64_t alloc_acc = jl_atomic_load_relaxed(&ptls->gc_num.alloc_acc);
-            if (alloc_acc + diff < 16*1024)
-                jl_atomic_store_relaxed(&ptls->gc_num.alloc_acc, alloc_acc + diff);
-            else {
-                jl_atomic_fetch_add_relaxed(&gc_heap_stats.heap_size, alloc_acc + diff);
-                jl_atomic_store_relaxed(&ptls->gc_num.alloc_acc, 0);
->>>>>>> 6d9c7087
             }
         }
     }
@@ -3886,7 +3843,6 @@
         ptls->gc_cache.perm_scanned_bytes += allocsz - oldsz;
         inc_live_bytes(allocsz - oldsz);
     }
-<<<<<<< HEAD
     jl_atomic_store_relaxed(&ptls->gc_thread_stats.realloc,
         jl_atomic_load_relaxed(&ptls->gc_thread_stats.realloc) + 1);
 
@@ -3911,31 +3867,6 @@
         else {
             jl_atomic_fetch_add_relaxed(&gc_heap_stats.heap_size, alloc_acc + diff);
             jl_atomic_store_relaxed(&ptls->gc_thread_stats.alloc_acc, 0);
-=======
-    else if (!(allocsz < oldsz))
-        jl_atomic_store_relaxed(&ptls->gc_num.allocd,
-            jl_atomic_load_relaxed(&ptls->gc_num.allocd) + (allocsz - oldsz));
-    jl_atomic_store_relaxed(&ptls->gc_num.realloc,
-        jl_atomic_load_relaxed(&ptls->gc_num.realloc) + 1);
-
-    int64_t diff = allocsz - oldsz;
-    if (diff < 0) {
-        uint64_t free_acc = jl_atomic_load_relaxed(&ptls->gc_num.free_acc);
-        if (free_acc + diff < 16*1024)
-            jl_atomic_store_relaxed(&ptls->gc_num.free_acc, free_acc + (-diff));
-        else {
-            jl_atomic_fetch_add_relaxed(&gc_heap_stats.heap_size, -(free_acc + (-diff)));
-            jl_atomic_store_relaxed(&ptls->gc_num.free_acc, 0);
-        }
-    }
-    else {
-        uint64_t alloc_acc = jl_atomic_load_relaxed(&ptls->gc_num.alloc_acc);
-        if (alloc_acc + diff < 16*1024)
-            jl_atomic_store_relaxed(&ptls->gc_num.alloc_acc, alloc_acc + diff);
-        else {
-            jl_atomic_fetch_add_relaxed(&gc_heap_stats.heap_size, alloc_acc + diff);
-            jl_atomic_store_relaxed(&ptls->gc_num.alloc_acc, 0);
->>>>>>> 6d9c7087
         }
     }
 
