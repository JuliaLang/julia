--- conflicted
+++ resolved
@@ -598,16 +598,12 @@
     std::vector<NewArchiveMember> unopt_bc_Archive;
     std::vector<std::string> outputs;
 
-<<<<<<< HEAD
     bool sysimg_chained = jl_options.use_sysimage_native_code == JL_OPTIONS_USE_SYSIMAGE_NATIVE_CODE_CHAINED;
 
-    legacy::PassManager preopt, postopt;
-=======
     PassBuilder emptyPB;
     AnalysisManagers empty(emptyPB);
     ModulePassManager preopt, postopt;
     legacy::PassManager emitter; // MC emission is only supported on legacy PM
->>>>>>> 72473aec
 
     if (unopt_bc_fname)
         preopt.addPass(BitcodeWriterPass(unopt_bc_OS));
