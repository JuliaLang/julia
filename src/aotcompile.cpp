// This file is a part of Julia. License is MIT: https://julialang.org/license

#include "llvm-version.h"
#include "platform.h"

// target support
#include <llvm/TargetParser/Triple.h>
#include "llvm/Support/CodeGen.h"
#include <llvm/ADT/Statistic.h>
#include <llvm/Analysis/TargetLibraryInfo.h>
#include <llvm/Analysis/TargetTransformInfo.h>
#include <llvm/IR/DataLayout.h>
#include <llvm/MC/TargetRegistry.h>
#include <llvm/Target/TargetMachine.h>

// analysis passes
#include <llvm/Analysis/Passes.h>
#include <llvm/IR/IRBuilder.h>
#include <llvm/IR/PassManager.h>
#include <llvm/IR/Verifier.h>
#include <llvm/Transforms/Utils/ModuleUtils.h>
#include <llvm/Passes/PassBuilder.h>
#include <llvm/Passes/PassPlugin.h>
#if defined(USE_POLLY)
#include <polly/RegisterPasses.h>
#include <polly/LinkAllPasses.h>
#include <polly/CodeGen/CodegenCleanup.h>
#if defined(USE_POLLY_ACC)
#include <polly/Support/LinkGPURuntime.h>
#endif
#endif

// for outputting code
#include <llvm/Bitcode/BitcodeWriter.h>
#include <llvm/Bitcode/BitcodeWriterPass.h>
#include <llvm/Bitcode/BitcodeReader.h>
#include "llvm/Object/ArchiveWriter.h"
#include <llvm/IR/IRPrintingPasses.h>

#include <llvm/IR/LegacyPassManagers.h>
#include <llvm/Transforms/Utils/Cloning.h>
#include <llvm/Support/FormatAdapters.h>
#include <llvm/Linker/Linker.h>

using namespace llvm;

#include <zstd.h>

#include "jitlayers.h"
#include "serialize.h"
#include "julia_assert.h"
#include "processor.h"

#define DEBUG_TYPE "julia_aotcompile"

STATISTIC(CreateNativeCalls, "Number of jl_create_native calls made");
STATISTIC(CreateNativeMethods, "Number of methods compiled for jl_create_native");
STATISTIC(CreateNativeMax, "Max number of methods compiled at once for jl_create_native");
STATISTIC(CreateNativeGlobals, "Number of globals compiled for jl_create_native");

static void addComdat(GlobalValue *G, Triple &T)
{
    if (T.isOSBinFormatCOFF() && !G->isDeclaration()) {
        // add __declspec(dllexport) to everything marked for export
        assert(G->hasExternalLinkage() && "Cannot set DLLExport on non-external linkage!");
        G->setDLLStorageClass(GlobalValue::DLLExportStorageClass);
    }
}


typedef struct {
    orc::ThreadSafeModule M;
    SmallVector<GlobalValue*, 0> jl_sysimg_fvars;
    SmallVector<GlobalValue*, 0> jl_sysimg_gvars;
    std::map<jl_code_instance_t*, std::tuple<uint32_t, uint32_t>> jl_fvar_map;
    SmallVector<void*, 0> jl_value_to_llvm;
    SmallVector<jl_code_instance_t*, 0> jl_external_to_llvm;
} jl_native_code_desc_t;

extern "C" JL_DLLEXPORT_CODEGEN
void jl_get_function_id_impl(void *native_code, jl_code_instance_t *codeinst,
        int32_t *func_idx, int32_t *specfunc_idx)
{
    jl_native_code_desc_t *data = (jl_native_code_desc_t*)native_code;
    if (data) {
        // get the function index in the fvar lookup table
        auto it = data->jl_fvar_map.find(codeinst);
        if (it != data->jl_fvar_map.end()) {
            std::tie(*func_idx, *specfunc_idx) = it->second;
        }
    }
}

extern "C" JL_DLLEXPORT_CODEGEN void
jl_get_llvm_mis_impl(void *native_code, size_t *num_elements, jl_method_instance_t **data)
{
    jl_native_code_desc_t *desc = (jl_native_code_desc_t *)native_code;
    auto &map = desc->jl_fvar_map;

    if (data == NULL) {
        *num_elements = map.size();
        return;
    }

    assert(*num_elements == map.size());
    size_t i = 0;
    for (auto &ci : map) {
        data[i++] = jl_get_ci_mi(ci.first);
    }
}

// get the list of global variables managed by the compiler
extern "C" JL_DLLEXPORT_CODEGEN void jl_get_llvm_gvs_impl(void *native_code,
                                                          size_t *num_elements, void **data)
{
    jl_native_code_desc_t *desc = (jl_native_code_desc_t *)native_code;
    auto &gvars = desc->jl_sysimg_gvars;

    if (data == NULL) {
        *num_elements = gvars.size();
        return;
    }

    assert(*num_elements == gvars.size());
    memcpy(data, gvars.data(), *num_elements * sizeof(void *));
}

// get the initializer values (jl_value_t or jl_binding_t ptr) of managed global variables
extern "C" JL_DLLEXPORT_CODEGEN void jl_get_llvm_gv_inits_impl(void *native_code,
                                                               size_t *num_elements,
                                                               void **data)
{
    jl_native_code_desc_t *desc = (jl_native_code_desc_t *)native_code;
    auto &inits = desc->jl_value_to_llvm;

    if (data == NULL) {
        *num_elements = inits.size();
        return;
    }

    assert(*num_elements == inits.size());
    memcpy(data, inits.data(), *num_elements * sizeof(void *));
}

extern "C" JL_DLLEXPORT_CODEGEN void jl_get_llvm_external_fns_impl(void *native_code,
                                                                   size_t *num_elements,
                                                                   jl_code_instance_t *data)
{
    jl_native_code_desc_t *desc = (jl_native_code_desc_t *)native_code;
    auto &external_map = desc->jl_external_to_llvm;

    if (data == NULL) {
        *num_elements = external_map.size();
        return;
    }

    assert(*num_elements == external_map.size());
    memcpy((void *)data, (const void *)external_map.data(),
           *num_elements * sizeof(jl_code_instance_t *));
}

extern "C" JL_DLLEXPORT_CODEGEN
LLVMOrcThreadSafeModuleRef jl_get_llvm_module_impl(void *native_code)
{
    jl_native_code_desc_t *data = (jl_native_code_desc_t*)native_code;
    if (data)
        return wrap(&data->M);
    else
        return NULL;
}

extern "C" JL_DLLEXPORT_CODEGEN
GlobalValue* jl_get_llvm_function_impl(void *native_code, uint32_t idx)
{
    jl_native_code_desc_t *data = (jl_native_code_desc_t*)native_code;
    if (data)
        return data->jl_sysimg_fvars[idx];
    else
        return NULL;
}



template<typename T>
static inline SmallVector<T*, 0> consume_gv(Module &M, const char *name, bool allow_bad_fvars)
{
    // Get information about sysimg export functions from the two global variables.
    // Strip them from the Module so that it's easier to handle the uses.
    GlobalVariable *gv = M.getGlobalVariable(name);
    assert(gv && gv->hasInitializer());
    ArrayType *Ty = cast<ArrayType>(gv->getInitializer()->getType());
    unsigned nele = Ty->getArrayNumElements();
    SmallVector<T*, 0> res(nele);
    ConstantArray *ary = nullptr;
    if (gv->getInitializer()->isNullValue()) {
        for (unsigned i = 0; i < nele; ++i)
            res[i] = cast<T>(Constant::getNullValue(Ty->getArrayElementType()));
    }
    else {
        ary = cast<ConstantArray>(gv->getInitializer());
        unsigned i = 0;
        while (i < nele) {
            llvm::Value *val = ary->getOperand(i)->stripPointerCasts();
            if (allow_bad_fvars && (!isa<T>(val) || (isa<Function>(val) && cast<Function>(val)->isDeclaration()))) {
                // Shouldn't happen in regular use, but can happen in bugpoint.
                nele--;
                continue;
            }
            res[i++] = cast<T>(val);
        }
        res.resize(nele);
    }
    assert(gv->use_empty());
    gv->eraseFromParent();
    if (ary && ary->use_empty())
        ary->destroyConstant();
    return res;
}

static Constant *get_ptrdiff32(Type *T_size, Constant *ptr, Constant *base)
{
    if (ptr->getType()->isPointerTy())
        ptr = ConstantExpr::getPtrToInt(ptr, T_size);
    auto ptrdiff = ConstantExpr::getSub(ptr, base);
    return T_size->getPrimitiveSizeInBits() > 32 ? ConstantExpr::getTrunc(ptrdiff, Type::getInt32Ty(ptr->getContext())) : ptrdiff;
}

static Constant *emit_offset_table(Module &M, Type *T_size, ArrayRef<Constant*> vars,
                                   StringRef name, StringRef suffix)
{
    auto T_int32 = Type::getInt32Ty(M.getContext());
    uint32_t nvars = vars.size();
    ArrayType *vars_type = ArrayType::get(T_int32, nvars + 1);
    auto gv = new GlobalVariable(M, vars_type, true,
                                 GlobalVariable::ExternalLinkage,
                                 nullptr,
                                 name + "_offsets" + suffix);
    auto vbase = ConstantExpr::getPtrToInt(gv, T_size);
    SmallVector<Constant*, 0> offsets(nvars + 1);
    offsets[0] = ConstantInt::get(T_int32, nvars);
    for (uint32_t i = 0; i < nvars; i++)
        offsets[i + 1] = get_ptrdiff32(T_size, vars[i], vbase);
    gv->setInitializer(ConstantArray::get(vars_type, offsets));
    gv->setVisibility(GlobalValue::HiddenVisibility);
    gv->setDSOLocal(true);
    return vbase;
}

static void emit_table(Module &mod, ArrayRef<GlobalValue*> vars,
                       StringRef name, Type *T_psize)
{
    // Emit a global variable with all the variable addresses.
    size_t nvars = vars.size();
    SmallVector<Constant*, 0> addrs(nvars);
    for (size_t i = 0; i < nvars; i++) {
        Constant *var = vars[i];
        addrs[i] = ConstantExpr::getBitCast(var, T_psize);
    }
    ArrayType *vars_type = ArrayType::get(T_psize, nvars);
    auto GV = new GlobalVariable(mod, vars_type, true,
                       GlobalVariable::ExternalLinkage,
                       ConstantArray::get(vars_type, addrs),
                       name);
    GV->setVisibility(GlobalValue::HiddenVisibility);
    GV->setDSOLocal(true);
}

static bool is_safe_char(unsigned char c)
{
    return ('0' <= c && c <= '9') ||
           ('A' <= c && c <= 'Z') ||
           ('a' <= c && c <= 'z') ||
           (c == '_' || c == '$') ||
           (c >= 128 && c < 255);
}

static const char hexchars[16] = {
    '0', '1', '2', '3', '4', '5', '6', '7',
    '8', '9', 'A', 'B', 'C', 'D', 'E', 'F' };

static const char *const common_names[256] = {
//  0, 1, 2, 3, 4, 5, 6, 7, 8, 9, a, b, c, d, e, f
    0, 0, 0, 0, 0, 0, 0, 0, 0, 0, 0, 0, 0, 0, 0, 0, // 0x00
    0, 0, 0, 0, 0, 0, 0, 0, 0, 0, 0, 0, 0, 0, 0, 0, // 0x10
    "SP", "NOT", "DQT", "YY", 0, "REM", "AND", "SQT", // 0x20
      "LPR", "RPR", "MUL", "SUM", 0, "SUB", "DOT", "DIV", // 0x28
    0, 0, 0, 0, 0, 0, 0, 0, 0, 0, "COL", 0, "LT", "EQ", "GT", "QQ", // 0x30
    "AT", 0, 0, 0, 0, 0, 0, 0, 0, 0, 0, 0, 0, 0, 0, 0, // 0x40
    0, 0, 0, 0, 0, 0, 0, 0, 0, 0, 0, "LBR", "RDV", "RBR", "POW", 0, // 0x50
    "TIC", 0, 0, 0, 0, 0, 0, 0, 0, 0, 0, 0, 0, 0, 0, 0, // 0x60
    0, 0, 0, 0, 0, 0, 0, 0, 0, 0, 0, "LCR", "OR", "RCR", "TLD", "DEL", // 0x70
    0 }; // remainder is filled with zeros, though are also all safe characters

// reversibly removes special characters from the name of GlobalObjects,
// which might cause them to be treated special by LLVM or the system linker
// the only non-identifier characters we allow to appear are '.' and '$',
// and all of UTF-8 above code-point 128 (except 255)
// most are given "friendly" abbreviations
// the remaining few will print as hex
// e.g. mangles "llvm.a≠a$a!a##" as "llvmDOT.a≠a$aNOT.aYY.YY."
static void makeSafeName(GlobalObject &G)
{
    StringRef Name = G.getName();
    SmallVector<char, 32> SafeName;
    for (unsigned char c : Name.bytes()) {
        if (is_safe_char(c)) {
            SafeName.push_back(c);
        }
        else {
            if (common_names[c]) {
                SafeName.push_back(common_names[c][0]);
                SafeName.push_back(common_names[c][1]);
                if (common_names[c][2])
                    SafeName.push_back(common_names[c][2]);
            }
            else {
                SafeName.push_back(hexchars[(c >> 4) & 0xF]);
                SafeName.push_back(hexchars[c & 0xF]);
            }
            SafeName.push_back('.');
        }
    }
    if (SafeName.size() != Name.size())
        G.setName(StringRef(SafeName.data(), SafeName.size()));
}

namespace { // file-local namespace
class egal_set {
public:
    jl_genericmemory_t *list = (jl_genericmemory_t*)jl_an_empty_memory_any;
    jl_genericmemory_t *keyset = (jl_genericmemory_t*)jl_an_empty_memory_any;
    egal_set(egal_set&) = delete;
    egal_set(egal_set&&) = delete;
    egal_set() = default;
    void insert(jl_value_t *val)
    {
        jl_value_t *rval = jl_idset_get(list, keyset, val);
        if (rval == NULL) {
            ssize_t idx;
            list = jl_idset_put_key(list, val, &idx);
            keyset = jl_idset_put_idx(list, keyset, idx);
        }
    }
    jl_value_t *get(jl_value_t *val)
    {
        return jl_idset_get(list, keyset, val);
    }
};
}
using ::egal_set;
struct jl_compiled_function_t {
   orc::ThreadSafeModule TSM;
   jl_llvm_functions_t decls;
};
typedef DenseMap<jl_code_instance_t*, jl_compiled_function_t> jl_compiled_functions_t;

static void record_method_roots(egal_set &method_roots, jl_method_instance_t *mi)
{
    jl_method_t *m = mi->def.method;
    if (!jl_is_method(m))
        return;
    // the method might have a root for this already; use it if so
    JL_LOCK(&m->writelock);
    if (m->roots) {
        size_t j, len = jl_array_dim0(m->roots);
        for (j = 0; j < len; j++) {
            jl_value_t *v = jl_array_ptr_ref(m->roots, j);
            if (jl_is_globally_rooted(v))
                continue;
            method_roots.insert(v);
        }
    }
    JL_UNLOCK(&m->writelock);
}

static void aot_optimize_roots(jl_codegen_params_t &params, egal_set &method_roots, jl_compiled_functions_t &compiled_functions)
{
    for (size_t i = 0; i < jl_array_dim0(params.temporary_roots); i++) {
        jl_value_t *val = jl_array_ptr_ref(params.temporary_roots, i);
        auto ref = params.global_targets.find((void*)val);
        if (ref == params.global_targets.end())
            continue;
        auto get_global_root = [val, &method_roots]() {
            if (jl_is_globally_rooted(val))
                return val;
            jl_value_t *mval = method_roots.get(val);
            if (mval)
                return mval;
            return jl_as_global_root(val, 1);
        };
        jl_value_t *mval = get_global_root();
        if (mval != val) {
            GlobalVariable *GV = ref->second;
            params.global_targets.erase(ref);
            auto mref = params.global_targets.find((void*)mval);
            if (mref != params.global_targets.end()) {
                // replace ref with mref in all Modules
                std::string OldName(GV->getName());
                StringRef NewName(mref->second->getName());
                for (auto &def : compiled_functions) {
                    orc::ThreadSafeModule &TSM = def.second.TSM;
                    Module &M = *TSM.getModuleUnlocked();
                    if (GlobalValue *GV2 = M.getNamedValue(OldName)) {
                        if (GV2 == GV)
                            GV = nullptr;
                        // either replace or rename the old value to use the other equivalent name
                        if (GlobalValue *GV3 = M.getNamedValue(NewName)) {
                            GV2->replaceAllUsesWith(GV3);
                            GV2->eraseFromParent();
                        }
                        else {
                            GV2->setName(NewName);
                        }
                    }
                }
                assert(GV == nullptr);
            }
            else {
                params.global_targets[(void*)mval] = GV;
            }
        }
    }
}

static void resolve_workqueue(jl_codegen_params_t &params, egal_set &method_roots, jl_compiled_functions_t &compiled_functions)
{
    jl_workqueue_t workqueue;
    std::swap(params.workqueue, workqueue);
    jl_code_instance_t *codeinst = NULL;
    JL_GC_PUSH1(&codeinst);
    assert(!params.cache);
    while (!workqueue.empty()) {
        auto it = workqueue.pop_back_val();
        codeinst = it.first;
        auto &proto = it.second;
        // try to emit code for this item from the workqueue
        StringRef invokeName = "";
        StringRef preal_decl = "";
        bool preal_specsig = false;
        {
            auto it = compiled_functions.find(codeinst);
            if (it != compiled_functions.end()) {
                auto &decls = it->second.decls;
                invokeName = decls.functionObject;
                if (decls.functionObject == "jl_fptr_args") {
                    preal_decl = decls.specFunctionObject;
                }
                else if (decls.functionObject != "jl_fptr_sparam" && decls.functionObject != "jl_f_opaque_closure_call" && decls.functionObject != "jl_fptr_const_return") {
                    preal_decl = decls.specFunctionObject;
                    preal_specsig = true;
                }
            }
        }
        // patch up the prototype we emitted earlier
        Module *mod = proto.decl->getParent();
        assert(proto.decl->isDeclaration());
        Function *pinvoke = nullptr;
        if (preal_decl.empty() && jl_atomic_load_relaxed(&codeinst->invoke) == jl_fptr_const_return_addr) {
            std::string gf_thunk_name = emit_abi_constreturn(mod, params, proto.specsig, codeinst);
            preal_specsig = proto.specsig;
            if (invokeName.empty())
                invokeName = "jl_fptr_const_return";
            preal_decl = mod->getNamedValue(gf_thunk_name)->getName();
        }
        if (preal_decl.empty()) {
            pinvoke = emit_tojlinvoke(codeinst, invokeName, mod, params);
            if (!proto.specsig) {
                proto.decl->replaceAllUsesWith(pinvoke);
                proto.decl->eraseFromParent();
                proto.decl = pinvoke;
            }
        }
        if (proto.specsig && !preal_specsig) {
            // get or build an fptr1 that can invoke codeinst
            if (pinvoke == nullptr)
                pinvoke = get_or_emit_fptr1(preal_decl, mod);
            // emit specsig-to-(jl)invoke conversion
            proto.decl->setLinkage(GlobalVariable::InternalLinkage);
            //protodecl->setAlwaysInline();
            jl_init_function(proto.decl, params);
            jl_method_instance_t *mi = jl_get_ci_mi(codeinst);
            size_t nrealargs = jl_nparams(mi->specTypes); // number of actual arguments being passed
            bool is_opaque_closure = jl_is_method(mi->def.value) && mi->def.method->is_for_opaque_closure;
            // TODO: maybe this can be cached in codeinst->specfptr?
            emit_specsig_to_fptr1(proto.decl, proto.cc, proto.return_roots, mi->specTypes, codeinst->rettype, is_opaque_closure, nrealargs, params, pinvoke);
            preal_decl = ""; // no need to fixup the name
        }
        if (!preal_decl.empty()) {
            // merge and/or rename this prototype to the real function
            if (Function *specfun = cast_or_null<Function>(mod->getNamedValue(preal_decl))) {
                if (proto.decl != specfun) {
                    proto.decl->replaceAllUsesWith(specfun);
                    proto.decl->eraseFromParent();
                    proto.decl = specfun;
                }
            }
            else {
                proto.decl->setName(preal_decl);
            }
        }
        if (proto.oc) { // additionally, if we are dealing with an oc, then we might also need to fix up the fptr1 reference too
            assert(proto.specsig);
            StringRef ocinvokeDecl = invokeName;
            // if OC expected a specialized specsig dispatch, but we don't have it, use the inner trampoline here too
            // XXX: this invoke translation logic is supposed to exactly match new_opaque_closure
            if (!preal_specsig || ocinvokeDecl == "jl_f_opaque_closure_call" || ocinvokeDecl == "jl_fptr_interpret_call" || ocinvokeDecl == "jl_fptr_const_return")
                ocinvokeDecl = pinvoke->getName();
            assert(!ocinvokeDecl.empty());
            assert(ocinvokeDecl != "jl_fptr_args");
            assert(ocinvokeDecl != "jl_fptr_const_return");
            assert(ocinvokeDecl != "jl_fptr_sparam");
            // merge and/or rename this prototype to the real function
            if (Function *specfun = cast_or_null<Function>(mod->getNamedValue(ocinvokeDecl))) {
                if (proto.oc != specfun) {
                    proto.oc->replaceAllUsesWith(specfun);
                    proto.oc->eraseFromParent();
                    proto.oc = specfun;
                }
            }
            else {
                proto.oc->setName(ocinvokeDecl);
            }
        }
        workqueue.append(params.workqueue);
        params.workqueue.clear();
    }
    JL_GC_POP();
}


/// Link the function in the source module into the destination module if
/// needed, setting up mapping information.
/// Similar to orc::cloneFunctionDecl, but more complete for greater correctness
Function *IRLinker_copyFunctionProto(Module *DstM, Function *SF) {
  // If there is no linkage to be performed or we are linking from the source,
  // bring SF over, if we haven't already.
  if (SF->getParent() == DstM)
    return SF;
  if (auto *F = DstM->getNamedValue(SF->getName()))
      return cast<Function>(F);
  auto *F = Function::Create(SF->getFunctionType(), SF->getLinkage(),
                             SF->getAddressSpace(), SF->getName(), DstM);
  F->copyAttributesFrom(SF);
  F->IsNewDbgInfoFormat = SF->IsNewDbgInfoFormat;

  // Remove these copied constants since they point to the source module.
  F->setPersonalityFn(nullptr);
  F->setPrefixData(nullptr);
  F->setPrologueData(nullptr);
  return F;
}

static Function *aot_abi_converter(jl_codegen_params_t &params, Module *M, jl_abi_t from_abi, jl_code_instance_t *codeinst, Module *defM, StringRef func, StringRef specfunc, bool target_specsig)
{
    std::string gf_thunk_name;
    if (!specfunc.empty()) {
        Value *llvmtarget = IRLinker_copyFunctionProto(M, defM->getFunction(specfunc));
        gf_thunk_name = emit_abi_converter(M, params, from_abi, codeinst, llvmtarget, target_specsig);
    }
    else {
        Value *llvmtarget = func.empty() ? nullptr : IRLinker_copyFunctionProto(M, defM->getFunction(func));
        gf_thunk_name = emit_abi_dispatcher(M, params, from_abi, codeinst, llvmtarget);
    }
    auto F = M->getFunction(gf_thunk_name);
    assert(F);
    return F;
}

static void generate_cfunc_thunks(jl_codegen_params_t &params, jl_compiled_functions_t &compiled_functions)
{
    DenseMap<jl_method_instance_t*, jl_code_instance_t*> compiled_mi;
    for (auto &def : compiled_functions) {
        jl_code_instance_t *this_code = def.first;
        jl_method_instance_t *mi = jl_get_ci_mi(this_code);
        if (this_code->owner == jl_nothing && jl_atomic_load_relaxed(&this_code->max_world) == ~(size_t)0 && this_code->def == (jl_value_t*)mi)
            compiled_mi[mi] = this_code;
    }
    size_t latestworld = jl_atomic_load_acquire(&jl_world_counter);
    for (cfunc_decl_t &cfunc : params.cfuncs) {
        Module *M = cfunc.cfuncdata->getParent();
        jl_value_t *sigt = cfunc.abi.sigt;
        JL_GC_PROMISE_ROOTED(sigt);
        jl_value_t *declrt = cfunc.abi.rt;
        JL_GC_PROMISE_ROOTED(declrt);
        Function *unspec = aot_abi_converter(params, M, cfunc.abi, nullptr, nullptr, "", "", false);
        jl_code_instance_t *codeinst = nullptr;
        auto assign_fptr = [&params, &cfunc, &codeinst, &unspec](Function *f) {
            ConstantArray *init = cast<ConstantArray>(cfunc.cfuncdata->getInitializer());
            SmallVector<Constant*,8> initvals;
            for (unsigned i = 0; i < init->getNumOperands(); ++i)
                initvals.push_back(init->getOperand(i));
            assert(initvals.size() == 8);
            assert(initvals[0]->isNullValue());
            assert(initvals[2]->isNullValue());
            if (codeinst) {
                Constant *llvmcodeinst = literal_pointer_val_slot(params, f->getParent(), (jl_value_t*)codeinst);
                initvals[2] = llvmcodeinst; // plast_codeinst
            }
            assert(initvals[4]->isNullValue());
            initvals[4] = unspec;
            initvals[0] = f;
            cfunc.cfuncdata->setInitializer(ConstantArray::get(init->getType(), initvals));
        };
        Module *defM = nullptr;
        StringRef func;
        jl_method_instance_t *mi = (jl_method_instance_t*)jl_get_specialization1((jl_tupletype_t*)sigt, latestworld, 0);
        if ((jl_value_t*)mi != jl_nothing) {
            auto it = compiled_mi.find(mi);
            if (it != compiled_mi.end()) {
                codeinst = it->second;
                JL_GC_PROMISE_ROOTED(codeinst);
                auto defs = compiled_functions.find(codeinst);
                defM = defs->second.TSM.getModuleUnlocked();
                const jl_llvm_functions_t &decls = defs->second.decls;
                func = decls.functionObject;
                StringRef specfunc = decls.specFunctionObject;
                jl_value_t *astrt = codeinst->rettype;
                if (astrt != (jl_value_t*)jl_bottom_type &&
                    jl_type_intersection(astrt, declrt) == jl_bottom_type) {
                    // Do not warn if the function never returns since it is
                    // occasionally required by the C API (typically error callbacks)
                    // even though we're likely to encounter memory errors in that case
                    jl_printf(JL_STDERR, "WARNING: cfunction: return type of %s does not match\n", name_from_method_instance(mi));
                }
                if (func == "jl_fptr_const_return") {
                    std::string gf_thunk_name = emit_abi_constreturn(M, params, cfunc.abi, codeinst->rettype_const);
                    auto F = M->getFunction(gf_thunk_name);
                    assert(F);
                    assign_fptr(F);
                    continue;
                }
                else if (func == "jl_fptr_args") {
                    assert(!specfunc.empty());
                    if (!cfunc.abi.specsig && jl_subtype(astrt, declrt)) {
                        assign_fptr(IRLinker_copyFunctionProto(M, defM->getFunction(specfunc)));
                        continue;
                    }
                    assign_fptr(aot_abi_converter(params, M, cfunc.abi, codeinst, defM, func, specfunc, false));
                    continue;
                }
                else if (func == "jl_fptr_sparam" || func == "jl_f_opaque_closure_call") {
                    func = ""; // use jl_invoke instead for these, since we don't declare these prototypes
                }
                else {
                    assert(!specfunc.empty());
                    if (jl_egal(mi->specTypes, sigt) && jl_egal(declrt, astrt)) {
                        assign_fptr(IRLinker_copyFunctionProto(M, defM->getFunction(specfunc)));
                        continue;
                    }
                    assign_fptr(aot_abi_converter(params, M, cfunc.abi, codeinst, defM, func, specfunc, true));
                    continue;
                }
            }
        }
        Function *f = codeinst ? aot_abi_converter(params, M, cfunc.abi, codeinst, defM, func, "", false) : unspec;
        assign_fptr(f);
    }
}

// destructively move the contents of src into dest
// this assumes that the targets of the two modules are the same
// including the DataLayout and ModuleFlags (for example)
// and that there is no module-level assembly
// Comdat is also removed, since this needs to be re-added later
static void jl_merge_module(Linker &L, orc::ThreadSafeModule srcTSM) JL_NOTSAFEPOINT
{
    srcTSM.consumingModuleDo([&L](std::unique_ptr<Module> src) JL_NOTSAFEPOINT {
        bool error = L.linkInModule(std::move(src));
        assert(!error && "linking llvmcall modules failed");
        (void)error;
    });
}

static bool canPartition(const Function &F)
{
    return !F.hasFnAttribute(Attribute::AlwaysInline) &&
           !F.hasFnAttribute(Attribute::InlineHint);
}

// this builds the object file portion of the sysimage files for fast startup
// `external_linkage` create linkages between pkgimages.
extern "C" JL_DLLEXPORT_CODEGEN
void *jl_create_native_impl(LLVMOrcThreadSafeModuleRef llvmmod, int trim, int external_linkage, size_t world,
                           jl_array_t *mod_array, jl_array_t *worklist, int all, jl_array_t *module_init_order)
{
    JL_TIMING(INFERENCE, INFERENCE);
    auto ct = jl_current_task;
    if (!jl_compile_and_emit_func) {
        jl_error("inference not available for generating compiled output");
    }
    bool timed = (ct->reentrant_timing & 1) == 0;
    if (timed)
        ct->reentrant_timing |= 1;
    uint64_t compiler_start_time = 0;
    uint8_t measure_compile_time_enabled = jl_atomic_load_relaxed(&jl_measure_compile_time_enabled);
    if (measure_compile_time_enabled)
        compiler_start_time = jl_hrtime();

<<<<<<< HEAD
    jl_cgparams_t cgparams = jl_default_cgparams;
    cgparams.sanitize_memory = jl_options.target_sanitize_memory;
    cgparams.sanitize_thread = jl_options.target_sanitize_thread;
    cgparams.sanitize_address = jl_options.target_sanitize_address;
    size_t compile_for[] = { jl_typeinf_world, world };
    int compiler_world = 1;
    if (trim || compile_for[0] == 0)
        compiler_world = 0;
=======
>>>>>>> 94936772
    jl_value_t **fargs;
    JL_GC_PUSHARGS(fargs, 8);
#ifdef _P64
    jl_value_t *jl_array_ulong_type = jl_array_uint64_type;
#else
    jl_value_t *jl_array_ulong_type = jl_array_uint32_type;
#endif
    jl_array_t *worlds = jl_alloc_array_1d(jl_array_ulong_type, 2);
    fargs[0] = jl_compile_and_emit_func;
    fargs[1] = (jl_value_t*)worlds;
    jl_array_data(worlds, size_t)[0] = jl_typeinf_world;
    int compiler_world = 1;
    if (trim || jl_array_data(worlds, size_t)[0] == 0)
        compiler_world = 0;
    jl_array_data(worlds, size_t)[compiler_world] = world; // might overwrite previous
    worlds->dimsize[0] = 1 + compiler_world;
    fargs[2] = jl_box_uint8(trim);
    fargs[3] = jl_box_bool(external_linkage);
    fargs[4] = worklist ? (jl_value_t*)worklist : jl_nothing; // worklist (or nothing)
    fargs[5] = mod_array ? (jl_value_t*)mod_array : jl_nothing; // mod_array (or nothing)
    fargs[6] = jl_box_bool(all);
    fargs[7] = module_init_order ? (jl_value_t*)module_init_order : jl_nothing; // module_init_order (or nothing)
    size_t last_age = ct->world_age;
    ct->world_age = jl_typeinf_world;
    fargs[0] = jl_apply(fargs, 8);
    fargs[1] = fargs[2] = fargs[3] = fargs[4] = fargs[5] = fargs[6] = fargs[7] = NULL;
    ct->world_age = last_age;
    jl_value_t *codeinfos = fargs[0];
    JL_TYPECHK(jl_create_native, array_any, codeinfos);
    void *data = jl_emit_native((jl_array_t*)codeinfos, llvmmod, NULL, external_linkage ? 1 : 0);
    JL_GC_POP();

    // move everything inside, now that we've merged everything
    // (before adding the exported headers)
    ((jl_native_code_desc_t*)data)->M.withModuleDo([&](Module &M) {
        auto TT = Triple(M.getTargetTriple());
        Function *juliapersonality_func = nullptr;
        if (TT.isOSWindows() && TT.getArch() == Triple::x86_64) {
            // setting the function personality enables stack unwinding and catching exceptions
            // so make sure everything has something set
            Type *T_int32 = Type::getInt32Ty(M.getContext());
            juliapersonality_func = Function::Create(FunctionType::get(T_int32, true),
                Function::ExternalLinkage, "__julia_personality", M);
            juliapersonality_func->setDLLStorageClass(GlobalValue::DLLImportStorageClass);
        }
        for (GlobalObject &G : M.global_objects()) {
            if (!G.isDeclaration()) {
                G.setLinkage(GlobalValue::InternalLinkage);
                G.setDSOLocal(true);
                makeSafeName(G);
                if (Function *F = dyn_cast<Function>(&G)) {
                    if (juliapersonality_func) {
                        // Add unwind exception personalities to functions to handle async exceptions
                        F->setPersonalityFn(juliapersonality_func);
                    }
                }
            }
        }
    });

    if (timed) {
        if (measure_compile_time_enabled) {
            auto end = jl_hrtime();
            jl_atomic_fetch_add_relaxed(&jl_cumulative_compile_time, end - compiler_start_time);
        }
        ct->reentrant_timing &= ~1ull;
    }
    return data;
}


// also be used be extern consumers like GPUCompiler.jl to obtain a module containing
// all reachable & inferrrable functions.
extern "C" JL_DLLEXPORT_CODEGEN
void *jl_emit_native_impl(jl_array_t *codeinfos, LLVMOrcThreadSafeModuleRef llvmmod, const jl_cgparams_t *cgparams, int external_linkage)
{
    JL_TIMING(NATIVE_AOT, NATIVE_Create);
    ++CreateNativeCalls;
    CreateNativeMax.updateMax(jl_array_nrows(codeinfos));
    if (cgparams == NULL)
        cgparams = &jl_default_cgparams;
    jl_native_code_desc_t *data = new jl_native_code_desc_t;
    orc::ThreadSafeContext ctx;
    orc::ThreadSafeModule backing;
    if (!llvmmod) {
        ctx = jl_ExecutionEngine->makeContext();
        backing = jl_create_ts_module("text", ctx, jl_ExecutionEngine->getDataLayout(), jl_ExecutionEngine->getTargetTriple());
    }
    orc::ThreadSafeModule &clone = llvmmod ? *unwrap(llvmmod) : backing;
    auto ctxt = clone.getContext();

    // compile all methods for the current world and type-inference world
    auto target_info = clone.withModuleDo([&](Module &M) {
        return std::make_pair(M.getDataLayout(), Triple(M.getTargetTriple()));
    });
    egal_set method_roots;
    jl_codegen_params_t params(ctxt, std::move(target_info.first), std::move(target_info.second));
    if (!llvmmod)
        params.getContext().setDiscardValueNames(true);
    params.params = cgparams;
    assert(params.imaging_mode); // `_imaging_mode` controls if broken features like code-coverage are disabled
    params.external_linkage = external_linkage;
    params.temporary_roots = jl_alloc_array_1d(jl_array_any_type, 0);
    bool safepoint_on_entry = params.safepoint_on_entry;
    JL_GC_PUSH3(&params.temporary_roots, &method_roots.list, &method_roots.keyset);
    jl_compiled_functions_t compiled_functions;
    size_t i, l;
    for (i = 0, l = jl_array_nrows(codeinfos); i < l; i++) {
        // each item in this list is either a CodeInstance followed by a CodeInfo indicating something
        // to compile, or a rettype followed by a sig describing a C-callable alias to create.
        jl_value_t *item = jl_array_ptr_ref(codeinfos, i);
        if (jl_is_code_instance(item)) {
            // now add it to our compilation results
            jl_code_instance_t *codeinst = (jl_code_instance_t*)item;
            jl_code_info_t *src = (jl_code_info_t*)jl_array_ptr_ref(codeinfos, ++i);
            assert(jl_is_code_info(src));
            if (compiled_functions.count(codeinst))
                continue; // skip any duplicates that accidentally made there way in here (or make this an error?)
            if (jl_ir_inlining_cost((jl_value_t*)src) < UINT16_MAX)
                params.safepoint_on_entry = false; // ensure we don't block ExpandAtomicModifyPass from inlining this code if applicable
            orc::ThreadSafeModule result_m = jl_create_ts_module(name_from_method_instance(jl_get_ci_mi(codeinst)),
                    params.tsctx, clone.getModuleUnlocked()->getDataLayout(),
                    Triple(clone.getModuleUnlocked()->getTargetTriple()));
            jl_llvm_functions_t decls;
            if (!(params.params->force_emit_all) && jl_atomic_load_relaxed(&codeinst->invoke) == jl_fptr_const_return_addr)
                decls.functionObject = "jl_fptr_const_return";
            else
                decls = jl_emit_codeinst(result_m, codeinst, src, params);
            params.safepoint_on_entry = safepoint_on_entry;
            record_method_roots(method_roots, jl_get_ci_mi(codeinst));
            if (result_m)
                compiled_functions[codeinst] = {std::move(result_m), std::move(decls)};
        }
        else {
            assert(jl_is_simplevector(item));
            jl_value_t *rt = jl_svecref(item, 0);
            jl_value_t *sig = jl_svecref(item, 1);
            jl_value_t *nameval = jl_svec_len(item) == 2 ? jl_nothing : jl_svecref(item, 2);
            assert(jl_is_type(rt) && jl_is_type(sig));
            jl_generate_ccallable(clone.getModuleUnlocked(), nameval, rt, sig, params);
        }
    }
    // finally, make sure all referenced methods get fixed up, particularly if the user declined to compile them
    resolve_workqueue(params, method_roots, compiled_functions);
    // including generating cfunction thunks
    generate_cfunc_thunks(params, compiled_functions);
    aot_optimize_roots(params, method_roots, compiled_functions);
    params.temporary_roots = nullptr;
    params.temporary_roots_set.clear();
    JL_GC_POP();

    // process the globals array, before jl_merge_module destroys them
    SmallVector<std::string, 0> gvars(params.global_targets.size());
    data->jl_value_to_llvm.resize(params.global_targets.size());
    StringSet<> gvars_names;
    DenseSet<GlobalValue *> gvars_set;

    size_t idx = 0;
    for (auto &global : params.global_targets) {
        gvars[idx] = global.second->getName().str();
        assert(gvars_set.insert(global.second).second && "Duplicate gvar in params!");
        assert(gvars_names.insert(gvars[idx]).second && "Duplicate gvar name in params!");
        data->jl_value_to_llvm[idx] = global.first;
        idx++;
    }
    CreateNativeMethods += compiled_functions.size();

    size_t offset = gvars.size();
    data->jl_external_to_llvm.resize(params.external_fns.size());

    for (auto &extern_fn : params.external_fns) {
        jl_code_instance_t *this_code = std::get<0>(extern_fn.first);
        bool specsig = std::get<1>(extern_fn.first);
        assert(specsig && "Error external_fns doesn't handle non-specsig yet");
        (void) specsig;
        GlobalVariable *F = extern_fn.second;
        size_t idx = gvars.size() - offset;
        assert(idx >= 0);
        assert(idx < data->jl_external_to_llvm.size());
        data->jl_external_to_llvm[idx] = this_code;
        assert(gvars_set.insert(F).second && "Duplicate gvar in params!");
        assert(gvars_names.insert(F->getName()).second && "Duplicate gvar name in params!");
        gvars.push_back(std::string(F->getName()));
    }

    // clones the contents of the module `m` to the shadow_output collector
    // while examining and recording what kind of function pointer we have
    {
        Linker L(*clone.getModuleUnlocked());
        for (auto &def : compiled_functions) {
            jl_code_instance_t *this_code = def.first;
            JL_GC_PROMISE_ROOTED(this_code);
            jl_llvm_functions_t &decls = def.second.decls;
            StringRef func = decls.functionObject;
            StringRef cfunc = decls.specFunctionObject;
            orc::ThreadSafeModule &M = def.second.TSM;
            if (external_linkage) {
                uint8_t specsigflags;
                jl_callptr_t invoke;
                void *fptr;
                jl_read_codeinst_invoke(this_code, &specsigflags, &invoke, &fptr, 0);
                if (invoke != NULL && (specsigflags & 0b100)) {
                    // this codeinst is already available externally: keep it only if canPartition demands it for local use
                    // TODO: for performance, avoid generating the src code when we know it would reach here anyways?
                    if (M.withModuleDo([&](Module &M) { return !canPartition(*cast<Function>(M.getNamedValue(cfunc))); })) {
                        jl_merge_module(L, std::move(M));
                    }
                    continue;
                }
            }
            jl_merge_module(L, std::move(M));
            uint32_t func_id = 0;
            uint32_t cfunc_id = 0;
            if (func == "jl_fptr_args") {
                func_id = -1;
            }
            else if (func == "jl_fptr_sparam") {
                func_id = -2;
            }
            else if (func == "jl_f_opaque_closure_call") {
                func_id = -4;
            }
            else if (func == "jl_fptr_const_return") {
                func_id = -5;
            }
            else {
                //Safe b/c context is locked by params
                data->jl_sysimg_fvars.push_back(cast<Function>(clone.getModuleUnlocked()->getNamedValue(func)));
                func_id = data->jl_sysimg_fvars.size();
            }
            if (!cfunc.empty()) {
                //Safe b/c context is locked by params
                data->jl_sysimg_fvars.push_back(cast<Function>(clone.getModuleUnlocked()->getNamedValue(cfunc)));
                cfunc_id = data->jl_sysimg_fvars.size();
            }
            data->jl_fvar_map[this_code] = std::make_tuple(func_id, cfunc_id);
        }
        bool Changed = true;
        while (Changed) {
            Changed = false;
            // make sure everything referenced got included though, since some functions aren't
            // correctly implemented by staticdata for external use, and so codegen won't emit
            // an external reference but expects a private copy here instead
            for (auto &def : compiled_functions) {
                orc::ThreadSafeModule &M = def.second.TSM;
                if (!M)
                    continue;
                jl_llvm_functions_t &decls = def.second.decls;
                StringRef func = decls.functionObject;
                StringRef cfunc = decls.specFunctionObject;
                if (func != "jl_fptr_args" &&
                    func != "jl_fptr_sparam" &&
                    func != "jl_f_opaque_closure_call" &&
                    clone.getModuleUnlocked()->getNamedValue(func)) {
                    jl_merge_module(L, std::move(M));
                    Changed = true;
                    continue;
                }
                if (!cfunc.empty() && clone.getModuleUnlocked()->getNamedValue(cfunc)) {
                    Changed = true;
                    jl_merge_module(L, std::move(M));
                }
            }
        }
#ifndef NDEBUG
        // make sure we didn't forget anything that we promised to include in here
        for (auto &def : compiled_functions) {
            jl_llvm_functions_t &decls = def.second.decls;
            StringRef func = decls.functionObject;
            StringRef cfunc = decls.specFunctionObject;
            if (func != "jl_fptr_args" &&
                func != "jl_fptr_sparam" &&
                func != "jl_f_opaque_closure_call") {
                GlobalValue *F = clone.getModuleUnlocked()->getNamedValue(func);
                assert(!F || !F->isDeclaration());
            }
            if (!cfunc.empty()) {
                GlobalValue *F = clone.getModuleUnlocked()->getNamedValue(cfunc);
                assert(!F || !F->isDeclaration());
            }
        }
#endif
        compiled_functions.clear();
        if (params._shared_module) {
            bool error = L.linkInModule(std::move(params._shared_module));
            assert(!error && "Error linking in shared module");
            (void)error;
        }
    }

    // now get references to the globals in the merged module
    // and set them to be internalized and initialized at startup
    // filter out any gvars that got optimized away
    idx = 0;
    size_t newoffset = 0;
    size_t newidx = 0;
    for (auto &global : gvars) {
        //Safe b/c context is locked by params
        GlobalVariable *G = cast_or_null<GlobalVariable>(clone.getModuleUnlocked()->getNamedValue(global));
        if (G != nullptr) {
            assert(!G->hasInitializer());
            G->setInitializer(Constant::getNullValue(G->getValueType()));
            G->setLinkage(GlobalValue::InternalLinkage);
            G->setDSOLocal(true);
            assert(newidx == data->jl_sysimg_gvars.size());
            if (idx < offset) {
                data->jl_value_to_llvm[newidx] = data->jl_value_to_llvm[idx];
                newoffset = newidx + 1;
            }
            else {
                data->jl_external_to_llvm[newidx - newoffset] = data->jl_external_to_llvm[idx - offset];
            }
            data->jl_sysimg_gvars.push_back(G);
            newidx++;
        }
        idx++;
    }
    data->jl_value_to_llvm.resize(newoffset);
    data->jl_external_to_llvm.resize(newidx - newoffset);
    gvars.clear();
    CreateNativeGlobals += idx;

    data->M = std::move(clone);
    return (void*)data;
}

static object::Archive::Kind getDefaultForHost(Triple &triple)
{
      if (triple.isOSDarwin())
          return object::Archive::K_DARWIN;
      return object::Archive::K_GNU;
}

typedef Error ArchiveWriterError;
static void reportWriterError(const ErrorInfoBase &E)
{
    std::string err = E.message();
    jl_safe_printf("ERROR: failed to emit output file %s\n", err.c_str());
}

static void injectCRTAlias(Module &M, StringRef name, StringRef alias, FunctionType *FT)
{
    Function *target = M.getFunction(alias);
    if (!target) {
        target = Function::Create(FT, Function::ExternalLinkage, alias, M);
    }
    Function *interposer = Function::Create(FT, Function::InternalLinkage, name, M);
    appendToCompilerUsed(M, {interposer});

    llvm::IRBuilder<> builder(BasicBlock::Create(M.getContext(), "top", interposer));
    SmallVector<Value *, 4> CallArgs;
    for (auto &arg : interposer->args())
        CallArgs.push_back(&arg);
    auto val = builder.CreateCall(target, CallArgs);
    builder.CreateRet(val);
}

void multiversioning_preannotate(Module &M);

// See src/processor.h for documentation about this table. Corresponds to jl_image_shard_t.
static GlobalVariable *emit_shard_table(Module &M, Type *T_size, Type *T_psize, unsigned threads) {
    SmallVector<Constant *, 0> tables(sizeof(jl_image_shard_t) / sizeof(void *) * threads);
    for (unsigned i = 0; i < threads; i++) {
        auto suffix = "_" + std::to_string(i);
        auto create_gv = [&](StringRef name, bool constant) {
            auto gv = new GlobalVariable(M, T_size, constant,
                                         GlobalValue::ExternalLinkage, nullptr, name + suffix);
            gv->setVisibility(GlobalValue::HiddenVisibility);
            gv->setDSOLocal(true);
            return gv;
        };
        auto table = tables.data() + i * sizeof(jl_image_shard_t) / sizeof(void *);
        table[offsetof(jl_image_shard_t, fvar_count) / sizeof(void*)] = create_gv("jl_fvar_count", true);
        table[offsetof(jl_image_shard_t, fvar_ptrs) / sizeof(void*)] = create_gv("jl_fvar_ptrs", true);
        table[offsetof(jl_image_shard_t, fvar_idxs) / sizeof(void*)] = create_gv("jl_fvar_idxs", true);
        table[offsetof(jl_image_shard_t, gvar_offsets) / sizeof(void*)] = create_gv("jl_gvar_offsets", true);
        table[offsetof(jl_image_shard_t, gvar_idxs) / sizeof(void*)] = create_gv("jl_gvar_idxs", true);
        table[offsetof(jl_image_shard_t, clone_slots) / sizeof(void*)] = create_gv("jl_clone_slots", true);
        table[offsetof(jl_image_shard_t, clone_ptrs) / sizeof(void*)] = create_gv("jl_clone_ptrs", true);
        table[offsetof(jl_image_shard_t, clone_idxs) / sizeof(void*)] = create_gv("jl_clone_idxs", true);
    }
    auto tables_arr = ConstantArray::get(ArrayType::get(T_psize, tables.size()), tables);
    auto tables_gv = new GlobalVariable(M, tables_arr->getType(), false,
                                        GlobalValue::ExternalLinkage, tables_arr, "jl_shard_tables");
    tables_gv->setVisibility(GlobalValue::HiddenVisibility);
    tables_gv->setDSOLocal(true);
    return tables_gv;
}

static Function *emit_pgcstack_default_func(Module &M, Type *T_ptr) {
    auto FT = FunctionType::get(T_ptr, false);
    auto F = Function::Create(FT, GlobalValue::InternalLinkage, "pgcstack_default_func", &M);
    llvm::IRBuilder<> builder(BasicBlock::Create(M.getContext(), "top", F));
    builder.CreateRet(Constant::getNullValue(T_ptr));
    return F;
}

// See src/processor.h for documentation about this table. Corresponds to jl_image_ptls_t.
static GlobalVariable *emit_ptls_table(Module &M, Type *T_size, Type *T_ptr) {
    std::array<Constant *, 3> ptls_table{
        new GlobalVariable(M, T_ptr, false, GlobalValue::ExternalLinkage, emit_pgcstack_default_func(M, T_ptr), "jl_pgcstack_func_slot"),
        new GlobalVariable(M, T_size, false, GlobalValue::ExternalLinkage, Constant::getNullValue(T_size), "jl_pgcstack_key_slot"),
        new GlobalVariable(M, T_size, false, GlobalValue::ExternalLinkage, Constant::getNullValue(T_size), "jl_tls_offset"),
    };
    for (auto &gv : ptls_table) {
        cast<GlobalVariable>(gv)->setVisibility(GlobalValue::HiddenVisibility);
        cast<GlobalVariable>(gv)->setDSOLocal(true);
    }
    auto ptls_table_arr = ConstantArray::get(ArrayType::get(T_ptr, ptls_table.size()), ptls_table);
    auto ptls_table_gv = new GlobalVariable(M, ptls_table_arr->getType(), false,
                                            GlobalValue::ExternalLinkage, ptls_table_arr, "jl_ptls_table");
    ptls_table_gv->setVisibility(GlobalValue::HiddenVisibility);
    ptls_table_gv->setDSOLocal(true);
    return ptls_table_gv;
}

// See src/processor.h for documentation about this table. Corresponds to jl_image_header_t.
static GlobalVariable *emit_image_header(Module &M, unsigned threads, unsigned nfvars, unsigned ngvars) {
    constexpr uint32_t version = 1;
    std::array<uint32_t, 4> header{
        version,
        threads,
        nfvars,
        ngvars,
    };
    auto header_arr = ConstantDataArray::get(M.getContext(), header);
    auto header_gv = new GlobalVariable(M, header_arr->getType(), false,
                                        GlobalValue::InternalLinkage, header_arr, "jl_image_header");
    return header_gv;
}

// Grab fvars and gvars data from the module
static void get_fvars_gvars(Module &M, DenseMap<GlobalValue *, unsigned> &fvars, DenseMap<GlobalValue *, unsigned> &gvars) {
    auto fvars_gv = M.getGlobalVariable("jl_fvars");
    auto gvars_gv = M.getGlobalVariable("jl_gvars");
    auto fvars_idxs = M.getGlobalVariable("jl_fvar_idxs");
    auto gvars_idxs = M.getGlobalVariable("jl_gvar_idxs");
    assert(fvars_gv);
    assert(gvars_gv);
    assert(fvars_idxs);
    assert(gvars_idxs);
    auto fvars_init = cast<ConstantArray>(fvars_gv->getInitializer());
    auto gvars_init = cast<ConstantArray>(gvars_gv->getInitializer());
    for (unsigned i = 0; i < fvars_init->getNumOperands(); ++i) {
        auto gv = cast<GlobalValue>(fvars_init->getOperand(i)->stripPointerCasts());
        assert(gv && gv->hasName() && "fvar must be a named global");
        assert(!fvars.count(gv) && "Duplicate fvar");
        fvars[gv] = i;
    }
    assert(fvars.size() == fvars_init->getNumOperands());
    for (unsigned i = 0; i < gvars_init->getNumOperands(); ++i) {
        auto gv = cast<GlobalValue>(gvars_init->getOperand(i)->stripPointerCasts());
        assert(gv && gv->hasName() && "gvar must be a named global");
        assert(!gvars.count(gv) && "Duplicate gvar");
        gvars[gv] = i;
    }
    assert(gvars.size() == gvars_init->getNumOperands());
    fvars_gv->eraseFromParent();
    gvars_gv->eraseFromParent();
    fvars_idxs->eraseFromParent();
    gvars_idxs->eraseFromParent();
}

// Weight computation
// It is important for multithreaded image building to be able to split work up
// among the threads equally. The weight calculated here is an estimation of
// how expensive a particular function is going to be to compile.

struct FunctionInfo {
    size_t weight;
    size_t bbs;
    size_t insts;
    size_t clones;
};

static FunctionInfo getFunctionWeight(const Function &F)
{
    FunctionInfo info;
    info.weight = 1;
    info.bbs = F.size();
    info.insts = 0;
    info.clones = 1;
    for (const BasicBlock &BB : F) {
        info.insts += BB.size();
    }
    if (F.hasFnAttribute("julia.mv.clones")) {
        auto val = F.getFnAttribute("julia.mv.clones").getValueAsString();
        // base16, so must be at most 4 * length bits long
        // popcount gives number of clones
        info.clones = APInt(val.size() * 4, val, 16).popcount() + 1;
    }
    info.weight += info.insts;
    // more basic blocks = more complex than just sum of insts,
    // add some weight to it
    info.weight += info.bbs;
    info.weight *= info.clones;
    return info;
}

struct ModuleInfo {
    Triple triple;
    size_t globals;
    size_t funcs;
    size_t bbs;
    size_t insts;
    size_t clones;
    size_t weight;
};

ModuleInfo compute_module_info(Module &M) {
    ModuleInfo info;
    info.triple = Triple(M.getTargetTriple());
    info.globals = 0;
    info.funcs = 0;
    info.bbs = 0;
    info.insts = 0;
    info.clones = 0;
    info.weight = 0;
    for (auto &G : M.global_values()) {
        if (G.isDeclaration()) {
            continue;
        }
        info.globals++;
        if (auto F = dyn_cast<Function>(&G)) {
            info.funcs++;
            auto func_info = getFunctionWeight(*F);
            info.bbs += func_info.bbs;
            info.insts += func_info.insts;
            info.clones += func_info.clones;
            info.weight += func_info.weight;
        } else {
            info.weight += 1;
        }
    }
    return info;
}

struct Partition {
    StringMap<bool> globals;
    StringMap<unsigned> fvars;
    StringMap<unsigned> gvars;
    size_t weight;
};

static inline bool verify_partitioning(const SmallVectorImpl<Partition> &partitions, const Module &M, DenseMap<GlobalValue *, unsigned> &fvars, DenseMap<GlobalValue *, unsigned> &gvars) {
    bool bad = false;
#ifndef JL_NDEBUG
    size_t fvars_size = fvars.size();
    size_t gvars_size = gvars.size();
    SmallVector<uint32_t, 0> fvars_partition(fvars_size);
    SmallVector<uint32_t, 0> gvars_partition(gvars_size);
    StringMap<uint32_t> GVNames;
    for (uint32_t i = 0; i < partitions.size(); i++) {
        for (auto &name : partitions[i].globals) {
            if (GVNames.count(name.getKey())) {
                bad = true;
                dbgs() << "Duplicate global name " << name.getKey() << " in partitions " << i << " and " << GVNames[name.getKey()] << "\n";
            }
            GVNames[name.getKey()] = i;
        }
        for (auto &fvar : partitions[i].fvars) {
            if (fvars_partition[fvar.second] != 0) {
                bad = true;
                dbgs() << "Duplicate fvar " << fvar.first() << " in partitions " << i << " and " << fvars_partition[fvar.second] - 1 << "\n";
            }
            fvars_partition[fvar.second] = i+1;
        }
        for (auto &gvar : partitions[i].gvars) {
            if (gvars_partition[gvar.second] != 0) {
                bad = true;
                dbgs() << "Duplicate gvar " << gvar.first() << " in partitions " << i << " and " << gvars_partition[gvar.second] - 1 << "\n";
            }
            gvars_partition[gvar.second] = i+1;
        }
    }
    for (auto &GV : M.global_values()) {
        if (GV.isDeclaration()) {
            if (GVNames.count(GV.getName())) {
                bad = true;
                dbgs() << "Global " << GV.getName() << " is a declaration but is in partition " << GVNames[GV.getName()] << "\n";
            }
        } else {
            // Local global values are not partitioned
            if (!GVNames.count(GV.getName())) {
                bad = true;
                dbgs() << "Global " << GV << " not in any partition\n";
            }
            for (ConstantUses<GlobalValue> uses(const_cast<GlobalValue*>(&GV), const_cast<Module&>(M)); !uses.done(); uses.next()) {
                auto val = uses.get_info().val;
                if (!GVNames.count(val->getName())) {
                    bad = true;
                    dbgs() << "Global " << val->getName() << " used by " << GV.getName() << ", which is not in any partition\n";
                    continue;
                }
                if (GVNames[val->getName()] != GVNames[GV.getName()]) {
                    bad = true;
                    dbgs() << "Global " << val->getName() << " used by " << GV.getName() << ", which is in partition " << GVNames[GV.getName()] << " but " << val->getName() << " is in partition " << GVNames[val->getName()] << "\n";
                }
            }
        }
    }
    for (uint32_t i = 0; i < fvars_size; i++) {
        if (fvars_partition[i] == 0) {
            auto gv = find_if(fvars.begin(), fvars.end(), [i](auto var) { return var.second == i; });
            bad = true;
            dbgs() << "fvar " << gv->first->getName() << " at " << i << " not in any partition\n";
        }
    }
    for (uint32_t i = 0; i < gvars_size; i++) {
        if (gvars_partition[i] == 0) {
            bad = true;
            dbgs() << "gvar " << i << " not in any partition\n";
        }
    }
#endif
    return !bad;
}

// Chop a module up as equally as possible by weight into threads partitions
static SmallVector<Partition, 32> partitionModule(Module &M, unsigned threads) {
    //Start by stripping fvars and gvars, which helpfully removes their uses as well
    DenseMap<GlobalValue *, unsigned> fvars, gvars;
    get_fvars_gvars(M, fvars, gvars);

    // Partition by union-find, since we only have def->use traversal right now
    struct Partitioner {
        struct Node {
            GlobalValue *GV;
            unsigned parent;
            unsigned size;
            size_t weight;
        };
        SmallVector<Node, 0> nodes;
        DenseMap<GlobalValue *, unsigned> node_map;
        unsigned merged;

        unsigned make(GlobalValue *GV, size_t weight) {
            unsigned idx = nodes.size();
            nodes.push_back({GV, idx, 1, weight});
            node_map[GV] = idx;
            return idx;
        }

        unsigned find(unsigned idx) {
            while (nodes[idx].parent != idx) {
                nodes[idx].parent = nodes[nodes[idx].parent].parent;
                idx = nodes[idx].parent;
            }
            return idx;
        }

        unsigned merge(unsigned x, unsigned y) {
            x = find(x);
            y = find(y);
            if (x == y)
                return x;
            if (nodes[x].size < nodes[y].size)
                std::swap(x, y);
            nodes[y].parent = x;
            nodes[x].size += nodes[y].size;
            nodes[x].weight += nodes[y].weight;
            merged++;
            return x;
        }
    };

    Partitioner partitioner;

    for (auto &G : M.global_values()) {
        if (G.isDeclaration())
            continue;
        // Currently ccallable global aliases have extern linkage, we only want to make the
        // internally linked functions/global variables extern+hidden
        if (G.hasLocalLinkage()) {
            G.setLinkage(GlobalValue::ExternalLinkage);
            G.setVisibility(GlobalValue::HiddenVisibility);
        }
        if (auto F = dyn_cast<Function>(&G)) {
            partitioner.make(&G, getFunctionWeight(*F).weight);
        }
        else {
            partitioner.make(&G, 1);
        }
    }

    // Merge all uses to go together into the same partition
    for (unsigned i = 0; i < partitioner.nodes.size(); ++i) {
        for (ConstantUses<GlobalValue> uses(partitioner.nodes[i].GV, M); !uses.done(); uses.next()) {
            auto val = uses.get_info().val;
            auto idx = partitioner.node_map.find(val);
            // This can fail if we can't partition a global, but it uses something we can partition
            // This should be fixed by altering canPartition to not permit partitioning this global
            assert(idx != partitioner.node_map.end());
            partitioner.merge(i, idx->second);
        }
    }

    SmallVector<Partition, 32> partitions(threads);
    // always get the smallest partition first
    auto pcomp = [](const Partition *p1, const Partition *p2) {
        return p1->weight > p2->weight;
    };
    std::priority_queue<Partition *, SmallVector<Partition *, 0>, decltype(pcomp)> pq(pcomp);
    for (unsigned i = 0; i < threads; ++i) {
        pq.push(&partitions[i]);
    }

    SmallVector<unsigned, 0> idxs(partitioner.nodes.size());
    std::iota(idxs.begin(), idxs.end(), 0);
    std::sort(idxs.begin(), idxs.end(), [&](unsigned a, unsigned b) {
        //because roots have more weight than their children,
        //we can sort by weight and get the roots first
        return partitioner.nodes[a].weight > partitioner.nodes[b].weight;
    });

    // Assign the root of each partition to a partition, then assign its children to the same one
    for (unsigned idx = 0; idx < idxs.size(); ++idx) {
        auto i = idxs[idx];
        auto root = partitioner.find(i);
        assert(root == i || partitioner.nodes[root].weight == 0);
        if (partitioner.nodes[root].weight) {
            auto &node = partitioner.nodes[root];
            auto &P = *pq.top();
            pq.pop();
            auto name = node.GV->getName();
            P.globals.insert({name, true});
            if (fvars.count(node.GV))
                P.fvars[name] = fvars[node.GV];
            if (gvars.count(node.GV))
                P.gvars[name] = gvars[node.GV];
            P.weight += node.weight;
            node.weight = 0;
            node.size = &P - partitions.data();
            pq.push(&P);
        }
        if (root != i) {
            auto &node = partitioner.nodes[i];
            assert(node.weight != 0);
            // we assigned its root already, so just add it to the root's partition
            // don't touch the priority queue, since we're not changing the weight
            auto &P = partitions[partitioner.nodes[root].size];
            auto name = node.GV->getName();
            P.globals.insert({name, true});
            if (fvars.count(node.GV))
                P.fvars[name] = fvars[node.GV];
            if (gvars.count(node.GV))
                P.gvars[name] = gvars[node.GV];
            node.weight = 0;
            node.size = partitioner.nodes[root].size;
        }
    }

    bool verified = verify_partitioning(partitions, M, fvars, gvars);
    if (!verified)
        llvm_dump(&M);
    assert(verified && "Partitioning failed to partition globals correctly");
    (void) verified;

    return partitions;
}

struct ImageTimer {
    uint64_t elapsed = 0;
    std::string name;
    std::string desc;

    void startTimer() {
        elapsed = jl_hrtime();
    }

    void stopTimer() {
        elapsed = jl_hrtime() - elapsed;
    }

    void init(const Twine &name, const Twine &desc) {
        this->name = name.str();
        this->desc = desc.str();
    }

    operator bool() const {
        return elapsed != 0;
    }

    void print(raw_ostream &out, bool clear=false) {
        if (!*this)
            return;
        out << llvm::formatv("{0:F3}  ", elapsed / 1e9) << name << "  " << desc << "\n";
        if (clear)
            elapsed = 0;
    }
};

struct ShardTimers {
    ImageTimer deserialize;
    ImageTimer materialize;
    ImageTimer construct;
    // impl timers
    ImageTimer unopt;
    ImageTimer optimize;
    ImageTimer opt;
    ImageTimer obj;
    ImageTimer asm_;

    std::string name;
    std::string desc;

    void print(raw_ostream &out, bool clear=false) {
        StringRef sep = "===-------------------------------------------------------------------------===";
        out << formatv("{0}\n{1}\n{0}\n", sep, fmt_align(name + " : " + desc, AlignStyle::Center, sep.size()));
        auto total = deserialize.elapsed + materialize.elapsed + construct.elapsed +
            unopt.elapsed + optimize.elapsed + opt.elapsed + obj.elapsed + asm_.elapsed;
        out << "Time (s)  Name  Description\n";
        deserialize.print(out, clear);
        materialize.print(out, clear);
        construct.print(out, clear);
        unopt.print(out, clear);
        optimize.print(out, clear);
        opt.print(out, clear);
        obj.print(out, clear);
        asm_.print(out, clear);
        out << llvm::formatv("{0:F3}  total  Total time taken\n", total / 1e9);
    }
};

struct AOTOutputs {
    SmallVector<char, 0> unopt, opt, obj, asm_;
};

// Perform the actual optimization and emission of the output files
static AOTOutputs add_output_impl(Module &M, TargetMachine &SourceTM, ShardTimers &timers,
        bool unopt, bool opt, bool obj, bool asm_) {
    assert((unopt || opt || obj || asm_) && "no output requested");
    AOTOutputs out;
    auto TM = std::unique_ptr<TargetMachine>(
        SourceTM.getTarget().createTargetMachine(
            SourceTM.getTargetTriple().str(),
            SourceTM.getTargetCPU(),
            SourceTM.getTargetFeatureString(),
            SourceTM.Options,
            SourceTM.getRelocationModel(),
            SourceTM.getCodeModel(),
            SourceTM.getOptLevel()));
    fixupTM(*TM);
    if (unopt) {
        timers.unopt.startTimer();
        raw_svector_ostream OS(out.unopt);
        PassBuilder PB;
        AnalysisManagers AM{*TM, PB, OptimizationLevel::O0};
        ModulePassManager MPM;
        MPM.addPass(BitcodeWriterPass(OS));
        MPM.run(M, AM.MAM);
        timers.unopt.stopTimer();
    }
    if (!opt && !obj && !asm_) {
        return out;
    }
    assert(!verifyLLVMIR(M));

    {
        timers.optimize.startTimer();

        auto PMTM = std::unique_ptr<TargetMachine>(
            SourceTM.getTarget().createTargetMachine(
                SourceTM.getTargetTriple().str(),
                SourceTM.getTargetCPU(),
                SourceTM.getTargetFeatureString(),
                SourceTM.Options,
                SourceTM.getRelocationModel(),
                SourceTM.getCodeModel(),
                SourceTM.getOptLevel()));
        fixupTM(*PMTM);
        auto options = OptimizationOptions::defaults(true, true);
        options.sanitize_memory = jl_options.target_sanitize_memory;
        options.sanitize_thread = jl_options.target_sanitize_thread;
        options.sanitize_address = jl_options.target_sanitize_address;
        NewPM optimizer{std::move(PMTM), getOptLevel(jl_options.opt_level), options};
        optimizer.run(M);
        assert(!verifyLLVMIR(M));
        bool inject_aliases = false;
        for (auto &F : M.functions()) {
            if (!F.isDeclaration() && F.getName() != "_DllMainCRTStartup") {
                inject_aliases = true;
                break;
            }
        }
        // no need to inject aliases if we have no functions

        if (inject_aliases) {
            // We would like to emit an alias or an weakref alias to redirect these symbols
            // but LLVM doesn't let us emit a GlobalAlias to a declaration...
            // So for now we inject a definition of these functions that calls our runtime
            // functions. We do so after optimization to avoid cloning these functions.
            // Float16 conversion routines
#if defined(_CPU_X86_64_) && defined(_OS_DARWIN_)
            // LLVM 16 reverted to soft-float ABI for passing half on x86_64 Darwin
            // https://github.com/llvm/llvm-project/commit/2bcf51c7f82ca7752d1bba390a2e0cb5fdd05ca9
            injectCRTAlias(M, "__gnu_h2f_ieee", "julia_half_to_float",
                    FunctionType::get(Type::getFloatTy(M.getContext()), { Type::getInt16Ty(M.getContext()) }, false));
            injectCRTAlias(M, "__extendhfsf2", "julia_half_to_float",
                    FunctionType::get(Type::getFloatTy(M.getContext()), { Type::getInt16Ty(M.getContext()) }, false));
            injectCRTAlias(M, "__gnu_f2h_ieee", "julia_float_to_half",
                    FunctionType::get(Type::getInt16Ty(M.getContext()), { Type::getFloatTy(M.getContext()) }, false));
            injectCRTAlias(M, "__truncsfhf2", "julia_float_to_half",
                    FunctionType::get(Type::getInt16Ty(M.getContext()), { Type::getFloatTy(M.getContext()) }, false));
            injectCRTAlias(M, "__truncdfhf2", "julia_double_to_half",
                    FunctionType::get(Type::getInt16Ty(M.getContext()), { Type::getDoubleTy(M.getContext()) }, false));
#else
            injectCRTAlias(M, "__gnu_h2f_ieee", "julia__gnu_h2f_ieee",
                    FunctionType::get(Type::getFloatTy(M.getContext()), { Type::getHalfTy(M.getContext()) }, false));
            injectCRTAlias(M, "__extendhfsf2", "julia__gnu_h2f_ieee",
                    FunctionType::get(Type::getFloatTy(M.getContext()), { Type::getHalfTy(M.getContext()) }, false));
            injectCRTAlias(M, "__gnu_f2h_ieee", "julia__gnu_f2h_ieee",
                    FunctionType::get(Type::getHalfTy(M.getContext()), { Type::getFloatTy(M.getContext()) }, false));
            injectCRTAlias(M, "__truncsfhf2", "julia__gnu_f2h_ieee",
                    FunctionType::get(Type::getHalfTy(M.getContext()), { Type::getFloatTy(M.getContext()) }, false));
            injectCRTAlias(M, "__truncdfhf2", "julia__truncdfhf2",
                    FunctionType::get(Type::getHalfTy(M.getContext()), { Type::getDoubleTy(M.getContext()) }, false));
#endif

            // BFloat16 conversion routines
            injectCRTAlias(M, "__truncsfbf2", "julia__truncsfbf2",
                    FunctionType::get(Type::getBFloatTy(M.getContext()), { Type::getFloatTy(M.getContext()) }, false));
            injectCRTAlias(M, "__truncsdbf2", "julia__truncdfbf2",
                    FunctionType::get(Type::getBFloatTy(M.getContext()), { Type::getDoubleTy(M.getContext()) }, false));
        }
        timers.optimize.stopTimer();
    }

    if (opt) {
        timers.opt.startTimer();
        raw_svector_ostream OS(out.opt);
        PassBuilder PB;
        AnalysisManagers AM{*TM, PB, OptimizationLevel::O0};
        ModulePassManager MPM;
        MPM.addPass(BitcodeWriterPass(OS));
        MPM.run(M, AM.MAM);
        timers.opt.stopTimer();
    }

    if (obj) {
        timers.obj.startTimer();
        raw_svector_ostream OS(out.obj);
        legacy::PassManager emitter;
        addTargetPasses(&emitter, TM->getTargetTriple(), TM->getTargetIRAnalysis());
#if JL_LLVM_VERSION >= 180000
        if (TM->addPassesToEmitFile(emitter, OS, nullptr, CodeGenFileType::ObjectFile, false))
#else
        if (TM->addPassesToEmitFile(emitter, OS, nullptr, CGFT_ObjectFile, false))
#endif
            jl_safe_printf("ERROR: target does not support generation of object files\n");
        emitter.run(M);
        timers.obj.stopTimer();
    }

    if (asm_) {
        timers.asm_.startTimer();
        raw_svector_ostream OS(out.asm_);
        legacy::PassManager emitter;
        addTargetPasses(&emitter, TM->getTargetTriple(), TM->getTargetIRAnalysis());
#if JL_LLVM_VERSION >= 180000
        if (TM->addPassesToEmitFile(emitter, OS, nullptr, CodeGenFileType::AssemblyFile, false))
#else
        if (TM->addPassesToEmitFile(emitter, OS, nullptr, CGFT_AssemblyFile, false))
#endif
            jl_safe_printf("ERROR: target does not support generation of assembly files\n");
        emitter.run(M);
        timers.asm_.stopTimer();
    }

    return out;
}

// serialize module to bitcode
static auto serializeModule(const Module &M) {
    assert(!verifyLLVMIR(M) && "Serializing invalid module!");
    SmallVector<char, 0> ClonedModuleBuffer;
    BitcodeWriter BCWriter(ClonedModuleBuffer);
    BCWriter.writeModule(M);
    BCWriter.writeSymtab();
    BCWriter.writeStrtab();
    return ClonedModuleBuffer;
}

// Modules are deserialized lazily by LLVM, to avoid deserializing
// unnecessary functions. We take advantage of this by serializing
// the entire module once, then deleting the bodies of functions
// that are not in this partition. Once unnecessary functions are
// deleted, we then materialize the entire module to make use-lists
// consistent.
static void materializePreserved(Module &M, Partition &partition) {
    DenseSet<GlobalValue *> Preserve;
    for (auto &Name : partition.globals) {
        auto *GV = M.getNamedValue(Name.first());
        assert(GV && !GV->isDeclaration() && !GV->hasLocalLinkage());
        if (!Name.second) {
            // We skip partitioning for internal variables, so this has
            // the same effect as putting it in preserve.
            // This just avoids a hashtable lookup.
            GV->setLinkage(GlobalValue::InternalLinkage);
            assert(GV->hasDefaultVisibility());
        }
        else {
            Preserve.insert(GV);
        }
    }

    for (auto &F : M.functions()) {
        if (F.isDeclaration())
            continue;
        if (F.hasLocalLinkage())
            continue;
        if (Preserve.contains(&F))
            continue;
        if (!canPartition(F)) {
            F.setLinkage(GlobalValue::AvailableExternallyLinkage);
            F.setVisibility(GlobalValue::HiddenVisibility);
            F.setDSOLocal(true);
            continue;
        }
        F.deleteBody();
        F.setLinkage(GlobalValue::ExternalLinkage);
        F.setVisibility(GlobalValue::HiddenVisibility);
        F.setDSOLocal(true);
    }

    for (auto &GV : M.globals()) {
        if (GV.isDeclaration())
            continue;
        if (Preserve.contains(&GV))
            continue;
        if (GV.hasLocalLinkage())
            continue;
        GV.setInitializer(nullptr);
        GV.setLinkage(GlobalValue::ExternalLinkage);
        GV.setVisibility(GlobalValue::HiddenVisibility);
        if (GV.getDLLStorageClass() != GlobalValue::DLLStorageClassTypes::DefaultStorageClass)
            continue; // Don't mess with exported or imported globals
        GV.setDSOLocal(true);
    }

    // Global aliases are a pain to deal with. It is illegal to have an alias to a declaration,
    // so we need to replace them with either a function or a global variable declaration. However,
    // we can't just delete the alias, because that would break the users of the alias. Therefore,
    // we do a dance where we point each global alias to a dummy function or global variable,
    // then materialize the module to access use-lists, then replace all the uses, and finally commit
    // to deleting the old alias.
    SmallVector<std::pair<GlobalAlias *, GlobalValue *>> DeletedAliases;
    for (auto &GA : M.aliases()) {
        assert(!GA.isDeclaration() && "Global aliases can't be declarations!"); // because LLVM says so
        if (Preserve.contains(&GA))
            continue;
        if (GA.hasLocalLinkage())
            continue;
        if (GA.getValueType()->isFunctionTy()) {
            auto F = Function::Create(cast<FunctionType>(GA.getValueType()), GlobalValue::ExternalLinkage, "", &M);
            // This is an extremely sad hack to make sure the global alias never points to an extern function
            auto BB = BasicBlock::Create(M.getContext(), "", F);
            new UnreachableInst(M.getContext(), BB);
            GA.setAliasee(F);
            DeletedAliases.push_back({ &GA, F });
        }
        else {
            auto GV = new GlobalVariable(M, GA.getValueType(), false, GlobalValue::ExternalLinkage, Constant::getNullValue(GA.getValueType()));
            DeletedAliases.push_back({ &GA, GV });
        }
    }

    cantFail(M.materializeAll());

    for (auto &Deleted : DeletedAliases) {
        Deleted.second->takeName(Deleted.first);
        Deleted.first->replaceAllUsesWith(Deleted.second);
        Deleted.first->eraseFromParent();
        // undo our previous sad hack
        if (auto F = dyn_cast<Function>(Deleted.second)) {
            F->deleteBody();
        } else {
            cast<GlobalVariable>(Deleted.second)->setInitializer(nullptr);
        }
    }
}

// Reconstruct jl_fvars, jl_gvars, jl_fvars_idxs, and jl_gvars_idxs from the partition
static void construct_vars(Module &M, Partition &partition, StringRef suffix) {
    SmallVector<std::pair<uint32_t, GlobalValue *>> fvar_pairs;
    fvar_pairs.reserve(partition.fvars.size());
    for (auto &fvar : partition.fvars) {
        auto F = M.getFunction(fvar.first());
        assert(F);
        assert(!F->isDeclaration());
        fvar_pairs.push_back({ fvar.second, F });
    }
    SmallVector<GlobalValue *, 0> fvars;
    SmallVector<uint32_t, 0> fvar_idxs;
    fvars.reserve(fvar_pairs.size());
    fvar_idxs.reserve(fvar_pairs.size());
    std::sort(fvar_pairs.begin(), fvar_pairs.end());
    for (auto &fvar : fvar_pairs) {
        fvars.push_back(fvar.second);
        fvar_idxs.push_back(fvar.first);
    }
    SmallVector<std::pair<uint32_t, GlobalValue *>, 0> gvar_pairs;
    gvar_pairs.reserve(partition.gvars.size());
    for (auto &gvar : partition.gvars) {
        auto GV = M.getNamedGlobal(gvar.first());
        assert(GV);
        assert(!GV->isDeclaration());
        gvar_pairs.push_back({ gvar.second, GV });
    }
    SmallVector<Constant*, 0> gvars;
    SmallVector<uint32_t, 0> gvar_idxs;
    gvars.reserve(gvar_pairs.size());
    gvar_idxs.reserve(gvar_pairs.size());
    std::sort(gvar_pairs.begin(), gvar_pairs.end());
    for (auto &gvar : gvar_pairs) {
        gvars.push_back(gvar.second);
        gvar_idxs.push_back(gvar.first);
    }

    // Now commit the fvars, gvars, and idxs
    auto T_size = M.getDataLayout().getIntPtrType(M.getContext());
    emit_table(M, fvars, "jl_fvars", PointerType::getUnqual(T_size->getContext()));
    emit_offset_table(M, T_size, gvars, "jl_gvar", suffix);
    auto fidxs = ConstantDataArray::get(M.getContext(), fvar_idxs);
    auto fidxs_var = new GlobalVariable(M, fidxs->getType(), true,
                                        GlobalVariable::ExternalLinkage,
                                        fidxs, "jl_fvar_idxs");
    fidxs_var->setVisibility(GlobalValue::HiddenVisibility);
    fidxs_var->setDSOLocal(true);
    auto gidxs = ConstantDataArray::get(M.getContext(), gvar_idxs);
    auto gidxs_var = new GlobalVariable(M, gidxs->getType(), true,
                                        GlobalVariable::ExternalLinkage,
                                        gidxs, "jl_gvar_idxs" + suffix);
    gidxs_var->setVisibility(GlobalValue::HiddenVisibility);
    gidxs_var->setDSOLocal(true);
}

extern "C" void lambda_trampoline(void* arg) {
    std::function<void()>* func = static_cast<std::function<void()>*>(arg);
    (*func)();
    delete func;
}

// Entrypoint to optionally-multithreaded image compilation. This handles global coordination of the threading,
// as well as partitioning, serialization, and deserialization.
template<typename ModuleReleasedFunc>
static SmallVector<AOTOutputs, 16> add_output(Module &M, TargetMachine &TM, StringRef name, unsigned threads,
                bool unopt_out, bool opt_out, bool obj_out, bool asm_out, ModuleReleasedFunc module_released) {
    SmallVector<AOTOutputs, 16> outputs(threads);
    assert(threads);
    assert(unopt_out || opt_out || obj_out || asm_out);
    // Timers for timing purposes
    TimerGroup timer_group("add_output", ("Time to optimize and emit LLVM module " + name).str());
    SmallVector<ShardTimers, 1> timers(threads);
    for (unsigned i = 0; i < threads; ++i) {
        auto idx = std::to_string(i);
        timers[i].name = "shard_" + idx;
        timers[i].desc = ("Timings for " + name + " module shard " + idx).str();
        timers[i].deserialize.init("deserialize_" + idx, "Deserialize module");
        timers[i].materialize.init("materialize_" + idx, "Materialize declarations");
        timers[i].construct.init("construct_" + idx, "Construct partitioned definitions");
        timers[i].unopt.init("unopt_" + idx, "Emit unoptimized bitcode");
        timers[i].optimize.init("optimize_" + idx, "Optimize shard");
        timers[i].opt.init("opt_" + idx, "Emit optimized bitcode");
        timers[i].obj.init("obj_" + idx, "Emit object file");
        timers[i].asm_.init("asm_" + idx, "Emit assembly file");
    }
    Timer partition_timer("partition", "Partition module", timer_group);
    Timer serialize_timer("serialize", "Serialize module", timer_group);
    Timer output_timer("output", "Add outputs", timer_group);
    bool report_timings = false;
    if (auto env = getenv("JULIA_IMAGE_TIMINGS")) {
        char *endptr;
        unsigned long val = strtoul(env, &endptr, 10);
        if (endptr != env && !*endptr && val <= 1) {
            report_timings = val;
        } else {
            if (StringRef("true").compare_insensitive(env) == 0)
                report_timings = true;
            else if (StringRef("false").compare_insensitive(env) == 0)
                report_timings = false;
            else
                errs() << "WARNING: Invalid value for JULIA_IMAGE_TIMINGS: " << env << "\n";
        }
    }
    // Single-threaded case
    if (threads == 1) {
        output_timer.startTimer();
        {
            JL_TIMING(NATIVE_AOT, NATIVE_Opt);
            // convert gvars to the expected offset table format for shard 0
            if (M.getGlobalVariable("jl_gvars")) {
                auto gvars = consume_gv<Constant>(M, "jl_gvars", false);
                Type *T_size = M.getDataLayout().getIntPtrType(M.getContext());
                emit_offset_table(M, T_size, gvars, "jl_gvar", "_0"); // module flag "julia.mv.suffix"
                M.getGlobalVariable("jl_gvar_idxs")->setName("jl_gvar_idxs_0");
            }
            outputs[0] = add_output_impl(M, TM, timers[0], unopt_out, opt_out, obj_out, asm_out);
        }
        output_timer.stopTimer();
        // Don't need M anymore
        module_released(M);

        if (!report_timings) {
            timer_group.clear();
        } else {
            timer_group.print(dbgs(), true);
            for (auto &t : timers) {
                t.print(dbgs(), true);
            }
        }
        return outputs;
    }

    partition_timer.startTimer();
    uint64_t counter = 0;
    // Partitioning requires all globals to have names.
    // We use a prefix to avoid name conflicts with user code.
    for (auto &G : M.global_values()) {
        if (!G.isDeclaration() && !G.hasName()) {
            G.setName("jl_ext_" + Twine(counter++));
        }
    }
    auto partitions = partitionModule(M, threads);
    partition_timer.stopTimer();

    serialize_timer.startTimer();
    auto serialized = serializeModule(M);
    serialize_timer.stopTimer();

    // Don't need M anymore, since we'll only read from serialized from now on
    module_released(M);

    output_timer.startTimer();

    // Start all of the worker threads
    {
        JL_TIMING(NATIVE_AOT, NATIVE_Opt);
        std::vector<uv_thread_t> workers(threads);
        for (unsigned i = 0; i < threads; i++) {
            std::function<void()> func = [&, i]() {
                LLVMContext ctx;
                ctx.setDiscardValueNames(true);
                // Lazily deserialize the entire module
                timers[i].deserialize.startTimer();
                auto EM = getLazyBitcodeModule(MemoryBufferRef(StringRef(serialized.data(), serialized.size()), "Optimized"), ctx);
                // Make sure this also fails with only julia, but not LLVM assertions enabled,
                // otherwise, the first error we hit is the LLVM module verification failure,
                // which will look very confusing, because the module was partially deserialized.
                bool deser_succeeded = (bool)EM;
                auto M = cantFail(std::move(EM), "Error loading module");
                assert(deser_succeeded); (void)deser_succeeded;
                timers[i].deserialize.stopTimer();

                timers[i].materialize.startTimer();
                materializePreserved(*M, partitions[i]);
                timers[i].materialize.stopTimer();

                timers[i].construct.startTimer();
                std::string suffix = "_" + std::to_string(i);
                construct_vars(*M, partitions[i], suffix);
                M->setModuleFlag(Module::Error, "julia.mv.suffix", MDString::get(M->getContext(), suffix));
                // The DICompileUnit file is not used for anything, but ld64 requires it be a unique string per object file
                // or it may skip emitting debug info for that file. Here set it to ./julia#N
                DIFile *topfile = DIFile::get(M->getContext(), "julia#" + std::to_string(i), ".");
                for (DICompileUnit *CU : M->debug_compile_units())
                    CU->replaceOperandWith(0, topfile);
                timers[i].construct.stopTimer();

                outputs[i] = add_output_impl(*M, TM, timers[i], unopt_out, opt_out, obj_out, asm_out);
            };
            auto arg = new std::function<void()>(func);
            uv_thread_create(&workers[i], lambda_trampoline, arg); // Use libuv thread to avoid issues with stack sizes
        }

        // Wait for all of the worker threads to finish
        for (unsigned i = 0; i < threads; i++)
            uv_thread_join(&workers[i]);
    }

    output_timer.stopTimer();

    if (!report_timings) {
        timer_group.clear();
    } else {
        timer_group.print(dbgs(), true);
        for (auto &t : timers) {
            t.print(dbgs(), true);
        }
        dbgs() << "Partition weights: [";
        bool comma = false;
        for (auto &p : partitions) {
            if (comma)
                dbgs() << ", ";
            else
                comma = true;
            dbgs() << p.weight;
        }
        dbgs() << "]\n";
    }
    return outputs;
}

extern int jl_is_timing_passes;
static unsigned compute_image_thread_count(const ModuleInfo &info) {
    // 32-bit systems are very memory-constrained
#ifdef _P32
    LLVM_DEBUG(dbgs() << "32-bit systems are restricted to a single thread\n");
    return 1;
#endif
    if (jl_is_timing_passes) // LLVM isn't thread safe when timing the passes https://github.com/llvm/llvm-project/issues/44417
        return 1;
    // COFF has limits on external symbols (even hidden) up to 65536. We reserve the last few
    // for any of our other symbols that we insert during compilation.
    if (info.triple.isOSBinFormatCOFF() && info.globals > 64000) {
        LLVM_DEBUG(dbgs() << "COFF is restricted to a single thread for large images\n");
        return 1;
    }
    // This is not overridable because empty modules do occasionally appear, but they'll be very small and thus exit early to
    // known easy behavior. Plus they really don't warrant multiple threads
    if (info.weight < 1000) {
        LLVM_DEBUG(dbgs() << "Small module, using a single thread\n");
        return 1;
    }

    unsigned threads = std::max(jl_cpu_threads() / 2, 1);

    auto max_threads = info.globals / 100;
    if (max_threads < threads) {
        LLVM_DEBUG(dbgs() << "Low global count limiting threads to " << max_threads << " (" << info.globals << "globals)\n");
        threads = max_threads;
    }

    // environment variable override
    const char *env_threads = getenv("JULIA_IMAGE_THREADS");
    bool env_threads_set = false;
    if (env_threads) {
        char *endptr;
        unsigned long requested = strtoul(env_threads, &endptr, 10);
        if (*endptr || !requested) {
            jl_safe_printf("WARNING: invalid value '%s' for JULIA_IMAGE_THREADS\n", env_threads);
        } else {
            LLVM_DEBUG(dbgs() << "Overriding threads to " << requested << " due to JULIA_IMAGE_THREADS\n");
            threads = requested;
            env_threads_set = true;
        }
    }

    // more defaults
    if (!env_threads_set && threads > 1) {
        if (auto fallbackenv = getenv("JULIA_CPU_THREADS")) {
            char *endptr;
            unsigned long requested = strtoul(fallbackenv, &endptr, 10);
            if (*endptr || !requested) {
                jl_safe_printf("WARNING: invalid value '%s' for JULIA_CPU_THREADS\n", fallbackenv);
            } else if (requested < threads) {
                LLVM_DEBUG(dbgs() << "Overriding threads to " << requested << " due to JULIA_CPU_THREADS\n");
                threads = requested;
            }
        }
    }

    threads = std::max(threads, 1u);

    return threads;
}

jl_emission_params_t default_emission_params = { 1 };

// takes the running content that has collected in the shadow module and dump it to disk
// this builds the object file portion of the sysimage files for fast startup
extern "C" JL_DLLEXPORT_CODEGEN
void jl_dump_native_impl(void *native_code,
        const char *bc_fname, const char *unopt_bc_fname, const char *obj_fname,
        const char *asm_fname,
        ios_t *z, ios_t *s,
        jl_emission_params_t *params)
{
    JL_TIMING(NATIVE_AOT, NATIVE_Dump);
    jl_native_code_desc_t *data = (jl_native_code_desc_t*)native_code;
    if (!bc_fname && !unopt_bc_fname && !obj_fname && !asm_fname) {
        LLVM_DEBUG(dbgs() << "No output requested, skipping native code dump?\n");
        delete data;
        return;
    }

    if (!params) {
        params = &default_emission_params;
    }

    // We don't want to use MCJIT's target machine because
    // it uses the large code model and we may potentially
    // want less optimizations there.
    // make sure to emit the native object format, even if FORCE_ELF was set in codegen
    Triple TheTriple(data->M.withModuleDo([](Module &M) { return M.getTargetTriple(); }));
    if (TheTriple.isOSWindows()) {
        TheTriple.setObjectFormat(Triple::COFF);
    } else if (TheTriple.isOSDarwin()) {
        TheTriple.setObjectFormat(Triple::MachO);
        SmallString<16> Str;
        Str += "macosx";
        if (TheTriple.isAArch64())
            Str += "11.0.0"; // Update this if MACOSX_VERSION_MIN changes
        else
            Str += "10.14.0";
        TheTriple.setOSName(Str);
    }
    std::optional<Reloc::Model> RelocModel;
    if (TheTriple.isOSLinux() || TheTriple.isOSFreeBSD() || TheTriple.isOSOpenBSD()) {
        RelocModel = Reloc::PIC_;
    }

    CodeModel::Model CMModel = CodeModel::Small;
    if (TheTriple.isPPC() || TheTriple.isRISCV() ||
        (TheTriple.isX86() && TheTriple.isArch64Bit() && TheTriple.isOSLinux())) {
        // On PPC the small model is limited to 16bit offsets. For very large images the small code model
        CMModel = CodeModel::Medium; //  isn't good enough on x86 so use Medium, it has no cost because only the image goes in .ldata
    }
    std::unique_ptr<TargetMachine> SourceTM(
        jl_ExecutionEngine->getTarget().createTargetMachine(
            TheTriple.getTriple(),
            jl_ExecutionEngine->getTargetCPU(),
            jl_ExecutionEngine->getTargetFeatureString(),
            jl_ExecutionEngine->getTargetOptions(),
            RelocModel,
            CMModel,
#if JL_LLVM_VERSION >= 180000
            CodeGenOptLevel::Aggressive // -O3 TODO: respect command -O0 flag?
#else
            CodeGenOpt::Aggressive // -O3 TODO: respect command -O0 flag?
#endif
            ));
    fixupTM(*SourceTM);
    auto DL = jl_create_datalayout(*SourceTM);
    std::string StackProtectorGuard;
    unsigned OverrideStackAlignment;
    data->M.withModuleDo([&](Module &M) {
        StackProtectorGuard = M.getStackProtectorGuard().str();
        OverrideStackAlignment = M.getOverrideStackAlignment();
    });

    auto compile = [&](Module &M, StringRef name, unsigned threads, auto module_released) {
        return add_output(M, *SourceTM, name, threads, !!unopt_bc_fname, !!bc_fname, !!obj_fname, !!asm_fname, module_released);
    };

    SmallVector<AOTOutputs, 16> sysimg_outputs;
    SmallVector<AOTOutputs, 16> data_outputs;
    SmallVector<AOTOutputs, 16> metadata_outputs;
    if (z) {
        JL_TIMING(NATIVE_AOT, NATIVE_Sysimg);
        LLVMContext Context;
        Context.setDiscardValueNames(true);
        Module sysimgM("sysimg", Context);
        sysimgM.setTargetTriple(TheTriple.str());
        sysimgM.setDataLayout(DL);
        sysimgM.setStackProtectorGuard(StackProtectorGuard);
        sysimgM.setOverrideStackAlignment(OverrideStackAlignment);

        int compression = jl_options.compress_sysimage ? 15 : 0;
        ArrayRef<char> sysimg_data{z->buf, (size_t)z->size};
        SmallVector<char, 0> compressed_data;
        if (compression) {
            compressed_data.resize(ZSTD_compressBound(z->size));
            size_t comp_size = ZSTD_compress(compressed_data.data(), compressed_data.size(),
                                             z->buf, z->size, compression);
            compressed_data.resize(comp_size);
            sysimg_data = compressed_data;
            ios_close(z);
            free(z);
        }

        Constant *data = ConstantDataArray::get(Context, sysimg_data);
        auto sysdata = new GlobalVariable(sysimgM, data->getType(), false,
                                     GlobalVariable::ExternalLinkage,
                                     data, "jl_system_image_data");
        sysdata->setAlignment(Align(jl_page_size));
#if JL_LLVM_VERSION >= 180000
        sysdata->setCodeModel(CodeModel::Large);
#else
        if (TheTriple.isX86() && TheTriple.isArch64Bit() && TheTriple.isOSLinux())
            sysdata->setSection(".ldata");
#endif
        addComdat(sysdata, TheTriple);
        Constant *len = ConstantInt::get(sysimgM.getDataLayout().getIntPtrType(Context), sysimg_data.size());
        addComdat(new GlobalVariable(sysimgM, len->getType(), true,
                                     GlobalVariable::ExternalLinkage,
                                     len, "jl_system_image_size"), TheTriple);

        const char *unpack_func = compression ? "jl_image_unpack_zstd" : "jl_image_unpack_uncomp";
        auto unpack = new GlobalVariable(sysimgM, DL.getIntPtrType(Context), true,
                                         GlobalVariable::ExternalLinkage, nullptr,
                                         unpack_func);
        addComdat(new GlobalVariable(sysimgM, PointerType::getUnqual(Context), true,
                                     GlobalVariable::ExternalLinkage, unpack,
                                     "jl_image_unpack"),
                  TheTriple);

        if (!compression) {
            // Free z here, since we've copied out everything into data
            // Results in serious memory savings
            ios_close(z);
            free(z);
        }
        compressed_data.clear();
        // Note that we don't set z to null, this allows the check in WRITE_ARCHIVE
        // to function as expected
        // no need to free the module/context, destructor handles that
        sysimg_outputs = compile(sysimgM, "sysimg", 1, [](Module &) {});
    }

    const bool imaging_mode = true;
    unsigned threads = 1;
    unsigned nfvars = 0;
    unsigned ngvars = 0;

    // Reset the target triple to make sure it matches the new target machine

    bool has_veccall = false;

    data->M.withModuleDo([&](Module &dataM) {
        JL_TIMING(NATIVE_AOT, NATIVE_Setup);
        dataM.setTargetTriple(TheTriple.str());
        dataM.setDataLayout(DL);
        dataM.setPICLevel(PICLevel::BigPIC);
        auto &Context = dataM.getContext();

        Type *T_psize = PointerType::getUnqual(Context);

        // This should really be in jl_create_native, but we haven't
        // yet set the target triple binary format correctly at that
        // point. This should be resolved when we start JITting for
        // COFF when we switch over to JITLink.
        for (auto &GA : dataM.aliases()) {
            // Global aliases are only used for ccallable things, so we should
            // mark them as dllexport
            addComdat(&GA, TheTriple);
        }

        // add metadata information
        if (imaging_mode) {
            multiversioning_preannotate(dataM);
            {
                DenseSet<GlobalValue *> fvars(data->jl_sysimg_fvars.begin(), data->jl_sysimg_fvars.end());
                for (auto &F : dataM) {
                    if (F.hasFnAttribute("julia.mv.reloc") || F.hasFnAttribute("julia.mv.fvar")) {
                        if (fvars.insert(&F).second) {
                            data->jl_sysimg_fvars.push_back(&F);
                        }
                    }
                }
            }

            ModuleInfo module_info = compute_module_info(dataM);
            LLVM_DEBUG(dbgs()
                << "Dumping module with stats:\n"
                << "    globals: " << module_info.globals << "\n"
                << "    functions: " << module_info.funcs << "\n"
                << "    basic blocks: " << module_info.bbs << "\n"
                << "    instructions: " << module_info.insts << "\n"
                << "    clones: " << module_info.clones << "\n"
                << "    weight: " << module_info.weight << "\n"
            );
            threads = compute_image_thread_count(module_info);
            LLVM_DEBUG(dbgs() << "Using " << threads << " to emit aot image\n");
            nfvars = data->jl_sysimg_fvars.size();
            ngvars = data->jl_sysimg_gvars.size();
            emit_table(dataM, data->jl_sysimg_gvars, "jl_gvars", T_psize);
            emit_table(dataM, data->jl_sysimg_fvars, "jl_fvars", T_psize);
            SmallVector<uint32_t, 0> idxs;
            idxs.resize(data->jl_sysimg_gvars.size());
            std::iota(idxs.begin(), idxs.end(), 0);
            auto gidxs = ConstantDataArray::get(Context, idxs);
            auto gidxs_var = new GlobalVariable(dataM, gidxs->getType(), true,
                                                GlobalVariable::ExternalLinkage,
                                                gidxs, "jl_gvar_idxs");
            gidxs_var->setVisibility(GlobalValue::HiddenVisibility);
            gidxs_var->setDSOLocal(true);
            idxs.clear();
            idxs.resize(data->jl_sysimg_fvars.size());
            std::iota(idxs.begin(), idxs.end(), 0);
            auto fidxs = ConstantDataArray::get(Context, idxs);
            auto fidxs_var = new GlobalVariable(dataM, fidxs->getType(), true,
                                                GlobalVariable::ExternalLinkage,
                                                fidxs, "jl_fvar_idxs");
            fidxs_var->setVisibility(GlobalValue::HiddenVisibility);
            fidxs_var->setDSOLocal(true);
            dataM.addModuleFlag(Module::Error, "julia.mv.suffix", MDString::get(Context, "_0"));

            // let the compiler know we are going to internalize a copy of this,
            // if it has a current usage with ExternalLinkage
            auto jl_small_typeof_copy = dataM.getGlobalVariable("jl_small_typeof");
            if (jl_small_typeof_copy) {
                jl_small_typeof_copy->setVisibility(GlobalValue::HiddenVisibility);
                jl_small_typeof_copy->setDSOLocal(true);
                jl_small_typeof_copy->setDLLStorageClass(GlobalValue::DLLStorageClassTypes::DefaultStorageClass);
            }
        }

        has_veccall = !!dataM.getModuleFlag("julia.mv.veccall");
    });

    {
        // Don't use withModuleDo here since we delete the TSM midway through
        auto TSCtx = data->M.getContext();
        auto lock = TSCtx.getLock();
        auto dataM = data->M.getModuleUnlocked();

        data_outputs = compile(*dataM, "text", threads, [data, &lock, &TSCtx](Module &) {
            // Delete data when add_output thinks it's done with it
            // Saves memory for use when multithreading
            auto lock2 = std::move(lock);
            delete data;
            // Drop last reference to shared LLVM::Context
            auto TSCtx2 = std::move(TSCtx);
        });
    }

    if (params->emit_metadata) {
        JL_TIMING(NATIVE_AOT, NATIVE_Metadata);
        LLVMContext Context;
        Context.setDiscardValueNames(true);
        Module metadataM("metadata", Context);
        metadataM.setTargetTriple(TheTriple.str());
        metadataM.setDataLayout(DL);
        metadataM.setStackProtectorGuard(StackProtectorGuard);
        metadataM.setOverrideStackAlignment(OverrideStackAlignment);

        // reflect the address of the jl_RTLD_DEFAULT_handle variable
        // back to the caller, so that we can check for consistency issues
        GlobalValue *jlRTLD_DEFAULT_var = jl_emit_RTLD_DEFAULT_var(&metadataM);

        Type *T_size = DL.getIntPtrType(Context);
        Type *T_psize = PointerType::getUnqual(T_size->getContext());
        Type *T_ptr = PointerType::get(Context, 0);

        auto FT = FunctionType::get(PointerType::getUnqual(Context), {}, false);
        auto F = Function::Create(FT, Function::ExternalLinkage, "get_jl_RTLD_DEFAULT_handle_addr", metadataM);
        llvm::IRBuilder<> builder(BasicBlock::Create(Context, "top", F));
        builder.CreateRet(jlRTLD_DEFAULT_var);
        F->setLinkage(GlobalValue::ExternalLinkage);
        if (TheTriple.isOSBinFormatCOFF())
            F->setDLLStorageClass(GlobalValue::DLLStorageClassTypes::DLLExportStorageClass);

        if (TheTriple.isOSWindows()) {
            // Windows expect that the function `_DllMainStartup` is present in an dll.
            // Normal compilers use something like Zig's crtdll.c instead we provide a
            // a stub implementation.
            auto T_pvoid = PointerType::getUnqual(Context);
            auto T_int32 = Type::getInt32Ty(Context);
            auto FT = FunctionType::get(T_int32, {T_pvoid, T_int32, T_pvoid}, false);
            auto F = Function::Create(FT, Function::ExternalLinkage, "_DllMainCRTStartup", metadataM);
            F->setCallingConv(CallingConv::X86_StdCall);

            llvm::IRBuilder<> builder(BasicBlock::Create(Context, "top", F));
            builder.CreateRet(ConstantInt::get(T_int32, 1));
        }
        if (imaging_mode) {
            auto specs = jl_get_llvm_clone_targets(jl_options.cpu_target);
            const uint32_t base_flags = has_veccall ? JL_TARGET_VEC_CALL : 0;
            SmallVector<uint8_t, 0> data;
            auto push_i32 = [&] (uint32_t v) {
                uint8_t buff[4];
                memcpy(buff, &v, 4);
                data.insert(data.end(), buff, buff + 4);
            };
            push_i32(specs.size());
            for (uint32_t i = 0; i < specs.size(); i++) {
                push_i32(base_flags | (specs[i].flags & JL_TARGET_UNKNOWN_NAME));
                auto &specdata = specs[i].data;
                data.insert(data.end(), specdata.begin(), specdata.end());
            }
            auto value = ConstantDataArray::get(Context, data);
            auto target_ids = new GlobalVariable(metadataM, value->getType(), true,
                                        GlobalVariable::InternalLinkage,
                                        value, "jl_dispatch_target_ids");
            auto shards = emit_shard_table(metadataM, T_size, T_psize, threads);
            auto ptls = emit_ptls_table(metadataM, T_size, T_ptr);
            auto header = emit_image_header(metadataM, threads, nfvars, ngvars);
            auto AT = ArrayType::get(T_size, sizeof(jl_small_typeof) / sizeof(void*));
            auto jl_small_typeof_copy = new GlobalVariable(metadataM, AT, false,
                                                        GlobalVariable::ExternalLinkage,
                                                        Constant::getNullValue(AT),
                                                        "jl_small_typeof");
            jl_small_typeof_copy->setVisibility(GlobalValue::HiddenVisibility);
            jl_small_typeof_copy->setDSOLocal(true);

            // Create CPU target string constant
            auto cpu_target_str = jl_options.cpu_target ? jl_options.cpu_target : "native";
            auto cpu_target_data = ConstantDataArray::getString(Context, cpu_target_str, true);
            auto cpu_target_global = new GlobalVariable(metadataM, cpu_target_data->getType(), true,
                                                       GlobalVariable::InternalLinkage,
                                                       cpu_target_data, "jl_cpu_target_string");

            AT = ArrayType::get(T_psize, 6);
            auto pointers = new GlobalVariable(metadataM, AT, false,
                                            GlobalVariable::ExternalLinkage,
                                            ConstantArray::get(AT, {
                                                    ConstantExpr::getBitCast(header, T_psize),
                                                    ConstantExpr::getBitCast(shards, T_psize),
                                                    ConstantExpr::getBitCast(ptls, T_psize),
                                                    ConstantExpr::getBitCast(jl_small_typeof_copy, T_psize),
                                                    ConstantExpr::getBitCast(target_ids, T_psize),
                                                    ConstantExpr::getBitCast(cpu_target_global, T_psize)
                                            }),
                                            "jl_image_pointers");
            addComdat(pointers, TheTriple);
            if (s) {
                write_int32(s, data.size());
                ios_write(s, (const char *)data.data(), data.size());
            }
        }

        // no need to free module/context, destructor handles that
        metadata_outputs = compile(metadataM, "data", 1, [](Module &) {});
    }

    {
        JL_TIMING(NATIVE_AOT, NATIVE_Write);

        object::Archive::Kind Kind = getDefaultForHost(TheTriple);
#if JL_LLVM_VERSION >= 180000
#define WritingMode SymtabWritingMode::NormalSymtab
#else
#define WritingMode true
#endif
#define WRITE_ARCHIVE(fname, field, prefix, suffix) \
    if (fname) {\
        SmallVector<NewArchiveMember, 0> archive; \
        SmallVector<std::string, 16> filenames; \
        SmallVector<StringRef, 16> buffers; \
        for (size_t i = 0; i < threads; i++) { \
            filenames.push_back((StringRef("text") + prefix + "#" + Twine(i) + suffix).str()); \
            buffers.push_back(StringRef(data_outputs[i].field.data(), data_outputs[i].field.size())); \
        } \
        filenames.push_back("metadata" prefix suffix); \
        buffers.push_back(StringRef(metadata_outputs[0].field.data(), metadata_outputs[0].field.size())); \
        if (z) { \
            filenames.push_back("sysimg" prefix suffix); \
            buffers.push_back(StringRef(sysimg_outputs[0].field.data(), sysimg_outputs[0].field.size())); \
        } \
        for (size_t i = 0; i < filenames.size(); i++) { \
            archive.push_back(NewArchiveMember(MemoryBufferRef(buffers[i], filenames[i]))); \
        } \
        handleAllErrors(writeArchive(fname, archive, WritingMode, Kind, true, false), reportWriterError); \
    }

        WRITE_ARCHIVE(unopt_bc_fname, unopt, "_unopt", ".bc");
        WRITE_ARCHIVE(bc_fname, opt, "_opt", ".bc");
        WRITE_ARCHIVE(obj_fname, obj, "", ".o");
        WRITE_ARCHIVE(asm_fname, asm_, "", ".s");
#undef WRITE_ARCHIVE
    }
}


// sometimes in GDB you want to find out what code would be created from a mi
extern "C" JL_DLLEXPORT_CODEGEN jl_code_info_t *jl_gdbdumpcode(jl_method_instance_t *mi)
{
    jl_llvmf_dump_t llvmf_dump;
    size_t world = jl_current_task->world_age;
    JL_STREAM *stream = (JL_STREAM*)STDERR_FILENO;

    jl_code_info_t *src = jl_gdbcodetyped1(mi, world);
    JL_GC_PUSH1(&src);

    jl_printf(stream, "---- dumping IR for ----\n");
    jl_static_show(stream, (jl_value_t*)mi);
    jl_printf(stream, "\n----\n");

    jl_printf(stream, "\n---- unoptimized IR ----\n");
    jl_get_llvmf_defn(&llvmf_dump, mi, src, 0, false, jl_default_cgparams);
    if (llvmf_dump.F) {
        jl_value_t *ir = jl_dump_function_ir(&llvmf_dump, 0, 1, "source");
        if (ir != NULL && jl_is_string(ir))
            jl_printf(stream, "%s", jl_string_data(ir));
    }
    jl_printf(stream, "\n----\n");

    jl_printf(stream, "\n---- optimized IR ----\n");
    jl_get_llvmf_defn(&llvmf_dump, mi, src, 0, true, jl_default_cgparams);
    if (llvmf_dump.F) {
        jl_value_t *ir = jl_dump_function_ir(&llvmf_dump, 0, 1, "source");
        if (ir != NULL && jl_is_string(ir))
            jl_printf(stream, "%s", jl_string_data(ir));
    }
    jl_printf(stream, "\n----\n");

    jl_printf(stream, "\n---- assembly ----\n");
    jl_get_llvmf_defn(&llvmf_dump, mi, src, 0, true, jl_default_cgparams);
    if (llvmf_dump.F) {
        jl_value_t *ir = jl_dump_function_asm(&llvmf_dump, 0, "", "source", 0, true);
        if (ir != NULL && jl_is_string(ir))
            jl_printf(stream, "%s", jl_string_data(ir));
    }
    jl_printf(stream, "\n----\n");
    JL_GC_POP();

    return src;
}

// --- native code info, and dump function to IR and ASM ---
// Get pointer to llvm::Function instance, compiling if necessary
// for use in reflection from Julia.
// This is paired with jl_dump_function_ir and jl_dump_function_asm, either of which will free all memory allocated here
extern "C" JL_DLLEXPORT_CODEGEN
void jl_get_llvmf_defn_impl(jl_llvmf_dump_t *dump, jl_method_instance_t *mi, jl_code_info_t *src, char getwrapper, char optimize, const jl_cgparams_t params)
{
    // emit this function into a new llvm module
    dump->F = nullptr;
    dump->TSM = nullptr;
    if (src && jl_is_code_info(src)) {
        auto ctx = jl_ExecutionEngine->makeContext();
        const auto &DL = jl_ExecutionEngine->getDataLayout();
        const auto &TT = jl_ExecutionEngine->getTargetTriple();
        orc::ThreadSafeModule m = jl_create_ts_module(name_from_method_instance(mi), ctx, DL, TT);
        Function *F = nullptr;
        {
            uint64_t compiler_start_time = 0;
            uint8_t measure_compile_time_enabled = jl_atomic_load_relaxed(&jl_measure_compile_time_enabled);
            if (measure_compile_time_enabled)
                compiler_start_time = jl_hrtime();
            jl_codegen_params_t output(ctx, DL, TT);
            output.params = &params;
            output.imaging_mode = jl_options.image_codegen;
            output.temporary_roots = jl_alloc_array_1d(jl_array_any_type, 0);
            JL_GC_PUSH1(&output.temporary_roots);
            jl_llvm_functions_t decls = jl_emit_code(m, mi, src, mi->specTypes, src->rettype, output);
            // while not required, also emit the cfunc thunks, based on the
            // inferred ABIs of their targets in the current latest world,
            // since otherwise it is challenging to see all relevant codes
            jl_compiled_functions_t compiled_functions;
            size_t latestworld = jl_atomic_load_acquire(&jl_world_counter);
            for (cfunc_decl_t &cfunc : output.cfuncs) {
                jl_value_t *sigt = cfunc.abi.sigt;
                JL_GC_PROMISE_ROOTED(sigt);
                jl_value_t *mi = jl_get_specialization1((jl_tupletype_t*)sigt, latestworld, 0);
                if (mi == jl_nothing)
                    continue;
                jl_code_instance_t *codeinst = jl_type_infer((jl_method_instance_t*)mi, latestworld, SOURCE_MODE_NOT_REQUIRED, jl_options.trim);
                if (codeinst == nullptr || compiled_functions.count(codeinst))
                    continue;
                orc::ThreadSafeModule decl_m = jl_create_ts_module("extern", ctx, DL, TT);
                jl_llvm_functions_t decls;
                if (jl_atomic_load_relaxed(&codeinst->invoke) == jl_fptr_const_return_addr)
                    decls.functionObject = "jl_fptr_const_return";
                else
                    decls = jl_emit_codedecls(decl_m, codeinst, output);
                compiled_functions[codeinst] = {std::move(decl_m), std::move(decls)};
            }
            generate_cfunc_thunks(output, compiled_functions);
            emit_always_inline(m, output);
            output.workqueue.clear();
            compiled_functions.clear();
            output.temporary_roots = nullptr;
            JL_GC_POP(); // GC the global_targets array contents now since reflection doesn't need it

            if (m) {
                // if compilation succeeded, prepare to return the result
                // Similar to jl_link_global from jitlayers.cpp,
                // so that code_llvm shows similar codegen to the jit
                for (auto &global : output.global_targets) {
                    if (jl_options.image_codegen) {
                        global.second->setLinkage(GlobalValue::ExternalLinkage);
                    }
                    else {
                        auto p = literal_static_pointer_val(global.first, global.second->getValueType());
                        Type *elty = PointerType::get(p->getContext(), 0);
                        // For pretty printing, when LLVM inlines the global initializer into its loads
                        auto alias = GlobalAlias::create(elty, 0, GlobalValue::PrivateLinkage, global.second->getName() + ".jit", p, global.second->getParent());
                        global.second->setInitializer(ConstantExpr::getBitCast(alias, global.second->getValueType()));
                        global.second->setConstant(true);
                        global.second->setLinkage(GlobalValue::PrivateLinkage);
                        global.second->setUnnamedAddr(GlobalValue::UnnamedAddr::Global);
                        global.second->setVisibility(GlobalValue::DefaultVisibility);
                    }
                }
                if (!jl_options.image_codegen) {
                    optimizeDLSyms(*m.getModuleUnlocked());
                }
                assert(!verifyLLVMIR(*m.getModuleUnlocked()));
                if (optimize) {
                    auto opts = OptimizationOptions::defaults();
                    opts.sanitize_memory = params.sanitize_memory;
                    opts.sanitize_thread = params.sanitize_thread;
                    opts.sanitize_address = params.sanitize_address;
                    NewPM PM{jl_ExecutionEngine->cloneTargetMachine(), getOptLevel(jl_options.opt_level), opts};
                    //Safe b/c context lock is held by output
                    PM.run(*m.getModuleUnlocked());
                    assert(!verifyLLVMIR(*m.getModuleUnlocked()));
                }
                const std::string *fname;
                if (decls.functionObject == "jl_fptr_args" || decls.functionObject == "jl_fptr_sparam")
                    getwrapper = false;
                if (!getwrapper)
                    fname = &decls.specFunctionObject;
                else
                    fname = &decls.functionObject;
                F = cast<Function>(m.getModuleUnlocked()->getNamedValue(*fname));
            }
            if (measure_compile_time_enabled) {
                auto end = jl_hrtime();
                jl_atomic_fetch_add_relaxed(&jl_cumulative_compile_time, end - compiler_start_time);
            }
        }
        if (F) {
            dump->TSM = wrap(new orc::ThreadSafeModule(std::move(m)));
            dump->F = wrap(F);
            return;
        }
    }
}<|MERGE_RESOLUTION|>--- conflicted
+++ resolved
@@ -696,17 +696,6 @@
     if (measure_compile_time_enabled)
         compiler_start_time = jl_hrtime();
 
-<<<<<<< HEAD
-    jl_cgparams_t cgparams = jl_default_cgparams;
-    cgparams.sanitize_memory = jl_options.target_sanitize_memory;
-    cgparams.sanitize_thread = jl_options.target_sanitize_thread;
-    cgparams.sanitize_address = jl_options.target_sanitize_address;
-    size_t compile_for[] = { jl_typeinf_world, world };
-    int compiler_world = 1;
-    if (trim || compile_for[0] == 0)
-        compiler_world = 0;
-=======
->>>>>>> 94936772
     jl_value_t **fargs;
     JL_GC_PUSHARGS(fargs, 8);
 #ifdef _P64
@@ -788,6 +777,10 @@
     CreateNativeMax.updateMax(jl_array_nrows(codeinfos));
     if (cgparams == NULL)
         cgparams = &jl_default_cgparams;
+    jl_cgparams_t target_cgparams = *cgparams;
+    target_cgparams.sanitize_memory = jl_options.target_sanitize_memory;
+    target_cgparams.sanitize_thread = jl_options.target_sanitize_thread;
+    target_cgparams.sanitize_address = jl_options.target_sanitize_address;
     jl_native_code_desc_t *data = new jl_native_code_desc_t;
     orc::ThreadSafeContext ctx;
     orc::ThreadSafeModule backing;
@@ -806,7 +799,7 @@
     jl_codegen_params_t params(ctxt, std::move(target_info.first), std::move(target_info.second));
     if (!llvmmod)
         params.getContext().setDiscardValueNames(true);
-    params.params = cgparams;
+    params.params = &target_cgparams;
     assert(params.imaging_mode); // `_imaging_mode` controls if broken features like code-coverage are disabled
     params.external_linkage = external_linkage;
     params.temporary_roots = jl_alloc_array_1d(jl_array_any_type, 0);
