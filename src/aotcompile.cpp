--- conflicted
+++ resolved
@@ -2171,12 +2171,8 @@
         GlobalValue *jlRTLD_DEFAULT_var = jl_emit_RTLD_DEFAULT_var(&metadataM);
 
         Type *T_size = DL.getIntPtrType(Context);
-<<<<<<< HEAD
         Type *T_psize = PointerType::getUnqual(T_size->getContext());
-=======
-        Type *T_psize = T_size->getPointerTo();
         Type *T_ptr = PointerType::get(Context, 0);
->>>>>>> 4a6ada6e
 
         auto FT = FunctionType::get(PointerType::getUnqual(Context), {}, false);
         auto F = Function::Create(FT, Function::ExternalLinkage, "get_jl_RTLD_DEFAULT_handle_addr", metadataM);
