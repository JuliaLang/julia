--- conflicted
+++ resolved
@@ -668,17 +668,12 @@
                   also matching all other TypeConstructors. This means neither
                   Type{TC} nor TypeConstructor is more specific.
                 */
-<<<<<<< HEAD
                 // don't apply this heuristic if the argument is called (issue #36783)
                 int iscalled = i_arg > 0 && i_arg <= 8 && (definition->called & (1 << (i_arg - 1)));
                 if (!iscalled) {
                     if (!*newparams) *newparams = jl_svec_copy(tt->parameters);
-                    jl_svecset(*newparams, i, jl_typetype_type);
-                }
-=======
-                if (!*newparams) *newparams = jl_svec_copy(tt->parameters);
-                jl_svecset(*newparams, i, jl_type_type);
->>>>>>> 793a35b1
+                    jl_svecset(*newparams, i, jl_type_type);
+                }
             }
             else if (jl_is_type_type(jl_tparam0(elt)) &&
                      // try to give up on specializing type parameters for Type{Type{Type{...}}}
