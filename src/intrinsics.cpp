// This file is a part of Julia. License is MIT: https://julialang.org/license

namespace JL_I {
#include "intrinsics.h"
}

#include <array>
#include <bitset>
#include <string>

#include "ccall.cpp"

//Mark our stats as being from intrinsics irgen
#undef DEBUG_TYPE
#define DEBUG_TYPE "julia_irgen_intrinsics"

STATISTIC(EmittedConstants, "Number of constants emitted");
STATISTIC(EmittedCoercedUnboxes, "Number of unbox coercions emitted");
STATISTIC(EmittedUnboxes, "Number of unboxes emitted");
STATISTIC(EmittedRuntimeCalls, "Number of runtime intrinsic calls emitted");
STATISTIC(EmittedIntrinsics, "Number of intrinsic calls emitted");
STATISTIC(Emitted_pointerref, "Number of pointerref calls emitted");
STATISTIC(Emitted_pointerset, "Number of pointerset calls emitted");
STATISTIC(Emitted_pointerarith, "Number of pointer arithmetic calls emitted");
STATISTIC(Emitted_atomic_fence, "Number of atomic_fence calls emitted");
STATISTIC(Emitted_atomic_pointerref, "Number of atomic_pointerref calls emitted");
STATISTIC(Emitted_atomic_pointerop, "Number of atomic_pointerop calls emitted");
STATISTIC(Emitted_bitcast, "Number of bitcast calls emitted");
STATISTIC(Emitted_trunc_int, "Number of trunc_int calls emitted");
STATISTIC(Emitted_sext_int, "Number of sext_int calls emitted");
STATISTIC(Emitted_zext_int, "Number of zext_int calls emitted");
STATISTIC(Emitted_uitofp, "Number of uitofp calls emitted");
STATISTIC(Emitted_sitofp, "Number of sitofp calls emitted");
STATISTIC(Emitted_fptoui, "Number of fptoui calls emitted");
STATISTIC(Emitted_fptosi, "Number of fptosi calls emitted");
STATISTIC(Emitted_fptrunc, "Number of fptrunc calls emitted");
STATISTIC(Emitted_fpext, "Number of fpext calls emitted");
STATISTIC(Emitted_not_int, "Number of not_int calls emitted");
STATISTIC(Emitted_have_fma, "Number of have_fma calls emitted");
STATISTIC(EmittedUntypedIntrinsics, "Number of untyped intrinsics emitted");

using namespace JL_I;

FunctionType *get_intr_args1(LLVMContext &C) { return FunctionType::get(JuliaType::get_prjlvalue_ty(C), {JuliaType::get_prjlvalue_ty(C)}, false); }
FunctionType *get_intr_args2(LLVMContext &C) { return FunctionType::get(JuliaType::get_prjlvalue_ty(C), {JuliaType::get_prjlvalue_ty(C), JuliaType::get_prjlvalue_ty(C)}, false); }
FunctionType *get_intr_args3(LLVMContext &C) { return FunctionType::get(JuliaType::get_prjlvalue_ty(C), {JuliaType::get_prjlvalue_ty(C), JuliaType::get_prjlvalue_ty(C), JuliaType::get_prjlvalue_ty(C)}, false); }
FunctionType *get_intr_args4(LLVMContext &C) { return FunctionType::get(JuliaType::get_prjlvalue_ty(C), {JuliaType::get_prjlvalue_ty(C), JuliaType::get_prjlvalue_ty(C), JuliaType::get_prjlvalue_ty(C), JuliaType::get_prjlvalue_ty(C)}, false); }
FunctionType *get_intr_args5(LLVMContext &C) { return FunctionType::get(JuliaType::get_prjlvalue_ty(C), {JuliaType::get_prjlvalue_ty(C), JuliaType::get_prjlvalue_ty(C), JuliaType::get_prjlvalue_ty(C), JuliaType::get_prjlvalue_ty(C), JuliaType::get_prjlvalue_ty(C)}, false); }

const auto &runtime_func() {
    static struct runtime_funcs_t {
        std::array<JuliaFunction<> *, num_intrinsics> runtime_func;
        runtime_funcs_t() :
        runtime_func{
#define ADD_I(name, nargs) new JuliaFunction<>{XSTR(jl_##name), get_intr_args##nargs, nullptr},
#define ADD_HIDDEN ADD_I
#define ALIAS(alias, base) nullptr,
    INTRINSICS
#undef ADD_I
#undef ADD_HIDDEN
#undef ALIAS
        }
        {
#define ADD_I(name, nargs)
#define ADD_HIDDEN(name, nargs)
#define ALIAS(alias, base) runtime_func[alias] = runtime_func[base];
    INTRINSICS
#undef ADD_I
#undef ADD_HIDDEN
#undef ALIAS
        }
    } runtime_funcs;
    return runtime_funcs.runtime_func;
}

const auto &float_func() {
    static struct float_funcs_t {
        std::bitset<num_intrinsics> float_func;
        float_funcs_t() {
            float_func[neg_float] = true;
            float_func[neg_float_fast] = true;
            float_func[add_float] = true;
            float_func[sub_float] = true;
            float_func[mul_float] = true;
            float_func[div_float] = true;
            float_func[add_float_fast] = true;
            float_func[sub_float_fast] = true;
            float_func[mul_float_fast] = true;
            float_func[div_float_fast] = true;
            float_func[fma_float] = true;
            float_func[muladd_float] = true;
            float_func[eq_float] = true;
            float_func[ne_float] = true;
            float_func[lt_float] = true;
            float_func[le_float] = true;
            float_func[eq_float_fast] = true;
            float_func[ne_float_fast] = true;
            float_func[lt_float_fast] = true;
            float_func[le_float_fast] = true;
            float_func[fpiseq] = true;
            float_func[abs_float] = true;
            float_func[copysign_float] = true;
            float_func[ceil_llvm] = true;
            float_func[floor_llvm] = true;
            float_func[trunc_llvm] = true;
            float_func[rint_llvm] = true;
            float_func[sqrt_llvm] = true;
            float_func[sqrt_llvm_fast] = true;
        }
    } float_funcs;

    return float_funcs.float_func;
}

extern "C" JL_DLLEXPORT_CODEGEN
uint32_t jl_get_LLVM_VERSION_impl(void)
{
    return 10000 * LLVM_VERSION_MAJOR + 100 * LLVM_VERSION_MINOR
#ifdef LLVM_VERSION_PATCH
        + LLVM_VERSION_PATCH
#endif
        ;
}

/*
  low-level intrinsics design:
  intrinsics only operate on bitstype values
  any composite type is expected to be handled via its constructor,
   so it is not permitted here
  functions like add_int expect unboxed values of matching types
  every operation that can return an unboxed value does so.
  this maximizes opportunities for composing functions without
    unnecessary boxing.
  the bitcast function does nothing except change the type tag
   of a value. At the user-level, it is perhaps better known as reinterpret.
  boxing is delayed until absolutely necessary, and handled at the point
    where the box is needed.
  all intrinsics have a non-compiled implementation, this file contains
    the optimizations for handling them unboxed
*/

// convert an llvm type to same-size float type
static Type *FLOATT(Type *t)
{
    if (t->isFloatingPointTy())
        return t;
    unsigned nb = (t->isPointerTy() ? sizeof(void*) * 8 : t->getPrimitiveSizeInBits());
    auto &ctxt = t->getContext();
    if (nb == 64)
        return getDoubleTy(ctxt);
    if (nb == 32)
        return getFloatTy(ctxt);
    if (nb == 16)
        return getHalfTy(ctxt);
    if (nb == 128)
        return getFP128Ty(ctxt);
    return NULL;
}

// convert an llvm type to same-size int type
static Type *INTT(Type *t, const DataLayout &DL)
{
    auto &ctxt = t->getContext();
    if (t->isIntegerTy())
        return t;
    if (t->isPointerTy())
        return DL.getIntPtrType(t);
    if (t == getDoubleTy(ctxt))
        return getInt64Ty(ctxt);
    if (t == getFloatTy(ctxt))
        return getInt32Ty(ctxt);
    if (t == getHalfTy(ctxt) || t == getBFloatTy(ctxt))
        return getInt16Ty(ctxt);
    unsigned nb = t->getPrimitiveSizeInBits();
    assert(t != getVoidTy(ctxt) && nb > 0);
    return IntegerType::get(ctxt, nb);
}

static Value *uint_cnvt(jl_codectx_t &ctx, Type *to, Value *x)
{
    return ctx.builder.CreateZExtOrTrunc(x, to);
}

static Constant *julia_const_to_llvm(jl_codectx_t &ctx, const void *ptr, jl_datatype_t *bt)
{
    // assumes `jl_is_pointerfree(bt)`.
    // `ptr` can point to a inline field, do not read the tag from it.
    // make sure to return exactly the type specified by
    // julia_type_to_llvm as this will be assumed by the callee.
    if (bt == jl_bool_type)
        return ConstantInt::get(getInt8Ty(ctx.builder.getContext()), (*(const uint8_t*)ptr) ? 1 : 0);

    Type *lt = julia_struct_to_llvm(ctx, (jl_value_t*)bt, NULL);

    if (jl_is_vecelement_type((jl_value_t*)bt) && !jl_is_uniontype(jl_tparam0(bt)))
        bt = (jl_datatype_t*)jl_tparam0(bt);

    if (type_is_ghost(lt))
        return UndefValue::get(lt);

    if (lt->isFloatTy()) {
        uint32_t data32 = *(const uint32_t*)ptr;
        return ConstantFP::get(ctx.builder.getContext(),
                APFloat(lt->getFltSemantics(), APInt(32, data32)));
    }
    if (lt->isDoubleTy()) {
        uint64_t data64 = *(const uint64_t*)ptr;
        return ConstantFP::get(ctx.builder.getContext(),
                APFloat(lt->getFltSemantics(), APInt(64, data64)));
    }
    if (lt->isFloatingPointTy() || lt->isIntegerTy() || lt->isPointerTy()) {
        int nb = jl_datatype_size(bt);
        APInt val(8 * nb, 0);
        void *bits = const_cast<uint64_t*>(val.getRawData());
        assert(sys::IsLittleEndianHost);
        memcpy(bits, ptr, nb);
        if (lt->isFloatingPointTy()) {
            return ConstantFP::get(ctx.builder.getContext(),
                    APFloat(lt->getFltSemantics(), val));
        }
        if (lt->isPointerTy()) {
            Type *Ty = IntegerType::get(ctx.builder.getContext(), 8 * nb);
            Constant *addr = ConstantInt::get(Ty, val);
            return ConstantExpr::getIntToPtr(addr, lt);
        }
        assert(cast<IntegerType>(lt)->getBitWidth() == 8u * nb);
        return ConstantInt::get(lt, val);
    }

    size_t nf = jl_datatype_nfields(bt);
    SmallVector<Constant*, 0> fields(0);
    for (size_t i = 0; i < nf; i++) {
        size_t offs = jl_field_offset(bt, i);
        jl_value_t *ft = jl_field_type(bt, i);
        Type *lft = julia_type_to_llvm(ctx, ft);
        if (type_is_ghost(lft))
            continue;
        assert(!jl_field_isptr(bt, i));
        unsigned llvm_idx = isa<StructType>(lt) ? convert_struct_offset(jl_Module->getDataLayout(), lt, offs) : i;
        while (fields.size() < llvm_idx)
            fields.push_back(
                UndefValue::get(GetElementPtrInst::getTypeAtIndex(lt, fields.size())));
        const uint8_t *ov = (const uint8_t*)ptr + offs;
        if (jl_is_uniontype(ft)) {
            // compute the same type layout as julia_struct_to_llvm
            size_t fsz = 0, al = 0;
            (void)jl_islayout_inline(ft, &fsz, &al); // compute al
            fsz = jl_field_size(bt, i); // get LLT_ALIGN(fsz+1,al)
            uint8_t sel = ((const uint8_t*)ptr)[offs + fsz - 1];
            jl_value_t *active_ty = jl_nth_union_component(ft, sel);
            size_t active_sz = jl_datatype_size(active_ty);
            Type *AlignmentType = IntegerType::get(ctx.builder.getContext(), 8 * al);
            unsigned NumATy = (fsz - 1) / al;
            unsigned remainder = (fsz - 1) % al;
            while (NumATy--) {
                Constant *fld;
                if (active_sz > 0) {
                    APInt Elem(8 * al, 0);
                    void *bits = const_cast<uint64_t*>(Elem.getRawData());
                    if (active_sz > al) {
                        memcpy(bits, ov, al);
                        active_sz -= al;
                    }
                    else {
                        memcpy(bits, ov, active_sz);
                        active_sz = 0;
                    }
                    fld = ConstantInt::get(AlignmentType, Elem);
                }
                else {
                    fld = UndefValue::get(AlignmentType);
                }
                ov += al;
                fields.push_back(fld);
            }
            while (remainder--) {
                Constant *fld;
                if (active_sz > 0) {
                    uint8_t byte = *ov;
                    APInt Elem(8, byte);
                    active_sz -= 1;
                    fld = ConstantInt::get(getInt8Ty(ctx.builder.getContext()), Elem);
                }
                else {
                    fld = UndefValue::get(getInt8Ty(ctx.builder.getContext()));
                }
                ov += 1;
                fields.push_back(fld);
            }
            fields.push_back(ConstantInt::get(getInt8Ty(ctx.builder.getContext()), sel));
        }
        else {
            Constant *val = julia_const_to_llvm(ctx, ov, (jl_datatype_t*)ft);
            fields.push_back(val);
        }
    }

    if (lt->isVectorTy())
        return ConstantVector::get(fields);
    if (StructType *st = dyn_cast<StructType>(lt))
        return ConstantStruct::get(st, fields);
    if (ArrayType *at = dyn_cast<ArrayType>(lt))
        return ConstantArray::get(at, fields);
    assert(false && "Unknown LLVM type");
    jl_unreachable();
}

static Constant *julia_const_to_llvm(jl_codectx_t &ctx, jl_value_t *e)
{
    if (e == jl_true)
        return ConstantInt::get(getInt8Ty(ctx.builder.getContext()), 1);
    if (e == jl_false)
        return ConstantInt::get(getInt8Ty(ctx.builder.getContext()), 0);
    jl_value_t *bt = jl_typeof(e);
    if (!jl_is_pointerfree(bt))
        return NULL;
    return julia_const_to_llvm(ctx, e, (jl_datatype_t*)bt);
}

static Constant *undef_value_for_type(Type *T) {
    auto tracked = CountTrackedPointers(T);
    Constant *undef;
    if (tracked.count)
        // make sure gc pointers (including ptr_phi of union-split) are initialized to NULL
        undef = Constant::getNullValue(T);
    else
        undef = UndefValue::get(T);
    return undef;
}

// rebuild a struct type with any i1 Bool (e.g. the llvmcall type) widened to i8 (the native size for memcpy)
static Type *zext_struct_type(Type *T)
{
    if (auto *AT = dyn_cast<ArrayType>(T)) {
        return ArrayType::get(AT->getElementType(), AT->getNumElements());
    }
    else if (auto *ST = dyn_cast<StructType>(T)) {
        SmallVector<Type*> Elements(ST->element_begin(), ST->element_end());
        for (size_t i = 0; i < Elements.size(); i++) {
            Elements[i] = zext_struct_type(Elements[i]);
        }
        return StructType::get(ST->getContext(), Elements, ST->isPacked());
    }
    else if (auto *VT = dyn_cast<VectorType>(T)) {
        return VectorType::get(zext_struct_type(VT->getElementType()), VT);
    }
    else if (auto *IT = dyn_cast<IntegerType>(T)) {
        unsigned BitWidth = IT->getBitWidth();
        if (alignTo(BitWidth, 8) != BitWidth)
            return IntegerType::get(IT->getContext(), alignTo(BitWidth, 8));
    }
    return T;
}

// rebuild a struct with any i1 Bool (e.g. the llvmcall type) widened to i8 (the native size for memcpy)
static Value *zext_struct_helper(jl_codectx_t &ctx, Value *V, Type *T2)
{
    Type *T = V->getType();
    if (T == T2)
        return V;
    if (auto *AT = dyn_cast<ArrayType>(T2)) {
        Value *V2 = undef_value_for_type(AT);
        for (size_t i = 0; i < AT->getNumElements(); i++) {
            Value *E = zext_struct_helper(ctx, ctx.builder.CreateExtractValue(V, i), AT->getElementType());
            V2 = ctx.builder.CreateInsertValue(V2, E, i);
        }
        return V2;
    }
    else if (auto *ST = dyn_cast<StructType>(T2)) {
        Value *V2 = undef_value_for_type(ST);
        for (size_t i = 0; i < ST->getNumElements(); i++) {
            Value *E = zext_struct_helper(ctx, ctx.builder.CreateExtractValue(V, i), ST->getElementType(i));
            V2 = ctx.builder.CreateInsertValue(V2, E, i);
        }
        return V2;
    }
    else if (T2->isIntegerTy() || T2->isVectorTy()) {
        return ctx.builder.CreateZExt(V, T2);
    }
    return V;
}

static Value *zext_struct(jl_codectx_t &ctx, Value *V)
{
    return zext_struct_helper(ctx, V, zext_struct_type(V->getType()));
}

static Value *emit_unboxed_coercion(jl_codectx_t &ctx, Type *to, Value *unboxed)
{
    if (unboxed->getType() == to)
        return unboxed;
    if (CastInst::castIsValid(Instruction::Trunc, unboxed, to))
        return ctx.builder.CreateTrunc(unboxed, to);
    unboxed = zext_struct(ctx, unboxed);
    Type *ty = unboxed->getType();
    if (ty == to)
        return unboxed;
    bool frompointer = ty->isPointerTy();
    bool topointer = to->isPointerTy();
    const DataLayout &DL = jl_Module->getDataLayout();
    if (ty->isVoidTy() || DL.getTypeSizeInBits(ty) != DL.getTypeSizeInBits(to)) {
        // this can happen in dead code
        CreateTrap(ctx.builder);
        return UndefValue::get(to);
    }
    else if (!ty->isIntOrPtrTy() && !ty->isFloatingPointTy()) {
        assert(DL.getTypeSizeInBits(ty) == DL.getTypeSizeInBits(to));
        AllocaInst *cast = ctx.builder.CreateAlloca(ty);
        setName(ctx.emission_context, cast, "coercion");
        ctx.builder.CreateStore(unboxed, cast);
        unboxed = ctx.builder.CreateLoad(to, cast);
    }
    else if (frompointer) {
        Type *INTT_to = INTT(to, DL);
        unboxed = ctx.builder.CreatePtrToInt(unboxed, INTT_to);
        setName(ctx.emission_context, unboxed, "coercion");
        if (INTT_to != to) //TODO when is this true?
            unboxed = ctx.builder.CreateBitCast(unboxed, to);
    }
    else if (topointer) {
        Type *INTT_to = INTT(to, DL);
        if (to != INTT_to) //TODO when is this true?
            unboxed = ctx.builder.CreateBitCast(unboxed, INTT_to);
        unboxed = emit_inttoptr(ctx, unboxed, to);
        setName(ctx.emission_context, unboxed, "coercion");
    }
    else {
        unboxed = ctx.builder.CreateBitCast(unboxed, to);
    }
    return unboxed;
}

// emit code to unpack a raw value from a box into registers
static Value *emit_unbox(jl_codectx_t &ctx, Type *to, const jl_cgval_t &x, jl_value_t *jt)
{
    assert(to != getVoidTy(ctx.builder.getContext()));
    // TODO: fully validate that x.typ == jt?
    if (x.isghost) {
        // this can happen when a branch yielding a different type ends
        // up being dead code, and type inference knows that the other
        // branch's type is the only one that matters.
        if (type_is_ghost(to)) {
            return NULL;
        }
        CreateTrap(ctx.builder);
        return UndefValue::get(to); // type mismatch error
    }

    Constant *c = x.constant ? julia_const_to_llvm(ctx, x.constant) : NULL;
    if (!x.ispointer() || c) { // already unboxed, but sometimes need conversion
        Value *unboxed = c ? c : x.V;
        return emit_unboxed_coercion(ctx, to, unboxed);
    }

    // bools stored as int8, so an extra Trunc is needed to get an int1
    Value *p = x.constant ? literal_pointer_val(ctx, x.constant) : x.V;

    if (jt == (jl_value_t*)jl_bool_type || to->isIntegerTy(1)) {
        jl_aliasinfo_t ai = jl_aliasinfo_t::fromTBAA(ctx, x.tbaa);
        Instruction *unbox_load = ai.decorateInst(ctx.builder.CreateLoad(getInt8Ty(ctx.builder.getContext()), p));
        setName(ctx.emission_context, unbox_load, p->getName() + ".unbox");
        if (jt == (jl_value_t*)jl_bool_type)
            unbox_load->setMetadata(LLVMContext::MD_range, MDNode::get(ctx.builder.getContext(), {
                ConstantAsMetadata::get(ConstantInt::get(getInt8Ty(ctx.builder.getContext()), 0)),
                ConstantAsMetadata::get(ConstantInt::get(getInt8Ty(ctx.builder.getContext()), 2)) }));
        Value *unboxed;
        if (to->isIntegerTy(1))
            unboxed = ctx.builder.CreateTrunc(unbox_load, to);
        else
            unboxed = unbox_load; // `to` must be Int8Ty
        return unboxed;
    }

    unsigned alignment = julia_alignment(jt);
    Type *ptype = to->getPointerTo();
    if (p->getType() != ptype && isa<AllocaInst>(p)) {
        // LLVM's mem2reg can't handle coercion if the load/store type does
        // not match the type of the alloca. As such, it is better to
        // perform the load using the alloca's type and then perform the
        // appropriate coercion manually.
        AllocaInst *AI = cast<AllocaInst>(p);
        Type *AllocType = AI->getAllocatedType();
        const DataLayout &DL = jl_Module->getDataLayout();
        if (!AI->isArrayAllocation() &&
                (AllocType->isFloatingPointTy() || AllocType->isIntegerTy() || AllocType->isPointerTy()) &&
                (to->isFloatingPointTy() || to->isIntegerTy() || to->isPointerTy()) &&
                DL.getTypeSizeInBits(AllocType) == DL.getTypeSizeInBits(to)) {
            Instruction *load = ctx.builder.CreateAlignedLoad(AllocType, p, Align(alignment));
            setName(ctx.emission_context, load, p->getName() + ".unbox");
            jl_aliasinfo_t ai = jl_aliasinfo_t::fromTBAA(ctx, x.tbaa);
            return emit_unboxed_coercion(ctx, to, ai.decorateInst(load));
        }
    }
    Instruction *load = ctx.builder.CreateAlignedLoad(to, p, Align(alignment));
    setName(ctx.emission_context, load, p->getName() + ".unbox");
    jl_aliasinfo_t ai = jl_aliasinfo_t::fromTBAA(ctx, x.tbaa);
    return ai.decorateInst(load);
}

// emit code to store a raw value into a destination
static void emit_unbox_store(jl_codectx_t &ctx, const jl_cgval_t &x, Value *dest, MDNode *tbaa_dest, unsigned alignment, bool isVolatile)
{
    if (x.isghost) {
        // this can happen when a branch yielding a different type ends
        // up being dead code, and type inference knows that the other
        // branch's type is the only one that matters.
        return;
    }

    if (!x.ispointer()) { // already unboxed, but sometimes need conversion (e.g. f32 -> i32)
        assert(x.V);
        Value *unboxed = zext_struct(ctx, x.V);
        StoreInst *store = ctx.builder.CreateAlignedStore(unboxed, dest, Align(alignment));
        store->setVolatile(isVolatile);
        jl_aliasinfo_t ai = jl_aliasinfo_t::fromTBAA(ctx, tbaa_dest);
        ai.decorateInst(store);
        return;
    }

    Value *src = data_pointer(ctx, x);
    emit_memcpy(ctx, dest, jl_aliasinfo_t::fromTBAA(ctx, tbaa_dest), src, jl_aliasinfo_t::fromTBAA(ctx, x.tbaa), jl_datatype_size(x.typ), alignment, julia_alignment(x.typ), isVolatile);
}

static jl_datatype_t *staticeval_bitstype(const jl_cgval_t &targ)
{
    // evaluate an argument at compile time to determine what type it is
    jl_value_t *unw = jl_unwrap_unionall(targ.typ);
    if (jl_is_type_type(unw)) {
        jl_value_t *bt = jl_tparam0(unw);
        if (jl_is_primitivetype(bt))
            return (jl_datatype_t*)bt;
    }
    return NULL;
}

static jl_cgval_t emit_runtime_call(jl_codectx_t &ctx, JL_I::intrinsic f, ArrayRef<jl_cgval_t> argv, size_t nargs)
{
    Function *func = prepare_call(runtime_func()[f]);
    SmallVector<Value *, 0> argvalues(nargs);
    for (size_t i = 0; i < nargs; ++i) {
        argvalues[i] = boxed(ctx, argv[i]);
    }
    Value *r = ctx.builder.CreateCall(func, argvalues);
    return mark_julia_type(ctx, r, true, (jl_value_t*)jl_any_type);
}

// put a bits type tag on some value (despite the name, this doesn't necessarily actually change anything about the value however)
static jl_cgval_t generic_bitcast(jl_codectx_t &ctx, ArrayRef<jl_cgval_t> argv)
{
    // Give the arguments names //
    const jl_cgval_t &bt_value = argv[0];
    const jl_cgval_t &v = argv[1];
    jl_datatype_t *bt = staticeval_bitstype(bt_value);

    // it's easier to throw a good error from C than llvm
    if (!bt)
        return emit_runtime_call(ctx, bitcast, argv, 2);

    Type *llvmt = bitstype_to_llvm((jl_value_t*)bt, ctx.builder.getContext(), true);
    uint32_t nb = jl_datatype_size(bt);

    Value *bt_value_rt = NULL;
    if (!jl_is_concrete_type((jl_value_t*)bt)) {
        bt_value_rt = boxed(ctx, bt_value);
        emit_concretecheck(ctx, bt_value_rt, "bitcast: target type not a leaf primitive type");
    }

    // Examine the second argument //
    bool isboxed;
    Type *vxt = julia_type_to_llvm(ctx, v.typ, &isboxed);
    if (!jl_is_primitivetype(v.typ) || jl_datatype_size(v.typ) != nb) {
        Value *typ = emit_typeof(ctx, v, false, false);
        if (!jl_is_primitivetype(v.typ)) {
            if (jl_is_datatype(v.typ) && !jl_is_abstracttype(v.typ)) {
                emit_error(ctx, "bitcast: value not a primitive type");
                return jl_cgval_t();
            }
            else {
                Value *isprimitive = emit_datatype_isprimitivetype(ctx, typ);
                error_unless(ctx, isprimitive, "bitcast: value not a primitive type");
            }
        }
        if (jl_is_datatype(v.typ) && !jl_is_abstracttype(v.typ)) {
            emit_error(ctx, "bitcast: argument size does not match size of target type");
            return jl_cgval_t();
        }
        else {
            Value *size = emit_datatype_size(ctx, typ);
            auto sizecheck = ctx.builder.CreateICmpEQ(size, ConstantInt::get(size->getType(), nb));
            setName(ctx.emission_context, sizecheck, "sizecheck");
            error_unless(ctx,
                    sizecheck,
                    "bitcast: argument size does not match size of target type");
        }
    }

    assert(!v.isghost);
    Value *vx = NULL;
    if (!v.ispointer())
        vx = v.V;
    else if (v.constant)
        vx = julia_const_to_llvm(ctx, v.constant);

    if (v.ispointer() && vx == NULL) {
        // try to load as original Type, to preserve llvm optimizations
        // but if the v.typ is not well known, use llvmt
        if (isboxed)
            vxt = llvmt;
        auto storage_type = vxt->isIntegerTy(1) ? getInt8Ty(ctx.builder.getContext()) : vxt;
        jl_aliasinfo_t ai = jl_aliasinfo_t::fromTBAA(ctx, v.tbaa);
        vx = ai.decorateInst(ctx.builder.CreateLoad(
            storage_type,
            data_pointer(ctx, v)));
        setName(ctx.emission_context, vx, "bitcast");
    }

    vxt = vx->getType();
    if (vxt != llvmt) {
        if (llvmt->isIntegerTy(1)) {
            vx = ctx.builder.CreateTrunc(vx, llvmt);
        } else if (vxt->isIntegerTy(1) && llvmt->isIntegerTy(8)) {
            vx = ctx.builder.CreateZExt(vx, llvmt);
        } else if (vxt->isPointerTy() && !llvmt->isPointerTy()) {
            vx = ctx.builder.CreatePtrToInt(vx, llvmt);
            if (isa<Instruction>(vx) && !vx->hasName())
                // CreatePtrToInt may undo an IntToPtr
                setName(ctx.emission_context, vx, "bitcast_coercion");
        } else if (!vxt->isPointerTy() && llvmt->isPointerTy()) {
            vx = emit_inttoptr(ctx, vx, llvmt);
            if (isa<Instruction>(vx) && !vx->hasName())
                // emit_inttoptr may undo an PtrToInt
                setName(ctx.emission_context, vx, "bitcast_coercion");
        } else if (vxt->isPointerTy() && llvmt->isPointerTy()) {
            // emit_bitcast preserves the origin address space, which we can't have here
<<<<<<< HEAD
            #if JL_LLVM_VERSION >= 170000
            vx = ctx.builder.CreateAddrSpaceCast(vx, llvmt);
            #else
            vx = ctx.builder.CreatePointerBitCastOrAddrSpaceCast(vx, llvmt);
            #endif
=======
            vx = ctx.builder.CreateAddrSpaceCast(vx, llvmt);
>>>>>>> 59074fa7
            if (isa<Instruction>(vx) && !vx->hasName())
                // cast may have been folded
                setName(ctx.emission_context, vx, "bitcast_coercion");
        } else {
            vx = emit_bitcast(ctx, vx, llvmt);
            if (isa<Instruction>(vx) && !vx->hasName())
                // emit_bitcast may undo another bitcast
                setName(ctx.emission_context, vx, "bitcast_coercion");
        }
    }

    if (jl_is_concrete_type((jl_value_t*)bt)) {
        return mark_julia_type(ctx, vx, false, bt);
    }
    else {
        unsigned align = sizeof(void*); // Allocations are at least pointer aligned
        Value *box = emit_allocobj(ctx, nb, bt_value_rt, true, align);
        setName(ctx.emission_context, box, "bitcast_box");
        init_bits_value(ctx, box, vx, ctx.tbaa().tbaa_immut);
        return mark_julia_type(ctx, box, true, bt->name->wrapper);
    }
}

static jl_cgval_t generic_cast(
        jl_codectx_t &ctx,
        intrinsic f, Instruction::CastOps Op,
        ArrayRef<jl_cgval_t> argv, bool toint, bool fromint)
{
    auto &TT = ctx.emission_context.TargetTriple;
    auto &DL = ctx.emission_context.DL;
    const jl_cgval_t &targ = argv[0];
    const jl_cgval_t &v = argv[1];
    jl_datatype_t *jlto = staticeval_bitstype(targ);
    if (!jlto || !jl_is_primitivetype(v.typ))
        return emit_runtime_call(ctx, f, argv, 2);
    uint32_t nb = jl_datatype_size(jlto);
    Type *to = bitstype_to_llvm((jl_value_t*)jlto, ctx.builder.getContext(), true);
    Type *vt = bitstype_to_llvm(v.typ, ctx.builder.getContext(), true);
    if (toint)
        to = INTT(to, DL);
    else
        to = FLOATT(to);
    if (fromint)
        vt = INTT(vt, DL);
    else
        vt = FLOATT(vt);
    if (!to || !vt)
        return emit_runtime_call(ctx, f, argv, 2);
    Value *from = emit_unbox(ctx, vt, v, v.typ);
    if (!CastInst::castIsValid(Op, from, to))
        return emit_runtime_call(ctx, f, argv, 2);
    if (Op == Instruction::FPExt) {
        if (jl_floattemp_var_needed(TT)) {
            // Target platform might carry extra precision.
            // Force rounding to single precision first. The reason is that it's
            // fine to keep working in extended precision as long as it's
            // understood that everything is implicitly rounded to 23 bits,
            // but if we start looking at more bits we need to actually do the
            // rounding first instead of carrying around incorrect low bits.
            Value *jlfloattemp_var = emit_static_alloca(ctx, from->getType());
            setName(ctx.emission_context, jlfloattemp_var, "rounding_slot");
            ctx.builder.CreateStore(from, jlfloattemp_var);
            from  = ctx.builder.CreateLoad(from->getType(), jlfloattemp_var, /*force this to load from the stack*/true);
            setName(ctx.emission_context, from, "rounded");
        }
    }
    Value *ans = ctx.builder.CreateCast(Op, from, to);
    if (f == fptosi || f == fptoui)
        ans = ctx.builder.CreateFreeze(ans);
    if (jl_is_concrete_type((jl_value_t*)jlto)) {
        return mark_julia_type(ctx, ans, false, jlto);
    }
    else {
        Value *targ_rt = boxed(ctx, targ);
        emit_concretecheck(ctx, targ_rt, std::string(jl_intrinsic_name(f)) + ": target type not a leaf primitive type");
        unsigned align = sizeof(void*); // Allocations are at least pointer aligned
        Value *box = emit_allocobj(ctx, nb, targ_rt, true, align);
        setName(ctx.emission_context, box, "cast_box");
        init_bits_value(ctx, box, ans, ctx.tbaa().tbaa_immut);
        return mark_julia_type(ctx, box, true, jlto->name->wrapper);
    }
}

static jl_cgval_t emit_runtime_pointerref(jl_codectx_t &ctx, ArrayRef<jl_cgval_t> argv)
{
    return emit_runtime_call(ctx, pointerref, argv, 3);
}

static jl_cgval_t emit_pointerref(jl_codectx_t &ctx, ArrayRef<jl_cgval_t> argv)
{
    const jl_cgval_t &e = argv[0];
    const jl_cgval_t &i = argv[1];
    const jl_cgval_t &align = argv[2];

    if (align.constant == NULL || !jl_is_long(align.constant))
        return emit_runtime_pointerref(ctx, argv);
    unsigned align_nb = jl_unbox_long(align.constant);

    if (i.typ != (jl_value_t*)jl_long_type)
        return emit_runtime_pointerref(ctx, argv);
    jl_value_t *aty = e.typ;
    if (!jl_is_cpointer_type(aty))
        return emit_runtime_pointerref(ctx, argv);
    jl_value_t *ety = jl_tparam0(aty);
    if (jl_is_typevar(ety))
        return emit_runtime_pointerref(ctx, argv);
    if (!is_valid_intrinsic_elptr(ety)) {
        emit_error(ctx, "pointerref: invalid pointer type");
        return jl_cgval_t();
    }

    Value *idx = emit_unbox(ctx, ctx.types().T_size, i, (jl_value_t*)jl_long_type);
    Value *im1 = ctx.builder.CreateSub(idx, ConstantInt::get(ctx.types().T_size, 1));
    setName(ctx.emission_context, im1, "pointerref_idx");

    if (ety == (jl_value_t*)jl_any_type) {
        Value *thePtr = emit_unbox(ctx, ctx.types().T_pprjlvalue, e, e.typ);
        if (isa<Instruction>(thePtr) && !thePtr->hasName())
            setName(ctx.emission_context, thePtr, "unbox_any_ptr");
        LoadInst *load = ctx.builder.CreateAlignedLoad(ctx.types().T_prjlvalue, ctx.builder.CreateInBoundsGEP(ctx.types().T_prjlvalue, thePtr, im1), Align(align_nb));
        setName(ctx.emission_context, load, "any_unbox");
        jl_aliasinfo_t ai = jl_aliasinfo_t::fromTBAA(ctx, ctx.tbaa().tbaa_data);
        ai.decorateInst(load);
        return mark_julia_type(ctx, load, true, ety);
    }
    else if (!deserves_stack(ety)) {
        assert(jl_is_datatype(ety));
        uint64_t size = jl_datatype_size(ety);
        Value *strct = emit_allocobj(ctx, (jl_datatype_t*)ety, true);
        setName(ctx.emission_context, strct, "pointerref_box");
        im1 = ctx.builder.CreateMul(im1, ConstantInt::get(ctx.types().T_size,
                    LLT_ALIGN(size, jl_datatype_align(ety))));
        setName(ctx.emission_context, im1, "pointerref_offset");
        Value *thePtr = emit_unbox(ctx, getPointerTy(ctx.builder.getContext()), e, e.typ);
        thePtr = ctx.builder.CreateInBoundsGEP(getInt8Ty(ctx.builder.getContext()), thePtr, im1);
        setName(ctx.emission_context, thePtr, "pointerref_src");
        MDNode *tbaa = best_tbaa(ctx.tbaa(), ety);
        emit_memcpy(ctx, strct, jl_aliasinfo_t::fromTBAA(ctx, tbaa), thePtr, jl_aliasinfo_t::fromTBAA(ctx, nullptr), size, sizeof(jl_value_t*), align_nb);
        return mark_julia_type(ctx, strct, true, ety);
    }
    else {
        bool isboxed;
        Type *ptrty = julia_type_to_llvm(ctx, ety, &isboxed);
        assert(!isboxed);
        if (!type_is_ghost(ptrty)) {
            Value *thePtr = emit_unbox(ctx, ptrty->getPointerTo(), e, e.typ);
            thePtr = ctx.builder.CreateInBoundsGEP(ptrty, thePtr, im1);
            auto load = typed_load(ctx, thePtr, nullptr, ety, ctx.tbaa().tbaa_data, nullptr, isboxed, AtomicOrdering::NotAtomic, false, align_nb);
            setName(ctx.emission_context, load.V, "pointerref");
            return load;
        }
        else {
            return ghostValue(ctx, ety);
        }
    }
}

static jl_cgval_t emit_runtime_pointerset(jl_codectx_t &ctx, ArrayRef<jl_cgval_t> argv)
{
    return emit_runtime_call(ctx, pointerset, argv, 4);
}

// e[i] = x
static jl_cgval_t emit_pointerset(jl_codectx_t &ctx, ArrayRef<jl_cgval_t> argv)
{
    const jl_cgval_t &e = argv[0];
    const jl_cgval_t &x = argv[1];
    const jl_cgval_t &i = argv[2];
    const jl_cgval_t &align = argv[3];

    if (align.constant == NULL || !jl_is_long(align.constant))
        return emit_runtime_pointerset(ctx, argv);
    unsigned align_nb = jl_unbox_long(align.constant);

    if (i.typ != (jl_value_t*)jl_long_type)
        return emit_runtime_pointerset(ctx, argv);
    jl_value_t *aty = e.typ;
    if (!jl_is_cpointer_type(aty))
        return emit_runtime_pointerset(ctx, argv);
    jl_value_t *ety = jl_tparam0(aty);
    if (jl_is_typevar(ety))
        return emit_runtime_pointerset(ctx, argv);
    if (align.constant == NULL || !jl_is_long(align.constant))
        return emit_runtime_pointerset(ctx, argv);
    if (!is_valid_intrinsic_elptr(ety)) {
        emit_error(ctx, "pointerset: invalid pointer type");
        return jl_cgval_t();
    }
    emit_typecheck(ctx, x, ety, "pointerset");

    Value *idx = emit_unbox(ctx, ctx.types().T_size, i, (jl_value_t*)jl_long_type);
    Value *im1 = ctx.builder.CreateSub(idx, ConstantInt::get(ctx.types().T_size, 1));
    setName(ctx.emission_context, im1, "pointerset_idx");

    Value *thePtr;
    if (ety == (jl_value_t*)jl_any_type) {
        // unsafe_store to Ptr{Any} is allowed to implicitly drop GC roots.
        thePtr = emit_unbox(ctx, ctx.types().T_size->getPointerTo(), e, e.typ);
        auto gep = ctx.builder.CreateInBoundsGEP(ctx.types().T_size, thePtr, im1);
        setName(ctx.emission_context, gep, "pointerset_ptr");
        auto val = ctx.builder.CreatePtrToInt(emit_pointer_from_objref(ctx, boxed(ctx, x)), ctx.types().T_size);
        setName(ctx.emission_context, val, "pointerset_val");
        Instruction *store = ctx.builder.CreateAlignedStore(val, gep, Align(align_nb));
        jl_aliasinfo_t ai = jl_aliasinfo_t::fromTBAA(ctx, ctx.tbaa().tbaa_data);
        ai.decorateInst(store);
    }
    else if (x.ispointer()) {
        thePtr = emit_unbox(ctx, getPointerTy(ctx.builder.getContext()), e, e.typ);
        uint64_t size = jl_datatype_size(ety);
        im1 = ctx.builder.CreateMul(im1, ConstantInt::get(ctx.types().T_size,
                    LLT_ALIGN(size, jl_datatype_align(ety))));
        setName(ctx.emission_context, im1, "pointerset_offset");
        auto gep = ctx.builder.CreateInBoundsGEP(getInt8Ty(ctx.builder.getContext()), thePtr, im1);
        setName(ctx.emission_context, gep, "pointerset_ptr");
        emit_memcpy(ctx, gep, jl_aliasinfo_t::fromTBAA(ctx, nullptr), x, size, align_nb, julia_alignment(ety));
    }
    else {
        bool isboxed;
        Type *ptrty = julia_type_to_llvm(ctx, ety, &isboxed);
        assert(!isboxed);
        if (!type_is_ghost(ptrty)) {
            thePtr = emit_unbox(ctx, ptrty->getPointerTo(), e, e.typ);
            thePtr = ctx.builder.CreateInBoundsGEP(ptrty, thePtr, im1);
            typed_store(ctx, thePtr, x, jl_cgval_t(), ety, ctx.tbaa().tbaa_data, nullptr, nullptr, isboxed,
                        AtomicOrdering::NotAtomic, AtomicOrdering::NotAtomic, align_nb, nullptr, true, false, false, false, false, false, nullptr, "atomic_pointerset", nullptr, nullptr);
        }
    }
    return e;
}

// ptr + offset
// ptr - offset
static jl_cgval_t emit_pointerarith(jl_codectx_t &ctx, intrinsic f,
                                    ArrayRef<jl_cgval_t> argv)
{
    jl_value_t *ptrtyp = argv[0].typ;
    jl_value_t *offtyp = argv[1].typ;
    if (!jl_is_cpointer_type(ptrtyp) || offtyp != (jl_value_t *)jl_ulong_type)
        return emit_runtime_call(ctx, f, argv, argv.size());
    assert(f == add_ptr || f == sub_ptr);

    Value *ptr = emit_unbox(ctx, ctx.types().T_ptr, argv[0], ptrtyp);
    Value *off = emit_unbox(ctx, ctx.types().T_size, argv[1], offtyp);
    if (f == sub_ptr)
        off = ctx.builder.CreateNeg(off);
    Value *ans = ctx.builder.CreateGEP(getInt8Ty(ctx.builder.getContext()), ptr, off);

    if (jl_is_concrete_type(ptrtyp)) {
        return mark_julia_type(ctx, ans, false, ptrtyp);
    }
    else {
        Value *box = emit_allocobj(ctx, (jl_datatype_t *)ptrtyp, true);
        setName(ctx.emission_context, box, "ptr_box");
        init_bits_value(ctx, box, ans, ctx.tbaa().tbaa_immut);
        return mark_julia_type(ctx, box, true, (jl_datatype_t *)ptrtyp);
    }
}

static jl_cgval_t emit_atomicfence(jl_codectx_t &ctx, ArrayRef<jl_cgval_t> argv)
{
    const jl_cgval_t &ord = argv[0];
    if (ord.constant && jl_is_symbol(ord.constant)) {
        enum jl_memory_order order = jl_get_atomic_order((jl_sym_t*)ord.constant, true, true);
        if (order == jl_memory_order_invalid) {
            emit_atomic_error(ctx, "invalid atomic ordering");
            return jl_cgval_t(); // unreachable
        }
        if (order > jl_memory_order_monotonic)
            ctx.builder.CreateFence(get_llvm_atomic_order(order));
        return ghostValue(ctx, jl_nothing_type);
    }
    return emit_runtime_call(ctx, atomic_fence, argv, 1);
}

static jl_cgval_t emit_atomic_pointerref(jl_codectx_t &ctx, ArrayRef<jl_cgval_t> argv)
{
    const jl_cgval_t &e = argv[0];
    const jl_cgval_t &ord = argv[1];
    jl_value_t *aty = e.typ;
    if (!jl_is_cpointer_type(aty) || !ord.constant || !jl_is_symbol(ord.constant))
        return emit_runtime_call(ctx, atomic_pointerref, argv, 2);
    jl_value_t *ety = jl_tparam0(aty);
    if (jl_is_typevar(ety))
        return emit_runtime_call(ctx, atomic_pointerref, argv, 2);
    enum jl_memory_order order = jl_get_atomic_order((jl_sym_t*)ord.constant, true, false);
    if (order == jl_memory_order_invalid) {
        emit_atomic_error(ctx, "invalid atomic ordering");
        return jl_cgval_t(); // unreachable
    }
    AtomicOrdering llvm_order = get_llvm_atomic_order(order);

    if (ety == (jl_value_t*)jl_any_type) {
        Value *thePtr = emit_unbox(ctx, ctx.types().T_pprjlvalue, e, e.typ);
        LoadInst *load = ctx.builder.CreateAlignedLoad(ctx.types().T_prjlvalue, thePtr, Align(sizeof(jl_value_t*)));
        setName(ctx.emission_context, load, "atomic_pointerref");
        jl_aliasinfo_t ai = jl_aliasinfo_t::fromTBAA(ctx, ctx.tbaa().tbaa_data);
        ai.decorateInst(load);
        load->setOrdering(llvm_order);
        return mark_julia_type(ctx, load, true, ety);
    }

    if (!is_valid_intrinsic_elptr(ety)) {
        emit_error(ctx, "atomic_pointerref: invalid pointer type");
        return jl_cgval_t();
    }

    size_t nb = jl_datatype_size(ety);
    if ((nb & (nb - 1)) != 0 || nb > MAX_POINTERATOMIC_SIZE) {
        emit_error(ctx, "atomic_pointerref: invalid pointer for atomic operation");
        return jl_cgval_t();
    }

    if (!deserves_stack(ety)) {
        assert(jl_is_datatype(ety));
        Value *strct = emit_allocobj(ctx, (jl_datatype_t*)ety, true);
        setName(ctx.emission_context, strct, "atomic_pointerref_box");
        Value *thePtr = emit_unbox(ctx, getPointerTy(ctx.builder.getContext()), e, e.typ);
        Type *loadT = Type::getIntNTy(ctx.builder.getContext(), nb * 8);
        MDNode *tbaa = best_tbaa(ctx.tbaa(), ety);
        LoadInst *load = ctx.builder.CreateAlignedLoad(loadT, thePtr, Align(nb));
        setName(ctx.emission_context, load, "atomic_pointerref");
        jl_aliasinfo_t ai = jl_aliasinfo_t::fromTBAA(ctx, tbaa);
        ai.decorateInst(load);
        load->setOrdering(llvm_order);
        thePtr = strct;
        StoreInst *store = ctx.builder.CreateAlignedStore(load, thePtr, Align(julia_alignment(ety)));
        ai.decorateInst(store);
        return mark_julia_type(ctx, strct, true, ety);
    }
    else {
        bool isboxed;
        Type *ptrty = julia_type_to_llvm(ctx, ety, &isboxed);
        assert(!isboxed);
        if (!type_is_ghost(ptrty)) {
            Value *thePtr = emit_unbox(ctx, ptrty->getPointerTo(), e, e.typ);
            auto load = typed_load(ctx, thePtr, nullptr, ety, ctx.tbaa().tbaa_data, nullptr, isboxed, llvm_order, false, nb);
            setName(ctx.emission_context, load.V, "atomic_pointerref");
            return load;
        }
        else {
            if (order > jl_memory_order_monotonic)
                ctx.builder.CreateFence(llvm_order);
            return ghostValue(ctx, ety);
        }
    }
}

// e[i] = x (set)
// e[i] <= x (swap)
// e[i] y => x (replace)
// x(e[i], y) (modify)
static jl_cgval_t emit_atomic_pointerop(jl_codectx_t &ctx, intrinsic f, ArrayRef<jl_cgval_t> argv, int nargs, const jl_cgval_t *modifyop)
{
    bool issetfield = f == atomic_pointerset;
    bool isreplacefield = f == atomic_pointerreplace;
    bool isswapfield = f == atomic_pointerswap;
    bool ismodifyfield = f == atomic_pointermodify;
    const jl_cgval_t undefval;
    const jl_cgval_t &e = argv[0];
    const jl_cgval_t &x = isreplacefield || ismodifyfield ? argv[2] : argv[1];
    const jl_cgval_t &y = isreplacefield || ismodifyfield ? argv[1] : undefval;
    const jl_cgval_t &ord = isreplacefield || ismodifyfield ? argv[3] : argv[2];
    const jl_cgval_t &failord = isreplacefield ? argv[4] : undefval;

    jl_value_t *aty = e.typ;
    if (!jl_is_cpointer_type(aty) || !ord.constant || !jl_is_symbol(ord.constant))
        return emit_runtime_call(ctx, f, argv, nargs);
    if (isreplacefield) {
        if (!failord.constant || !jl_is_symbol(failord.constant))
            return emit_runtime_call(ctx, f, argv, nargs);
    }
    jl_value_t *ety = jl_tparam0(aty);
    if (jl_is_typevar(ety))
        return emit_runtime_call(ctx, f, argv, nargs);
    enum jl_memory_order order = jl_get_atomic_order((jl_sym_t*)ord.constant, !issetfield, true);
    enum jl_memory_order failorder = isreplacefield ? jl_get_atomic_order((jl_sym_t*)failord.constant, true, false) : order;
    if (order == jl_memory_order_invalid || failorder == jl_memory_order_invalid || failorder > order) {
        emit_atomic_error(ctx, "invalid atomic ordering");
        return jl_cgval_t(); // unreachable
    }
    AtomicOrdering llvm_order = get_llvm_atomic_order(order);
    AtomicOrdering llvm_failorder = get_llvm_atomic_order(failorder);

    if (ety == (jl_value_t*)jl_any_type) {
        // unsafe_store to Ptr{Any} is allowed to implicitly drop GC roots.
        // n.b.: the expected value (y) must be rooted, but not the others
        Value *thePtr = emit_unbox(ctx, ctx.types().T_pprjlvalue, e, e.typ);
        bool isboxed = true;
        jl_cgval_t ret = typed_store(ctx, thePtr, x, y, ety, ctx.tbaa().tbaa_data, nullptr, nullptr, isboxed,
                    llvm_order, llvm_failorder, sizeof(jl_value_t*), nullptr, issetfield, isreplacefield, isswapfield, ismodifyfield, false, false, modifyop, "atomic_pointermodify", nullptr, nullptr);
        if (issetfield)
            ret = e;
        return ret;
    }

    if (!is_valid_intrinsic_elptr(ety)) {
        std::string msg(StringRef(jl_intrinsic_name((int)f)));
        msg += ": invalid pointer type";
        emit_error(ctx, msg);
        return jl_cgval_t();
    }
    if (!ismodifyfield)
        emit_typecheck(ctx, x, ety, std::string(jl_intrinsic_name((int)f)));

    size_t nb = jl_datatype_size(ety);
    if ((nb & (nb - 1)) != 0 || nb > MAX_POINTERATOMIC_SIZE) {
        std::string msg(StringRef(jl_intrinsic_name((int)f)));
        msg += ": invalid pointer for atomic operation";
        emit_error(ctx, msg);
        return jl_cgval_t();
    }

    if (!jl_isbits(ety)) {
        //if (!deserves_stack(ety))
        //Value *thePtr = emit_unbox(ctx, getPointerTy(ctx.builder.getContext()), e, e.typ);
        //uint64_t size = jl_datatype_size(ety);
        return emit_runtime_call(ctx, f, argv, nargs); // TODO: optimizations
    }
    else {
        bool isboxed;
        Type *ptrty = julia_type_to_llvm(ctx, ety, &isboxed);
        assert(!isboxed);
        Value *thePtr;
        if (!type_is_ghost(ptrty))
            thePtr = emit_unbox(ctx, ptrty->getPointerTo(), e, e.typ);
        else
            thePtr = nullptr; // could use any value here, since typed_store will not use it
        jl_cgval_t ret = typed_store(ctx, thePtr, x, y, ety, ctx.tbaa().tbaa_data, nullptr, nullptr, isboxed,
                    llvm_order, llvm_failorder, nb, nullptr, issetfield, isreplacefield, isswapfield, ismodifyfield, false, false, modifyop, "atomic_pointermodify", nullptr, nullptr);
        if (issetfield)
            ret = e;
        return ret;
    }
}

static Value *emit_checked_srem_int(jl_codectx_t &ctx, Value *x, Value *den)
{
    Type *t = den->getType();
    auto ndivby0 = ctx.builder.CreateICmpNE(den, ConstantInt::get(t, 0));
    setName(ctx.emission_context, ndivby0, "ndivby0");
    raise_exception_unless(ctx,
            ndivby0,
            literal_pointer_val(ctx, jl_diverror_exception));
    BasicBlock *m1BB = BasicBlock::Create(ctx.builder.getContext(), "minus1", ctx.f);
    BasicBlock *okBB = BasicBlock::Create(ctx.builder.getContext(), "oksrem", ctx.f);
    BasicBlock *cont = BasicBlock::Create(ctx.builder.getContext(), "after_srem", ctx.f);
    PHINode *ret = PHINode::Create(t, 2);
    auto divbym1 = ctx.builder.CreateICmpEQ(den, ConstantInt::get(t, -1, true));
    setName(ctx.emission_context, divbym1, "divbym1");
    ctx.builder.CreateCondBr(divbym1, m1BB, okBB);
    ctx.builder.SetInsertPoint(m1BB);
    ctx.builder.CreateBr(cont);
    ctx.builder.SetInsertPoint(okBB);
    Value *sremval = ctx.builder.CreateSRem(x, den);
    ctx.builder.CreateBr(cont);
    ctx.builder.SetInsertPoint(cont);
    ret->addIncoming(// rem(typemin, -1) is undefined
                     ConstantInt::get(t, 0), m1BB);
    ret->addIncoming(sremval, okBB);
    setName(ctx.emission_context, ret, "checked_srem");
    ctx.builder.Insert(ret);
    return ret;
}

// Temporarily switch the ctx.builder to fast-math mode if requested
struct math_builder {
    IRBuilder<> &ctxbuilder;
    FastMathFlags old_fmf;
    math_builder(jl_codectx_t &ctx, bool always_fast = false, bool contract = false)
      : ctxbuilder(ctx.builder),
        old_fmf(ctxbuilder.getFastMathFlags())
    {
        FastMathFlags fmf;
        if (jl_options.fast_math != JL_OPTIONS_FAST_MATH_OFF &&
            (always_fast ||
             jl_options.fast_math == JL_OPTIONS_FAST_MATH_ON)) {
            fmf.setFast();
        }
        if (contract)
            fmf.setAllowContract(true);
        ctxbuilder.setFastMathFlags(fmf);
    }
    IRBuilder<>& operator()() const { return ctxbuilder; }
    ~math_builder() {
        ctxbuilder.setFastMathFlags(old_fmf);
    }
};

static Value *emit_untyped_intrinsic(jl_codectx_t &ctx, intrinsic f, ArrayRef<Value*> argvalues, size_t nargs,
                                     jl_datatype_t **newtyp, jl_value_t *xtyp);


static jl_cgval_t emit_ifelse(jl_codectx_t &ctx, jl_cgval_t c, jl_cgval_t x, jl_cgval_t y, jl_value_t *rt_hint)
{
    Value *isfalse = emit_condition(ctx, c, "ifelse");
    setName(ctx.emission_context, isfalse, "ifelse_cond");
    jl_value_t *t1 = x.typ;
    jl_value_t *t2 = y.typ;
    // handle cases where the condition is irrelevant based on type info
    if (t1 == jl_bottom_type && t2 == jl_bottom_type)
        return jl_cgval_t(); // undefined
    if (t1 == jl_bottom_type)
        return y;
    if (t2 == jl_bottom_type)
        return x;

    if (t1 != t2) {
        // type inference may know something we don't, in which case it may
        // be illegal for us to convert to rt_hint. Check first if either
        // of the types have empty intersection with the result type,
        // in which case, we may use the other one.
        if (jl_type_intersection(t1, rt_hint) == jl_bottom_type)
            return y;
        else if (jl_type_intersection(t2, rt_hint) == jl_bottom_type)
            return x;
        // if they aren't the same type, consider using the expr type
        // to instantiate a union-split optimization
        x = convert_julia_type(ctx, x, rt_hint);
        y = convert_julia_type(ctx, y, rt_hint);
        t1 = x.typ;
        t2 = y.typ;
    }

    Value *ifelse_result;
    bool isboxed = t1 != t2 || !deserves_stack(t1);
    Type *llt1 = isboxed ? ctx.types().T_prjlvalue : julia_type_to_llvm(ctx, t1);
    if (!isboxed) {
        if (type_is_ghost(llt1))
            return x;
        ifelse_result = ctx.builder.CreateSelect(isfalse,
                emit_unbox(ctx, llt1, y, t1),
                emit_unbox(ctx, llt1, x, t1));
    }
    else {
        Value *x_tindex = x.TIndex;
        Value *y_tindex = y.TIndex;
        if (x_tindex || y_tindex) {
            if (!x.isghost)
                x = value_to_pointer(ctx, x);
            if (!y.isghost)
                y = value_to_pointer(ctx, y);
            Value *x_vboxed = x.Vboxed;
            Value *y_vboxed = y.Vboxed;
            Value *x_ptr = (x.isghost ? NULL : data_pointer(ctx, x));
            Value *y_ptr = (y.isghost ? NULL : data_pointer(ctx, y));
            MDNode *ifelse_tbaa;
            if (!x.isghost && x.constant)
                x_vboxed = boxed(ctx, x);
            if (!y.isghost && y.constant)
                y_vboxed = boxed(ctx, y);
            if (!x_ptr && !y_ptr) { // both ghost
                ifelse_result = NULL;
                ifelse_tbaa = ctx.tbaa().tbaa_stack;
            }
            else if (!x_ptr) {
                ifelse_result = y_ptr;
                ifelse_tbaa = y.tbaa;
            }
            else if (!y_ptr) {
                ifelse_result = x_ptr;
                ifelse_tbaa = x.tbaa;
            }
            else {
                x_ptr = decay_derived(ctx, x_ptr);
                y_ptr = decay_derived(ctx, y_ptr);
                ifelse_result = ctx.builder.CreateSelect(isfalse, y_ptr, x_ptr);
                setName(ctx.emission_context, ifelse_result, "ifelse_result");
                ifelse_tbaa = MDNode::getMostGenericTBAA(x.tbaa, y.tbaa);
                if (ifelse_tbaa == NULL) {
                    // LLVM won't return a TBAA result for the root, but mark_julia_struct requires it: make it now
                    auto *OffsetNode = ConstantAsMetadata::get(ConstantInt::get(getInt64Ty(ctx.builder.getContext()), 0));
                    Metadata *Ops[] = {ctx.tbaa().tbaa_root, ctx.tbaa().tbaa_root, OffsetNode};
                    ifelse_tbaa = MDNode::get(ctx.builder.getContext(), Ops);
                }
            }
            Value *tindex;
            if (!x_tindex && x.constant) {
                x_tindex = ConstantInt::get(getInt8Ty(ctx.builder.getContext()), 0x80 | get_box_tindex((jl_datatype_t*)jl_typeof(x.constant), rt_hint));
            }
            if (!y_tindex && y.constant) {
                y_tindex = ConstantInt::get(getInt8Ty(ctx.builder.getContext()), 0x80 | get_box_tindex((jl_datatype_t*)jl_typeof(y.constant), rt_hint));
            }
            if (x_tindex && y_tindex) {
                tindex = ctx.builder.CreateSelect(isfalse, y_tindex, x_tindex);
            }
            else {
                PHINode *ret = PHINode::Create(getInt8Ty(ctx.builder.getContext()), 2);
                BasicBlock *post = BasicBlock::Create(ctx.builder.getContext(), "post", ctx.f);
                BasicBlock *compute = BasicBlock::Create(ctx.builder.getContext(), "compute_tindex", ctx.f);
                // compute tindex if we select the previously-boxed value
                if (x_tindex) {
                    assert(y.isboxed && y.V);
                    ctx.builder.CreateCondBr(isfalse, compute, post);
                    ret->addIncoming(x_tindex, ctx.builder.GetInsertBlock());
                    ctx.builder.SetInsertPoint(compute);
                    tindex = compute_tindex_unboxed(ctx, y, rt_hint);
                }
                else {
                    assert(x.isboxed);
                    ctx.builder.CreateCondBr(isfalse, post, compute);
                    ret->addIncoming(y_tindex, ctx.builder.GetInsertBlock());
                    ctx.builder.SetInsertPoint(compute);
                    tindex = compute_tindex_unboxed(ctx, x, rt_hint);
                }
                tindex = ctx.builder.CreateOr(tindex, ConstantInt::get(getInt8Ty(ctx.builder.getContext()), 0x80));
                compute = ctx.builder.GetInsertBlock(); // could have changed
                ctx.builder.CreateBr(post);
                ret->addIncoming(tindex, compute);
                ctx.builder.SetInsertPoint(post);
                ctx.builder.Insert(ret);
                tindex = ret;
                setName(ctx.emission_context, tindex, "ifelse_tindex");
            }
            jl_cgval_t ret = mark_julia_slot(ifelse_result, rt_hint, tindex, ifelse_tbaa);
            if (x_vboxed || y_vboxed) {
                if (!x_vboxed)
                    x_vboxed = ConstantPointerNull::get(cast<PointerType>(y_vboxed->getType()));
                if (!y_vboxed)
                    y_vboxed = ConstantPointerNull::get(cast<PointerType>(x_vboxed->getType()));
                ret.Vboxed = ctx.builder.CreateSelect(isfalse, y_vboxed, x_vboxed);
                setName(ctx.emission_context, ret.Vboxed, "ifelse_vboxed");
                assert(ret.Vboxed->getType() == ctx.types().T_prjlvalue);
            }
            return ret;
        }
        ifelse_result = ctx.builder.CreateSelect(isfalse,
                boxed(ctx, y),
                boxed(ctx, x));
        setName(ctx.emission_context, ifelse_result, "ifelse_result");
    }
    jl_value_t *jt = (t1 == t2 ? t1 : rt_hint);
    return mark_julia_type(ctx, ifelse_result, isboxed, jt);
}

static jl_cgval_t emit_intrinsic(jl_codectx_t &ctx, intrinsic f, jl_value_t **args, size_t nargs)
{
    auto &DL = ctx.emission_context.DL;
    assert(f < num_intrinsics);
    if (f == cglobal && nargs == 1)
        f = cglobal_auto;
    unsigned expected_nargs = jl_intrinsic_nargs((int)f);
    if (expected_nargs && expected_nargs != nargs) {
        jl_errorf("intrinsic #%d %s: wrong number of arguments", f, jl_intrinsic_name((int)f));
    }

    if (f == llvmcall)
        return emit_llvmcall(ctx, args, nargs);
    if (f == cglobal_auto || f == cglobal)
        return emit_cglobal(ctx, args, nargs);

    SmallVector<jl_cgval_t, 0> argv(nargs);
    for (size_t i = 0; i < nargs; ++i) {
        jl_cgval_t arg = emit_expr(ctx, args[i + 1]);
        if (arg.typ == jl_bottom_type) {
            // intrinsics generally don't handle bottom values, so bail out early
            return jl_cgval_t();
        }
        argv[i] = arg;
    }

    // this forces everything to use runtime-intrinsics (e.g. for testing)
    // return emit_runtime_call(ctx, f, argv, nargs);

    switch (f) {
    case pointerref:
        ++Emitted_pointerref;
        assert(nargs == 3);
        return emit_pointerref(ctx, argv);
    case pointerset:
        ++Emitted_pointerset;
        assert(nargs == 4);
        return emit_pointerset(ctx, argv);

    case add_ptr:
    case sub_ptr:
        ++Emitted_pointerarith;
        assert(nargs == 2);
        return emit_pointerarith(ctx, f, argv);

    case atomic_fence:
        ++Emitted_atomic_fence;
        assert(nargs == 1);
        return emit_atomicfence(ctx, argv);
    case atomic_pointerref:
        ++Emitted_atomic_pointerref;
        assert(nargs == 2);
        return emit_atomic_pointerref(ctx, argv);
    case atomic_pointerset:
    case atomic_pointerswap:
    case atomic_pointermodify:
    case atomic_pointerreplace:
        ++Emitted_atomic_pointerop;
        return emit_atomic_pointerop(ctx, f, argv, nargs, nullptr);
    case bitcast:
        ++Emitted_bitcast;
        assert(nargs == 2);
        return generic_bitcast(ctx, argv);
    case trunc_int:
        ++Emitted_trunc_int;
        assert(nargs == 2);
        return generic_cast(ctx, f, Instruction::Trunc, argv, true, true);
    case sext_int:
        ++Emitted_sext_int;
        assert(nargs == 2);
        return generic_cast(ctx, f, Instruction::SExt, argv, true, true);
    case zext_int:
        ++Emitted_zext_int;
        assert(nargs == 2);
        return generic_cast(ctx, f, Instruction::ZExt, argv, true, true);
    case uitofp:
        ++Emitted_uitofp;
        assert(nargs == 2);
        return generic_cast(ctx, f, Instruction::UIToFP, argv, false, true);
    case sitofp:
        ++Emitted_sitofp;
        assert(nargs == 2);
        return generic_cast(ctx, f, Instruction::SIToFP, argv, false, true);
    case fptoui:
        ++Emitted_fptoui;
        assert(nargs == 2);
        return generic_cast(ctx, f, Instruction::FPToUI, argv, true, false);
    case fptosi:
        ++Emitted_fptosi;
        assert(nargs == 2);
        return generic_cast(ctx, f, Instruction::FPToSI, argv, true, false);
    case fptrunc:
        ++Emitted_fptrunc;
        assert(nargs == 2);
        return generic_cast(ctx, f, Instruction::FPTrunc, argv, false, false);
    case fpext:
        ++Emitted_fpext;
        assert(nargs == 2);
        return generic_cast(ctx, f, Instruction::FPExt, argv, false, false);

    case not_int: {
        ++Emitted_not_int;
        assert(nargs == 1);
        const jl_cgval_t &x = argv[0];
        if (!jl_is_primitivetype(x.typ))
            return emit_runtime_call(ctx, f, argv, nargs);
        Type *xt = INTT(bitstype_to_llvm(x.typ, ctx.builder.getContext(), true), DL);
        Value *from = emit_unbox(ctx, xt, x, x.typ);
        Value *ans = ctx.builder.CreateNot(from);
        return mark_julia_type(ctx, ans, false, x.typ);
    }

    case have_fma: {
        ++Emitted_have_fma;
        assert(nargs == 1);
        const jl_cgval_t &x = argv[0];
        if (!x.constant || !jl_is_datatype(x.constant))
            return emit_runtime_call(ctx, f, argv, nargs);
        jl_datatype_t *dt = (jl_datatype_t*) x.constant;

        // select the appropriated overloaded intrinsic
        std::string intr_name = "julia.cpu.have_fma.";
        if (dt == jl_float32_type)
            intr_name += "f32";
        else if (dt == jl_float64_type)
            intr_name += "f64";
        else
            return emit_runtime_call(ctx, f, argv, nargs);

        FunctionCallee intr = jl_Module->getOrInsertFunction(intr_name, getInt1Ty(ctx.builder.getContext()));
        auto ret = ctx.builder.CreateCall(intr);
        return mark_julia_type(ctx, ret, false, jl_bool_type);
    }

    default: {
        assert(nargs >= 1 && "invalid nargs for intrinsic call");
        const jl_cgval_t &xinfo = argv[0];

        // verify argument types
        if (!jl_is_primitivetype(xinfo.typ))
            return emit_runtime_call(ctx, f, argv, nargs);
        Type *xtyp = bitstype_to_llvm(xinfo.typ, ctx.builder.getContext(), true);
        if (float_func()[f])
            xtyp = FLOATT(xtyp);
        else
            xtyp = INTT(xtyp, DL);
        if (!xtyp)
            return emit_runtime_call(ctx, f, argv, nargs);
        ////Bool are required to be in the range [0,1]
        ////so while they are represented as i8,
        ////the operations need to be done in mod 1
        ////we can either do that now, or truncate them
        ////later into mod 1.
        ////LLVM seems to emit better code if we do the latter,
        ////(more likely to fold away the cast) so that's what we'll do.
        //if (xtyp == (jl_value_t*)jl_bool_type)
        //    r = getInt1Ty(ctx.builder.getContext());

        SmallVector<Type *, 0> argt(nargs);
        argt[0] = xtyp;

        if (f == shl_int || f == lshr_int || f == ashr_int) {
            if (!jl_is_primitivetype(argv[1].typ))
                return emit_runtime_call(ctx, f, argv, nargs);
            argt[1] = INTT(bitstype_to_llvm(argv[1].typ, ctx.builder.getContext(), true), DL);
        }
        else {
            for (size_t i = 1; i < nargs; ++i) {
                if (xinfo.typ != argv[i].typ)
                    return emit_runtime_call(ctx, f, argv, nargs);
                argt[i] = xtyp;
            }
        }

        // unbox the arguments
        SmallVector<Value *, 0> argvalues(nargs);
        for (size_t i = 0; i < nargs; ++i) {
            argvalues[i] = emit_unbox(ctx, argt[i], argv[i], argv[i].typ);
        }

        // call the intrinsic
        jl_value_t *newtyp = xinfo.typ;
        Value *r = emit_untyped_intrinsic(ctx, f, argvalues, nargs, (jl_datatype_t**)&newtyp, xinfo.typ);
        // Turn Bool operations into mod 1 now, if needed
        if (newtyp == (jl_value_t*)jl_bool_type && !r->getType()->isIntegerTy(1))
            r = ctx.builder.CreateTrunc(r, getInt1Ty(ctx.builder.getContext()));
        return mark_julia_type(ctx, r, false, newtyp);
    }
    }
    assert(0 && "unreachable");
}

static Value *emit_untyped_intrinsic(jl_codectx_t &ctx, intrinsic f, ArrayRef<Value*> argvalues, size_t nargs,
                                     jl_datatype_t **newtyp, jl_value_t *xtyp)
{
    ++EmittedUntypedIntrinsics;
    Value *x = nargs > 0 ? argvalues[0] : NULL;
    Value *y = nargs > 1 ? argvalues[1] : NULL;
    Value *z = nargs > 2 ? argvalues[2] : NULL;
    Type *t = x->getType();

    switch (f) {
    case neg_int:
        return ctx.builder.CreateNeg(x);
    case add_int: return ctx.builder.CreateAdd(x, y);
    case sub_int: return ctx.builder.CreateSub(x, y);
    case mul_int: return ctx.builder.CreateMul(x, y);
    case sdiv_int: return ctx.builder.CreateSDiv(x, y);
    case udiv_int: return ctx.builder.CreateUDiv(x, y);
    case srem_int: return ctx.builder.CreateSRem(x, y);
    case urem_int: return ctx.builder.CreateURem(x, y);

    case neg_float: return math_builder(ctx)().CreateFNeg(x);
    case neg_float_fast: return math_builder(ctx, true)().CreateFNeg(x);
    case add_float: return math_builder(ctx)().CreateFAdd(x, y);
    case sub_float: return math_builder(ctx)().CreateFSub(x, y);
    case mul_float: return math_builder(ctx)().CreateFMul(x, y);
    case div_float: return math_builder(ctx)().CreateFDiv(x, y);
    case add_float_fast: return math_builder(ctx, true)().CreateFAdd(x, y);
    case sub_float_fast: return math_builder(ctx, true)().CreateFSub(x, y);
    case mul_float_fast: return math_builder(ctx, true)().CreateFMul(x, y);
    case div_float_fast: return math_builder(ctx, true)().CreateFDiv(x, y);
    case fma_float: {
        assert(y->getType() == x->getType());
        assert(z->getType() == y->getType());
        FunctionCallee fmaintr = Intrinsic::getDeclaration(jl_Module, Intrinsic::fma, ArrayRef<Type*>(t));
        return ctx.builder.CreateCall(fmaintr, {x, y, z});
    }
    case muladd_float: {
        // LLVM 5.0 can create FMA in the backend for contractible fmul and fadd
        // Emitting fmul and fadd here since they are easier for other LLVM passes to
        // optimize.
        auto mathb = math_builder(ctx, false, true);
        return mathb().CreateFAdd(mathb().CreateFMul(x, y), z);
    }

    case checked_sadd_int:
    case checked_uadd_int:
    case checked_ssub_int:
    case checked_usub_int:
    case checked_smul_int:
    case checked_umul_int: {
        assert(x->getType() == y->getType());
        Intrinsic::ID intr_id =
            (f == checked_sadd_int ?
             Intrinsic::sadd_with_overflow :
             (f == checked_uadd_int ?
              Intrinsic::uadd_with_overflow :
              (f == checked_ssub_int ?
               Intrinsic::ssub_with_overflow :
               (f == checked_usub_int ?
                Intrinsic::usub_with_overflow :
                (f == checked_smul_int ?
                 Intrinsic::smul_with_overflow :
                 Intrinsic::umul_with_overflow)))));
        FunctionCallee intr = Intrinsic::getDeclaration(jl_Module, intr_id, ArrayRef<Type*>(t));
        Value *tupval = ctx.builder.CreateCall(intr, {x, y});

        jl_value_t *params[2];
        params[0] = xtyp;
        params[1] = (jl_value_t*)jl_bool_type;
        jl_datatype_t *tuptyp = (jl_datatype_t*)jl_apply_tuple_type_v(params, 2);
        *newtyp = tuptyp;

        return tupval;
    }

    case checked_sdiv_int: {
        Value *typemin = ctx.builder.CreateShl(ConstantInt::get(t, 1), t->getPrimitiveSizeInBits() - 1);
        auto cond = ctx.builder.CreateAnd(
                        ctx.builder.CreateICmpNE(y, ConstantInt::get(t, 0)),
                        ctx.builder.CreateOr(
                            ctx.builder.CreateICmpNE(y, ConstantInt::get(t, -1, true)),
                            ctx.builder.CreateICmpNE(x, typemin)));
        setName(ctx.emission_context, cond, "divisor_valid");
        raise_exception_unless(ctx, cond, literal_pointer_val(ctx, jl_diverror_exception));

        return ctx.builder.CreateSDiv(x, y);
    }
    case checked_udiv_int: {
        auto cond = ctx.builder.CreateICmpNE(y, ConstantInt::get(t, 0));
        setName(ctx.emission_context, cond, "ndivby0");
        raise_exception_unless(ctx, cond, literal_pointer_val(ctx, jl_diverror_exception));
        return ctx.builder.CreateUDiv(x, y);
    }
    case checked_srem_int:
        return emit_checked_srem_int(ctx, x, y);

    case checked_urem_int: {
        auto cond = ctx.builder.CreateICmpNE(y, ConstantInt::get(t, 0));
        setName(ctx.emission_context, cond, "ndivby0");
        raise_exception_unless(ctx, cond, literal_pointer_val(ctx, jl_diverror_exception));
        return ctx.builder.CreateURem(x, y);
    }

    case eq_int:  *newtyp = jl_bool_type; return ctx.builder.CreateICmpEQ(x, y);
    case ne_int:  *newtyp = jl_bool_type; return ctx.builder.CreateICmpNE(x, y);
    case slt_int: *newtyp = jl_bool_type; return ctx.builder.CreateICmpSLT(x, y);
    case ult_int: *newtyp = jl_bool_type; return ctx.builder.CreateICmpULT(x, y);
    case sle_int: *newtyp = jl_bool_type; return ctx.builder.CreateICmpSLE(x, y);
    case ule_int: *newtyp = jl_bool_type; return ctx.builder.CreateICmpULE(x, y);

    case eq_float: *newtyp = jl_bool_type; return math_builder(ctx)().CreateFCmpOEQ(x, y);
    case ne_float: *newtyp = jl_bool_type; return math_builder(ctx)().CreateFCmpUNE(x, y);
    case lt_float: *newtyp = jl_bool_type; return math_builder(ctx)().CreateFCmpOLT(x, y);
    case le_float: *newtyp = jl_bool_type; return math_builder(ctx)().CreateFCmpOLE(x, y);

    case eq_float_fast: *newtyp = jl_bool_type; return math_builder(ctx, true)().CreateFCmpOEQ(x, y);
    case ne_float_fast: *newtyp = jl_bool_type; return math_builder(ctx, true)().CreateFCmpUNE(x, y);
    case lt_float_fast: *newtyp = jl_bool_type; return math_builder(ctx, true)().CreateFCmpOLT(x, y);
    case le_float_fast: *newtyp = jl_bool_type; return math_builder(ctx, true)().CreateFCmpOLE(x, y);

    case fpiseq: {
        *newtyp = jl_bool_type;
        Type *it = INTT(t, ctx.emission_context.DL);
        Value *xi = ctx.builder.CreateBitCast(x, it);
        Value *yi = ctx.builder.CreateBitCast(y, it);
        return ctx.builder.CreateOr(ctx.builder.CreateAnd(ctx.builder.CreateFCmpUNO(x, x),
                                                  ctx.builder.CreateFCmpUNO(y, y)),
                                ctx.builder.CreateICmpEQ(xi, yi));
    }

    case and_int: return ctx.builder.CreateAnd(x, y);
    case or_int:  return ctx.builder.CreateOr(x, y);
    case xor_int: return ctx.builder.CreateXor(x, y);

    case shl_int: {
        Value *the_shl = ctx.builder.CreateShl(x, uint_cnvt(ctx, t, y));
        if (ConstantInt::isValueValidForType(y->getType(), t->getPrimitiveSizeInBits())) {
            return ctx.builder.CreateSelect(
                    ctx.builder.CreateICmpUGE(y, ConstantInt::get(y->getType(),
                                                                  t->getPrimitiveSizeInBits())),
                    ConstantInt::get(t, 0),
                    the_shl);
        }
        else {
            return the_shl;
        }
    }
    case lshr_int: {
        Value *the_shr = ctx.builder.CreateLShr(x, uint_cnvt(ctx, t, y));
        if (ConstantInt::isValueValidForType(y->getType(), t->getPrimitiveSizeInBits())) {
            return ctx.builder.CreateSelect(
                    ctx.builder.CreateICmpUGE(y, ConstantInt::get(y->getType(),
                                                                  t->getPrimitiveSizeInBits())),
                    ConstantInt::get(t, 0),
                    the_shr);
        }
        else {
            return the_shr;
        }
    }
    case ashr_int: {
        Value *the_shr = ctx.builder.CreateAShr(x, uint_cnvt(ctx, t, y));
        if (ConstantInt::isValueValidForType(y->getType(), t->getPrimitiveSizeInBits())) {
            return ctx.builder.CreateSelect(
                    ctx.builder.CreateICmpUGE(y, ConstantInt::get(y->getType(),
                                                                  t->getPrimitiveSizeInBits())),
                    ctx.builder.CreateAShr(x, ConstantInt::get(t, t->getPrimitiveSizeInBits() - 1)),
                    the_shr);
        }
        else {
            return the_shr;
        }
    }
    case bswap_int: {
        FunctionCallee bswapintr = Intrinsic::getDeclaration(jl_Module, Intrinsic::bswap, ArrayRef<Type*>(t)); //TODO: Move to deduction guides
        return ctx.builder.CreateCall(bswapintr, x);                                                           // when we drop LLVM 15
    }
    case ctpop_int: {
        FunctionCallee ctpopintr = Intrinsic::getDeclaration(jl_Module, Intrinsic::ctpop, ArrayRef<Type*>(t));
        return ctx.builder.CreateCall(ctpopintr, x);
    }
    case ctlz_int: {
        FunctionCallee ctlz = Intrinsic::getDeclaration(jl_Module, Intrinsic::ctlz, ArrayRef<Type*>(t));
        y = ConstantInt::get(getInt1Ty(ctx.builder.getContext()), 0);
        return ctx.builder.CreateCall(ctlz, {x, y});
    }
    case cttz_int: {
        FunctionCallee cttz = Intrinsic::getDeclaration(jl_Module, Intrinsic::cttz, ArrayRef<Type*>(t));
        y = ConstantInt::get(getInt1Ty(ctx.builder.getContext()), 0);
        return ctx.builder.CreateCall(cttz, {x, y});
    }

    case abs_float: {
        FunctionCallee absintr = Intrinsic::getDeclaration(jl_Module, Intrinsic::fabs, ArrayRef<Type*>(t));
        return ctx.builder.CreateCall(absintr, x);
    }
    case copysign_float: {
        FunctionCallee copyintr = Intrinsic::getDeclaration(jl_Module, Intrinsic::copysign, ArrayRef<Type*>(t));
        return ctx.builder.CreateCall(copyintr, {x, y});
    }
    case flipsign_int: {
        ConstantInt *cx = dyn_cast<ConstantInt>(x);
        ConstantInt *cy = dyn_cast<ConstantInt>(y);
        if (cx && cy) {
            APInt ix = cx->getValue();
            APInt iy = cy->getValue();
            return ConstantInt::get(t, iy.isNonNegative() ? ix : -ix);
        }
        if (cy) {
            APInt iy = cy->getValue();
            return iy.isNonNegative() ? x : ctx.builder.CreateSub(ConstantInt::get(t, 0), x);
        }
        Value *tmp = ctx.builder.CreateAShr(y, ConstantInt::get(t, cast<IntegerType>(t)->getBitWidth() - 1));
        return ctx.builder.CreateXor(ctx.builder.CreateAdd(x, tmp), tmp);
    }
    case ceil_llvm: {
        FunctionCallee ceilintr = Intrinsic::getDeclaration(jl_Module, Intrinsic::ceil, ArrayRef<Type*>(t));
        return ctx.builder.CreateCall(ceilintr, x);
    }
    case floor_llvm: {
        FunctionCallee floorintr = Intrinsic::getDeclaration(jl_Module, Intrinsic::floor, ArrayRef<Type*>(t));
        return ctx.builder.CreateCall(floorintr, x);
    }
    case trunc_llvm: {
        FunctionCallee truncintr = Intrinsic::getDeclaration(jl_Module, Intrinsic::trunc, ArrayRef<Type*>(t));
        return ctx.builder.CreateCall(truncintr, x);
    }
    case rint_llvm: {
        FunctionCallee rintintr = Intrinsic::getDeclaration(jl_Module, Intrinsic::rint, ArrayRef<Type*>(t));
        return ctx.builder.CreateCall(rintintr, x);
    }
    case sqrt_llvm: {
        FunctionCallee sqrtintr = Intrinsic::getDeclaration(jl_Module, Intrinsic::sqrt, ArrayRef<Type*>(t));
        return ctx.builder.CreateCall(sqrtintr, x);
    }
    case sqrt_llvm_fast: {
        FunctionCallee sqrtintr = Intrinsic::getDeclaration(jl_Module, Intrinsic::sqrt, ArrayRef<Type*>(t));
        return math_builder(ctx, true)().CreateCall(sqrtintr, x);
    }

    default:
        assert(0 && "invalid intrinsic");
        abort();
    }
    assert(0 && "unreachable");
}

//Redefine us as being part of codegen
#undef DEBUG_TYPE
#define DEBUG_TYPE "julia_irgen_codegen"<|MERGE_RESOLUTION|>--- conflicted
+++ resolved
@@ -632,15 +632,7 @@
                 setName(ctx.emission_context, vx, "bitcast_coercion");
         } else if (vxt->isPointerTy() && llvmt->isPointerTy()) {
             // emit_bitcast preserves the origin address space, which we can't have here
-<<<<<<< HEAD
-            #if JL_LLVM_VERSION >= 170000
             vx = ctx.builder.CreateAddrSpaceCast(vx, llvmt);
-            #else
-            vx = ctx.builder.CreatePointerBitCastOrAddrSpaceCast(vx, llvmt);
-            #endif
-=======
-            vx = ctx.builder.CreateAddrSpaceCast(vx, llvmt);
->>>>>>> 59074fa7
             if (isa<Instruction>(vx) && !vx->hasName())
                 // cast may have been folded
                 setName(ctx.emission_context, vx, "bitcast_coercion");
