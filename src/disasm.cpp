--- conflicted
+++ resolved
@@ -99,13 +99,9 @@
 // for outputting assembly
 #include <llvm/CodeGen/AsmPrinter.h>
 #include <llvm/CodeGen/AsmPrinterHandler.h>
-<<<<<<< HEAD
 #if JL_LLVM_VERSION >= 200000
 #include <llvm/CodeGen/CodeGenTargetMachineImpl.h>
 #endif
-#include <llvm/CodeGen/DebugHandlerBase.h>
-=======
->>>>>>> 4c9bedee
 #include <llvm/CodeGen/MachineModuleInfo.h>
 #include <llvm/CodeGen/Passes.h>
 #include <llvm/CodeGen/TargetPassConfig.h>
@@ -1239,15 +1235,12 @@
         CodeGenTargetMachineImpl *TM = static_cast<CodeGenTargetMachineImpl*>(TMBase.get());
 #else
         LLVMTargetMachine *TM = static_cast<LLVMTargetMachine*>(TMBase.get());
-<<<<<<< HEAD
 #endif
-=======
         MCTargetOptions &Options = TM->Options.MCOptions;
         Options.AsmVerbose = true;
         Options.MCUseDwarfDirectory = MCTargetOptions::EnableDwarfDirectory;
         if (binary)
             Options.ShowMCEncoding = true;
->>>>>>> 4c9bedee
         legacy::PassManager PM;
         addTargetPasses(&PM, TM->getTargetTriple(), TM->getTargetIRAnalysis());
         if (emit_mc) {
