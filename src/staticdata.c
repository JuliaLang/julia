// This file is a part of Julia. License is MIT: https://julialang.org/license

/*
  saving and restoring system images

  This performs serialization and deserialization of system and package images. It creates and saves a compact binary
  blob, making deserialization "simple" and fast: we "only" need to deal with uniquing, pointer relocation,
  method root insertion, registering with the garbage collector, making note of special internal types, and
  backedges/invalidation. Special objects include things like builtin functions, C-implemented types (those in jltypes.c),
  the metadata for documentation, optimal layouts, integration with native system image generation, and preparing other
  preprocessing directives.

  During serialization, the flow has several steps:

  - step 1 inserts relevant items into `serialization_order`, an `obj` => `id::Int` mapping. `id` is assigned by
    order of insertion. This stage is implemented by `jl_queue_for_serialization` and its callees;
    while it would be simplest to use recursion, this risks stack overflow, so recursion is mimicked
    using a work-queue managed by `jl_serialize_reachable`.

    It's worth emphasizing that the only goal of this stage is to insert objects into `serialization_order`.
    In later stages, such objects get written in order of `id`.

  - step 2 (the biggest of four steps) takes all items in `serialization_order` and actually serializes them ordered
    by `id`. The system is serialized into several distinct streams (see `jl_serializer_state`), a "main stream"
    (the `s` field) as well as parallel streams for writing specific categories of additional internal data (e.g.,
    global data invisible to codegen, as well as deserialization "touch-up" tables, see below). These different streams
    will be concatenated in later steps. Certain key items (e.g., builtin types & functions associated with `INSERT_TAG`
    below, integers smaller than 512) get serialized via a hard-coded tag table.

    Serialization builds "touch up" tables used during deserialization. Pointers and items requiring gc
    registration get encoded as `(location, target)` pairs in `relocs_list` and `gctags_list`, respectively.
    `location` is the site that needs updating (e.g., the address of a pointer referencing an object), and is
    set to `position(s)`, the offset of the object from the beginning of the deserialized blob.
    `target` is a bitfield-encoded index into lists of different categories of data (e.g., mutable data, constant data,
    symbols, functions, etc.) to which the pointer at `location` refers. The different lists and their bitfield flags
    are given by the `RefTags` enum: if `t` is the category tag (one of the `RefTags` enums) and `i` is the index into
    one of the corresponding categorical list, then `index = t << RELOC_TAG_OFFSET + i`. The simplest source for the
    details of this encoding can be found in the pair of functions `get_reloc_for_item` and `get_item_for_reloc`.

    `uniquing` also holds the serialized location of external DataTypes, MethodInstances, and singletons
    in the serialized blob (i.e., new-at-the-time-of-serialization specializations).

    Most of step 2 is handled by `jl_write_values`, followed by special handling of the dedicated parallel streams.

  - step 3 combines the different sections (fields of `jl_serializer_state`) into one

Much of the "real work" during deserialization is done by `get_item_for_reloc`. But a few items require specific
attention:
- uniquing: during deserialization, the target item (an "external" type or MethodInstance) must be checked against
  the running system to see whether such an object already exists (i.e., whether some other previously-loaded package
  or workload has created such types/MethodInstances previously) or whether it needs to be created de-novo.
  In either case, all references at `location` must be updated to the one in the running system.
    `new_dt_objs` is a hash set of newly allocated datatype-reachable objects
- method root insertion: when new specializations generate new roots, these roots must be inserted into
  method root tables
- backedges & invalidation: external edges have to be checked against the running system and any invalidations executed.

Encoding of a pointer:
- in the location of the pointer, we initially write zero padding
- for both relocs_list and gctags_list, we write loc/backrefid (for gctags_list this is handled by the caller of write_gctaggedfield,
  for relocs_list it's handled by write_pointerfield)
- when writing to disk, both call get_reloc_for_item, and its return value (subject to modification by gc bits)
  ends up being written into the data stream (s->s), and the data stream's position written to s->relocs

External links:
- location holds the offset
- loc/0 in relocs_list

*/
#include <stdlib.h>
#include <string.h>
#include <stdio.h> // printf
#include <inttypes.h> // PRIxPTR

#include <zstd.h>

#include "julia.h"
#include "julia_internal.h"
#include "julia_gcext.h"
#include "builtin_proto.h"
#include "processor.h"
#include "serialize.h"

#ifdef _OS_WINDOWS_
#include <memoryapi.h>
#else
#include <dlfcn.h>
#include <sys/mman.h>
#endif

#include "valgrind.h"
#include "julia_assert.h"

static const size_t WORLD_AGE_REVALIDATION_SENTINEL = 0x1;
JL_DLLEXPORT size_t jl_require_world = ~(size_t)0;
JL_DLLEXPORT _Atomic(size_t) jl_first_image_replacement_world = ~(size_t)0;

// This structure is used to store hash tables for the memoization
// of queries in staticdata.c (currently only `type_in_worklist`).
typedef struct {
    htable_t type_in_worklist;
} jl_query_cache;

static void init_query_cache(jl_query_cache *cache)
{
    htable_new(&cache->type_in_worklist, 0);
}

static void destroy_query_cache(jl_query_cache *cache)
{
    htable_free(&cache->type_in_worklist);
}

#include "staticdata_utils.c"
#include "precompile_utils.c"

#ifdef __cplusplus
extern "C" {
#endif

// TODO: put WeakRefs on the weak_refs list during deserialization
// TODO: handle finalizers

#define NUM_TAGS    151

// An array of references that need to be restored from the sysimg
// This is a manually constructed dual of the gvars array, which would be produced by codegen for Julia code, for C.
static void get_tags(jl_value_t **tags[NUM_TAGS])
{
    // Make sure to keep an extra slot at the end to sentinel length
    unsigned int i = 0;
#define INSERT_TAG(sym) tags[i++] = (jl_value_t**)&(sym)
    // builtin types
    INSERT_TAG(jl_any_type);
    INSERT_TAG(jl_symbol_type);
    INSERT_TAG(jl_ssavalue_type);
    INSERT_TAG(jl_datatype_type);
    INSERT_TAG(jl_slotnumber_type);
    INSERT_TAG(jl_simplevector_type);
    INSERT_TAG(jl_array_type);
    INSERT_TAG(jl_expr_type);
    INSERT_TAG(jl_binding_type);
    INSERT_TAG(jl_binding_partition_type);
    INSERT_TAG(jl_globalref_type);
    INSERT_TAG(jl_string_type);
    INSERT_TAG(jl_module_type);
    INSERT_TAG(jl_tvar_type);
    INSERT_TAG(jl_method_instance_type);
    INSERT_TAG(jl_method_type);
    INSERT_TAG(jl_code_instance_type);
    INSERT_TAG(jl_linenumbernode_type);
    INSERT_TAG(jl_lineinfonode_type);
    INSERT_TAG(jl_gotonode_type);
    INSERT_TAG(jl_quotenode_type);
    INSERT_TAG(jl_gotoifnot_type);
    INSERT_TAG(jl_enternode_type);
    INSERT_TAG(jl_argument_type);
    INSERT_TAG(jl_returnnode_type);
    INSERT_TAG(jl_const_type);
    INSERT_TAG(jl_partial_struct_type);
    INSERT_TAG(jl_partial_opaque_type);
    INSERT_TAG(jl_interconditional_type);
    INSERT_TAG(jl_method_match_type);
    INSERT_TAG(jl_pinode_type);
    INSERT_TAG(jl_phinode_type);
    INSERT_TAG(jl_phicnode_type);
    INSERT_TAG(jl_upsilonnode_type);
    INSERT_TAG(jl_type_type);
    INSERT_TAG(jl_bottom_type);
    INSERT_TAG(jl_ref_type);
    INSERT_TAG(jl_pointer_type);
    INSERT_TAG(jl_llvmpointer_type);
    INSERT_TAG(jl_vararg_type);
    INSERT_TAG(jl_abstractarray_type);
    INSERT_TAG(jl_densearray_type);
    INSERT_TAG(jl_nothing_type);
    INSERT_TAG(jl_function_type);
    INSERT_TAG(jl_typeofbottom_type);
    INSERT_TAG(jl_unionall_type);
    INSERT_TAG(jl_typename_type);
    INSERT_TAG(jl_builtin_type);
    INSERT_TAG(jl_code_info_type);
    INSERT_TAG(jl_opaque_closure_type);
    INSERT_TAG(jl_task_type);
    INSERT_TAG(jl_uniontype_type);
    INSERT_TAG(jl_abstractstring_type);
    INSERT_TAG(jl_array_any_type);
    INSERT_TAG(jl_intrinsic_type);
    INSERT_TAG(jl_methtable_type);
    INSERT_TAG(jl_methcache_type);
    INSERT_TAG(jl_typemap_level_type);
    INSERT_TAG(jl_typemap_entry_type);
    INSERT_TAG(jl_voidpointer_type);
    INSERT_TAG(jl_uint8pointer_type);
    INSERT_TAG(jl_newvarnode_type);
    INSERT_TAG(jl_anytuple_type_type);
    INSERT_TAG(jl_anytuple_type);
    INSERT_TAG(jl_namedtuple_type);
    INSERT_TAG(jl_emptytuple_type);
    INSERT_TAG(jl_array_symbol_type);
    INSERT_TAG(jl_array_uint8_type);
    INSERT_TAG(jl_array_uint32_type);
    INSERT_TAG(jl_array_int32_type);
    INSERT_TAG(jl_array_uint64_type);
    INSERT_TAG(jl_int32_type);
    INSERT_TAG(jl_int64_type);
    INSERT_TAG(jl_bool_type);
    INSERT_TAG(jl_uint8_type);
    INSERT_TAG(jl_uint16_type);
    INSERT_TAG(jl_uint32_type);
    INSERT_TAG(jl_uint64_type);
    INSERT_TAG(jl_char_type);
    INSERT_TAG(jl_weakref_type);
    INSERT_TAG(jl_int8_type);
    INSERT_TAG(jl_int16_type);
    INSERT_TAG(jl_float16_type);
    INSERT_TAG(jl_float32_type);
    INSERT_TAG(jl_float64_type);
    INSERT_TAG(jl_bfloat16_type);
    INSERT_TAG(jl_floatingpoint_type);
    INSERT_TAG(jl_number_type);
    INSERT_TAG(jl_signed_type);
    INSERT_TAG(jl_pair_type);
    INSERT_TAG(jl_genericmemory_type);
    INSERT_TAG(jl_memory_any_type);
    INSERT_TAG(jl_memory_uint8_type);
    INSERT_TAG(jl_memory_uint16_type);
    INSERT_TAG(jl_memory_uint32_type);
    INSERT_TAG(jl_memory_uint64_type);
    INSERT_TAG(jl_genericmemoryref_type);
    INSERT_TAG(jl_memoryref_any_type);
    INSERT_TAG(jl_memoryref_uint8_type);
    INSERT_TAG(jl_addrspace_type);
    INSERT_TAG(jl_addrspace_typename);
    INSERT_TAG(jl_addrspacecore_type);
    INSERT_TAG(jl_debuginfo_type);
    INSERT_TAG(jl_abioverride_type);
    INSERT_TAG(jl_kwcall_type);

    // special typenames
    INSERT_TAG(jl_tuple_typename);
    INSERT_TAG(jl_pointer_typename);
    INSERT_TAG(jl_llvmpointer_typename);
    INSERT_TAG(jl_array_typename);
    INSERT_TAG(jl_type_typename);
    INSERT_TAG(jl_namedtuple_typename);
    INSERT_TAG(jl_vecelement_typename);
    INSERT_TAG(jl_opaque_closure_typename);
    INSERT_TAG(jl_genericmemory_typename);
    INSERT_TAG(jl_genericmemoryref_typename);

    // special exceptions
    INSERT_TAG(jl_errorexception_type);
    INSERT_TAG(jl_argumenterror_type);
    INSERT_TAG(jl_typeerror_type);
    INSERT_TAG(jl_methoderror_type);
    INSERT_TAG(jl_loaderror_type);
    INSERT_TAG(jl_initerror_type);
    INSERT_TAG(jl_undefvarerror_type);
    INSERT_TAG(jl_fielderror_type);
    INSERT_TAG(jl_stackovf_exception);
    INSERT_TAG(jl_diverror_exception);
    INSERT_TAG(jl_interrupt_exception);
    INSERT_TAG(jl_boundserror_type);
    INSERT_TAG(jl_memory_exception);
    INSERT_TAG(jl_undefref_exception);
    INSERT_TAG(jl_readonlymemory_exception);
    INSERT_TAG(jl_atomicerror_type);
    INSERT_TAG(jl_missingcodeerror_type);
    INSERT_TAG(jl_precompilable_error);

    // other special values
    INSERT_TAG(jl_emptysvec);
    INSERT_TAG(jl_emptytuple);
    INSERT_TAG(jl_false);
    INSERT_TAG(jl_true);
    INSERT_TAG(jl_an_empty_string);
    INSERT_TAG(jl_an_empty_vec_any);
    INSERT_TAG(jl_an_empty_memory_any);
    INSERT_TAG(jl_module_init_order);
    INSERT_TAG(jl_core_module);
    INSERT_TAG(jl_base_module);
    INSERT_TAG(jl_main_module);
    INSERT_TAG(jl_top_module);
    INSERT_TAG(jl_typeinf_func);
    INSERT_TAG(jl_compile_and_emit_func);
    INSERT_TAG(jl_opaque_closure_method);
    INSERT_TAG(jl_nulldebuginfo);
    INSERT_TAG(jl_method_table);
    // n.b. must update NUM_TAGS when you add something here
#undef INSERT_TAG
    assert(i == NUM_TAGS - 1);
    tags[i] = NULL;
}

// hash of definitions for predefined tagged object
static htable_t symbol_table;
static uintptr_t nsym_tag;
// array of definitions for the predefined tagged object types
// (reverse of symbol_table)
static arraylist_t deser_sym;

static htable_t serialization_order; // to break cycles, mark all objects that are serialized
static htable_t nullptrs;
// FIFO queue for objects to be serialized. Anything requiring fixup upon deserialization
// must be "toplevel" in this queue. For types, parameters and field types must appear
// before the "wrapper" type so they can be properly recached against the running system.
static arraylist_t serialization_queue;
static arraylist_t layout_table;     // cache of `position(s)` for each `id` in `serialization_order`
static arraylist_t object_worklist;  // used to mimic recursion by jl_serialize_reachable

// Permanent list of void* (begin, end+1) pairs of system/package images we've loaded previously
// together with their module build_ids (used for external linkage)
// jl_linkage_blobs.items[2i:2i+1] correspond to build_ids[i]   (0-offset indexing)
arraylist_t jl_linkage_blobs;
arraylist_t jl_image_relocs;
// Keep track of which image corresponds to which top module.
arraylist_t jl_top_mods;

// Eytzinger tree of images. Used for very fast jl_object_in_image queries
// See https://algorithmica.org/en/eytzinger
arraylist_t eytzinger_image_tree;
arraylist_t eytzinger_idxs;
static uintptr_t img_min;
static uintptr_t img_max;

// HT_NOTFOUND is a valid integer ID, so we store the integer ids mangled.
// This pair of functions mangles/demanges
static size_t from_seroder_entry(void *entry) JL_NOTSAFEPOINT
{
    return (size_t)((char*)entry - (char*)HT_NOTFOUND - 1);
}

static void *to_seroder_entry(size_t idx) JL_NOTSAFEPOINT
{
    return (void*)((char*)HT_NOTFOUND + 1 + idx);
}

static htable_t new_methtables;
//static size_t precompilation_world;

static int ptr_cmp(const void *l, const void *r) JL_NOTSAFEPOINT
{
    uintptr_t left = *(const uintptr_t*)l;
    uintptr_t right = *(const uintptr_t*)r;
    return (left > right) - (left < right);
}

// Build an eytzinger tree from a sorted array
static int eytzinger(uintptr_t *src, uintptr_t *dest, size_t i, size_t k, size_t n) JL_NOTSAFEPOINT
{
    if (k <= n) {
        i = eytzinger(src, dest, i, 2 * k, n);
        dest[k-1] = src[i];
        i++;
        i = eytzinger(src, dest, i, 2 * k + 1, n);
    }
    return i;
}

static size_t eyt_obj_idx(jl_value_t *obj) JL_NOTSAFEPOINT
{
    size_t n = eytzinger_image_tree.len - 1;
    if (n == 0)
        return n;
    assert(n % 2 == 0 && "Eytzinger tree not even length!");
    uintptr_t cmp = (uintptr_t) obj;
    if (cmp <= img_min || cmp > img_max)
        return n;
    uintptr_t *tree = (uintptr_t*)eytzinger_image_tree.items;
    size_t k = 1;
    // note that k preserves the history of how we got to the current node
    while (k <= n) {
        int greater = (cmp > tree[k - 1]);
        k <<= 1;
        k |= greater;
    }
    // Free to assume k is nonzero, since we start with k = 1
    // and cmp > gc_img_min
    // This shift does a fast revert of the path until we get
    // to a node that evaluated less than cmp.
    k >>= (__builtin_ctzll(k) + 1);
    assert(k != 0);
    assert(k <= n && "Eytzinger tree index out of bounds!");
    assert(tree[k - 1] < cmp && "Failed to find lower bound for object!");
    return k - 1;
}

//used in staticdata.c after we add an image
void rebuild_image_blob_tree(void) JL_NOTSAFEPOINT
{
    size_t inc = 1 + jl_linkage_blobs.len - eytzinger_image_tree.len;
    assert(eytzinger_idxs.len == eytzinger_image_tree.len);
    assert(eytzinger_idxs.max == eytzinger_image_tree.max);
    arraylist_grow(&eytzinger_idxs, inc);
    arraylist_grow(&eytzinger_image_tree, inc);
    eytzinger_idxs.items[eytzinger_idxs.len - 1] = (void*)jl_linkage_blobs.len;
    eytzinger_image_tree.items[eytzinger_image_tree.len - 1] = (void*)1; // outside image
    for (size_t i = 0; i < jl_linkage_blobs.len; i++) {
        assert((uintptr_t) jl_linkage_blobs.items[i] % 4 == 0 && "Linkage blob not 4-byte aligned!");
        // We abuse the pointer here a little so that a couple of properties are true:
        // 1. a start and an end are never the same value. This simplifies the binary search.
        // 2. ends are always after starts. This also simplifies the binary search.
        // We assume that there exist no 0-size blobs, but that's a safe assumption
        // since it means nothing could be there anyways
        uintptr_t val = (uintptr_t) jl_linkage_blobs.items[i];
        eytzinger_idxs.items[i] = (void*)(val + (i & 1));
    }
    qsort(eytzinger_idxs.items, eytzinger_idxs.len - 1, sizeof(void*), ptr_cmp);
    img_min = (uintptr_t) eytzinger_idxs.items[0];
    img_max = (uintptr_t) eytzinger_idxs.items[eytzinger_idxs.len - 2] + 1;
    eytzinger((uintptr_t*)eytzinger_idxs.items, (uintptr_t*)eytzinger_image_tree.items, 0, 1, eytzinger_idxs.len - 1);
    // Reuse the scratch memory to store the indices
    // Still O(nlogn) because binary search
    for (size_t i = 0; i < jl_linkage_blobs.len; i ++) {
        uintptr_t val = (uintptr_t) jl_linkage_blobs.items[i];
        // This is the same computation as in the prior for loop
        uintptr_t eyt_val = val + (i & 1);
        size_t eyt_idx = eyt_obj_idx((jl_value_t*)(eyt_val + 1)); assert(eyt_idx < eytzinger_idxs.len - 1);
        assert(eytzinger_image_tree.items[eyt_idx] == (void*)eyt_val && "Eytzinger tree failed to find object!");
        if (i & 1)
            eytzinger_idxs.items[eyt_idx] = (void*)n_linkage_blobs();
        else
            eytzinger_idxs.items[eyt_idx] = (void*)(i / 2);
    }
}

static int eyt_obj_in_img(jl_value_t *obj) JL_NOTSAFEPOINT
{
    assert((uintptr_t) obj % 4 == 0 && "Object not 4-byte aligned!");
    int idx = eyt_obj_idx(obj);
    // Now we use a tiny trick: tree[idx] & 1 is whether or not tree[idx] is a
    // start (0) or an end (1) of a blob. If it's a start, then the object is
    // in the image, otherwise it is not.
    int in_image = ((uintptr_t)eytzinger_image_tree.items[idx] & 1) == 0;
    return in_image;
}

size_t external_blob_index(jl_value_t *v) JL_NOTSAFEPOINT
{
    assert((uintptr_t) v % 4 == 0 && "Object not 4-byte aligned!");
    int eyt_idx = eyt_obj_idx(v);
    // We fill the invalid slots with the length, so we can just return that
    size_t idx = (size_t) eytzinger_idxs.items[eyt_idx];
    return idx;
}

JL_DLLEXPORT uint8_t jl_object_in_image(jl_value_t *obj) JL_NOTSAFEPOINT
{
    return eyt_obj_in_img(obj);
}

// Map an object to it's "owning" top module
JL_DLLEXPORT jl_value_t *jl_object_top_module(jl_value_t* v) JL_NOTSAFEPOINT
{
    size_t idx = external_blob_index(v);
    size_t lbids = n_linkage_blobs();
    if (idx < lbids) {
        return (jl_value_t*)jl_top_mods.items[idx];
    }
    // The object is runtime allocated
    return (jl_value_t*)jl_nothing;
}

// hash of definitions for predefined function pointers
// (reverse is jl_builtin_f_addrs)
static htable_t fptr_to_id;

void *native_functions;   // opaque jl_native_code_desc_t blob used for fetching data from LLVM

// table of struct field addresses to rewrite during saving
static htable_t field_replace;
static htable_t bits_replace;


typedef struct {
    ios_t *s;                   // the main stream
    ios_t *const_data;          // GC-invisible internal data (e.g., datatype layouts, list-like typename fields, foreign types, internal arrays)
    ios_t *symbols;             // names (char*) of symbols (some may be referenced by pointer in generated code)
    ios_t *relocs;              // for (de)serializing relocs_list and gctags_list
    ios_t *gvar_record;         // serialized array mapping gvid => spos
    ios_t *fptr_record;         // serialized array mapping fptrid => spos
    arraylist_t memowner_list;  // a list of memory locations that have shared owners
    arraylist_t memref_list;    // a list of memoryref locations
    arraylist_t relocs_list;    // a list of (location, target) pairs, see description at top
    arraylist_t gctags_list;    //      "
    arraylist_t uniquing_types; // a list of locations that reference types that must be de-duplicated
    arraylist_t uniquing_super; // a list of datatypes, used in super fields, that need to be marked in uniquing_types once they are reached, for handling unique-ing of them on deserialization
    arraylist_t uniquing_objs;  // a list of locations that reference non-types that must be de-duplicated
    arraylist_t fixup_types;    // a list of locations of types requiring (re)caching
    arraylist_t fixup_objs;     // a list of locations of objects requiring (re)caching
    // mapping from a buildid_idx to a depmods_idx
    jl_array_t *buildid_depmods_idxs;
    // record of build_ids for all external linkages, in order of serialization for the current sysimg/pkgimg
    // conceptually, the base pointer for the jth externally-linked item is determined from
    //     i = findfirst(==(link_ids[j]), build_ids)
    //     blob_base = jl_linkage_blobs.items[2i]                     # 0-offset indexing
    // We need separate lists since they are intermingled at creation but split when written.
    jl_array_t *link_ids_relocs;
    jl_array_t *link_ids_gctags;
    jl_array_t *link_ids_gvars;
    jl_array_t *link_ids_external_fnvars;
    jl_array_t *method_roots_list;
    htable_t method_roots_index;
    uint64_t worklist_key;
    jl_query_cache *query_cache;
    jl_ptls_t ptls;
    jl_image_t *image;
    int8_t incremental;
} jl_serializer_state;

static jl_value_t *jl_bigint_type = NULL;
static int gmp_limb_size = 0;

#ifdef _P64
#define RELOC_TAG_OFFSET 61
#define DEPS_IDX_OFFSET 40    // only on 64-bit can we encode the dependency-index as part of the tagged reloc
#else
// this supports up to 8 RefTags, 512MB of pointer data, and 4/2 (64/32-bit) GB of constant data.
#define RELOC_TAG_OFFSET 29
#define DEPS_IDX_OFFSET RELOC_TAG_OFFSET
#endif


// Tags of category `t` are located at offsets `t << RELOC_TAG_OFFSET`
// Consequently there is room for 2^RELOC_TAG_OFFSET pointers, etc
enum RefTags {
    DataRef,            // mutable data
    ConstDataRef,       // constant data (e.g., layouts)
    TagRef,             // items serialized via their tags
    SymbolRef,          // symbols
    FunctionRef,        // functions
    SysimageLinkage,    // reference to the sysimage (from pkgimage)
    ExternalLinkage     // reference to some other pkgimage
};

#define SYS_EXTERNAL_LINK_UNIT sizeof(void*)

// calling conventions for internal entry points.
// this is used to set the method-instance->invoke field
typedef enum {
    JL_API_NULL,
    JL_API_BOXED,
    JL_API_CONST,
    JL_API_WITH_PARAMETERS,
    JL_API_OC_CALL,
    JL_API_INTERPRETED,
    JL_API_BUILTIN,
    JL_API_MAX
} jl_callingconv_t;

// Sub-divisions of some RefTags
const uintptr_t BuiltinFunctionTag = ((uintptr_t)1 << (RELOC_TAG_OFFSET - 1));


#if RELOC_TAG_OFFSET <= 32
typedef uint32_t reloc_t;
#else
typedef uint64_t reloc_t;
#endif
static void write_reloc_t(ios_t *s, uintptr_t reloc_id) JL_NOTSAFEPOINT
{
    if (sizeof(reloc_t) <= sizeof(uint32_t)) {
        assert(reloc_id < UINT32_MAX);
        write_uint32(s, reloc_id);
    }
    else {
        write_uint64(s, reloc_id);
    }
}

// Reporting to PkgCacheInspector
typedef struct {
    size_t sysdata;
    size_t isbitsdata;
    size_t symboldata;
    size_t tagslist;
    size_t reloclist;
    size_t gvarlist;
    size_t fptrlist;
} pkgcachesizes;

// --- Static Compile ---
static jl_image_buf_t jl_sysimage_buf = { JL_IMAGE_KIND_NONE };

static inline uintptr_t *sysimg_gvars(const char *base, const int32_t *offsets, size_t idx)
{
    return (uintptr_t*)(base + offsets[idx]);
}

JL_DLLEXPORT int jl_running_on_valgrind(void)
{
    return RUNNING_ON_VALGRIND;
}

// --- serializer ---

#define NBOX_C 1024

static int jl_needs_serialization(jl_serializer_state *s, jl_value_t *v) JL_NOTSAFEPOINT
{
    // ignore items that are given a special relocation representation
    if (s->incremental && jl_object_in_image(v))
        return 0;

    if (v == NULL || jl_is_symbol(v) || v == jl_nothing) {
        return 0;
    }
    else if (jl_typetagis(v, jl_int64_tag << 4)) {
        int64_t i64 = *(int64_t*)v + NBOX_C / 2;
        if ((uint64_t)i64 < NBOX_C)
            return 0;
    }
    else if (jl_typetagis(v, jl_int32_tag << 4)) {
        int32_t i32 = *(int32_t*)v + NBOX_C / 2;
        if ((uint32_t)i32 < NBOX_C)
            return 0;
    }
    else if (jl_typetagis(v, jl_uint8_tag << 4)) {
        return 0;
    }
    else if (v == (jl_value_t*)s->ptls->root_task) {
        return 0;
    }

    return 1;
}

static int caching_tag(jl_value_t *v, jl_query_cache *query_cache) JL_NOTSAFEPOINT
{
    if (jl_is_method_instance(v)) {
        jl_method_instance_t *mi = (jl_method_instance_t*)v;
        jl_value_t *m = mi->def.value;
        if (jl_is_method(m) && jl_object_in_image(m))
            return 1 + type_in_worklist(mi->specTypes, query_cache);
    }
    if (jl_is_binding(v)) {
        jl_globalref_t *gr = ((jl_binding_t*)v)->globalref;
        if (!gr)
            return 0;
        if (!jl_object_in_image((jl_value_t*)gr->mod))
            return 0;
        return 1;
    }
    if (jl_is_datatype(v)) {
        jl_datatype_t *dt = (jl_datatype_t*)v;
        if (jl_is_tuple_type(dt) ? !dt->isconcretetype : dt->hasfreetypevars)
            return 0; // aka !is_cacheable from jltypes.c
        if (jl_object_in_image((jl_value_t*)dt->name))
            return 1 + type_in_worklist(v, query_cache);
    }
    jl_value_t *dtv = jl_typeof(v);
    if (jl_is_datatype_singleton((jl_datatype_t*)dtv)) {
        return 1 - type_in_worklist(dtv, query_cache); // these are already recached in the datatype in the image
    }
    return 0;
}

static int needs_recaching(jl_value_t *v, jl_query_cache *query_cache) JL_NOTSAFEPOINT
{
    return caching_tag(v, query_cache) == 2;
}

static int needs_uniquing(jl_value_t *v, jl_query_cache *query_cache) JL_NOTSAFEPOINT
{
    assert(!jl_object_in_image(v));
    return caching_tag(v, query_cache) == 1;
}

static void record_field_change(jl_value_t **addr, jl_value_t *newval) JL_NOTSAFEPOINT
{
    if (*addr != newval)
        ptrhash_put(&field_replace, (void*)addr, newval);
}

static jl_value_t *get_replaceable_field(jl_value_t **addr, int mutabl) JL_GC_DISABLED
{
    jl_value_t *fld = (jl_value_t*)ptrhash_get(&field_replace, addr);
    if (fld == HT_NOTFOUND) {
        fld = *addr;
        if (mutabl && fld && jl_is_cpointer_type(jl_typeof(fld)) && jl_unbox_voidpointer(fld) != NULL && jl_unbox_voidpointer(fld) != (void*)(uintptr_t)-1) {
            void **nullval = ptrhash_bp(&nullptrs, (void*)jl_typeof(fld));
            if (*nullval == HT_NOTFOUND) {
                void *C_NULL = NULL;
                *nullval = (void*)jl_new_bits(jl_typeof(fld), &C_NULL);
            }
            fld = (jl_value_t*)*nullval;
        }
        return fld;
    }
    return fld;
}

static uintptr_t jl_fptr_id(void *fptr)
{
    void **pbp = ptrhash_bp(&fptr_to_id, fptr);
    if (*pbp == HT_NOTFOUND || fptr == NULL)
        return 0;
    else
        return *(uintptr_t*)pbp;
}

static int effects_foldable(uint32_t effects)
{
    // N.B.: This needs to be kept in sync with Core.Compiler.is_foldable(effects, true)
    return ((effects & 0x7) == 0) && // is_consistent(effects)
           (((effects >> 10) & 0x03) == 0) && // is_noub(effects)
           (((effects >> 3) & 0x03) == 0) && // is_effect_free(effects)
           ((effects >> 6) & 0x01); // is_terminates(effects)
}


// `jl_queue_for_serialization` adds items to `serialization_order`
#define jl_queue_for_serialization(s, v) jl_queue_for_serialization_((s), (jl_value_t*)(v), 1, 0)
static void jl_queue_for_serialization_(jl_serializer_state *s, jl_value_t *v, int recursive, int immediate) JL_GC_DISABLED;

static void jl_queue_module_for_serialization(jl_serializer_state *s, jl_module_t *m) JL_GC_DISABLED
{
    jl_queue_for_serialization(s, m->name);
    jl_queue_for_serialization(s, m->parent);
    if (!jl_options.strip_metadata)
        jl_queue_for_serialization(s, m->file);
    jl_queue_for_serialization(s, jl_atomic_load_relaxed(&m->bindingkeyset));
    if (jl_options.trim) {
        jl_queue_for_serialization_(s, (jl_value_t*)jl_atomic_load_relaxed(&m->bindings), 0, 1);
        jl_svec_t *table = jl_atomic_load_relaxed(&m->bindings);
        for (size_t i = 0; i < jl_svec_len(table); i++) {
            jl_binding_t *b = (jl_binding_t*)jl_svecref(table, i);
            if ((void*)b == jl_nothing)
                break;
            jl_value_t *val = jl_get_binding_value_in_world(b, jl_atomic_load_relaxed(&jl_world_counter));
            // keep binding objects that are defined in the latest world and ...
            if (val &&
                // ... point to modules ...
                (jl_is_module(val) ||
                 // ... or point to __init__ methods ...
                 !strcmp(jl_symbol_name(b->globalref->name), "__init__") ||
                 // ... or point to Base functions accessed by the runtime
                 (m == jl_base_module && (!strcmp(jl_symbol_name(b->globalref->name), "wait") ||
                                          !strcmp(jl_symbol_name(b->globalref->name), "task_done_hook") ||
                                          !strcmp(jl_symbol_name(b->globalref->name), "_uv_hook_close"))))) {
                jl_queue_for_serialization(s, b);
            }
        }
    }
    else {
        jl_queue_for_serialization(s, jl_atomic_load_relaxed(&m->bindings));
    }

    for (size_t i = 0; i < module_usings_length(m); i++) {
        jl_queue_for_serialization(s, module_usings_getmod(m, i));
    }

    if (jl_options.trim || jl_options.strip_ir) {
        record_field_change((jl_value_t**)&m->usings_backedges, jl_nothing);
        record_field_change((jl_value_t**)&m->scanned_methods, jl_nothing);
    }
    else {
        jl_queue_for_serialization(s, m->usings_backedges);
        jl_queue_for_serialization(s, m->scanned_methods);
    }
}

static int codeinst_may_be_runnable(jl_code_instance_t *ci, int incremental) {
    size_t max_world = jl_atomic_load_relaxed(&ci->max_world);
    if (max_world == ~(size_t)0)
        return 1;
    if (incremental)
        return 0;
    return jl_atomic_load_relaxed(&ci->min_world) <= jl_typeinf_world && jl_typeinf_world <= max_world;
}

// Anything that requires uniquing or fixing during deserialization needs to be "toplevel"
// in serialization (i.e., have its own entry in `serialization_order`). Consequently,
// objects that act as containers for other potentially-"problematic" objects must add such "children"
// to the queue.
// Most objects use preorder traversal. But things that need uniquing require postorder:
// you want to handle uniquing of `Dict{String,Float64}` before you tackle `Vector{Dict{String,Float64}}`.
// Uniquing is done in `serialization_order`, so the very first mention of such an object must
// be the "source" rather than merely a cross-reference.
static void jl_insert_into_serialization_queue(jl_serializer_state *s, jl_value_t *v, int recursive, int immediate) JL_GC_DISABLED
{
    jl_datatype_t *t = (jl_datatype_t*)jl_typeof(v);
    jl_queue_for_serialization_(s, (jl_value_t*)t, 1, immediate);
    const jl_datatype_layout_t *layout = t->layout;

    if (!recursive)
        goto done_fields;

    if (s->incremental && jl_is_datatype(v) && immediate) {
        jl_datatype_t *dt = (jl_datatype_t*)v;
        // ensure all type parameters are recached
        jl_queue_for_serialization_(s, (jl_value_t*)dt->parameters, 1, 1);
        if (jl_is_datatype_singleton(dt) && needs_uniquing(dt->instance, s->query_cache)) {
            assert(jl_needs_serialization(s, dt->instance)); // should be true, since we visited dt
            // do not visit dt->instance for our template object as it leads to unwanted cycles here
            // (it may get serialized from elsewhere though)
            record_field_change(&dt->instance, jl_nothing);
        }
        goto done_fields; // for now
    }
    if (jl_is_method_instance(v)) {
        jl_method_instance_t *mi = (jl_method_instance_t*)v;
        if (s->incremental) {
            jl_value_t *def = mi->def.value;
            if (needs_uniquing(v, s->query_cache)) {
                // we only need 3 specific fields of this (the rest are not used)
                jl_queue_for_serialization(s, mi->def.value);
                jl_queue_for_serialization(s, mi->specTypes);
                jl_queue_for_serialization(s, (jl_value_t*)mi->sparam_vals);
                goto done_fields;
            }
            else if (jl_is_method(def) && jl_object_in_image(def)) {
                // we only need 3 specific fields of this (the rest are restored afterward, if valid)
                // in particular, cache is repopulated by jl_mi_cache_insert for all foreign function,
                // so must not be present here
                record_field_change((jl_value_t**)&mi->cache, NULL);
            }
            else {
                assert(!needs_recaching(v, s->query_cache));
            }
            // Any back-edges will be re-validated and added by staticdata.jl, so
            // drop them from the image here
            record_field_change((jl_value_t**)&mi->backedges, NULL);
            // n.b. opaque closures cannot be inspected and relied upon like a
            // normal method since they can get improperly introduced by generated
            // functions, so if they appeared at all, we will probably serialize
            // them wrong and segfault. The jl_code_for_staged function should
            // prevent this from happening, so we do not need to detect that user
            // error now.
        }
        // don't recurse into all backedges memory (yet)
        jl_value_t *backedges = get_replaceable_field((jl_value_t**)&mi->backedges, 1);
        if (backedges) {
            assert(!jl_options.trim && !jl_options.strip_ir);
            jl_queue_for_serialization_(s, (jl_value_t*)((jl_array_t*)backedges)->ref.mem, 0, 1);
            size_t i = 0, n = jl_array_nrows(backedges);
            while (i < n) {
                jl_value_t *invokeTypes;
                jl_code_instance_t *caller;
                i = get_next_edge((jl_array_t*)backedges, i, &invokeTypes, &caller);
                if (invokeTypes)
                    jl_queue_for_serialization(s, invokeTypes);
            }
        }
    }
    if (jl_is_binding(v)) {
        jl_binding_t *b = (jl_binding_t*)v;
        if (s->incremental && needs_uniquing(v, s->query_cache)) {
            jl_queue_for_serialization(s, b->globalref->mod);
            jl_queue_for_serialization(s, b->globalref->name);
            goto done_fields;
        }
        if (jl_options.trim || jl_options.strip_ir) {
            record_field_change((jl_value_t**)&b->backedges, NULL);
        }
        else {
            // don't recurse into all backedges memory (yet)
            jl_value_t *backedges = get_replaceable_field((jl_value_t**)&b->backedges, 1);
            if (backedges) {
                jl_queue_for_serialization_(s, (jl_value_t*)((jl_array_t*)backedges)->ref.mem, 0, 1);
                for (size_t i = 0, n = jl_array_nrows(backedges); i < n; i++) {
                    jl_value_t *b = jl_array_ptr_ref(backedges, i);
                    if (!jl_is_code_instance(b) && !jl_is_method_instance(b) && !jl_is_method(b)) // otherwise usually a Binding?
                        jl_queue_for_serialization(s, b);
                }
            }
        }
    }
    if (s->incremental && jl_is_globalref(v)) {
        jl_globalref_t *gr = (jl_globalref_t*)v;
        if (jl_object_in_image((jl_value_t*)gr->mod)) {
            record_field_change((jl_value_t**)&gr->binding, NULL);
        }
    }
    if (jl_is_typename(v)) {
        jl_typename_t *tn = (jl_typename_t*)v;
        // don't recurse into several fields (yet)
        jl_queue_for_serialization_(s, (jl_value_t*)jl_atomic_load_relaxed(&tn->cache), 0, 1);
        jl_queue_for_serialization_(s, (jl_value_t*)jl_atomic_load_relaxed(&tn->linearcache), 0, 1);
        if (s->incremental) {
            assert(!jl_object_in_image((jl_value_t*)tn->module));
            assert(!jl_object_in_image((jl_value_t*)tn->wrapper));
        }
    }
    if (jl_is_mtable(v)) {
        jl_methtable_t *mt = (jl_methtable_t*)v;
        // Any back-edges will be re-validated and added by staticdata.jl, so
        // drop them from the image here
        if (s->incremental || jl_options.trim || jl_options.strip_ir) {
            record_field_change((jl_value_t**)&mt->backedges, jl_an_empty_memory_any);
        }
        else {
            // don't recurse into all backedges memory (yet)
            jl_value_t *allbackedges = get_replaceable_field((jl_value_t**)&mt->backedges, 1);
            jl_queue_for_serialization_(s, allbackedges, 0, 1);
            for (size_t i = 0, n = ((jl_genericmemory_t*)allbackedges)->length; i < n; i += 2) {
                jl_value_t *tn = jl_genericmemory_ptr_ref(allbackedges, i);
                jl_queue_for_serialization(s, tn);
                jl_value_t *backedges = jl_genericmemory_ptr_ref(allbackedges, i + 1);
                if (backedges && backedges != jl_nothing) {
                    jl_queue_for_serialization_(s, (jl_value_t*)((jl_array_t*)backedges)->ref.mem, 0, 1);
                    jl_queue_for_serialization(s, backedges);
                    for (size_t i = 0, n = jl_array_nrows(backedges); i < n; i += 2) {
                        jl_value_t *t = jl_array_ptr_ref(backedges, i);
                        assert(!jl_is_code_instance(t));
                        jl_queue_for_serialization(s, t);
                    }
                }
            }
        }
    }
    if (jl_is_code_instance(v)) {
        jl_code_instance_t *ci = (jl_code_instance_t*)v;
        jl_method_instance_t *mi = jl_get_ci_mi(ci);
        if (s->incremental) {
            // make sure we don't serialize other reachable cache entries of foreign methods
            // Should this now be:
            // if (ci !in ci->defs->cache)
            //     record_field_change((jl_value_t**)&ci->next, NULL);
            // Why are we checking that the method/module this originates from is in_image?
            // and then disconnect this CI?
            if (jl_object_in_image((jl_value_t*)mi->def.value)) {
                // TODO: if (ci in ci->defs->cache)
                record_field_change((jl_value_t**)&ci->next, NULL);
            }
        }
        jl_value_t *inferred = jl_atomic_load_relaxed(&ci->inferred);
        if (inferred && inferred != jl_nothing && !jl_is_uint8(inferred)) { // disregard if there is nothing here to delete (e.g. builtins, unspecialized)
            jl_method_t *def = mi->def.method;
            if (jl_is_method(def)) { // don't delete toplevel code
                int is_relocatable = !s->incremental || jl_is_code_info(inferred) ||
                    (jl_is_string(inferred) && jl_string_len(inferred) > 0 && jl_string_data(inferred)[jl_string_len(inferred) - 1]);
                int discard = 0;
                if (!is_relocatable) {
                    discard = 1;
                }
                else if (def->source == NULL) {
                    // don't delete code from optimized opaque closures that can't be reconstructed (and builtins)
                }
                else if (!codeinst_may_be_runnable(ci, s->incremental) || // delete all code that cannot run
                         jl_atomic_load_relaxed(&ci->invoke) == jl_fptr_const_return) { // delete all code that just returns a constant
                    discard = 1;
                }
                else if (native_functions && // don't delete any code if making a ji file
                         (ci->owner == jl_nothing) && // don't delete code for external interpreters
                         !effects_foldable(jl_atomic_load_relaxed(&ci->ipo_purity_bits)) && // don't delete code we may want for irinterp
                         jl_ir_inlining_cost(inferred) == UINT16_MAX) { // don't delete inlineable code
                    // delete the code now: if we thought it was worth keeping, it would have been converted to object code
                    discard = 1;
                }
                if (discard) {
                    // keep only the inlining cost, so inference can later decide if it is worth getting the source back
                    if (jl_is_string(inferred) || jl_is_code_info(inferred))
                        inferred = jl_box_uint8(jl_encode_inlining_cost(jl_ir_inlining_cost(inferred)));
                    else
                        inferred = jl_nothing;
                    record_field_change((jl_value_t**)&ci->inferred, inferred);
                }
                else if (s->incremental && jl_is_string(inferred)) {
                    // New roots for external methods
                    if (jl_object_in_image((jl_value_t*)def)) {
                        void **pfound = ptrhash_bp(&s->method_roots_index, def);
                        if (*pfound == HT_NOTFOUND) {
                            *pfound = def;
                            size_t nwithkey = nroots_with_key(def, s->worklist_key);
                            if (nwithkey) {
                                jl_array_ptr_1d_push(s->method_roots_list, (jl_value_t*)def);
                                jl_array_t *newroots = jl_alloc_vec_any(nwithkey);
                                jl_array_ptr_1d_push(s->method_roots_list, (jl_value_t*)newroots);
                                rle_iter_state rootiter = rle_iter_init(0);
                                uint64_t *rletable = NULL;
                                size_t nblocks2 = 0;
                                size_t nroots = jl_array_nrows(def->roots);
                                size_t k = 0;
                                if (def->root_blocks) {
                                    rletable = jl_array_data(def->root_blocks, uint64_t);
                                    nblocks2 = jl_array_nrows(def->root_blocks);
                                }
                                while (rle_iter_increment(&rootiter, nroots, rletable, nblocks2)) {
                                    if (rootiter.key == s->worklist_key) {
                                        jl_value_t *newroot = jl_array_ptr_ref(def->roots, rootiter.i);
                                        jl_queue_for_serialization(s, newroot);
                                        jl_array_ptr_set(newroots, k++, newroot);
                                    }
                                }
                                assert(k == nwithkey);
                            }
                        }
                    }
                }
            }
        }
    }

    if (immediate) // must be things that can be recursively handled, and valid as type parameters
        assert(jl_is_immutable(t) || jl_is_typevar(v) || jl_is_symbol(v) || jl_is_svec(v));

    if (layout->npointers == 0) {
        // bitstypes do not require recursion
    }
    else if (jl_is_svec(v)) {
        size_t i, l = jl_svec_len(v);
        jl_value_t **data = jl_svec_data(v);
        for (i = 0; i < l; i++) {
            jl_queue_for_serialization_(s, data[i], 1, immediate);
        }
    }
    else if (jl_is_array(v)) {
        jl_array_t *ar = (jl_array_t*)v;
        jl_value_t *mem = get_replaceable_field((jl_value_t**)&ar->ref.mem, 1);
        jl_queue_for_serialization_(s, mem, 1, immediate);
    }
    else if (jl_is_genericmemory(v)) {
        jl_genericmemory_t *m = (jl_genericmemory_t*)v;
        const char *data = (const char*)m->ptr;
        if (jl_genericmemory_how(m) == 3) {
            assert(jl_is_string(jl_genericmemory_data_owner_field(m)));
        }
        else if (layout->flags.arrayelem_isboxed) {
            size_t i, l = m->length;
            for (i = 0; i < l; i++) {
                jl_value_t *fld = get_replaceable_field(&((jl_value_t**)data)[i], 1);
                jl_queue_for_serialization_(s, fld, 1, immediate);
            }
        }
        else if (layout->first_ptr >= 0) {
            uint16_t elsz = layout->size;
            size_t i, l = m->length;
            size_t j, np = layout->npointers;
            for (i = 0; i < l; i++) {
                for (j = 0; j < np; j++) {
                    uint32_t ptr = jl_ptr_offset(t, j);
                    jl_value_t *fld = get_replaceable_field(&((jl_value_t**)data)[ptr], 1);
                    jl_queue_for_serialization_(s, fld, 1, immediate);
                }
                data += elsz;
            }
        }
    }
    else if (jl_is_module(v)) {
        jl_queue_module_for_serialization(s, (jl_module_t*)v);
    }
    else if (layout->nfields > 0) {
        if (jl_options.trim) {
            if (jl_is_method(v)) {
                jl_method_t *m = (jl_method_t *)v;
                if (jl_is_svec(jl_atomic_load_relaxed(&m->specializations)))
                    jl_queue_for_serialization_(s, (jl_value_t*)jl_atomic_load_relaxed(&m->specializations), 0, 1);
            }
            else if (jl_is_mtable(v)) {
                jl_methtable_t *mt = (jl_methtable_t*)v;
                jl_methtable_t *newmt = (jl_methtable_t*)ptrhash_get(&new_methtables, mt);
                if (newmt != HT_NOTFOUND)
                    record_field_change((jl_value_t **)&mt->defs, (jl_value_t*)jl_atomic_load_relaxed(&newmt->defs));
                else
                    record_field_change((jl_value_t **)&mt->defs, jl_nothing);
            }
            else if (jl_is_mcache(v)) {
                jl_methcache_t *mc = (jl_methcache_t*)v;
                jl_value_t *cache = jl_atomic_load_relaxed(&mc->cache);
                if (!jl_typetagis(cache, jl_typemap_entry_type) || ((jl_typemap_entry_t*)cache)->sig != jl_tuple_type) { // aka Builtins (maybe sometimes OpaqueClosure too)
                    record_field_change((jl_value_t **)&mc->cache, jl_nothing);
                }
                record_field_change((jl_value_t **)&mc->leafcache, jl_an_empty_memory_any);
            }
            // TODO: prune any partitions and partition data that has been deleted in the current world
            //else if (jl_is_binding(v)) {
            //    jl_binding_t *b = (jl_binding_t*)v;
            //}
            //else if (jl_is_binding_partition(v)) {
            //    jl_binding_partition_t *bpart = (jl_binding_partition_t*)v;
            //}
        }
        char *data = (char*)jl_data_ptr(v);
        size_t i, np = layout->npointers;
        size_t fldidx = 1;
        for (i = 0; i < np; i++) {
            uint32_t ptr = jl_ptr_offset(t, i);
            size_t offset = jl_ptr_offset(t, i) * sizeof(jl_value_t*);
            while (offset >= (fldidx == layout->nfields ? jl_datatype_size(t) : jl_field_offset(t, fldidx)))
                fldidx++;
            int mutabl = !jl_field_isconst(t, fldidx - 1);
            jl_value_t *fld = get_replaceable_field(&((jl_value_t**)data)[ptr], mutabl);
            jl_queue_for_serialization_(s, fld, 1, immediate);
        }
    }

done_fields: ;

    // We've encountered an item we need to cache
    void **bp = ptrhash_bp(&serialization_order, v);
    assert(*bp == (void*)(uintptr_t)-2);
    arraylist_push(&serialization_queue, (void*) v);
    size_t idx = serialization_queue.len - 1;
    assert(serialization_queue.len < ((uintptr_t)1 << RELOC_TAG_OFFSET) && "too many items to serialize");
    *bp = to_seroder_entry(idx);

    // DataType is very unusual, in that some of the fields need to be pre-order, and some
    // (notably super) must not be (even if `jl_queue_for_serialization_` would otherwise
    // try to promote itself to be immediate)
    if (s->incremental && jl_is_datatype(v) && immediate && recursive) {
        jl_datatype_t *dt = (jl_datatype_t*)v;
        void **bp = ptrhash_bp(&serialization_order, (void*)dt->super);
        if (*bp != (void*)-2) {
            // if super is already on the stack of things to handle when this returns, do
            // not try to handle it now
            jl_queue_for_serialization_(s, (jl_value_t*)dt->super, 1, immediate);
        }
        immediate = 0;
        char *data = (char*)jl_data_ptr(v);
        size_t i, np = layout->npointers;
        for (i = 0; i < np; i++) {
            uint32_t ptr = jl_ptr_offset(t, i);
            if (ptr * sizeof(jl_value_t*) == offsetof(jl_datatype_t, super))
                continue; // skip the super field, since it might not be quite validly ordered
            int mutabl = 1;
            jl_value_t *fld = get_replaceable_field(&((jl_value_t**)data)[ptr], mutabl);
            jl_queue_for_serialization_(s, fld, 1, immediate);
        }
    }
}


static void jl_queue_for_serialization_(jl_serializer_state *s, jl_value_t *v, int recursive, int immediate) JL_GC_DISABLED
{
    if (!jl_needs_serialization(s, v))
        return;

    jl_datatype_t *t = (jl_datatype_t*)jl_typeof(v);
    // check early from errors, so we have a little bit of contextual state for debugging them
    if (t == jl_task_type) {
        jl_error("Task cannot be serialized");
    }
    if (s->incremental && needs_uniquing(v, s->query_cache) && t == jl_binding_type) {
        jl_binding_t *b = (jl_binding_t*)v;
        if (b->globalref == NULL)
            jl_error("Binding cannot be serialized"); // no way (currently) to recover its identity
    }
    if (jl_is_foreign_type(t) == 1) {
        jl_error("Cannot serialize instances of foreign datatypes");
    }

    // Items that require postorder traversal must visit their children prior to insertion into
    // the worklist/serialization_order (and also before their first use)
    if (s->incremental && !immediate) {
        if (jl_is_datatype(t) && needs_uniquing(v, s->query_cache))
            immediate = 1;
        if (jl_is_datatype_singleton((jl_datatype_t*)t) && needs_uniquing(v, s->query_cache))
            immediate = 1;
    }

    void **bp = ptrhash_bp(&serialization_order, v);
    assert(!immediate || *bp != (void*)(uintptr_t)-2);
    if (*bp == HT_NOTFOUND)
        *bp = (void*)(uintptr_t)-1; // now enqueued
    else if (!s->incremental || !immediate || !recursive || *bp != (void*)(uintptr_t)-1)
        return;

    if (immediate) {
        *bp = (void*)(uintptr_t)-2; // now immediate
        jl_insert_into_serialization_queue(s, v, recursive, immediate);
    }
    else {
        arraylist_push(&object_worklist, (void*)v);
    }
}

// Do a pre-order traversal of the to-serialize worklist, in the identical order
// to the calls to jl_queue_for_serialization would occur in a purely recursive
// implementation, but without potentially running out of stack.
static void jl_serialize_reachable(jl_serializer_state *s) JL_GC_DISABLED
{
    size_t i, prevlen = 0;
    while (object_worklist.len) {
        // reverse!(object_worklist.items, prevlen:end);
        // prevlen is the index of the first new object
        for (i = prevlen; i < object_worklist.len; i++) {
            size_t j = object_worklist.len - i + prevlen - 1;
            void *tmp = object_worklist.items[i];
            object_worklist.items[i] = object_worklist.items[j];
            object_worklist.items[j] = tmp;
        }
        prevlen = --object_worklist.len;
        jl_value_t *v = (jl_value_t*)object_worklist.items[prevlen];
        void **bp = ptrhash_bp(&serialization_order, (void*)v);
        assert(*bp != HT_NOTFOUND && *bp != (void*)(uintptr_t)-2);
        if (*bp == (void*)(uintptr_t)-1) { // might have been eagerly handled for post-order while in the lazy pre-order queue
            *bp = (void*)(uintptr_t)-2;
            jl_insert_into_serialization_queue(s, v, 1, 0);
        }
        else {
            assert(s->incremental);
        }
    }
}

static void ios_ensureroom(ios_t *s, size_t newsize) JL_NOTSAFEPOINT
{
    size_t prevsize = s->size;
    if (prevsize < newsize) {
        ios_trunc(s, newsize);
        assert(s->size == newsize);
        memset(&s->buf[prevsize], 0, newsize - prevsize);
    }
}

static void write_padding(ios_t *s, size_t nb) JL_NOTSAFEPOINT
{
    static const char zeros[16] = {0};
    while (nb > 16) {
        ios_write(s, zeros, 16);
        nb -= 16;
    }
    if (nb != 0)
        ios_write(s, zeros, nb);
}

static void write_pointer(ios_t *s) JL_NOTSAFEPOINT
{
    assert((ios_pos(s) & (sizeof(void*) - 1)) == 0 && "stream misaligned for writing a word-sized value");
    write_uint(s, 0);
}

// Records the buildid holding `v` and returns the tagged offset within the corresponding image
static uintptr_t add_external_linkage(jl_serializer_state *s, jl_value_t *v, jl_array_t *link_ids) JL_GC_DISABLED
{
    size_t i = external_blob_index(v);
    if (i < n_linkage_blobs()) {
        // We found the sysimg/pkg that this item links against
        // Compute the relocation code
        size_t offset = (uintptr_t)v - (uintptr_t)jl_linkage_blobs.items[2*i];
        assert((offset % SYS_EXTERNAL_LINK_UNIT) == 0);
        offset /= SYS_EXTERNAL_LINK_UNIT;
        assert(n_linkage_blobs() == jl_array_nrows(s->buildid_depmods_idxs));
        size_t depsidx = jl_array_data(s->buildid_depmods_idxs, uint32_t)[i]; // map from build_id_idx -> deps_idx
        assert(depsidx < INT32_MAX);
        if (depsidx < ((uintptr_t)1 << (RELOC_TAG_OFFSET - DEPS_IDX_OFFSET)) && offset < ((uintptr_t)1 << DEPS_IDX_OFFSET))
            // if it fits in a SysimageLinkage type, use that representation
            return ((uintptr_t)SysimageLinkage << RELOC_TAG_OFFSET) + ((uintptr_t)depsidx << DEPS_IDX_OFFSET) + offset;
        // otherwise, we store the image key in `link_ids`
        assert(link_ids && jl_is_array(link_ids));
        jl_array_grow_end(link_ids, 1);
        uint32_t *link_id_data  = jl_array_data(link_ids, uint32_t);  // wait until after the `grow`
        link_id_data[jl_array_nrows(link_ids) - 1] = depsidx;
        assert(offset < ((uintptr_t)1 << RELOC_TAG_OFFSET) && "offset to external image too large");
        return ((uintptr_t)ExternalLinkage << RELOC_TAG_OFFSET) + offset;
    }
    return 0;
}

// Return the integer `id` for `v`. Generically this is looked up in `serialization_order`,
// but symbols, small integers, and a couple of special items (`nothing` and the root Task)
// have special handling.
#define backref_id(s, v, link_ids) _backref_id(s, (jl_value_t*)(v), link_ids)
static uintptr_t _backref_id(jl_serializer_state *s, jl_value_t *v, jl_array_t *link_ids) JL_GC_DISABLED
{
    assert(v != NULL && "cannot get backref to NULL object");
    if (jl_is_symbol(v)) {
        void **pidx = ptrhash_bp(&symbol_table, v);
        void *idx = *pidx;
        if (idx == HT_NOTFOUND) {
            size_t l = strlen(jl_symbol_name((jl_sym_t*)v));
            write_uint32(s->symbols, l);
            ios_write(s->symbols, jl_symbol_name((jl_sym_t*)v), l + 1);
            size_t offset = ++nsym_tag;
            assert(offset < ((uintptr_t)1 << RELOC_TAG_OFFSET) && "too many symbols");
            idx = to_seroder_entry(offset - 1);
            *pidx = idx;
        }
        return ((uintptr_t)SymbolRef << RELOC_TAG_OFFSET) + from_seroder_entry(idx);
    }
    else if (v == (jl_value_t*)s->ptls->root_task) {
        return (uintptr_t)TagRef << RELOC_TAG_OFFSET;
    }
    else if (v == jl_nothing) {
        return ((uintptr_t)TagRef << RELOC_TAG_OFFSET) + 1;
    }
    else if (jl_typetagis(v, jl_int64_tag << 4)) {
        int64_t i64 = *(int64_t*)v + NBOX_C / 2;
        if ((uint64_t)i64 < NBOX_C)
            return ((uintptr_t)TagRef << RELOC_TAG_OFFSET) + i64 + 2;
    }
    else if (jl_typetagis(v, jl_int32_tag << 4)) {
        int32_t i32 = *(int32_t*)v + NBOX_C / 2;
        if ((uint32_t)i32 < NBOX_C)
            return ((uintptr_t)TagRef << RELOC_TAG_OFFSET) + i32 + 2 + NBOX_C;
    }
    else if (jl_typetagis(v, jl_uint8_tag << 4)) {
        uint8_t u8 = *(uint8_t*)v;
        return ((uintptr_t)TagRef << RELOC_TAG_OFFSET) + u8 + 2 + NBOX_C + NBOX_C;
    }
    if (s->incremental && jl_object_in_image(v)) {
        assert(link_ids);
        uintptr_t item = add_external_linkage(s, v, link_ids);
        assert(item && "no external linkage identified");
        return item;
    }
    void *idx = ptrhash_get(&serialization_order, v);
    if (idx == HT_NOTFOUND) {
        jl_(jl_typeof(v));
        jl_(v);
    }
    assert(idx != HT_NOTFOUND && "object missed during jl_queue_for_serialization pass");
    assert(idx != (void*)(uintptr_t)-1 && "object missed during jl_insert_into_serialization_queue pass");
    assert(idx != (void*)(uintptr_t)-2 && "object missed during jl_insert_into_serialization_queue pass");
    return ((uintptr_t)DataRef << RELOC_TAG_OFFSET) + from_seroder_entry(idx);
}


static void record_uniquing(jl_serializer_state *s, jl_value_t *fld, uintptr_t offset) JL_NOTSAFEPOINT
{
    if (s->incremental && jl_needs_serialization(s, fld) && needs_uniquing(fld, s->query_cache)) {
        if (jl_is_datatype(fld) || jl_is_datatype_singleton((jl_datatype_t*)jl_typeof(fld)))
            arraylist_push(&s->uniquing_types, (void*)(uintptr_t)offset);
        else if (jl_is_method_instance(fld) || jl_is_binding(fld))
            arraylist_push(&s->uniquing_objs, (void*)(uintptr_t)offset);
        else
            assert(0 && "unknown object type with needs_uniquing set");
    }
}

// Save blank space in stream `s` for a pointer `fld`, storing both location and target
// in `relocs_list`.
static void write_pointerfield(jl_serializer_state *s, jl_value_t *fld) JL_NOTSAFEPOINT
{
    if (fld != NULL) {
        arraylist_push(&s->relocs_list, (void*)(uintptr_t)ios_pos(s->s));
        arraylist_push(&s->relocs_list, (void*)backref_id(s, fld, s->link_ids_relocs));
        record_uniquing(s, fld, ios_pos(s->s));
    }
    write_pointer(s->s);
}

// Save blank space in stream `s` for a pointer `fld`, storing both location and target
// in `gctags_list`.
static void write_gctaggedfield(jl_serializer_state *s, jl_datatype_t *ref) JL_NOTSAFEPOINT
{
    // jl_printf(JL_STDOUT, "gctaggedfield: position %p, value 0x%lx\n", (void*)(uintptr_t)ios_pos(s->s), ref);
    arraylist_push(&s->gctags_list, (void*)(uintptr_t)ios_pos(s->s));
    arraylist_push(&s->gctags_list, (void*)backref_id(s, ref, s->link_ids_gctags));
    write_pointer(s->s);
}


// Special handling from `jl_write_values` for modules
static void jl_write_module(jl_serializer_state *s, uintptr_t item, jl_module_t *m) JL_GC_DISABLED
{
    size_t reloc_offset = ios_pos(s->s);
    size_t tot = sizeof(jl_module_t);
    ios_write(s->s, (char*)m, tot);     // raw memory dump of the `jl_module_t` structure
    // will need to recreate the binding table for this
    arraylist_push(&s->fixup_objs, (void*)reloc_offset);

    // Handle the fields requiring special attention
    jl_module_t *newm = (jl_module_t*)&s->s->buf[reloc_offset];
    newm->name = NULL;
    arraylist_push(&s->relocs_list, (void*)(reloc_offset + offsetof(jl_module_t, name)));
    arraylist_push(&s->relocs_list, (void*)backref_id(s, m->name, s->link_ids_relocs));
    newm->parent = NULL;
    arraylist_push(&s->relocs_list, (void*)(reloc_offset + offsetof(jl_module_t, parent)));
    arraylist_push(&s->relocs_list, (void*)backref_id(s, m->parent, s->link_ids_relocs));
    jl_atomic_store_relaxed(&newm->bindings, NULL);
    arraylist_push(&s->relocs_list, (void*)(reloc_offset + offsetof(jl_module_t, bindings)));
    arraylist_push(&s->relocs_list, (void*)backref_id(s, jl_atomic_load_relaxed(&m->bindings), s->link_ids_relocs));
    jl_atomic_store_relaxed(&newm->bindingkeyset, NULL);
    arraylist_push(&s->relocs_list, (void*)(reloc_offset + offsetof(jl_module_t, bindingkeyset)));
    arraylist_push(&s->relocs_list, (void*)backref_id(s, jl_atomic_load_relaxed(&m->bindingkeyset), s->link_ids_relocs));
    newm->file = NULL;
    arraylist_push(&s->relocs_list, (void*)(reloc_offset + offsetof(jl_module_t, file)));
    arraylist_push(&s->relocs_list, (void*)backref_id(s, jl_options.strip_metadata ? jl_empty_sym : m->file , s->link_ids_relocs));
    if (jl_options.strip_metadata)
        newm->line = 0;
    newm->usings_backedges = NULL;
    arraylist_push(&s->relocs_list, (void*)(reloc_offset + offsetof(jl_module_t, usings_backedges)));
    arraylist_push(&s->relocs_list, (void*)backref_id(s, get_replaceable_field(&m->usings_backedges, 1), s->link_ids_relocs));
    newm->scanned_methods = NULL;
    arraylist_push(&s->relocs_list, (void*)(reloc_offset + offsetof(jl_module_t, scanned_methods)));
    arraylist_push(&s->relocs_list, (void*)backref_id(s, get_replaceable_field(&m->scanned_methods, 1), s->link_ids_relocs));

    // After reload, everything that has happened in this process happened semantically at
    // (for .incremental) or before jl_require_world, so reset this flag.
    jl_atomic_store_relaxed(&newm->export_set_changed_since_require_world, 0);

    // write out the usings list
    memset(&newm->usings._space, 0, sizeof(newm->usings._space));
    if (m->usings.items == &m->usings._space[0]) {
        newm->usings.items = &newm->usings._space[0];
        // Push these relocations here, to keep them in order. This pairs with the `newm->usings.items = ` below.
        arraylist_push(&s->relocs_list, (void*)(reloc_offset + offsetof(jl_module_t, usings.items)));
        arraylist_push(&s->relocs_list, (void*)(((uintptr_t)DataRef << RELOC_TAG_OFFSET) + item));
        size_t i;
        for (i = 0; i < module_usings_length(m); i++) {
            struct _jl_module_using *newm_data = module_usings_getidx(newm, i);
            struct _jl_module_using *data = module_usings_getidx(m, i);
            // TODO: Remove dead entries
            newm_data->min_world = data->min_world;
            newm_data->max_world = data->max_world;
            if (s->incremental) {
                if (data->max_world != ~(size_t)0)
                    newm_data->max_world = 0;
                newm_data->min_world = jl_require_world;
            }
            arraylist_push(&s->relocs_list, (void*)(reloc_offset + offsetof(jl_module_t, usings._space[3*i])));
            arraylist_push(&s->relocs_list, (void*)backref_id(s, data->mod, s->link_ids_relocs));
        }
        newm->usings.items = (void**)offsetof(jl_module_t, usings._space);
    }
    else {
        newm->usings.items = (void**)tot;
        arraylist_push(&s->relocs_list, (void*)(reloc_offset + offsetof(jl_module_t, usings.items)));
        arraylist_push(&s->relocs_list, (void*)(((uintptr_t)DataRef << RELOC_TAG_OFFSET) + item));
        newm = NULL; // `write_*(s->s)` below may invalidate `newm`, so defensively set it to NULL
        size_t i;
        for (i = 0; i < module_usings_length(m); i++) {
            struct _jl_module_using *data = module_usings_getidx(m, i);
            write_pointerfield(s, (jl_value_t*)data->mod);
            if (s->incremental) {
                // TODO: Drop dead ones entirely?
                write_uint(s->s, jl_require_world);
                write_uint(s->s, data->max_world == ~(size_t)0 ? ~(size_t)0 : 1);
            } else {
                write_uint(s->s, data->min_world);
                write_uint(s->s, data->max_world);
            }
            static_assert(sizeof(struct _jl_module_using) == 3*sizeof(void*), "_jl_module_using mismatch");
            tot += sizeof(struct _jl_module_using);
        }
        for (; i < module_usings_max(m); i++) {
            write_pointer(s->s);
            write_uint(s->s, 0);
            write_uint(s->s, 0);
            tot += sizeof(struct _jl_module_using);
        }
    }
    assert(ios_pos(s->s) - reloc_offset == tot);
}

static void record_memoryref(jl_serializer_state *s, size_t reloc_offset, jl_genericmemoryref_t ref) {
    ios_t *f = s->s;
    // make some header modifications in-place
    jl_genericmemoryref_t *newref = (jl_genericmemoryref_t*)&f->buf[reloc_offset];
    const jl_datatype_layout_t *layout = ((jl_datatype_t*)jl_typetagof(ref.mem))->layout;
    if (!layout->flags.arrayelem_isunion && layout->size != 0) {
        newref->ptr_or_offset = (void*)((char*)ref.ptr_or_offset - (char*)ref.mem->ptr); // relocation offset (bytes)
        arraylist_push(&s->memref_list, (void*)reloc_offset); // relocation location
        arraylist_push(&s->memref_list, NULL); // relocation target (ignored)
    }
}

static void record_memoryrefs_inside(jl_serializer_state *s, jl_datatype_t *t, size_t reloc_offset, const char *data)
{
    assert(jl_is_datatype(t));
    size_t i, nf = jl_datatype_nfields(t);
    for (i = 0; i < nf; i++) {
        size_t offset = jl_field_offset(t, i);
        if (jl_field_isptr(t, i))
            continue;
        jl_value_t *ft = jl_field_type_concrete(t, i);
        if (jl_is_uniontype(ft))
            continue;
        if (jl_is_genericmemoryref_type(ft))
            record_memoryref(s, reloc_offset + offset, *(jl_genericmemoryref_t*)(data + offset));
        else
            record_memoryrefs_inside(s, (jl_datatype_t*)ft, reloc_offset + offset, data + offset);
    }
}

static void record_gvars(jl_serializer_state *s, arraylist_t *globals) JL_GC_DISABLED
{
    for (size_t i = 0; i < globals->len; i++)
        jl_queue_for_serialization(s, globals->items[i]);
}

static void record_external_fns(jl_serializer_state *s, arraylist_t *external_fns) JL_NOTSAFEPOINT
{
    if (!s->incremental) {
        assert(external_fns->len == 0);
        (void) external_fns;
        return;
    }

    // We could call jl_queue_for_serialization here, but that should
    // always be a no-op.
#ifndef JL_NDEBUG
    for (size_t i = 0; i < external_fns->len; i++) {
        jl_code_instance_t *ci = (jl_code_instance_t*)external_fns->items[i];
        assert(jl_atomic_load_relaxed(&ci->specsigflags) & 0b100);
    }
#endif
}

jl_value_t *jl_find_ptr = NULL;
// The main function for serializing all the items queued in `serialization_order`
// (They are also stored in `serialization_queue` which is order-preserving, unlike the hash table used
//  for `serialization_order`).
static void jl_write_values(jl_serializer_state *s) JL_GC_DISABLED
{
    size_t l = serialization_queue.len;

    arraylist_new(&layout_table, 0);
    arraylist_grow(&layout_table, l * 2);
    memset(layout_table.items, 0, l * 2 * sizeof(void*));

    // Serialize all entries
    for (size_t item = 0; item < l; item++) {
        jl_value_t *v = (jl_value_t*)serialization_queue.items[item];           // the object
        JL_GC_PROMISE_ROOTED(v);
        assert(!(s->incremental && jl_object_in_image(v)));
        jl_datatype_t *t = (jl_datatype_t*)jl_typeof(v);
        assert((!jl_is_datatype_singleton(t) || t->instance == v) && "detected singleton construction corruption");
        int mutabl = t->name->mutabl;
        ios_t *f = s->s;
        if (t->smalltag) {
            if (t->layout->npointers == 0 || t == jl_string_type) {
                if (jl_datatype_nfields(t) == 0 || mutabl == 0 || t == jl_string_type) {
                    f = s->const_data;
                }
            }
        }

        // realign stream to expected gc alignment (16 bytes) after tag
        uintptr_t skip_header_pos = ios_pos(f) + sizeof(jl_taggedvalue_t);
        uintptr_t object_id_expected = mutabl &&
                 t != jl_datatype_type &&
                 t != jl_typename_type &&
                 t != jl_string_type &&
                 t != jl_simplevector_type &&
                 t != jl_module_type;
        if (object_id_expected)
            skip_header_pos += sizeof(size_t);
        write_padding(f, LLT_ALIGN(skip_header_pos, 16) - skip_header_pos);

        // write header
        if (object_id_expected)
            write_uint(f, jl_object_id(v));
        if (s->incremental && jl_needs_serialization(s, (jl_value_t*)t) && needs_uniquing((jl_value_t*)t, s->query_cache))
            arraylist_push(&s->uniquing_types, (void*)(uintptr_t)(ios_pos(f)|1));
        if (f == s->const_data)
            write_uint(s->const_data, ((uintptr_t)t->smalltag << 4) | GC_OLD_MARKED | GC_IN_IMAGE);
        else
            write_gctaggedfield(s, t);
        size_t reloc_offset = ios_pos(f);
        assert(item < layout_table.len && layout_table.items[item] == NULL);
        layout_table.items[item] = (void*)(reloc_offset | (f == s->const_data)); // store the inverse mapping of `serialization_order` (`id` => object-as-streampos)

        if (s->incremental) {
            if (needs_uniquing(v, s->query_cache)) {
                if (jl_is_binding(v)) {
                    jl_binding_t *b = (jl_binding_t*)v;
                    write_pointerfield(s, (jl_value_t*)b->globalref->mod);
                    write_pointerfield(s, (jl_value_t*)b->globalref->name);
                    continue;
                }
                else if (jl_is_method_instance(v)) {
                    assert(f == s->s);
                    jl_method_instance_t *mi = (jl_method_instance_t*)v;
                    write_pointerfield(s, mi->def.value);
                    write_pointerfield(s, mi->specTypes);
                    write_pointerfield(s, (jl_value_t*)mi->sparam_vals);
                    continue;
                }
                else if (jl_is_datatype(v)) {
                    for (size_t i = 0; i < s->uniquing_super.len; i++) {
                        if (s->uniquing_super.items[i] == (void*)v) {
                            s->uniquing_super.items[i] = arraylist_pop(&s->uniquing_super);
                            arraylist_push(&s->uniquing_types, (void*)(uintptr_t)(reloc_offset|3));
                        }
                    }
                }
                else {
                    assert(jl_is_datatype_singleton(t) && "unreachable");
                }
            }
            else if (needs_recaching(v, s->query_cache)) {
                arraylist_push(jl_is_datatype(v) ? &s->fixup_types : &s->fixup_objs, (void*)reloc_offset);
            }
        }

        // write data
        if (jl_is_array(v)) {
            assert(f == s->s);
            // Internal data for types in julia.h with `jl_array_t` field(s)
            jl_array_t *ar = (jl_array_t*)v;
            // copy header
            size_t headersize = sizeof(jl_array_t) + jl_array_ndims(ar)*sizeof(size_t);
            ios_write(f, (char*)v, headersize);
            // make some header modifications in-place
            jl_array_t *newa = (jl_array_t*)&f->buf[reloc_offset];
            newa->ref.mem = NULL; // relocation offset
            arraylist_push(&s->relocs_list, (void*)(reloc_offset + offsetof(jl_array_t, ref.mem))); // relocation location
            jl_value_t *mem = get_replaceable_field((jl_value_t**)&ar->ref.mem, 1);
            arraylist_push(&s->relocs_list, (void*)backref_id(s, mem, s->link_ids_relocs)); // relocation target
            record_memoryref(s, reloc_offset + offsetof(jl_array_t, ref), ar->ref);
        }
        else if (jl_is_genericmemory(v)) {
            assert(f == s->s);
            // Internal data for types in julia.h with `jl_genericmemory_t` field(s)
            jl_genericmemory_t *m = (jl_genericmemory_t*)v;
            const jl_datatype_layout_t *layout = t->layout;
            size_t len = m->length;
            // if (jl_genericmemory_how(m) == 3) {
            //     jl_value_t *owner = jl_genericmemory_data_owner_field(m);
            //     write_uint(f, len);
            //     write_pointerfield(s, owner);
            //     write_pointerfield(s, owner);
            //     jl_genericmemory_t *new_mem = (jl_genericmemory_t*)&f->buf[reloc_offset];
            //     assert(new_mem->ptr == NULL);
            //     new_mem->ptr = (void*)((char*)m->ptr - (char*)owner); // relocation offset
            // }
            // else
            {
                size_t datasize = len * layout->size;
                size_t tot = datasize;
                int isbitsunion = layout->flags.arrayelem_isunion;
                if (isbitsunion)
                    tot += len;
                size_t headersize = sizeof(jl_genericmemory_t);
                // copy header
                ios_write(f, (char*)v, headersize);
                // write data
                if (!layout->flags.arrayelem_isboxed && layout->first_ptr < 0) {
                    // set owner to NULL
                    write_pointer(f);
                    // Non-pointer eltypes get encoded in the const_data section
                    size_t alignment_amt = JL_SMALL_BYTE_ALIGNMENT;
                    if (tot >= ARRAY_CACHE_ALIGN_THRESHOLD)
                        alignment_amt = JL_CACHE_BYTE_ALIGNMENT;
                    uintptr_t data = LLT_ALIGN(ios_pos(s->const_data), alignment_amt);
                    write_padding(s->const_data, data - ios_pos(s->const_data));
                    // write data and relocations
                    jl_genericmemory_t *new_mem = (jl_genericmemory_t*)&f->buf[reloc_offset];
                    new_mem->ptr = NULL; // relocation offset
                    data /= sizeof(void*);
                    assert(data < ((uintptr_t)1 << RELOC_TAG_OFFSET) && "offset to constant data too large");
                    arraylist_push(&s->relocs_list, (void*)(reloc_offset + offsetof(jl_genericmemory_t, ptr))); // relocation location
                    arraylist_push(&s->relocs_list, (void*)(((uintptr_t)ConstDataRef << RELOC_TAG_OFFSET) + data)); // relocation target
                    jl_value_t *et = jl_tparam1(t);
                    if (jl_is_cpointer_type(et)) {
                        // reset Ptr fields to C_NULL (but keep MAP_FAILED / INVALID_HANDLE)
                        const intptr_t *data = (const intptr_t*)m->ptr;
                        size_t i;
                        for (i = 0; i < len; i++) {
                            if (data[i] != -1)
                                write_pointer(s->const_data);
                            else
                                ios_write(s->const_data, (char*)&data[i], sizeof(data[i]));
                        }
                    }
                    else {
                        if (isbitsunion) {
                            ios_write(s->const_data, (char*)m->ptr, datasize);
                            ios_write(s->const_data, jl_genericmemory_typetagdata(m), len);
                        }
                        else {
                            ios_write(s->const_data, (char*)m->ptr, tot);
                        }
                    }
                    if (len == 0) { // TODO: should we have a zero-page, instead of writing each type's fragment separately?
                        write_padding(s->const_data, layout->size ? layout->size : isbitsunion);
                    }
                    else if (jl_genericmemory_how(m) == 3) {
                        assert(jl_is_string(jl_genericmemory_data_owner_field(m)));
                        write_padding(s->const_data, 1);
                    }
                }
                else {
                    // Pointer eltypes are encoded in the mutable data section
                    headersize = LLT_ALIGN(headersize, JL_SMALL_BYTE_ALIGNMENT);
                    size_t data = LLT_ALIGN(ios_pos(f), JL_SMALL_BYTE_ALIGNMENT);
                    write_padding(f, data - ios_pos(f));
                    assert(reloc_offset + headersize == ios_pos(f));
                    jl_genericmemory_t *new_mem = (jl_genericmemory_t*)&f->buf[reloc_offset];
                    new_mem->ptr = (void*)headersize; // relocation offset
                    arraylist_push(&s->relocs_list, (void*)(reloc_offset + offsetof(jl_genericmemory_t, ptr))); // relocation location
                    arraylist_push(&s->relocs_list, (void*)(((uintptr_t)DataRef << RELOC_TAG_OFFSET) + item)); // relocation target
                    if (!layout->flags.arrayelem_isboxed) {
                        // copy all of the data first
                        const char *data = (const char*)m->ptr;
                        ios_write(f, data, datasize);
                        // the rewrite all of the embedded pointers to null+relocation
                        uint16_t elsz = layout->size;
                        size_t j, np = layout->first_ptr < 0 ? 0 : layout->npointers;
                        size_t i;
                        for (i = 0; i < len; i++) {
                            for (j = 0; j < np; j++) {
                                size_t offset = i * elsz + jl_ptr_offset(t, j) * sizeof(jl_value_t*);
                                jl_value_t *fld = get_replaceable_field((jl_value_t**)&data[offset], 1);
                                size_t fld_pos = reloc_offset + headersize + offset;
                                if (fld != NULL) {
                                    arraylist_push(&s->relocs_list, (void*)(uintptr_t)fld_pos); // relocation location
                                    arraylist_push(&s->relocs_list, (void*)backref_id(s, fld, s->link_ids_relocs)); // relocation target
                                    record_uniquing(s, fld, fld_pos);
                                }
                                memset(&f->buf[fld_pos], 0, sizeof(fld)); // relocation offset (none)
                            }
                        }
                    }
                    else {
                        jl_value_t **data = (jl_value_t**)m->ptr;
                        size_t i;
                        for (i = 0; i < len; i++) {
                            jl_value_t *e = get_replaceable_field(&data[i], 1);
                            write_pointerfield(s, e);
                        }
                    }
                }
            }
        }
        else if (jl_typeis(v, jl_module_type)) {
            assert(f == s->s);
            jl_write_module(s, item, (jl_module_t*)v);
        }
        else if (jl_typetagis(v, jl_task_tag << 4)) {
            abort(); // unreachable
        }
        else if (jl_is_svec(v)) {
            assert(f == s->s);
            ios_write(f, (char*)v, sizeof(void*));
            size_t ii, l = jl_svec_len(v);
            assert(l > 0 || (jl_svec_t*)v == jl_emptysvec);
            for (ii = 0; ii < l; ii++) {
                write_pointerfield(s, jl_svecref(v, ii));
            }
        }
        else if (jl_is_string(v)) {
            ios_write(f, (char*)v, sizeof(void*) + jl_string_len(v));
            write_uint8(f, '\0'); // null-terminated strings for easier C-compatibility
        }
        else if (jl_is_foreign_type(t) == 1) {
            abort(); // unreachable
        }
        else if (jl_datatype_nfields(t) == 0) {
            // The object has no fields, so we just snapshot its byte representation
            assert(t->layout->npointers == 0);
            ios_write(f, (char*)v, jl_datatype_size(t));
        }
        else if (jl_bigint_type && jl_typetagis(v, jl_bigint_type)) {
            // foreign types require special handling
            assert(f == s->s);
            jl_value_t *sizefield = jl_get_nth_field(v, 1);
            int32_t sz = jl_unbox_int32(sizefield);
            int32_t nw = (sz == 0 ? 1 : (sz < 0 ? -sz : sz));
            size_t nb = nw * gmp_limb_size;
            ios_write(f, (char*)&nw, sizeof(int32_t));
            ios_write(f, (char*)&sz, sizeof(int32_t));
            uintptr_t data = LLT_ALIGN(ios_pos(s->const_data), 8);
            write_padding(s->const_data, data - ios_pos(s->const_data));
            data /= sizeof(void*);
            assert(data < ((uintptr_t)1 << RELOC_TAG_OFFSET) && "offset to constant data too large");
            arraylist_push(&s->relocs_list, (void*)(reloc_offset + 8)); // relocation location
            arraylist_push(&s->relocs_list, (void*)(((uintptr_t)ConstDataRef << RELOC_TAG_OFFSET) + data)); // relocation target
            void *pdata = jl_unbox_voidpointer(jl_get_nth_field(v, 2));
            ios_write(s->const_data, (char*)pdata, nb);
            write_pointer(f);
        }
        else {
            // Generic object::DataType serialization by field
            const char *data = (const char*)v;
            size_t i, nf = jl_datatype_nfields(t);
            size_t tot = 0;
            for (i = 0; i < nf; i++) {
                size_t offset = jl_field_offset(t, i);
                const char *slot = data + offset;
                write_padding(f, offset - tot);
                tot = offset;
                size_t fsz = jl_field_size(t, i);
                jl_value_t *replace = (jl_value_t*)ptrhash_get(&bits_replace, (void*)slot);
                if (replace != HT_NOTFOUND && fsz > 0) {
                    assert(t->name->mutabl && !jl_field_isptr(t, i));
                    jl_value_t *rty = jl_typeof(replace);
                    size_t sz = jl_datatype_size(rty);
                    ios_write(f, (const char*)replace, sz);
                    jl_value_t *ft = jl_field_type_concrete(t, i);
                    int isunion = jl_is_uniontype(ft);
                    unsigned nth = 0;
                    if (!jl_find_union_component(ft, rty, &nth))
                        assert(0 && "invalid field assignment to isbits union");
                    assert(sz <= fsz - isunion);
                    write_padding(f, fsz - sz - isunion);
                    if (isunion)
                        write_uint8(f, nth);
                }
                else if (t->name->mutabl && jl_is_cpointer_type(jl_field_type_concrete(t, i)) && *(intptr_t*)slot != -1) {
                    // reset Ptr fields to C_NULL (but keep MAP_FAILED / INVALID_HANDLE)
                    assert(!jl_field_isptr(t, i));
                    write_pointer(f);
                }
                else if (fsz > 0) {
                    ios_write(f, slot, fsz);
                }
                tot += fsz;
            }

            size_t np = t->layout->npointers;
            size_t fldidx = 1;
            for (i = 0; i < np; i++) {
                size_t offset = jl_ptr_offset(t, i) * sizeof(jl_value_t*);
                while (offset >= (fldidx == nf ? jl_datatype_size(t) : jl_field_offset(t, fldidx)))
                    fldidx++;
                int mutabl = !jl_field_isconst(t, fldidx - 1);
                jl_value_t *fld = get_replaceable_field((jl_value_t**)&data[offset], mutabl);
                size_t fld_pos = offset + reloc_offset;
                if (fld != NULL) {
                    arraylist_push(&s->relocs_list, (void*)(uintptr_t)(fld_pos)); // relocation location
                    arraylist_push(&s->relocs_list, (void*)backref_id(s, fld, s->link_ids_relocs)); // relocation target
                    record_uniquing(s, fld, fld_pos);
                }
                memset(&f->buf[fld_pos], 0, sizeof(fld)); // relocation offset (none)
            }

            // Need do a tricky fieldtype walk an record all memoryref we find inlined in this value
            record_memoryrefs_inside(s, t, reloc_offset, data);

            // A few objects need additional handling beyond the generic serialization above
            if (s->incremental && jl_typetagis(v, jl_typemap_entry_type)) {
                assert(f == s->s);
                jl_typemap_entry_t *newentry = (jl_typemap_entry_t*)&s->s->buf[reloc_offset];
                if (jl_atomic_load_relaxed(&newentry->max_world) == ~(size_t)0) {
                    if (jl_atomic_load_relaxed(&newentry->min_world) > 1) {
                        jl_atomic_store_relaxed(&newentry->min_world, ~(size_t)0);
                        jl_atomic_store_relaxed(&newentry->max_world, WORLD_AGE_REVALIDATION_SENTINEL);
                        arraylist_push(&s->fixup_objs, (void*)reloc_offset);
                    }
                }
                else {
                    // garbage newentry - delete it :(
                    jl_atomic_store_relaxed(&newentry->min_world, 1);
                    jl_atomic_store_relaxed(&newentry->max_world, 0);
                }
            }
            else if (s->incremental && jl_is_binding_partition(v)) {
                jl_binding_partition_t *newbpart = (jl_binding_partition_t*)&s->s->buf[reloc_offset];
                size_t max_world = jl_atomic_load_relaxed(&newbpart->max_world);
                if (max_world == ~(size_t)0) {
                    // Still valid. Will be considered to be defined in jl_require_world
                    // after reload, which is the first world before new code runs.
                    // We use this as a quick check to determine whether a binding was
                    // invalidated. If a binding was first defined in or before
                    // jl_require_world, then we can assume that all precompile processes
                    // will have seen it consistently.
                    jl_atomic_store_relaxed(&newbpart->min_world, jl_require_world);
                }
                else {
                    // The world will not be reachable after loading
                    jl_atomic_store_relaxed(&newbpart->min_world, 1);
                    jl_atomic_store_relaxed(&newbpart->max_world, 0);
                }
            }
            else if (jl_is_method(v)) {
                assert(f == s->s);
                write_padding(f, sizeof(jl_method_t) - tot); // hidden fields
                jl_method_t *m = (jl_method_t*)v;
                jl_method_t *newm = (jl_method_t*)&f->buf[reloc_offset];
                if (s->incremental) {
                    if (jl_atomic_load_relaxed(&newm->primary_world) > 1) {
                        jl_atomic_store_relaxed(&newm->primary_world, ~(size_t)0); // min-world
                        int dispatch_status = jl_atomic_load_relaxed(&newm->dispatch_status);
                        int new_dispatch_status = 0;
                        if (!(dispatch_status & METHOD_SIG_LATEST_ONLY))
                            new_dispatch_status |= METHOD_SIG_PRECOMPILE_MANY;
                        jl_atomic_store_relaxed(&newm->dispatch_status, new_dispatch_status);
                        arraylist_push(&s->fixup_objs, (void*)reloc_offset);
                    }
                }
                else {
                    newm->nroots_sysimg = m->roots ? jl_array_len(m->roots) : 0;
                }
            }
            else if (jl_is_method_instance(v)) {
                assert(f == s->s);
                jl_method_instance_t *newmi = (jl_method_instance_t*)&f->buf[reloc_offset];
                jl_atomic_store_relaxed(&newmi->flags, 0);
                if (s->incremental) {
                    jl_atomic_store_relaxed(&newmi->dispatch_status, 0);
                }
            }
            else if (jl_is_code_instance(v)) {
                assert(f == s->s);

                // Handle the native-code pointers
                jl_code_instance_t *ci = (jl_code_instance_t*)v;
                jl_code_instance_t *newci = (jl_code_instance_t*)&f->buf[reloc_offset];

                if (s->incremental) {
                    if (jl_atomic_load_relaxed(&ci->max_world) == ~(size_t)0) {
                        if (jl_atomic_load_relaxed(&newci->min_world) > 1) {
                            //assert(jl_atomic_load_relaxed(&ci->edges) != jl_emptysvec); // some code (such as !==) might add a method lookup restriction but not keep the edges
                            jl_atomic_store_release(&newci->min_world, ~(size_t)0);
                            jl_atomic_store_release(&newci->max_world, WORLD_AGE_REVALIDATION_SENTINEL);
                            arraylist_push(&s->fixup_objs, (void*)reloc_offset);
                        }
                    }
                    else {
                        // garbage object - delete it :(
                        jl_atomic_store_release(&newci->min_world, 1);
                        jl_atomic_store_release(&newci->max_world, 0);
                    }
                }
                jl_atomic_store_relaxed(&newci->time_compile, 0.0);
                jl_atomic_store_relaxed(&newci->invoke, NULL);
                jl_atomic_store_relaxed(&newci->specsigflags, 0);
                jl_atomic_store_relaxed(&newci->specptr.fptr, NULL);
                int8_t fptr_id = JL_API_NULL;
                int8_t builtin_id = 0;
                if (jl_atomic_load_relaxed(&ci->invoke) == jl_fptr_const_return) {
                    fptr_id = JL_API_CONST;
                }
                else {
                    if (jl_is_method(jl_get_ci_mi(ci)->def.method)) {
                        builtin_id = jl_fptr_id(jl_atomic_load_relaxed(&ci->specptr.fptr));
                        if (builtin_id) { // found in the table of builtins
                            assert(builtin_id >= 2);
                            fptr_id = JL_API_BUILTIN;
                        }
                        else {
                            int32_t invokeptr_id = 0;
                            int32_t specfptr_id = 0;
                            jl_get_function_id(native_functions, ci, &invokeptr_id, &specfptr_id); // see if we generated code for it
                            if (invokeptr_id) {
                                if (invokeptr_id == -1) {
                                    fptr_id = JL_API_BOXED;
                                }
                                else if (invokeptr_id == -2) {
                                    fptr_id = JL_API_WITH_PARAMETERS;
                                }
                                else if (invokeptr_id == -3) {
                                    abort();
                                }
                                else if (invokeptr_id == -4) {
                                    fptr_id = JL_API_OC_CALL;
                                }
                                else if (invokeptr_id == -5) {
                                    abort();
                                }
                                else {
                                    assert(invokeptr_id > 0);
                                    ios_ensureroom(s->fptr_record, invokeptr_id * sizeof(void*));
                                    ios_seek(s->fptr_record, (invokeptr_id - 1) * sizeof(void*));
                                    write_reloc_t(s->fptr_record, (reloc_t)~reloc_offset);
#ifdef _P64
                                    if (sizeof(reloc_t) < 8)
                                        write_padding(s->fptr_record, 8 - sizeof(reloc_t));
#endif
                                }
                                if (specfptr_id) {
                                    assert(specfptr_id > invokeptr_id && specfptr_id > 0);
                                    ios_ensureroom(s->fptr_record, specfptr_id * sizeof(void*));
                                    ios_seek(s->fptr_record, (specfptr_id - 1) * sizeof(void*));
                                    write_reloc_t(s->fptr_record, reloc_offset);
#ifdef _P64
                                    if (sizeof(reloc_t) < 8)
                                        write_padding(s->fptr_record, 8 - sizeof(reloc_t));
#endif
                                }
                            }
                        }
                    }
                }
                jl_atomic_store_relaxed(&newci->invoke, NULL); // relocation offset
                if (fptr_id != JL_API_NULL) {
                    assert(fptr_id < BuiltinFunctionTag && "too many functions to serialize");
                    arraylist_push(&s->relocs_list, (void*)(reloc_offset + offsetof(jl_code_instance_t, invoke))); // relocation location
                    arraylist_push(&s->relocs_list, (void*)(((uintptr_t)FunctionRef << RELOC_TAG_OFFSET) + fptr_id)); // relocation target
                }
                if (builtin_id >= 2) {
                    arraylist_push(&s->relocs_list, (void*)(reloc_offset + offsetof(jl_code_instance_t, specptr.fptr))); // relocation location
                    arraylist_push(&s->relocs_list, (void*)(((uintptr_t)FunctionRef << RELOC_TAG_OFFSET) + BuiltinFunctionTag + builtin_id - 2)); // relocation target
                }
            }
            else if (jl_is_datatype(v)) {
                assert(f == s->s);
                jl_datatype_t *dt = (jl_datatype_t*)v;
                jl_datatype_t *newdt = (jl_datatype_t*)&f->buf[reloc_offset];

                if (dt->layout != NULL) {
                    size_t nf = dt->layout->nfields;
                    size_t np = dt->layout->npointers;
                    size_t fieldsize = 0;
                    uint8_t is_foreign_type = dt->layout->flags.fielddesc_type == 3;
                    if (!is_foreign_type) {
                        fieldsize = jl_fielddesc_size(dt->layout->flags.fielddesc_type);
                    }
                    char *flddesc = (char*)dt->layout;
                    size_t fldsize = sizeof(jl_datatype_layout_t) + nf * fieldsize;
                    if (!is_foreign_type && dt->layout->first_ptr != -1)
                        fldsize += np << dt->layout->flags.fielddesc_type;
                    uintptr_t layout = LLT_ALIGN(ios_pos(s->const_data), sizeof(void*));
                    write_padding(s->const_data, layout - ios_pos(s->const_data)); // realign stream
                    newdt->layout = NULL; // relocation offset
                    layout /= sizeof(void*);
                    arraylist_push(&s->relocs_list, (void*)(reloc_offset + offsetof(jl_datatype_t, layout))); // relocation location
                    arraylist_push(&s->relocs_list, (void*)(((uintptr_t)ConstDataRef << RELOC_TAG_OFFSET) + layout)); // relocation target
                    ios_write(s->const_data, flddesc, fldsize);
                    if (is_foreign_type) {
                        // make sure we have space for the extra hidden pointers
                        // zero them since they will need to be re-initialized externally
                        assert(fldsize == sizeof(jl_datatype_layout_t));
                        jl_fielddescdyn_t dyn = {0, 0};
                        ios_write(s->const_data, (char*)&dyn, sizeof(jl_fielddescdyn_t));
                    }
                }
                void *superidx = ptrhash_get(&serialization_order, dt->super);
                if (s->incremental && superidx != HT_NOTFOUND && from_seroder_entry(superidx) > item && needs_uniquing((jl_value_t*)dt->super, s->query_cache))
                    arraylist_push(&s->uniquing_super, dt->super);
            }
            else if (jl_is_typename(v)) {
                assert(f == s->s);
                jl_typename_t *tn = (jl_typename_t*)v;
                jl_typename_t *newtn = (jl_typename_t*)&f->buf[reloc_offset];
                if (tn->atomicfields != NULL) {
                    size_t nb = (jl_svec_len(tn->names) + 31) / 32 * sizeof(uint32_t);
                    uintptr_t layout = LLT_ALIGN(ios_pos(s->const_data), sizeof(void*));
                    write_padding(s->const_data, layout - ios_pos(s->const_data)); // realign stream
                    newtn->atomicfields = NULL; // relocation offset
                    layout /= sizeof(void*);
                    arraylist_push(&s->relocs_list, (void*)(reloc_offset + offsetof(jl_typename_t, atomicfields))); // relocation location
                    arraylist_push(&s->relocs_list, (void*)(((uintptr_t)ConstDataRef << RELOC_TAG_OFFSET) + layout)); // relocation target
                    ios_write(s->const_data, (char*)tn->atomicfields, nb);
                }
                if (tn->constfields != NULL) {
                    size_t nb = (jl_svec_len(tn->names) + 31) / 32 * sizeof(uint32_t);
                    uintptr_t layout = LLT_ALIGN(ios_pos(s->const_data), sizeof(void*));
                    write_padding(s->const_data, layout - ios_pos(s->const_data)); // realign stream
                    newtn->constfields = NULL; // relocation offset
                    layout /= sizeof(void*);
                    arraylist_push(&s->relocs_list, (void*)(reloc_offset + offsetof(jl_typename_t, constfields))); // relocation location
                    arraylist_push(&s->relocs_list, (void*)(((uintptr_t)ConstDataRef << RELOC_TAG_OFFSET) + layout)); // relocation target
                    ios_write(s->const_data, (char*)tn->constfields, nb);
                }
            }
            else if (jl_is_globalref(v)) {
                assert(f == s->s);
                jl_globalref_t *gr = (jl_globalref_t*)v;
                if (s->incremental && jl_object_in_image((jl_value_t*)gr->mod)) {
                    // will need to populate the binding field later
                    arraylist_push(&s->fixup_objs, (void*)reloc_offset);
                }
            }
            else if (jl_is_genericmemoryref(v)) {
                assert(f == s->s);
                record_memoryref(s, reloc_offset, *(jl_genericmemoryref_t*)v);
            }
            else {
                write_padding(f, jl_datatype_size(t) - tot);
            }
        }
    }
    assert(s->uniquing_super.len == 0);
}

// In deserialization, create Symbols and set up the
// index for backreferencing
static void jl_read_symbols(jl_serializer_state *s)
{
    assert(deser_sym.len == 0);
    uintptr_t base = (uintptr_t)&s->symbols->buf[0];
    uintptr_t end = base + s->symbols->size;
    while (base < end) {
        uint32_t len = jl_load_unaligned_i32((void*)base);
        base += 4;
        const char *str = (const char*)base;
        base += len + 1;
        //printf("symbol %3d: %s\n", len, str);
        jl_sym_t *sym = _jl_symbol(str, len);
        arraylist_push(&deser_sym, (void*)sym);
    }
}


// In serialization, extract the appropriate serializer position for RefTags-encoded index `reloc_item`.
// Used for hard-coded tagged items, `relocs_list`, and `gctags_list`
static uintptr_t get_reloc_for_item(uintptr_t reloc_item, size_t reloc_offset)
{
    enum RefTags tag = (enum RefTags)(reloc_item >> RELOC_TAG_OFFSET);
    if (tag == DataRef) {
        // first serialized segment
        // need to compute the final relocation offset via the layout table
        assert(reloc_item < layout_table.len);
        uintptr_t reloc_base = (uintptr_t)layout_table.items[reloc_item];
        assert(reloc_base != 0 && "layout offset missing for relocation item");
        if (reloc_base & 1) {
            // convert to a ConstDataRef
            tag = ConstDataRef;
            reloc_base &= ~(uintptr_t)1;
            assert(LLT_ALIGN(reloc_base, sizeof(void*)) == reloc_base);
            reloc_base /= sizeof(void*);
            assert(reloc_offset == 0);
        }
        // write reloc_offset into s->s at pos
        return ((uintptr_t)tag << RELOC_TAG_OFFSET) + reloc_base + reloc_offset;
    }
    else {
        // just write the item reloc_id directly
#ifndef JL_NDEBUG
        assert(reloc_offset == 0 && "offsets for relocations to builtin objects should be precomposed in the reloc_item");
        size_t offset = (reloc_item & (((uintptr_t)1 << RELOC_TAG_OFFSET) - 1));
        switch (tag) {
        case ConstDataRef:
            break;
        case SymbolRef:
            assert(offset < nsym_tag && "corrupt relocation item id");
            break;
        case TagRef:
            assert(offset < 2 * NBOX_C + 258 && "corrupt relocation item id");
            break;
        case FunctionRef:
            if (offset & BuiltinFunctionTag) {
                offset &= ~BuiltinFunctionTag;
                assert(offset < jl_n_builtins && "unknown function pointer id");
            }
            else {
                assert(offset < JL_API_MAX && "unknown function pointer id");
            }
            break;
        case SysimageLinkage:
            break;
        case ExternalLinkage:
            break;
        default:
            assert(0 && "corrupt relocation item id");
            abort();
        }
#endif
        return reloc_item; // pre-composed relocation + offset
    }
}

// Compute target location at deserialization
static inline uintptr_t get_item_for_reloc(jl_serializer_state *s, uintptr_t base, uintptr_t reloc_id, jl_array_t *link_ids, int *link_index) JL_NOTSAFEPOINT
{
    enum RefTags tag = (enum RefTags)(reloc_id >> RELOC_TAG_OFFSET);
    size_t offset = (reloc_id & (((uintptr_t)1 << RELOC_TAG_OFFSET) - 1));
    switch (tag) {
    case DataRef:
        assert(offset <= s->s->size);
        return (uintptr_t)base + offset;
    case ConstDataRef:
        offset *= sizeof(void*);
        assert(offset <= s->const_data->size);
        return (uintptr_t)s->const_data->buf + offset;
    case SymbolRef:
        assert(offset < deser_sym.len && deser_sym.items[offset] && "corrupt relocation item id");
        return (uintptr_t)deser_sym.items[offset];
    case TagRef:
        if (offset == 0)
            return (uintptr_t)s->ptls->root_task;
        if (offset == 1)
            return (uintptr_t)jl_nothing;
        offset -= 2;
        if (offset < NBOX_C)
            return (uintptr_t)jl_box_int64((int64_t)offset - NBOX_C / 2);
        offset -= NBOX_C;
        if (offset < NBOX_C)
            return (uintptr_t)jl_box_int32((int32_t)offset - NBOX_C / 2);
        offset -= NBOX_C;
        if (offset < 256)
            return (uintptr_t)jl_box_uint8(offset);
        // offset -= 256;
        assert(0 && "corrupt relocation item id");
        jl_unreachable(); // terminate control flow if assertion is disabled.
    case FunctionRef:
        if (offset & BuiltinFunctionTag) {
            offset &= ~BuiltinFunctionTag;
            assert(offset < jl_n_builtins && "unknown function pointer ID");
            return (uintptr_t)jl_builtin_f_addrs[offset];
        }
        switch ((jl_callingconv_t)offset) {
        case JL_API_BOXED:
            if (s->image->fptrs.nptrs)
                return (uintptr_t)jl_fptr_args;
            return (uintptr_t)NULL;
        case JL_API_WITH_PARAMETERS:
            if (s->image->fptrs.nptrs)
                return (uintptr_t)jl_fptr_sparam;
            return (uintptr_t)NULL;
        case JL_API_OC_CALL:
            if (s->image->fptrs.nptrs)
                return (uintptr_t)jl_f_opaque_closure_call;
            return (uintptr_t)NULL;
        case JL_API_CONST:
            return (uintptr_t)jl_fptr_const_return;
        case JL_API_INTERPRETED:
            return (uintptr_t)jl_fptr_interpret_call;
        case JL_API_BUILTIN:
            return (uintptr_t)jl_fptr_args;
        case JL_API_NULL:
        case JL_API_MAX:
        //default:
            assert("corrupt relocation item id");
        }
    case SysimageLinkage: {
#ifdef _P64
        size_t depsidx = offset >> DEPS_IDX_OFFSET;
        offset &= ((size_t)1 << DEPS_IDX_OFFSET) - 1;
#else
        size_t depsidx = 0;
#endif
        assert(s->buildid_depmods_idxs && depsidx < jl_array_len(s->buildid_depmods_idxs));
        size_t i = jl_array_data(s->buildid_depmods_idxs, uint32_t)[depsidx];
        assert(2*i < jl_linkage_blobs.len);
        return (uintptr_t)jl_linkage_blobs.items[2*i] + offset*SYS_EXTERNAL_LINK_UNIT;
    }
    case ExternalLinkage: {
        assert(link_ids);
        assert(link_index);
        assert(0 <= *link_index && *link_index < jl_array_len(link_ids));
        uint32_t depsidx = jl_array_data(link_ids, uint32_t)[*link_index];
        *link_index += 1;
        assert(depsidx < jl_array_len(s->buildid_depmods_idxs));
        size_t i = jl_array_data(s->buildid_depmods_idxs, uint32_t)[depsidx];
        assert(2*i < jl_linkage_blobs.len);
        return (uintptr_t)jl_linkage_blobs.items[2*i] + offset*SYS_EXTERNAL_LINK_UNIT;
    }
    }
    abort();
}


static void jl_finish_relocs(char *base, size_t size, arraylist_t *list)
{
    for (size_t i = 0; i < list->len; i += 2) {
        size_t pos = (size_t)list->items[i];
        size_t item = (size_t)list->items[i + 1];   // item is tagref-encoded
        uintptr_t *pv = (uintptr_t*)(base + pos);
        assert(pos < size && pos != 0);
        *pv = get_reloc_for_item(item, *pv);
    }
}

static void jl_write_offsetlist(ios_t *s, size_t size, arraylist_t *list)
{
    for (size_t i = 0; i < list->len; i += 2) {
        size_t last_pos = i ? (size_t)list->items[i - 2] : 0;
        size_t pos = (size_t)list->items[i];
        assert(pos < size && pos != 0);
        // write pos as compressed difference.
        size_t pos_diff = pos - last_pos;
        while (pos_diff) {
            assert(pos_diff >= 0);
            if (pos_diff <= 127) {
                write_int8(s, pos_diff);
                break;
            }
            else {
                // Extract the next 7 bits
                int8_t ns = pos_diff & (int8_t)0x7F;
                pos_diff >>= 7;
                // Set the high bit if there's still more
                ns |= (!!pos_diff) << 7;
                write_int8(s, ns);
            }
        }
    }
    write_int8(s, 0);
}


static void jl_write_arraylist(ios_t *s, arraylist_t *list)
{
    write_uint(s, list->len);
    ios_write(s, (const char*)list->items, list->len * sizeof(void*));
}

static void jl_read_reloclist(jl_serializer_state *s, jl_array_t *link_ids, uint8_t bits)
{
    uintptr_t base = (uintptr_t)s->s->buf;
    uintptr_t last_pos = 0;
    uint8_t *current = (uint8_t *)(s->relocs->buf + s->relocs->bpos);
    int link_index = 0;
    while (1) {
        // Read the offset of the next object
        size_t pos_diff = 0;
        size_t cnt = 0;
        while (1) {
            assert(s->relocs->bpos <= s->relocs->size);
            assert((char *)current <= (char *)(s->relocs->buf + s->relocs->size));
            int8_t c = *current++;
            s->relocs->bpos += 1;

            pos_diff |= ((size_t)c & 0x7F) << (7 * cnt++);
            if ((c >> 7) == 0)
                break;
        }
        if (pos_diff == 0)
            break;

        uintptr_t pos = last_pos + pos_diff;
        last_pos = pos;
        uintptr_t *pv = (uintptr_t *)(base + pos);
        uintptr_t v = *pv;
        v = get_item_for_reloc(s, base, v, link_ids, &link_index);
        if (bits && v && ((jl_datatype_t*)v)->smalltag)
            v = (uintptr_t)((jl_datatype_t*)v)->smalltag << 4; // TODO: should we have a representation that supports sweep without a relocation step?
        *pv = v | bits;
    }
    assert(!link_ids || link_index == jl_array_len(link_ids));
}

static void jl_read_memreflist(jl_serializer_state *s)
{
    uintptr_t base = (uintptr_t)s->s->buf;
    uintptr_t last_pos = 0;
    uint8_t *current = (uint8_t *)(s->relocs->buf + s->relocs->bpos);
    while (1) {
        // Read the offset of the next object
        size_t pos_diff = 0;
        size_t cnt = 0;
        while (1) {
            assert(s->relocs->bpos <= s->relocs->size);
            assert((char *)current <= (char *)(s->relocs->buf + s->relocs->size));
            int8_t c = *current++;
            s->relocs->bpos += 1;

            pos_diff |= ((size_t)c & 0x7F) << (7 * cnt++);
            if ((c >> 7) == 0)
                break;
        }
        if (pos_diff == 0)
            break;

        uintptr_t pos = last_pos + pos_diff;
        last_pos = pos;
        jl_genericmemoryref_t *pv = (jl_genericmemoryref_t*)(base + pos);
        size_t offset = (size_t)pv->ptr_or_offset;
        pv->ptr_or_offset = (void*)((char*)pv->mem->ptr + offset);
    }
}


static void jl_read_arraylist(ios_t *s, arraylist_t *list)
{
    size_t list_len = read_uint(s);
    arraylist_new(list, 0);
    arraylist_grow(list, list_len);
    ios_read(s, (char*)list->items, list_len * sizeof(void*));
}

void gc_sweep_sysimg(void) JL_NOTSAFEPOINT
{
    size_t nblobs = n_linkage_blobs();
    if (nblobs == 0)
        return;
    assert(jl_linkage_blobs.len == 2*nblobs);
    assert(jl_image_relocs.len == nblobs);
    for (size_t i = 0; i < 2*nblobs; i+=2) {
        reloc_t *relocs = (reloc_t*)jl_image_relocs.items[i>>1];
        if (!relocs)
            continue;
        uintptr_t base = (uintptr_t)jl_linkage_blobs.items[i];
        uintptr_t last_pos = 0;
        uint8_t *current = (uint8_t *)relocs;
        while (1) {
            // Read the offset of the next object
            size_t pos_diff = 0;
            size_t cnt = 0;
            while (1) {
                int8_t c = *current++;
                pos_diff |= ((size_t)c & 0x7F) << (7 * cnt++);
                if ((c >> 7) == 0)
                    break;
            }
            if (pos_diff == 0)
                break;

            uintptr_t pos = last_pos + pos_diff;
            last_pos = pos;
            jl_taggedvalue_t *o = (jl_taggedvalue_t *)(base + pos);
            o->bits.gc = GC_OLD;
            assert(o->bits.in_image == 1);
        }
    }
}

// jl_write_value and jl_read_value are used for storing Julia objects that are adjuncts to
// the image proper. For example, new methods added to external callables require
// insertion into the appropriate method table.
#define jl_write_value(s, v) _jl_write_value((s), (jl_value_t*)(v))
static void _jl_write_value(jl_serializer_state *s, jl_value_t *v) JL_GC_DISABLED
{
    if (v == NULL) {
        write_reloc_t(s->s, 0);
        return;
    }
    uintptr_t item = backref_id(s, v, NULL);
    uintptr_t reloc = get_reloc_for_item(item, 0);
    write_reloc_t(s->s, reloc);
}

static jl_value_t *jl_read_value(jl_serializer_state *s)
{
    uintptr_t base = (uintptr_t)s->s->buf;
    uintptr_t offset = *(reloc_t*)(base + (uintptr_t)s->s->bpos);
    s->s->bpos += sizeof(reloc_t);
    if (offset == 0)
        return NULL;
    return (jl_value_t*)get_item_for_reloc(s, base, offset, NULL, NULL);
}

// The next two, `jl_read_offset` and `jl_delayed_reloc`, are essentially a split version
// of `jl_read_value` that allows usage of the relocation data rather than passing NULL
// to `get_item_for_reloc`.
// This works around what would otherwise be an order-dependency conundrum: objects
// that may require relocation data have to be inserted into `serialization_order`,
// and that may include some of the adjunct data that gets serialized via
// `jl_write_value`. But we can't interpret them properly until we read the relocation
// data, and that happens after we pull items out of the serialization stream.
static uintptr_t jl_read_offset(jl_serializer_state *s)
{
    uintptr_t base = (uintptr_t)&s->s->buf[0];
    uintptr_t offset = *(reloc_t*)(base + (uintptr_t)s->s->bpos);
    s->s->bpos += sizeof(reloc_t);
    return offset;
}

static jl_value_t *jl_delayed_reloc(jl_serializer_state *s, uintptr_t offset) JL_GC_DISABLED
{
    if (!offset)
        return NULL;
    uintptr_t base = (uintptr_t)s->s->buf;
    int link_index = 0;
    jl_value_t *ret = (jl_value_t*)get_item_for_reloc(s, base, offset, s->link_ids_relocs, &link_index);
    assert(!s->link_ids_relocs || link_index < jl_array_len(s->link_ids_relocs));
    return ret;
}


static void jl_update_all_fptrs(jl_serializer_state *s, jl_image_t *image)
{
    jl_image_fptrs_t fvars = image->fptrs;
    // make these NULL now so we skip trying to restore GlobalVariable pointers later
    image->gvars_base = NULL;
    if (fvars.nptrs == 0)
        return;

    memcpy(image->jl_small_typeof, &jl_small_typeof, sizeof(jl_small_typeof));

    int img_fvars_max = s->fptr_record->size / sizeof(void*);
    size_t i;
    uintptr_t base = (uintptr_t)&s->s->buf[0];
    // These will become MethodInstance references, but they start out as a list of
    // offsets into `s` for CodeInstances
    jl_method_instance_t **linfos = (jl_method_instance_t**)&s->fptr_record->buf[0];
    uint32_t clone_idx = 0;
    for (i = 0; i < img_fvars_max; i++) {
        reloc_t offset = *(reloc_t*)&linfos[i];
        linfos[i] = NULL;
        if (offset != 0) {
            int specfunc = 1;
            if (offset & ((uintptr_t)1 << (8 * sizeof(reloc_t) - 1))) {
                // if high bit is set, this is the func wrapper, not the specfunc
                specfunc = 0;
                offset = ~offset;
            }
            jl_code_instance_t *codeinst = (jl_code_instance_t*)(base + offset);
            assert(jl_is_method(jl_get_ci_mi(codeinst)->def.method) && jl_atomic_load_relaxed(&codeinst->invoke) != jl_fptr_const_return);
            assert(specfunc ? jl_atomic_load_relaxed(&codeinst->invoke) != NULL : jl_atomic_load_relaxed(&codeinst->invoke) == NULL);
            linfos[i] = jl_get_ci_mi(codeinst);     // now it's a MethodInstance
            void *fptr = fvars.ptrs[i];
            for (; clone_idx < fvars.nclones; clone_idx++) {
                uint32_t idx = fvars.clone_idxs[clone_idx] & jl_sysimg_val_mask;
                if (idx < i)
                    continue;
                if (idx == i)
                    fptr = fvars.clone_ptrs[clone_idx];
                break;
            }
            if (specfunc) {
                jl_atomic_store_relaxed(&codeinst->specptr.fptr, fptr);
                jl_atomic_store_relaxed(&codeinst->specsigflags, 0b111); // TODO: set only if confirmed to be true
            }
            else {
                jl_atomic_store_relaxed(&codeinst->invoke,(jl_callptr_t)fptr);
            }
        }
    }
    // Tell LLVM about the native code
    jl_register_fptrs(image->base, &fvars, linfos, img_fvars_max);
}

static uint32_t write_gvars(jl_serializer_state *s, arraylist_t *globals, arraylist_t *external_fns) JL_GC_DISABLED
{
    size_t len = globals->len + external_fns->len;
    ios_ensureroom(s->gvar_record, len * sizeof(reloc_t));
    for (size_t i = 0; i < globals->len; i++) {
        void *g = globals->items[i];
        uintptr_t item = backref_id(s, g, s->link_ids_gvars);
        uintptr_t reloc = get_reloc_for_item(item, 0);
        write_reloc_t(s->gvar_record, reloc);
        record_uniquing(s, (jl_value_t*)g, ((i << 2) | 2)); // mark as gvar && !tag
    }
    for (size_t i = 0; i < external_fns->len; i++) {
        jl_code_instance_t *ci = (jl_code_instance_t*)external_fns->items[i];
        assert(ci && (jl_atomic_load_relaxed(&ci->specsigflags) & 0b001));
        uintptr_t item = backref_id(s, (void*)ci, s->link_ids_external_fnvars);
        uintptr_t reloc = get_reloc_for_item(item, 0);
        write_reloc_t(s->gvar_record, reloc);
    }
    return globals->len;
}

// Pointer relocation for native-code referenced global variables
static void jl_update_all_gvars(jl_serializer_state *s, jl_image_t *image, uint32_t external_fns_begin)
{
    if (image->gvars_base == NULL)
        return;
    uintptr_t base = (uintptr_t)s->s->buf;
    size_t i = 0;
    size_t l = s->gvar_record->size / sizeof(reloc_t);
    reloc_t *gvars = (reloc_t*)&s->gvar_record->buf[0];
    int gvar_link_index = 0;
    int external_fns_link_index = 0;
    assert(l == image->ngvars);
    for (i = 0; i < l; i++) {
        uintptr_t offset = gvars[i];
        uintptr_t v = 0;
        if (i < external_fns_begin) {
            v = get_item_for_reloc(s, base, offset, s->link_ids_gvars, &gvar_link_index);
        }
        else {
            v = get_item_for_reloc(s, base, offset, s->link_ids_external_fnvars, &external_fns_link_index);
        }
        uintptr_t *gv = sysimg_gvars(image->gvars_base, image->gvars_offsets, i);
        *gv = v;
    }
    assert(!s->link_ids_gvars || gvar_link_index == jl_array_len(s->link_ids_gvars));
    assert(!s->link_ids_external_fnvars || external_fns_link_index == jl_array_len(s->link_ids_external_fnvars));
}

static void jl_root_new_gvars(jl_serializer_state *s, jl_image_t *image, uint32_t external_fns_begin)
{
    if (image->gvars_base == NULL)
        return;
    size_t i = 0;
    size_t l = s->gvar_record->size / sizeof(reloc_t);
    for (i = 0; i < l; i++) {
        uintptr_t *gv = sysimg_gvars(image->gvars_base, image->gvars_offsets, i);
        uintptr_t v = *gv;
        if (i < external_fns_begin) {
            if (!jl_is_binding(v))
                v = (uintptr_t)jl_as_global_root((jl_value_t*)v, 1);
        }
        else {
            jl_code_instance_t *codeinst = (jl_code_instance_t*) v;
            assert(codeinst && (jl_atomic_load_relaxed(&codeinst->specsigflags) & 0b01) && jl_atomic_load_relaxed(&codeinst->specptr.fptr));
            v = (uintptr_t)jl_atomic_load_relaxed(&codeinst->specptr.fptr);
        }
        *gv = v;
    }
}

// Code below helps slim down the images by
// removing cached types not referenced in the stream
static jl_svec_t *jl_prune_type_cache_hash(jl_svec_t *cache) JL_GC_DISABLED
{
    size_t l = jl_svec_len(cache), i;
    size_t sz = 0;
    if (l == 0)
        return cache;
    for (i = 0; i < l; i++) {
        jl_value_t *ti = jl_svecref(cache, i);
        if (ti == jl_nothing)
            continue;
        if (ptrhash_get(&serialization_order, ti) == HT_NOTFOUND)
            jl_svecset(cache, i, jl_nothing);
        else
            sz += 1;
    }
    if (sz < HT_N_INLINE)
        sz = HT_N_INLINE;

    void *idx = ptrhash_get(&serialization_order, cache);
    assert(idx != HT_NOTFOUND && idx != (void*)(uintptr_t)-1);
    assert(serialization_queue.items[from_seroder_entry(idx)] == cache);
    cache = cache_rehash_set(cache, sz);
    // redirect all references to the old cache to relocate to the new cache object
    ptrhash_put(&serialization_order, cache, idx);
    serialization_queue.items[from_seroder_entry(idx)] = cache;
    return cache;
}

static void jl_prune_type_cache_linear(jl_svec_t *cache)
{
    size_t l = jl_svec_len(cache), ins = 0, i;
    for (i = 0; i < l; i++) {
        jl_value_t *ti = jl_svecref(cache, i);
        if (ti == jl_nothing)
            break;
        if (ptrhash_get(&serialization_order, ti) != HT_NOTFOUND)
            jl_svecset(cache, ins++, ti);
    }
    while (ins < l)
        jl_svecset(cache, ins++, jl_nothing);
}

static void jl_prune_mi_backedges(jl_array_t *backedges)
{
    if (backedges == NULL)
        return;
    size_t i = 0, ins = 0, n = jl_array_nrows(backedges);
    while (i < n) {
        jl_value_t *invokeTypes;
        jl_code_instance_t *caller;
        i = get_next_edge(backedges, i, &invokeTypes, &caller);
        if (ptrhash_get(&serialization_order, caller) != HT_NOTFOUND)
            ins = set_next_edge(backedges, ins, invokeTypes, caller);
    }
    jl_array_del_end(backedges, n - ins);
}

static void jl_prune_tn_backedges(jl_array_t *backedges)
{
    size_t i = 0, ins = 0, n = jl_array_nrows(backedges);
    for (i = 1; i < n; i += 2) {
        jl_value_t *ci = jl_array_ptr_ref(backedges, i);
        if (ptrhash_get(&serialization_order, ci) != HT_NOTFOUND) {
            jl_array_ptr_set(backedges, ins++, jl_array_ptr_ref(backedges, i - 1));
            jl_array_ptr_set(backedges, ins++, ci);
        }
    }
    jl_array_del_end(backedges, n - ins);
}

static void jl_prune_mt_backedges(jl_genericmemory_t *allbackedges)
{
    for (size_t i = 0, n = allbackedges->length; i < n; i += 2) {
        jl_value_t *tn = jl_genericmemory_ptr_ref(allbackedges, i);
        jl_value_t *backedges = jl_genericmemory_ptr_ref(allbackedges, i + 1);
        if (tn && tn != jl_nothing && backedges)
            jl_prune_tn_backedges((jl_array_t*)backedges);
    }
}

static void jl_prune_binding_backedges(jl_array_t *backedges)
{
    if (backedges == NULL)
        return;
    size_t i = 0, ins = 0, n = jl_array_nrows(backedges);
    for (i = 0; i < n; i++) {
        jl_value_t *b = jl_array_ptr_ref(backedges, i);
        if (ptrhash_get(&serialization_order, b) != HT_NOTFOUND) {
            jl_array_ptr_set(backedges, ins, b);
            ins++;
        }
    }
    jl_array_del_end(backedges, n - ins);
}


uint_t bindingkey_hash(size_t idx, jl_value_t *data);

static void jl_prune_module_bindings(jl_module_t * m) JL_GC_DISABLED
{
    jl_svec_t *bindings = jl_atomic_load_relaxed(&m->bindings);
    size_t l = jl_svec_len(bindings), i;
    arraylist_t bindings_list;
    arraylist_new(&bindings_list, 0);
    if (l == 0)
        return;
    for (i = 0; i < l; i++) {
        jl_value_t *ti = jl_svecref(bindings, i);
        if (ti == jl_nothing)
            continue;
        jl_binding_t *ref = ((jl_binding_t*)ti);
        if (ptrhash_get(&serialization_order, ref) != HT_NOTFOUND)
            arraylist_push(&bindings_list, ref);
    }
    jl_genericmemory_t *bindingkeyset = jl_atomic_load_relaxed(&m->bindingkeyset);
    _Atomic(jl_genericmemory_t*)bindingkeyset2;
    jl_atomic_store_relaxed(&bindingkeyset2, (jl_genericmemory_t*)jl_an_empty_memory_any);
    jl_svec_t *bindings2 = jl_alloc_svec_uninit(bindings_list.len);
    for (i = 0; i < bindings_list.len; i++) {
        jl_binding_t *ref = (jl_binding_t*)bindings_list.items[i];
        jl_svecset(bindings2, i, ref);
        jl_smallintset_insert(&bindingkeyset2, (jl_value_t*)m, bindingkey_hash, i, (jl_value_t*)bindings2);
    }
    void *idx = ptrhash_get(&serialization_order, bindings);
    assert(idx != HT_NOTFOUND && idx != (void*)(uintptr_t)-1);
    assert(serialization_queue.items[(char*)idx - 1 - (char*)HT_NOTFOUND] == bindings);
    ptrhash_put(&serialization_order, bindings2, idx);
    serialization_queue.items[(char*)idx - 1 - (char*)HT_NOTFOUND] = bindings2;

    idx = ptrhash_get(&serialization_order, bindingkeyset);
    assert(idx != HT_NOTFOUND && idx != (void*)(uintptr_t)-1);
    assert(serialization_queue.items[(char*)idx - 1 - (char*)HT_NOTFOUND] == bindingkeyset);
    ptrhash_put(&serialization_order, jl_atomic_load_relaxed(&bindingkeyset2), idx);
    serialization_queue.items[(char*)idx - 1 - (char*)HT_NOTFOUND] = jl_atomic_load_relaxed(&bindingkeyset2);
    jl_atomic_store_relaxed(&m->bindings, bindings2);
    jl_atomic_store_relaxed(&m->bindingkeyset, jl_atomic_load_relaxed(&bindingkeyset2));
    jl_gc_wb(m, bindings2);
    jl_gc_wb(m, jl_atomic_load_relaxed(&bindingkeyset2));
}

static void strip_slotnames(jl_array_t *slotnames, int n)
{
    // replace slot names with `?`, except unused_sym since the compiler looks at it
    jl_sym_t *questionsym = jl_symbol("?");
    int i;
    for (i = 0; i < n; i++) {
        jl_value_t *s = jl_array_ptr_ref(slotnames, i);
        if (s != (jl_value_t*)jl_unused_sym)
            jl_array_ptr_set(slotnames, i, questionsym);
    }
}

static jl_value_t *strip_codeinfo_meta(jl_method_t *m, jl_value_t *ci_, jl_code_instance_t *codeinst)
{
    jl_code_info_t *ci = NULL;
    JL_GC_PUSH1(&ci);
    int compressed = 0;
    if (!jl_is_code_info(ci_)) {
        compressed = 1;
        ci = jl_uncompress_ir(m, codeinst, (jl_value_t*)ci_);
    }
    else {
        ci = (jl_code_info_t*)ci_;
    }
    strip_slotnames(ci->slotnames, jl_array_len(ci->slotnames));
    ci->debuginfo = jl_nulldebuginfo;
    jl_gc_wb(ci, ci->debuginfo);
    jl_value_t *ret = (jl_value_t*)ci;
    if (compressed)
        ret = (jl_value_t*)jl_compress_ir(m, ci);
    JL_GC_POP();
    return ret;
}

static void strip_specializations_(jl_method_instance_t *mi)
{
    assert(jl_is_method_instance(mi));
    jl_code_instance_t *codeinst = jl_atomic_load_relaxed(&mi->cache);
    while (codeinst) {
        jl_value_t *inferred = jl_atomic_load_relaxed(&codeinst->inferred);
        if (inferred && inferred != jl_nothing && !jl_is_uint8(inferred)) {
            if (jl_options.strip_ir) {
                record_field_change((jl_value_t**)&codeinst->inferred, jl_nothing);
            }
            else if (jl_options.strip_metadata) {
                jl_value_t *stripped = strip_codeinfo_meta(mi->def.method, inferred, codeinst);
                if (jl_atomic_cmpswap_relaxed(&codeinst->inferred, &inferred, stripped)) {
                    jl_gc_wb(codeinst, stripped);
                }
            }
        }
        if (jl_options.strip_ir)
            record_field_change((jl_value_t**)&codeinst->edges, (jl_value_t*)jl_emptysvec);
        if (jl_options.strip_metadata)
            record_field_change((jl_value_t**)&codeinst->debuginfo, (jl_value_t*)jl_nulldebuginfo);
        codeinst = jl_atomic_load_relaxed(&codeinst->next);
    }
    if (jl_options.trim || jl_options.strip_ir) {
        record_field_change((jl_value_t**)&mi->backedges, NULL);
    }
}

static int strip_all_codeinfos__(jl_typemap_entry_t *def, void *_env)
{
    jl_method_t *m = def->func.method;
    if (m->source) {
        int stripped_ir = 0;
        if (jl_options.strip_ir) {
            int should_strip_ir = jl_options.trim;
            if (!should_strip_ir) {
                if (jl_atomic_load_relaxed(&m->unspecialized)) {
                    jl_code_instance_t *unspec = jl_atomic_load_relaxed(&jl_atomic_load_relaxed(&m->unspecialized)->cache);
                    if (unspec && jl_atomic_load_relaxed(&unspec->invoke)) {
                        // we have a generic compiled version, so can remove the IR
                        should_strip_ir = 1;
                    }
                }
            }
            if (!should_strip_ir) {
                int mod_setting = jl_get_module_compile(m->module);
                if (!(mod_setting == JL_OPTIONS_COMPILE_OFF || mod_setting == JL_OPTIONS_COMPILE_MIN)) {
                    // if the method is declared not to be compiled, keep IR for interpreter
                    should_strip_ir = 1;
                }
            }
            if (should_strip_ir) {
                record_field_change(&m->source, jl_nothing);
                record_field_change((jl_value_t**)&m->roots, NULL);
                stripped_ir = 1;
            }
        }
        if (jl_options.strip_metadata) {
            if (!stripped_ir) {
                m->source = strip_codeinfo_meta(m, m->source, NULL);
                jl_gc_wb(m, m->source);
            }
            jl_array_t *slotnames = jl_uncompress_argnames(m->slot_syms);
            JL_GC_PUSH1(&slotnames);
            int tostrip = jl_array_len(slotnames);
            // for keyword methods, strip only nargs to keep the keyword names at the end for reflection
            if (jl_tparam0(jl_unwrap_unionall(m->sig)) == (jl_value_t*)jl_kwcall_type)
                tostrip = m->nargs;
            strip_slotnames(slotnames, tostrip);
            m->slot_syms = jl_compress_argnames(slotnames);
            jl_gc_wb(m, m->slot_syms);
            JL_GC_POP();
        }
    }
    if (jl_options.strip_metadata) {
        record_field_change((jl_value_t**)&m->file, (jl_value_t*)jl_empty_sym);
        m->line = 0;
        record_field_change((jl_value_t**)&m->debuginfo, (jl_value_t*)jl_nulldebuginfo);
    }
    jl_value_t *specializations = jl_atomic_load_relaxed(&m->specializations);
    if (!jl_is_svec(specializations)) {
        strip_specializations_((jl_method_instance_t*)specializations);
    }
    else {
        size_t i, l = jl_svec_len(specializations);
        for (i = 0; i < l; i++) {
            jl_value_t *mi = jl_svecref(specializations, i);
            if (mi != jl_nothing)
                strip_specializations_((jl_method_instance_t*)mi);
        }
    }
    if (jl_atomic_load_relaxed(&m->unspecialized))
        strip_specializations_(jl_atomic_load_relaxed(&m->unspecialized));
    if (jl_options.strip_ir && m->root_blocks)
        record_field_change((jl_value_t**)&m->root_blocks, NULL);
    return 1;
}

static int strip_all_codeinfos_mt(jl_methtable_t *mt, void *_env)
{
    return jl_typemap_visitor(jl_atomic_load_relaxed(&mt->defs), strip_all_codeinfos__, NULL);
}

static void jl_strip_all_codeinfos(jl_array_t *mod_array)
{
    jl_foreach_reachable_mtable(strip_all_codeinfos_mt, mod_array, NULL);
}

static int strip_module(jl_module_t *m, jl_sym_t *docmeta_sym)
{
    size_t world = jl_atomic_load_relaxed(&jl_world_counter);
    jl_svec_t *table = jl_atomic_load_relaxed(&m->bindings);
    for (size_t i = 0; i < jl_svec_len(table); i++) {
        jl_binding_t *b = (jl_binding_t*)jl_svecref(table, i);
        if ((void*)b == jl_nothing)
            break;
        jl_sym_t *name = b->globalref->name;
        jl_value_t *v = jl_get_binding_value_in_world(b, world);
        if (v) {
            if (jl_is_module(v)) {
                jl_module_t *child = (jl_module_t*)v;
                if (child != m && child->parent == m && child->name == name) {
                    // this is the original/primary binding for the submodule
                    if (!strip_module(child, docmeta_sym))
                        return 0;
                }
            }
        }
        if (name == docmeta_sym) {
            if (jl_atomic_load_relaxed(&b->value))
                record_field_change((jl_value_t**)&b->value, jl_nothing);
            // TODO: this is a pretty stupidly unsound way to do this, but it is way to late here to do this correctly (by calling delete_binding and getting an updated world age then dropping all partitions from older worlds)
            jl_binding_partition_t *bp = jl_atomic_load_relaxed(&b->partitions);
            while (bp) {
                if (jl_bkind_is_defined_constant(jl_binding_kind(bp))) {
                    // XXX: bp->kind = PARTITION_KIND_UNDEF_CONST;
                    record_field_change((jl_value_t**)&bp->restriction, NULL);
                }
                bp = jl_atomic_load_relaxed(&bp->next);
            }
        }
    }
    return 1;
}


static void jl_strip_all_docmeta(jl_array_t *mod_array)
{
    jl_sym_t *docmeta_sym = NULL;
    if (jl_base_module) {
        jl_value_t *docs = jl_get_global(jl_base_module, jl_symbol("Docs"));
        if (docs && jl_is_module(docs)) {
            docmeta_sym = (jl_sym_t*)jl_get_global((jl_module_t*)docs, jl_symbol("META"));
        }
    }
    if (!docmeta_sym)
        return;
    for (size_t i = 0; i < jl_array_nrows(mod_array); i++) {
        jl_module_t *m = (jl_module_t*)jl_array_ptr_ref(mod_array, i);
        assert(jl_is_module(m));
        if (m->parent == m) // some toplevel modules (really just Base) aren't actually
            strip_module(m, docmeta_sym);
    }
}

// --- entry points ---

jl_genericmemory_t *jl_global_roots_list;
jl_genericmemory_t *jl_global_roots_keyset;
jl_mutex_t global_roots_lock;

jl_mutex_t precompile_field_replace_lock;
jl_svec_t *precompile_field_replace JL_GLOBALLY_ROOTED;

static inline jl_value_t *get_checked_fieldindex(const char *name, jl_datatype_t *st, jl_value_t *v, jl_value_t *arg, int mutabl)
{
    if (mutabl) {
        if (st == jl_module_type)
            jl_error("cannot assign variables in other modules");
        if (!st->name->mutabl)
            jl_errorf("%s: immutable struct of type %s cannot be changed", name, jl_symbol_name(st->name->name));
    }
    size_t idx;
    if (jl_is_long(arg)) {
        idx = jl_unbox_long(arg) - 1;
        if (idx >= jl_datatype_nfields(st))
            jl_bounds_error(v, arg);
    }
    else if (jl_is_symbol(arg)) {
        idx = jl_field_index(st, (jl_sym_t*)arg, 1);
        arg = jl_box_long(idx);
    }
    else {
        jl_value_t *ts[2] = {(jl_value_t*)jl_long_type, (jl_value_t*)jl_symbol_type};
        jl_value_t *t = jl_type_union(ts, 2);
        jl_type_error(name, t, arg);
    }
    if (mutabl && jl_field_isconst(st, idx)) {
        jl_errorf("%s: const field .%s of type %s cannot be changed", name,
                jl_symbol_name((jl_sym_t*)jl_svecref(jl_field_names(st), idx)), jl_symbol_name(st->name->name));
    }
    return arg;
}

JL_DLLEXPORT void jl_set_precompile_field_replace(jl_value_t *val, jl_value_t *field, jl_value_t *newval)
{
    if (!jl_generating_output())
        return;
    jl_datatype_t *st = (jl_datatype_t*)jl_typeof(val);
    jl_value_t *idx = get_checked_fieldindex("setfield!", st, val, field, 1);
    JL_GC_PUSH1(&idx);
    size_t idxval = jl_unbox_long(idx);
    jl_value_t *ft = jl_field_type_concrete(st, idxval);
    if (!jl_isa(newval, ft))
        jl_type_error("setfield!", ft, newval);
    JL_LOCK(&precompile_field_replace_lock);
    if (precompile_field_replace == NULL) {
        precompile_field_replace = jl_alloc_svec(3);
        jl_svecset(precompile_field_replace, 0, jl_alloc_vec_any(0));
        jl_svecset(precompile_field_replace, 1, jl_alloc_vec_any(0));
        jl_svecset(precompile_field_replace, 2, jl_alloc_vec_any(0));
    }
    jl_array_ptr_1d_push((jl_array_t*)jl_svecref(precompile_field_replace, 0), val);
    jl_array_ptr_1d_push((jl_array_t*)jl_svecref(precompile_field_replace, 1), idx);
    jl_array_ptr_1d_push((jl_array_t*)jl_svecref(precompile_field_replace, 2), newval);
    JL_GC_POP();
    JL_UNLOCK(&precompile_field_replace_lock);
}


JL_DLLEXPORT int jl_is_globally_rooted(jl_value_t *val JL_MAYBE_UNROOTED) JL_NOTSAFEPOINT
{
    if (jl_is_datatype(val)) {
        jl_datatype_t *dt = (jl_datatype_t*)val;
        if (jl_unwrap_unionall(dt->name->wrapper) == val)
            return 1;
        return (jl_is_tuple_type(val) ? dt->isconcretetype : !dt->hasfreetypevars); // aka is_cacheable from jltypes.c
    }
    if (jl_is_bool(val) || jl_is_symbol(val) ||
            val == (jl_value_t*)jl_any_type || val == (jl_value_t*)jl_bottom_type || val == (jl_value_t*)jl_core_module)
        return 1;
    if (val == ((jl_datatype_t*)jl_typeof(val))->instance)
        return 1;
    return 0;
}

static jl_value_t *extract_wrapper(jl_value_t *t JL_PROPAGATES_ROOT) JL_NOTSAFEPOINT JL_GLOBALLY_ROOTED
{
    t = jl_unwrap_unionall(t);
    if (jl_is_datatype(t))
        return ((jl_datatype_t*)t)->name->wrapper;
    return NULL;
}

JL_DLLEXPORT jl_value_t *jl_as_global_root(jl_value_t *val, int insert)
{
    if (jl_is_globally_rooted(val))
        return val;
    jl_value_t *tw = extract_wrapper(val);
    if (tw && (val == tw || jl_types_egal(val, tw)))
        return tw;
    if (jl_is_uint8(val))
        return jl_box_uint8(jl_unbox_uint8(val));
    if (jl_is_int32(val)) {
        int32_t n = jl_unbox_int32(val);
        if ((uint32_t)(n+512) < 1024)
            return jl_box_int32(n);
    }
    else if (jl_is_int64(val)) {
        uint64_t n = jl_unbox_uint64(val);
        if ((uint64_t)(n+512) < 1024)
            return jl_box_int64(n);
    }
    // check table before acquiring lock to reduce writer contention
    jl_value_t *rval = jl_idset_get(jl_global_roots_list, jl_global_roots_keyset, val);
    if (rval)
        return rval;
    JL_LOCK(&global_roots_lock);
    rval = jl_idset_get(jl_global_roots_list, jl_global_roots_keyset, val);
    if (rval) {
        val = rval;
    }
    else if (insert) {
        ssize_t idx;
        jl_global_roots_list = jl_idset_put_key(jl_global_roots_list, val, &idx);
        jl_global_roots_keyset = jl_idset_put_idx(jl_global_roots_list, jl_global_roots_keyset, idx);
    }
    else {
        val = NULL;
    }
    JL_UNLOCK(&global_roots_lock);
    return val;
}

static void jl_prepare_serialization_data(jl_array_t *mod_array, jl_array_t *newly_inferred,
                           /* outputs */  jl_array_t **extext_methods JL_REQUIRE_ROOTED_SLOT,
                                          jl_array_t **new_ext_cis JL_REQUIRE_ROOTED_SLOT,
                                          jl_array_t **edges JL_REQUIRE_ROOTED_SLOT,
                                          jl_query_cache *query_cache)
{
    // extext_methods: [method1, ...], worklist-owned "extending external" methods added to functions owned by modules outside the worklist
    // edges: [caller1, ext_targets, ...] for worklist-owned methods calling external methods

    // Save the inferred code from newly inferred, external methods
    *new_ext_cis = queue_external_cis(newly_inferred, query_cache);

    // Collect method extensions and edges data
    *extext_methods = jl_alloc_vec_any(0);
    internal_methods = jl_alloc_vec_any(0);
    JL_GC_PUSH1(&internal_methods);
    jl_collect_extext_methods(*extext_methods, mod_array);

    if (edges) {
        // Extract `edges` now (from info prepared by jl_collect_methcache_from_mod)
        size_t world = jl_atomic_load_acquire(&jl_world_counter);
        *edges = jl_alloc_vec_any(0);
        jl_collect_internal_cis(*edges, world);
    }
    internal_methods = NULL; // global

    JL_GC_POP();
}

// In addition to the system image (where `worklist = NULL`), this can also save incremental images with external linkage
static void jl_save_system_image_to_stream(ios_t *f, jl_array_t *mod_array,
                                           jl_array_t *module_init_order, jl_array_t *worklist, jl_array_t *extext_methods,
                                           jl_array_t *new_ext_cis, jl_array_t *edges,
                                           jl_query_cache *query_cache)
{
    htable_new(&field_replace, 0);
    htable_new(&bits_replace, 0);
    // strip metadata and IR when requested
    if (jl_options.strip_metadata || jl_options.strip_ir) {
        jl_strip_all_codeinfos(mod_array);
        jl_strip_all_docmeta(mod_array);
    }
    // collect needed methods and replace method tables that are in the tags array
    htable_new(&new_methtables, 0);
    arraylist_t MIs;
    arraylist_new(&MIs, 0);
    arraylist_t gvars;
    arraylist_new(&gvars, 0);
    arraylist_t external_fns;
    arraylist_new(&external_fns, 0);
    // prepare hash table with any fields the user wanted us to rewrite during serialization
    if (precompile_field_replace) {
        jl_array_t *vals = (jl_array_t*)jl_svecref(precompile_field_replace, 0);
        jl_array_t *fields = (jl_array_t*)jl_svecref(precompile_field_replace, 1);
        jl_array_t *newvals = (jl_array_t*)jl_svecref(precompile_field_replace, 2);
        size_t i, l = jl_array_nrows(vals);
        assert(jl_array_nrows(fields) == l && jl_array_nrows(newvals) == l);
        for (i = 0; i < l; i++) {
            jl_value_t *val = jl_array_ptr_ref(vals, i);
            size_t field = jl_unbox_long(jl_array_ptr_ref(fields, i));
            jl_value_t *newval = jl_array_ptr_ref(newvals, i);
            jl_datatype_t *st = (jl_datatype_t*)jl_typeof(val);
            size_t offs = jl_field_offset(st, field);
            char *fldaddr = (char*)val + offs;
            if (jl_field_isptr(st, field)) {
                record_field_change((jl_value_t**)fldaddr, newval);
            }
            else if (jl_field_size(st, field) > 0) {
                // replace the bits
                ptrhash_put(&bits_replace, (void*)fldaddr, newval);
                // and any pointers inside
                jl_datatype_t *rty = (jl_datatype_t*)jl_typeof(newval);
                const jl_datatype_layout_t *layout = rty->layout;
                size_t j, np = layout->npointers;
                for (j = 0; j < np; j++) {
                    uint32_t ptr = jl_ptr_offset(rty, j);
                    record_field_change((jl_value_t**)fldaddr + ptr, *(((jl_value_t**)newval) + ptr));
                }
            }
        }
    }

    int en = jl_gc_enable(0);
    if (native_functions) {
        size_t num_gvars, num_external_fns;
        jl_get_llvm_gv_inits(native_functions, &num_gvars, NULL);
        arraylist_grow(&gvars, num_gvars);
        jl_get_llvm_gv_inits(native_functions, &num_gvars, gvars.items);
        jl_get_llvm_external_fns(native_functions, &num_external_fns, NULL);
        arraylist_grow(&external_fns, num_external_fns);
        jl_get_llvm_external_fns(native_functions, &num_external_fns,
                                 (jl_code_instance_t *)external_fns.items);
        if (jl_options.trim) {
            size_t num_mis;
            jl_get_llvm_mis(native_functions, &num_mis, NULL);
            arraylist_grow(&MIs, num_mis);
            jl_get_llvm_mis(native_functions, &num_mis, (jl_method_instance_t*)MIs.items);
        }
    }
    if (jl_options.trim) {
        jl_rebuild_methtables(&MIs, &new_methtables);
    }

    nsym_tag = 0;
    htable_new(&symbol_table, 0);
    htable_new(&fptr_to_id, jl_n_builtins);
    uintptr_t i;
    for (i = 0; i < jl_n_builtins; i++) {
        ptrhash_put(&fptr_to_id, (void*)(uintptr_t)jl_builtin_f_addrs[i], (void*)(i + 2));
    }
    htable_new(&serialization_order, 25000);
    htable_new(&nullptrs, 0);
    arraylist_new(&object_worklist, 0);
    arraylist_new(&serialization_queue, 0);
    ios_t sysimg, const_data, symbols, relocs, gvar_record, fptr_record;
    ios_mem(&sysimg, 0);
    ios_mem(&const_data, 0);
    ios_mem(&symbols, 0);
    ios_mem(&relocs, 0);
    ios_mem(&gvar_record, 0);
    ios_mem(&fptr_record, 0);
    jl_serializer_state s = {0};
    s.query_cache = query_cache;
    s.incremental = !(worklist == NULL);
    s.s = &sysimg;
    s.const_data = &const_data;
    s.symbols = &symbols;
    s.relocs = &relocs;
    s.gvar_record = &gvar_record;
    s.fptr_record = &fptr_record;
    s.ptls = jl_current_task->ptls;
    arraylist_new(&s.memowner_list, 0);
    arraylist_new(&s.memref_list, 0);
    arraylist_new(&s.relocs_list, 0);
    arraylist_new(&s.gctags_list, 0);
    arraylist_new(&s.uniquing_types, 0);
    arraylist_new(&s.uniquing_super, 0);
    arraylist_new(&s.uniquing_objs, 0);
    arraylist_new(&s.fixup_types, 0);
    arraylist_new(&s.fixup_objs, 0);
    s.buildid_depmods_idxs = image_to_depmodidx(mod_array);
    s.link_ids_relocs = jl_alloc_array_1d(jl_array_int32_type, 0);
    s.link_ids_gctags = jl_alloc_array_1d(jl_array_int32_type, 0);
    s.link_ids_gvars = jl_alloc_array_1d(jl_array_int32_type, 0);
    s.link_ids_external_fnvars = jl_alloc_array_1d(jl_array_int32_type, 0);
    s.method_roots_list = NULL;
    htable_new(&s.method_roots_index, 0);
    jl_value_t **_tags[NUM_TAGS];
    jl_value_t ***tags = s.incremental ? NULL : _tags;
    if (worklist) {
        s.method_roots_list = jl_alloc_vec_any(0);
        s.worklist_key = jl_worklist_key(worklist);
    }
    else {
        get_tags(_tags);
    }

    if (worklist == NULL) {
        // empty!(Core.ARGS)
        if (jl_core_module != NULL) {
            jl_array_t *args = (jl_array_t*)jl_get_global(jl_core_module, jl_symbol("ARGS"));
            if (args != NULL) {
                jl_array_del_end(args, jl_array_len(args));
            }
        }
    }
    jl_bigint_type = jl_base_module ? jl_get_global(jl_base_module, jl_symbol("BigInt")) : NULL;
    if (jl_bigint_type) {
        gmp_limb_size = jl_unbox_long(jl_get_global((jl_module_t*)jl_get_global(jl_base_module, jl_symbol("GMP")),
                                                    jl_symbol("BITS_PER_LIMB"))) / 8;
    }
    jl_genericmemory_t *global_roots_list = NULL;
    jl_genericmemory_t *global_roots_keyset = NULL;

    { // step 1: record values (recursively) that need to go in the image
        size_t i;
        if (worklist == NULL) {
            for (i = 0; tags[i] != NULL; i++) {
                jl_value_t *tag = *tags[i];
                jl_queue_for_serialization(&s, tag);
            }
            for (i = 0; i < jl_n_builtins; i++)
                jl_queue_for_serialization(&s, jl_builtin_instances[i]);
            jl_queue_for_serialization(&s, s.ptls->root_task->tls);
        }
        else {
            // Queue the worklist itself as the first item we serialize
            jl_queue_for_serialization(&s, worklist);
            jl_queue_for_serialization(&s, module_init_order);
        }
        // step 1.1: as needed, serialize the data needed for insertion into the running system
        if (extext_methods) {
            assert(edges);
            // Queue method extensions
            jl_queue_for_serialization(&s, extext_methods);
            // Queue the new specializations
            jl_queue_for_serialization(&s, new_ext_cis);
            // Queue the edges
            jl_queue_for_serialization(&s, edges);
        }
        jl_serialize_reachable(&s);
        // step 1.2: ensure all gvars are part of the sysimage too
        record_gvars(&s, &gvars);
        record_external_fns(&s, &external_fns);
        if (jl_options.trim)
            record_gvars(&s, &MIs);
        jl_serialize_reachable(&s);
        // Beyond this point, all content should already have been visited, so now we can prune
        // the rest and add some internal root arrays.
        // step 1.3: include some other special roots
        if (s.incremental) {
            // Queue the new roots array
            jl_queue_for_serialization(&s, s.method_roots_list);
            jl_serialize_reachable(&s);
        }
        // step 1.4: prune (garbage collect) special weak references from the jl_global_roots_list
        if (worklist == NULL) {
            global_roots_list = jl_alloc_memory_any(0);
            global_roots_keyset = jl_alloc_memory_any(0);
            for (size_t i = 0; i < jl_global_roots_list->length; i++) {
                jl_value_t *val = jl_genericmemory_ptr_ref(jl_global_roots_list, i);
                if (val && ptrhash_get(&serialization_order, val) != HT_NOTFOUND) {
                    ssize_t idx;
                    global_roots_list = jl_idset_put_key(global_roots_list, val, &idx);
                    global_roots_keyset = jl_idset_put_idx(global_roots_list, global_roots_keyset, idx);
                }
            }
            jl_queue_for_serialization(&s, global_roots_list);
            jl_queue_for_serialization(&s, global_roots_keyset);
            jl_serialize_reachable(&s);
        }
        // step 1.5: prune (garbage collect) some special weak references known caches
        for (i = 0; i < serialization_queue.len; i++) {
            jl_value_t *v = (jl_value_t*)serialization_queue.items[i];
            if (jl_options.trim) {
                if (jl_is_method(v)) {
                    jl_method_t *m = (jl_method_t*)v;
                    jl_value_t *specializations_ = jl_atomic_load_relaxed(&m->specializations);
                    if (!jl_is_svec(specializations_)) {
                        if (ptrhash_get(&serialization_order, specializations_) == HT_NOTFOUND)
                            record_field_change((jl_value_t **)&m->specializations, (jl_value_t*)jl_emptysvec);
                        continue;
                    }

                    jl_svec_t *specializations = (jl_svec_t *)specializations_;
                    size_t l = jl_svec_len(specializations), i;
                    for (i = 0; i < l; i++) {
                        jl_value_t *mi = jl_svecref(specializations, i);
                        if (mi == jl_nothing)
                            continue;
                        if (ptrhash_get(&serialization_order, mi) == HT_NOTFOUND)
                            jl_svecset(specializations, i, jl_nothing);
                    }
                }
                else if (jl_is_module(v)) {
                    jl_prune_module_bindings((jl_module_t*)v);
                }
            }
            // Not else
            if (jl_is_typename(v)) {
                jl_typename_t *tn = (jl_typename_t*)v;
                jl_atomic_store_relaxed(&tn->cache,
                    jl_prune_type_cache_hash(jl_atomic_load_relaxed(&tn->cache)));
                jl_gc_wb(tn, jl_atomic_load_relaxed(&tn->cache));
                jl_prune_type_cache_linear(jl_atomic_load_relaxed(&tn->linearcache));
            }
            else if (jl_is_method_instance(v)) {
                jl_method_instance_t *mi = (jl_method_instance_t*)v;
                jl_value_t *backedges = get_replaceable_field((jl_value_t**)&mi->backedges, 1);
                jl_prune_mi_backedges((jl_array_t*)backedges);
            }
            else if (jl_is_binding(v)) {
                jl_binding_t *b = (jl_binding_t*)v;
                jl_value_t *backedges = get_replaceable_field((jl_value_t**)&b->backedges, 1);
                jl_prune_binding_backedges((jl_array_t*)backedges);
            }
            else if (jl_is_mtable(v)) {
                jl_methtable_t *mt = (jl_methtable_t*)v;
                jl_value_t *backedges = get_replaceable_field((jl_value_t**)&mt->backedges, 1);
                jl_prune_mt_backedges((jl_genericmemory_t*)backedges);
            }
        }
    }

    uint32_t external_fns_begin = 0;
    { // step 2: build all the sysimg sections
        write_padding(&sysimg, sizeof(uintptr_t));
        jl_write_values(&s);
        external_fns_begin = write_gvars(&s, &gvars, &external_fns);
    }

    // This ensures that we can use the low bit of addresses for
    // identifying end pointers in gc's eytzinger search.
    write_padding(&sysimg, 4 - (sysimg.size % 4));
    write_padding(&const_data, 4 - (const_data.size % 4));

    if (sysimg.size > ((uintptr_t)1 << RELOC_TAG_OFFSET)) {
        jl_printf(
            JL_STDERR,
            "ERROR: system image too large: sysimg.size is 0x%" PRIxPTR " but the limit is 0x%" PRIxPTR "\n",
            (uintptr_t)sysimg.size,
            ((uintptr_t)1 << RELOC_TAG_OFFSET)
        );
        jl_exit(1);
    }
    if (const_data.size / sizeof(void*) > ((uintptr_t)1 << RELOC_TAG_OFFSET)) {
        jl_printf(
            JL_STDERR,
            "ERROR: system image too large: const_data.size is 0x%" PRIxPTR " but the limit is 0x%" PRIxPTR "\n",
            (uintptr_t)const_data.size,
            ((uintptr_t)1 << RELOC_TAG_OFFSET)*sizeof(void*)
        );
        jl_exit(1);
    }

    // step 3: combine all of the sections into one file
    assert(ios_pos(f) % JL_CACHE_BYTE_ALIGNMENT == 0);
    ssize_t sysimg_offset = ios_pos(f);
    write_uint(f, sysimg.size - sizeof(uintptr_t));
    ios_seek(&sysimg, sizeof(uintptr_t));
    ios_copyall(f, &sysimg);
    size_t sysimg_size = s.s->size;
    assert(ios_pos(f) - sysimg_offset == sysimg_size);
    ios_close(&sysimg);

    write_uint(f, const_data.size);
    // realign stream to max-alignment for data
    write_padding(f, LLT_ALIGN(ios_pos(f), JL_CACHE_BYTE_ALIGNMENT) - ios_pos(f));
    ios_seek(&const_data, 0);
    ios_copyall(f, &const_data);
    ios_close(&const_data);

    write_uint(f, symbols.size);
    write_padding(f, LLT_ALIGN(ios_pos(f), 8) - ios_pos(f));
    ios_seek(&symbols, 0);
    ios_copyall(f, &symbols);
    ios_close(&symbols);

    // Prepare and write the relocations sections, now that the rest of the image is laid out
    char *base = &f->buf[0];
    jl_finish_relocs(base + sysimg_offset, sysimg_size, &s.gctags_list);
    jl_finish_relocs(base + sysimg_offset, sysimg_size, &s.relocs_list);
    jl_write_offsetlist(s.relocs, sysimg_size, &s.gctags_list);
    jl_write_offsetlist(s.relocs, sysimg_size, &s.relocs_list);
    jl_write_offsetlist(s.relocs, sysimg_size, &s.memowner_list);
    jl_write_offsetlist(s.relocs, sysimg_size, &s.memref_list);
    if (s.incremental) {
        jl_write_arraylist(s.relocs, &s.uniquing_types);
        jl_write_arraylist(s.relocs, &s.uniquing_objs);
        jl_write_arraylist(s.relocs, &s.fixup_types);
    }
    jl_write_arraylist(s.relocs, &s.fixup_objs);
    write_uint(f, relocs.size);
    write_padding(f, LLT_ALIGN(ios_pos(f), 8) - ios_pos(f));
    ios_seek(&relocs, 0);
    ios_copyall(f, &relocs);
    ios_close(&relocs);

    write_uint(f, gvar_record.size);
    write_padding(f, LLT_ALIGN(ios_pos(f), 8) - ios_pos(f));
    ios_seek(&gvar_record, 0);
    ios_copyall(f, &gvar_record);
    ios_close(&gvar_record);

    write_uint(f, fptr_record.size);
    write_padding(f, LLT_ALIGN(ios_pos(f), 8) - ios_pos(f));
    ios_seek(&fptr_record, 0);
    ios_copyall(f, &fptr_record);
    ios_close(&fptr_record);

    { // step 4: record locations of special roots
        write_padding(f, LLT_ALIGN(ios_pos(f), 8) - ios_pos(f));
        s.s = f;
        if (worklist == NULL) {
            size_t i;
            for (i = 0; tags[i] != NULL; i++) {
                jl_value_t *tag = *tags[i];
                jl_write_value(&s, tag);
            }
            for (i = 0; i < jl_n_builtins; i++)
                jl_write_value(&s, jl_builtin_instances[i]);
            jl_write_value(&s, global_roots_list);
            jl_write_value(&s, global_roots_keyset);
            jl_write_value(&s, s.ptls->root_task->tls);
            write_uint32(f, jl_get_gs_ctr());
            size_t world = jl_atomic_load_acquire(&jl_world_counter);
            // assert(world == precompilation_world); // This triggers on a normal build of julia
            write_uint(f, world);
            write_uint(f, jl_typeinf_world);
        }
        else {
            jl_write_value(&s, worklist);
            // save module initialization order
            size_t i, l = jl_array_len(module_init_order);
            for (i = 0; i < l; i++) {
                // verify that all these modules were saved
                assert(ptrhash_get(&serialization_order, jl_array_ptr_ref(module_init_order, i)) != HT_NOTFOUND);
            }
            jl_write_value(&s, module_init_order);
            jl_write_value(&s, extext_methods);
            jl_write_value(&s, new_ext_cis);
            jl_write_value(&s, s.method_roots_list);
            jl_write_value(&s, edges);
        }
        write_uint32(f, jl_array_len(s.link_ids_gctags));
        ios_write(f, (char*)jl_array_data(s.link_ids_gctags, uint32_t), jl_array_len(s.link_ids_gctags) * sizeof(uint32_t));
        write_uint32(f, jl_array_len(s.link_ids_relocs));
        ios_write(f, (char*)jl_array_data(s.link_ids_relocs, uint32_t), jl_array_len(s.link_ids_relocs) * sizeof(uint32_t));
        write_uint32(f, jl_array_len(s.link_ids_gvars));
        ios_write(f, (char*)jl_array_data(s.link_ids_gvars, uint32_t), jl_array_len(s.link_ids_gvars) * sizeof(uint32_t));
        write_uint32(f, jl_array_len(s.link_ids_external_fnvars));
        ios_write(f, (char*)jl_array_data(s.link_ids_external_fnvars, uint32_t), jl_array_len(s.link_ids_external_fnvars) * sizeof(uint32_t));
        write_uint32(f, external_fns_begin);
    }

    assert(object_worklist.len == 0);
    arraylist_free(&object_worklist);
    arraylist_free(&serialization_queue);
    arraylist_free(&layout_table);
    arraylist_free(&s.uniquing_types);
    arraylist_free(&s.uniquing_super);
    arraylist_free(&s.uniquing_objs);
    arraylist_free(&s.fixup_types);
    arraylist_free(&s.fixup_objs);
    arraylist_free(&s.memowner_list);
    arraylist_free(&s.memref_list);
    arraylist_free(&s.relocs_list);
    arraylist_free(&s.gctags_list);
    arraylist_free(&gvars);
    arraylist_free(&external_fns);
    htable_free(&s.method_roots_index);
    htable_free(&field_replace);
    htable_free(&bits_replace);
    htable_free(&serialization_order);
    htable_free(&nullptrs);
    htable_free(&symbol_table);
    htable_free(&fptr_to_id);
    htable_free(&new_methtables);
    nsym_tag = 0;

    jl_gc_enable(en);
}

static void jl_write_header_for_incremental(ios_t *f, jl_array_t *worklist, jl_array_t *mod_array, jl_array_t **udeps, int64_t *srctextpos, int64_t *checksumpos)
{
    *checksumpos = write_header(f, 0);
    write_uint8(f, jl_cache_flags());
    // write description of contents (name, uuid, buildid)
    write_worklist_for_header(f, worklist);
    // Determine unique (module, abspath, fsize, hash, mtime) dependencies for the files defining modules in the worklist
    // (see Base._require_dependencies). These get stored in `udeps` and written to the ji-file header
    // (abspath will be converted to a relocateable @depot path before writing, cf. Base.replace_depot_path).
    // Also write Preferences.
    // last word of the dependency list is the end of the data / start of the srctextpos
    *srctextpos = write_dependency_list(f, worklist, udeps);  // srctextpos: position of srctext entry in header index (update later)
    // write description of requirements for loading (modules that must be pre-loaded if initialization is to succeed)
    // this can return errors during deserialize,
    // best to keep it early (before any actual initialization)
    write_mod_list(f, mod_array);
}

JL_DLLEXPORT void jl_create_system_image(void **_native_data, jl_array_t *worklist, bool_t emit_split,
                                         ios_t **s, ios_t **z, jl_array_t **udeps, int64_t *srctextpos, jl_array_t *module_init_order)
{
    if (jl_options.strip_ir || jl_options.trim) {
        // make sure this is precompiled for jl_foreach_reachable_mtable
        jl_get_loaded_modules();
    }
    jl_gc_collect(JL_GC_FULL);
    jl_gc_collect(JL_GC_INCREMENTAL);   // sweep finalizers
    JL_TIMING(SYSIMG_DUMP, SYSIMG_DUMP);

    // iff emit_split
    // write header and src_text to one file f/s
    // write systemimg to a second file ff/z
    jl_task_t *ct = jl_current_task;
    ios_t *f = (ios_t*)malloc_s(sizeof(ios_t));
    ios_mem(f, 0);

    ios_t *ff = NULL;
    if (emit_split) {
        ff = (ios_t*)malloc_s(sizeof(ios_t));
        ios_mem(ff, 0);
    } else {
        ff = f;
    }

    jl_array_t *mod_array = NULL, *extext_methods = NULL, *new_ext_cis = NULL;
    jl_array_t *edges = NULL;
    int64_t checksumpos = 0;
    int64_t checksumpos_ff = 0;
    int64_t datastartpos = 0;
    JL_GC_PUSH4(&mod_array, &extext_methods, &new_ext_cis, &edges);

    jl_query_cache query_cache;
    init_query_cache(&query_cache);

    mod_array = jl_get_loaded_modules();  // __toplevel__ modules loaded in this session (from Base.loaded_modules_array)
    if (worklist) {
        if (_native_data != NULL) {
            if (suppress_precompile)
                newly_inferred = NULL;
            *_native_data = jl_create_native(NULL, 0, 1, jl_atomic_load_acquire(&jl_world_counter), NULL, suppress_precompile ? (jl_array_t*)jl_an_empty_vec_any : worklist, 0, module_init_order);
        }
        jl_write_header_for_incremental(f, worklist, mod_array, udeps, srctextpos, &checksumpos);
        if (emit_split) {
            checksumpos_ff = write_header(ff, 1);
            write_uint8(ff, jl_cache_flags());
            write_mod_list(ff, mod_array);
        }
        else {
            checksumpos_ff = checksumpos;
        }
    }
    else if (_native_data != NULL) {
        *_native_data = jl_create_native(NULL, jl_options.trim, 0, jl_atomic_load_acquire(&jl_world_counter), mod_array, NULL, jl_options.compile_enabled == JL_OPTIONS_COMPILE_ALL, module_init_order);
    }

    // Make sure we don't run any Julia code concurrently after this point
    // since it will invalidate our serialization preparations
    jl_gc_enable_finalizers(ct, 0);
    assert((ct->reentrant_timing & 0b1110) == 0);
    ct->reentrant_timing |= 0b1000;
    if (worklist) {
        jl_prepare_serialization_data(mod_array, newly_inferred, &extext_methods, &new_ext_cis, &edges, &query_cache);
        if (!emit_split) {
            write_int32(f, 0); // No clone_targets
            write_padding(f, LLT_ALIGN(ios_pos(f), JL_CACHE_BYTE_ALIGNMENT) - ios_pos(f));
        }
        else {
            write_padding(ff, LLT_ALIGN(ios_pos(ff), JL_CACHE_BYTE_ALIGNMENT) - ios_pos(ff));
        }
        datastartpos = ios_pos(ff);
    }
    if (_native_data != NULL)
        native_functions = *_native_data;
    jl_save_system_image_to_stream(ff, mod_array, module_init_order, worklist, extext_methods, new_ext_cis, edges, &query_cache);
    if (_native_data != NULL)
        native_functions = NULL;
    // make sure we don't run any Julia code concurrently before this point
    // Re-enable running julia code for postoutput hooks, atexit, etc.
    jl_gc_enable_finalizers(ct, 1);
    ct->reentrant_timing &= ~0b1000u;

    if (worklist) {
        // Go back and update the checksum in the header
        int64_t dataendpos = ios_pos(ff);
        uint32_t checksum = jl_crc32c(0, &ff->buf[datastartpos], dataendpos - datastartpos);
        ios_seek(ff, checksumpos_ff);
        write_uint64(ff, checksum | ((uint64_t)0xfafbfcfd << 32));
        write_uint64(ff, datastartpos);
        write_uint64(ff, dataendpos);
        ios_seek(ff, dataendpos);

        // Write the checksum to the split header if necessary
        if (emit_split) {
            int64_t cur = ios_pos(f);
            ios_seek(f, checksumpos);
            write_uint64(f, checksum | ((uint64_t)0xfafbfcfd << 32));
            ios_seek(f, cur);
            // Next we will write the clone_targets and afterwards the srctext
        }
    }

    destroy_query_cache(&query_cache);

    JL_GC_POP();
    *s = f;
    if (emit_split)
        *z = ff;
    return;
}

JL_DLLEXPORT size_t ios_write_direct(ios_t *dest, ios_t *src);

// Takes in a path of the form "usr/lib/julia/sys.so"
JL_DLLEXPORT jl_image_buf_t jl_preload_sysimg(const char *fname)
{
    if (jl_sysimage_buf.kind != JL_IMAGE_KIND_NONE)
        return jl_sysimage_buf;

    char *dot = (char*) strrchr(fname, '.');
    int is_ji = (dot && !strcmp(dot, ".ji"));

    if (is_ji) {
        // .ji extension => load .ji file only
        ios_t f;

        if (ios_file(&f, fname, 1, 0, 0, 0) == NULL)
            jl_errorf("System image file \"%s\" not found.", fname);
        ios_bufmode(&f, bm_none);

        ios_seek_end(&f);
        size_t len = ios_pos(&f);
        char *sysimg = (char*)jl_gc_perm_alloc(len, 0, 64, 0);
        ios_seek(&f, 0);

        if (ios_readall(&f, sysimg, len) != len)
            jl_errorf("Error reading system image file.");

        ios_close(&f);

        jl_sysimage_buf = (jl_image_buf_t) {
            .kind = JL_IMAGE_KIND_JI,
            .pointers = NULL,
            .data = sysimg,
            .size = len,
            .base = 0,
        };
        return jl_sysimage_buf;
    } else {
        // Get handle to sys.so
        return jl_set_sysimg_so(jl_load_dynamic_library(fname, JL_RTLD_LOCAL | JL_RTLD_NOW, 1));
    }
}

typedef void jl_image_unpack_func_t(void *handle, jl_image_buf_t *image);

static void jl_prefetch_system_image(const char *data, size_t size)
{
    size_t page_size = jl_getpagesize(); /* jl_page_size is not set yet when loading sysimg */
    void *start = (void *)((uintptr_t)data & ~(page_size - 1));
    size_t size_aligned = LLT_ALIGN(size, page_size);
#ifdef _OS_WINDOWS_
    WIN32_MEMORY_RANGE_ENTRY entry = {start, size_aligned};
    PrefetchVirtualMemory(GetCurrentProcess(), 1, &entry, 0);
#else
    madvise(start, size_aligned, MADV_WILLNEED);
#endif
}

JL_DLLEXPORT void jl_image_unpack_uncomp(void *handle, jl_image_buf_t *image)
{
    size_t *plen;
    jl_dlsym(handle, "jl_system_image_size", (void **)&plen, 1);
    jl_dlsym(handle, "jl_system_image_data", (void **)&image->data, 1);
    jl_dlsym(handle, "jl_image_pointers", (void**)&image->pointers, 1);
    image->size = *plen;
    jl_prefetch_system_image(image->data, image->size);
}

JL_DLLEXPORT void jl_image_unpack_zstd(void *handle, jl_image_buf_t *image)
{
    size_t *plen;
    const char *data;
    jl_dlsym(handle, "jl_system_image_size", (void **)&plen, 1);
    jl_dlsym(handle, "jl_system_image_data", (void **)&data, 1);
    jl_dlsym(handle, "jl_image_pointers", (void **)&image->pointers, 1);
    jl_prefetch_system_image(data, *plen);
    image->size = ZSTD_getFrameContentSize(data, *plen);
    size_t page_size = jl_getpagesize(); /* jl_page_size is not set yet when loading sysimg */
    size_t aligned_size = LLT_ALIGN(image->size, page_size);
#if defined(_OS_WINDOWS_)
    size_t large_page_size = GetLargePageMinimum();
    if (image->size > 4 * large_page_size) {
        size_t aligned_size = LLT_ALIGN(image->size, large_page_size);
        image->data = (char *)VirtualAlloc(
            NULL, aligned_size, MEM_COMMIT | MEM_RESERVE | MEM_LARGE_PAGES, PAGE_READWRITE);
    }
    else {
        image->data = (char *)VirtualAlloc(NULL, aligned_size, MEM_COMMIT | MEM_RESERVE,
                                           PAGE_READWRITE);
    }
#else
    image->data =
        (char *)mmap(NULL, aligned_size, PROT_READ | PROT_WRITE, MAP_PRIVATE | MAP_ANONYMOUS, -1, 0);
#endif
    if (!image->data || image->data == (void *)-1) {
        jl_printf(JL_STDERR, "ERROR: failed to allocate space for system image\n");
        jl_exit(1);
    }

    ZSTD_decompress((void *)image->data, image->size, data, *plen);
    size_t len = (*plen) & ~(page_size - 1);
#ifdef _OS_WINDOWS_
    if (len)
        VirtualFree((void *)data, len, MEM_RELEASE);
#else
    munmap((void *)data, len);
#endif
}

// From a shared library handle, verify consistency and return a jl_image_buf_t
static jl_image_buf_t get_image_buf(void *handle, int is_pkgimage)
{
    // verify that the linker resolved the symbols in this image against ourselves (libjulia-internal)
    void** (*get_jl_RTLD_DEFAULT_handle_addr)(void) = NULL;
    if (handle != jl_RTLD_DEFAULT_handle) {
        int symbol_found = jl_dlsym(handle, "get_jl_RTLD_DEFAULT_handle_addr", (void **)&get_jl_RTLD_DEFAULT_handle_addr, 0, 0);
        if (!symbol_found || (void*)&jl_RTLD_DEFAULT_handle != (get_jl_RTLD_DEFAULT_handle_addr()))
            jl_error("Image file failed consistency check: maybe opened the wrong version?");
    }

    jl_image_unpack_func_t **unpack;
    jl_image_buf_t image = {
        .kind = JL_IMAGE_KIND_SO,
        .pointers = NULL,
        .data = NULL,
        .size = 0,
        .base = 0,
    };

    // verification passed, lookup the buffer pointers
    if (jl_system_image_size == 0 || is_pkgimage) {
        // in the usual case, the sysimage was not statically linked to libjulia-internal
        // look up the external sysimage symbols via the dynamic linker
<<<<<<< HEAD
        jl_dlsym(handle, "jl_system_image_size", (void **)&plen, 1, 0);
        jl_dlsym(handle, "jl_system_image_data", (void **)&data, 1, 0);
        jl_dlsym(handle, "jl_image_pointers", (void**)&pointers, 1, 0);
    } else {
=======
        jl_dlsym(handle, "jl_image_unpack", (void **)&unpack, 1);
        (*unpack)(handle, &image);
    }
    else {
>>>>>>> 99e0f78d
        // the sysimage was statically linked directly against libjulia-internal
        // use the internal symbols
        image.size = jl_system_image_size;
        image.pointers = &jl_image_pointers;
        image.data = &jl_system_image_data;
    }

#ifdef _OS_WINDOWS_
    image.base = (intptr_t)handle;
#else
    Dl_info dlinfo;
    if (dladdr((void*)image.pointers, &dlinfo) != 0)
        image.base = (intptr_t)dlinfo.dli_fbase;
    else
        image.base = 0;
#endif

    return image;
}

// Allow passing in a module handle directly, rather than a path
JL_DLLEXPORT jl_image_buf_t jl_set_sysimg_so(void *handle)
{
    if (jl_sysimage_buf.kind != JL_IMAGE_KIND_NONE)
        return jl_sysimage_buf;

    jl_sysimage_buf = get_image_buf(handle, /* is_pkgimage */ 0);
    return jl_sysimage_buf;
}

#ifndef JL_NDEBUG
// skip the performance optimizations of jl_types_equal and just use subtyping directly
// one of these types is invalid - that's why we're doing the recache type operation
// static int jl_invalid_types_equal(jl_datatype_t *a, jl_datatype_t *b)
// {
//     return jl_subtype((jl_value_t*)a, (jl_value_t*)b) && jl_subtype((jl_value_t*)b, (jl_value_t*)a);
// }
#endif

extern void rebuild_image_blob_tree(void);
extern void export_jl_small_typeof(void);

// When an image is loaded with ignore_native, all subsequent image loads must ignore
// native code in the cache-file since we can't gurantuee that there are no call edges
// into the native code of the image. See https://github.com/JuliaLang/julia/pull/52123#issuecomment-1959965395.
int IMAGE_NATIVE_CODE_TAINTED = 0;

// TODO: This should possibly be in Julia
static int jl_validate_binding_partition(jl_binding_t *b, jl_binding_partition_t *bpart, size_t mod_idx, int unchanged_implicit, int no_replacement)
{
    if (jl_atomic_load_relaxed(&bpart->max_world) != ~(size_t)0)
        return 1;
    size_t raw_kind = bpart->kind;
    enum jl_partition_kind kind = (enum jl_partition_kind)(raw_kind & PARTITION_MASK_KIND);
    if (!unchanged_implicit && jl_bkind_is_some_implicit(kind)) {
        // TODO: Should we actually update this in place or delete it from the partitions list
        // and allocate a fresh bpart?
        jl_update_loaded_bpart(b, bpart);
        bpart->kind |= (raw_kind & PARTITION_MASK_FLAG);
        if (jl_atomic_load_relaxed(&bpart->min_world) > jl_require_world)
            goto invalidated;
    }
    if (!jl_bkind_is_some_explicit_import(kind) && kind != PARTITION_KIND_IMPLICIT_GLOBAL)
        return 1;
    jl_binding_t *imported_binding = (jl_binding_t*)bpart->restriction;
    if (no_replacement)
        goto add_backedge;
    jl_binding_partition_t *latest_imported_bpart = jl_atomic_load_relaxed(&imported_binding->partitions);
    if (!latest_imported_bpart)
        return 1;
    if (jl_atomic_load_relaxed(&latest_imported_bpart->min_world) <=
        jl_atomic_load_relaxed(&bpart->min_world)) {
add_backedge:
        // Imported binding is still valid
        if ((kind == PARTITION_KIND_EXPLICIT || kind == PARTITION_KIND_IMPORTED) &&
                external_blob_index((jl_value_t*)imported_binding) != mod_idx) {
            jl_add_binding_backedge(imported_binding, (jl_value_t*)b);
        }
        return 1;
    }
    else {
        // Binding partition was invalidated
        assert(jl_atomic_load_relaxed(&bpart->min_world) == jl_require_world);
        jl_atomic_store_relaxed(&bpart->min_world,
            jl_atomic_load_relaxed(&latest_imported_bpart->min_world));
    }
invalidated:
    // We need to go through and re-validate any bindings in the same image that
    // may have imported us.
    if (b->backedges) {
        JL_LOCK(&b->globalref->mod->lock);
        for (size_t i = 0; i < jl_array_len(b->backedges); i++) {
            jl_value_t *edge = jl_array_ptr_ref(b->backedges, i);
            if (!jl_is_binding(edge))
                continue;
            jl_binding_t *bedge = (jl_binding_t*)edge;
            if (!jl_atomic_load_relaxed(&bedge->partitions))
                continue;
            JL_UNLOCK(&b->globalref->mod->lock);
            jl_validate_binding_partition(bedge, jl_atomic_load_relaxed(&bedge->partitions), mod_idx, 0, 0);
            JL_LOCK(&b->globalref->mod->lock);
        }
        JL_UNLOCK(&b->globalref->mod->lock);
    }
    if (bpart->kind & PARTITION_FLAG_EXPORTED) {
        jl_module_t *mod = b->globalref->mod;
        jl_sym_t *name = b->globalref->name;
        JL_LOCK(&mod->lock);
        jl_atomic_store_release(&mod->export_set_changed_since_require_world, 1);
        if (mod->usings_backedges != jl_nothing) {
            for (size_t i = 0; i < jl_array_len(mod->usings_backedges); i++) {
                jl_module_t *edge = (jl_module_t*)jl_array_ptr_ref(mod->usings_backedges, i);
                jl_binding_t *importee = jl_get_module_binding(edge, name, 0);
                if (!importee)
                    continue;
                if (!jl_atomic_load_relaxed(&importee->partitions))
                    continue;
                JL_UNLOCK(&mod->lock);
                jl_validate_binding_partition(importee, jl_atomic_load_relaxed(&importee->partitions), mod_idx, 0, 0);
                JL_LOCK(&mod->lock);
            }
        }
        JL_UNLOCK(&mod->lock);
        return 0;
    }
    return 1;
}

static int all_usings_unchanged_implicit(jl_module_t *mod)
{
    int unchanged_implicit = 1;
    for (size_t i = 0; unchanged_implicit && i < module_usings_length(mod); i++) {
        jl_module_t *usee = module_usings_getmod(mod, i);
        unchanged_implicit &= !jl_atomic_load_acquire(&usee->export_set_changed_since_require_world);
    }
    return unchanged_implicit;
}

static void jl_restore_system_image_from_stream_(ios_t *f, jl_image_t *image,
                                                 jl_array_t *depmods, uint64_t checksum,
                                /* outputs */    jl_array_t **restored,         jl_array_t **init_order,
                                                 jl_array_t **extext_methods, jl_array_t **internal_methods,
                                                 jl_array_t **new_ext_cis, jl_array_t **method_roots_list,
                                                 jl_array_t **edges,
                                                 pkgcachesizes *cachesizes) JL_GC_DISABLED
{
    jl_task_t *ct = jl_current_task;
    int en = jl_gc_enable(0);
    ios_t sysimg, const_data, symbols, relocs, gvar_record, fptr_record;
    jl_serializer_state s = {0};
    s.incremental = restored != NULL; // jl_linkage_blobs.len > 0;
    s.image = image;
    s.s = NULL;
    s.const_data = &const_data;
    s.symbols = &symbols;
    s.relocs = &relocs;
    s.gvar_record = &gvar_record;
    s.fptr_record = &fptr_record;
    s.ptls = ct->ptls;
    jl_value_t **_tags[NUM_TAGS];
    jl_value_t ***tags = s.incremental ? NULL : _tags;
    if (!s.incremental)
        get_tags(_tags);

    htable_t new_dt_objs;
    htable_new(&new_dt_objs, 0);
    arraylist_new(&deser_sym, 0);

    if (jl_options.use_sysimage_native_code != JL_OPTIONS_USE_SYSIMAGE_NATIVE_CODE_YES || IMAGE_NATIVE_CODE_TAINTED) {
        memset(&image->fptrs, 0, sizeof(image->fptrs));
        image->gvars_base = NULL;
        IMAGE_NATIVE_CODE_TAINTED = 1;
    }

    // step 1: read section map
    assert(ios_pos(f) == 0 && f->bm == bm_mem);
    size_t sizeof_sysdata = read_uint(f);
    ios_static_buffer(&sysimg, f->buf, sizeof_sysdata + sizeof(uintptr_t));
    ios_skip(f, sizeof_sysdata);

    size_t sizeof_constdata = read_uint(f);
    // realign stream to max-alignment for data
    ios_seek(f, LLT_ALIGN(ios_pos(f), JL_CACHE_BYTE_ALIGNMENT));
    ios_static_buffer(&const_data, f->buf + f->bpos, sizeof_constdata);
    ios_skip(f, sizeof_constdata);

    size_t sizeof_sysimg = f->bpos;

    size_t sizeof_symbols = read_uint(f);
    ios_seek(f, LLT_ALIGN(ios_pos(f), 8));
    ios_static_buffer(&symbols, f->buf + f->bpos, sizeof_symbols);
    ios_skip(f, sizeof_symbols);

    size_t sizeof_relocations = read_uint(f);
    ios_seek(f, LLT_ALIGN(ios_pos(f), 8));
    assert(!ios_eof(f));
    ios_static_buffer(&relocs, f->buf + f->bpos, sizeof_relocations);
    ios_skip(f, sizeof_relocations);

    size_t sizeof_gvar_record = read_uint(f);
    ios_seek(f, LLT_ALIGN(ios_pos(f), 8));
    assert(!ios_eof(f));
    ios_static_buffer(&gvar_record, f->buf + f->bpos, sizeof_gvar_record);
    ios_skip(f, sizeof_gvar_record);

    size_t sizeof_fptr_record = read_uint(f);
    ios_seek(f, LLT_ALIGN(ios_pos(f), 8));
    assert(!ios_eof(f));
    ios_static_buffer(&fptr_record, f->buf + f->bpos, sizeof_fptr_record);
    ios_skip(f, sizeof_fptr_record);

    // step 2: get references to special values
    ios_seek(f, LLT_ALIGN(ios_pos(f), 8));
    assert(!ios_eof(f));
    s.s = f;
    uintptr_t offset_restored = 0, offset_init_order = 0, offset_extext_methods = 0, offset_new_ext_cis = 0, offset_method_roots_list = 0;
    uintptr_t offset_edges = 0;
    if (!s.incremental) {
        size_t i;
        for (i = 0; tags[i] != NULL; i++) {
            jl_value_t **tag = tags[i];
            *tag = jl_read_value(&s);
        }
        for (i = 0; i < jl_n_builtins; i++)
            jl_builtin_instances[i] = jl_read_value(&s);
#define XX(name) \
        ijl_small_typeof[(jl_##name##_tag << 4) / sizeof(*ijl_small_typeof)] = jl_##name##_type;
        JL_SMALL_TYPEOF(XX)
#undef XX
        export_jl_small_typeof();
        jl_global_roots_list = (jl_genericmemory_t*)jl_read_value(&s);
        jl_global_roots_keyset = (jl_genericmemory_t*)jl_read_value(&s);
        s.ptls->root_task->tls = jl_read_value(&s);
        jl_gc_wb(s.ptls->root_task, s.ptls->root_task->tls);

        uint32_t gs_ctr = read_uint32(f);
        jl_require_world = read_uint(f);
        jl_atomic_store_release(&jl_world_counter, jl_require_world);
        jl_typeinf_world = read_uint(f);
        jl_set_gs_ctr(gs_ctr);
    }
    else {
        offset_restored = jl_read_offset(&s);
        offset_init_order = jl_read_offset(&s);
        offset_extext_methods = jl_read_offset(&s);
        offset_new_ext_cis = jl_read_offset(&s);
        offset_method_roots_list = jl_read_offset(&s);
        offset_edges = jl_read_offset(&s);
    }
    s.buildid_depmods_idxs = depmod_to_imageidx(depmods);
    size_t nlinks_gctags = read_uint32(f);
    if (nlinks_gctags > 0) {
        s.link_ids_gctags = jl_alloc_array_1d(jl_array_int32_type, nlinks_gctags);
        ios_read(f, (char*)jl_array_data(s.link_ids_gctags, uint32_t), nlinks_gctags * sizeof(uint32_t));
    }
    size_t nlinks_relocs = read_uint32(f);
    if (nlinks_relocs > 0) {
        s.link_ids_relocs = jl_alloc_array_1d(jl_array_int32_type, nlinks_relocs);
        ios_read(f, (char*)jl_array_data(s.link_ids_relocs, uint32_t), nlinks_relocs * sizeof(uint32_t));
    }
    size_t nlinks_gvars = read_uint32(f);
    if (nlinks_gvars > 0) {
        s.link_ids_gvars = jl_alloc_array_1d(jl_array_int32_type, nlinks_gvars);
        ios_read(f, (char*)jl_array_data(s.link_ids_gvars, uint32_t), nlinks_gvars * sizeof(uint32_t));
    }
    size_t nlinks_external_fnvars = read_uint32(f);
    if (nlinks_external_fnvars > 0) {
        s.link_ids_external_fnvars = jl_alloc_array_1d(jl_array_int32_type, nlinks_external_fnvars);
        ios_read(f, (char*)jl_array_data(s.link_ids_external_fnvars, uint32_t), nlinks_external_fnvars * sizeof(uint32_t));
    }
    uint32_t external_fns_begin = read_uint32(f);
    if (s.incremental) {
        assert(restored && init_order && extext_methods && internal_methods && new_ext_cis && method_roots_list && edges);
        *restored = (jl_array_t*)jl_delayed_reloc(&s, offset_restored);
        *init_order = (jl_array_t*)jl_delayed_reloc(&s, offset_init_order);
        *extext_methods = (jl_array_t*)jl_delayed_reloc(&s, offset_extext_methods);
        *new_ext_cis = (jl_array_t*)jl_delayed_reloc(&s, offset_new_ext_cis);
        *method_roots_list = (jl_array_t*)jl_delayed_reloc(&s, offset_method_roots_list);
        *edges = (jl_array_t*)jl_delayed_reloc(&s, offset_edges);
        *internal_methods = jl_alloc_vec_any(0);
    }
    s.s = NULL;

    // step 3: apply relocations
    assert(!ios_eof(f));
    jl_read_symbols(&s);
    ios_close(&symbols);

    char *image_base = (char*)&sysimg.buf[0];
    reloc_t *relocs_base = (reloc_t*)&relocs.buf[0];

    s.s = &sysimg;
    jl_read_reloclist(&s, s.link_ids_gctags, GC_OLD | GC_IN_IMAGE); // gctags
    size_t sizeof_tags = ios_pos(&relocs);
    (void)sizeof_tags;
    jl_read_reloclist(&s, s.link_ids_relocs, 0); // general relocs
    jl_read_memreflist(&s); // memowner_list relocs (must come before memref_list reads the pointers and after general relocs computes the pointers)
    jl_read_memreflist(&s); // memref_list relocs
    // s.link_ids_gvars will be processed in `jl_update_all_gvars`
    // s.link_ids_external_fns will be processed in `jl_update_all_gvars`
    jl_update_all_gvars(&s, image, external_fns_begin); // gvars relocs
    if (s.incremental) {
        jl_read_arraylist(s.relocs, &s.uniquing_types);
        jl_read_arraylist(s.relocs, &s.uniquing_objs);
        jl_read_arraylist(s.relocs, &s.fixup_types);
    }
    else {
        arraylist_new(&s.uniquing_types, 0);
        arraylist_new(&s.uniquing_objs, 0);
        arraylist_new(&s.fixup_types, 0);
    }
    jl_read_arraylist(s.relocs, &s.fixup_objs);
    // Perform the uniquing of objects that we don't "own" and consequently can't promise
    // weren't created by some other package before this one got loaded:
    // - iterate through all objects that need to be uniqued. The first encounter has to be the
    //   "reconstructable blob". We either look up the object (if something has created it previously)
    //   or construct it for the first time, crucially outside the pointer range of any pkgimage.
    //   This ensures it stays unique-worthy.
    // - after we've stored the address of the "real" object (which for convenience we do among the data
    //   written to allow lookup/reconstruction), then we have to update references to that "reconstructable blob":
    //   instead of performing the relocation within the package image, we instead (re)direct all references
    //   to the external object.
    arraylist_t cleanup_list;
    arraylist_new(&cleanup_list, 0);
    arraylist_t delay_list;
    arraylist_new(&delay_list, 0);
    JL_LOCK(&typecache_lock); // Might GC--prevent other threads from changing any type caches while we inspect them all
    for (size_t i = 0; i < s.uniquing_types.len; i++) {
        uintptr_t item = (uintptr_t)s.uniquing_types.items[i];
        // check whether we are operating on the typetag
        // (needing to ignore GC bits) or a regular field
        // and check whether this is a gvar index
        int tag = (item & 3);
        item &= ~(uintptr_t)3;
        uintptr_t *pfld;
        jl_value_t **obj, *newobj;
        if (tag == 3) {
            obj = (jl_value_t**)(image_base + item);
            pfld = NULL;
            for (size_t i = 0; i < delay_list.len; i += 2) {
                if (obj == (jl_value_t **)delay_list.items[i + 0]) {
                    pfld = (uintptr_t*)delay_list.items[i + 1];
                    delay_list.items[i + 1] = arraylist_pop(&delay_list);
                    delay_list.items[i + 0] = arraylist_pop(&delay_list);
                    break;
                }
            }
            assert(pfld);
        }
        else if (tag == 2) {
            if (image->gvars_base == NULL)
                continue;
            item >>= 2;
            assert(item < s.gvar_record->size / sizeof(reloc_t));
            pfld = sysimg_gvars(image->gvars_base, image->gvars_offsets, item);
            obj = *(jl_value_t***)pfld;
        }
        else {
            pfld = (uintptr_t*)(image_base + item);
            if (tag == 1)
                obj = (jl_value_t**)jl_typeof(jl_valueof(pfld));
            else
                obj = *(jl_value_t***)pfld;
            if ((char*)obj > (char*)pfld) {
                // this must be the super field
                assert(tag == 0);
                arraylist_push(&delay_list, obj);
                arraylist_push(&delay_list, pfld);
                ptrhash_put(&new_dt_objs, (void*)obj, obj); // mark obj as invalid
                *pfld = (uintptr_t)NULL;
                continue;
            }
        }
        uintptr_t otyp = jl_typetagof(obj);   // the original type of the object that was written here
        assert(image_base < (char*)obj && (char*)obj <= image_base + sizeof_sysimg);
        if (otyp == jl_datatype_tag << 4) {
            jl_datatype_t *dt = (jl_datatype_t*)obj[0], *newdt;
            if (jl_is_datatype(dt)) {
                newdt = dt; // already done
            }
            else {
                dt = (jl_datatype_t*)obj;
                arraylist_push(&cleanup_list, (void*)obj);
                ptrhash_remove(&new_dt_objs, (void*)obj); // unmark obj as invalid before must_be_new_dt
                if (must_be_new_dt((jl_value_t*)dt, &new_dt_objs, image_base, sizeof_sysimg))
                    newdt = NULL;
                else
                    newdt = jl_lookup_cache_type_(dt);
                if (newdt == NULL) {
                    // make a non-owned copy of obj so we don't accidentally
                    // assume this is the unique copy later
                    newdt = jl_new_uninitialized_datatype();
                    jl_astaggedvalue(newdt)->bits.gc = GC_OLD;
                    // leave most fields undefined for now, but we may need instance later,
                    // and we overwrite the name field (field 0) now so preserve it too
                    if (dt->instance) {
                        if (dt->instance == jl_nothing)
                            dt->instance = jl_gc_permobj(0, newdt, 0);
                        newdt->instance = dt->instance;
                    }
                    static_assert(offsetof(jl_datatype_t, name) == 0, "");
                    newdt->name = dt->name;
                    ptrhash_put(&new_dt_objs, (void*)newdt, dt);
                }
                else {
                    assert(newdt->hash == dt->hash);
                }
                obj[0] = (jl_value_t*)newdt;
            }
            newobj = (jl_value_t*)newdt;
        }
        else {
            assert(!(image_base < (char*)otyp && (char*)otyp <= image_base + sizeof_sysimg));
            newobj = ((jl_datatype_t*)otyp)->instance;
            assert(newobj && newobj != jl_nothing);
            arraylist_push(&cleanup_list, (void*)obj);
        }
        if (tag == 1)
            *pfld = (uintptr_t)newobj | GC_OLD | GC_IN_IMAGE;
        else
            *pfld = (uintptr_t)newobj;
        assert(!(image_base < (char*)newobj && (char*)newobj <= image_base + sizeof_sysimg));
        assert(jl_typetagis(obj, otyp));
    }
    assert(delay_list.len == 0);
    arraylist_free(&delay_list);
    // now that all the fields of dt are assigned and unique, copy them into
    // their final newdt memory location: this ensures we do not accidentally
    // think this pkg image has the singular unique copy of it
    void **table = new_dt_objs.table;
    for (size_t i = 0; i < new_dt_objs.size; i += 2) {
        void *dt = table[i + 1];
        if (dt != HT_NOTFOUND) {
            jl_datatype_t *newdt = (jl_datatype_t*)table[i];
            jl_typename_t *name = newdt->name;
            static_assert(offsetof(jl_datatype_t, name) == 0, "");
            assert(*(void**)dt == (void*)newdt);
            *newdt = *(jl_datatype_t*)dt; // copy the datatype fields (except field 1, which we corrupt above)
            newdt->name = name;
        }
    }
    // we should never see these pointers again, so scramble their memory, so any attempt to look at them crashes
    for (size_t i = 0; i < cleanup_list.len; i++) {
        void *item = cleanup_list.items[i];
        jl_taggedvalue_t *o = jl_astaggedvalue(item);
        jl_value_t *t = jl_typeof(item); // n.b. might be 0xbabababa already
        if (t == (jl_value_t*)jl_datatype_type)
            memset(o, 0xba, sizeof(jl_value_t*) + sizeof(jl_datatype_t));
        else
            memset(o, 0xba, sizeof(jl_value_t*) + 0); // singleton
        o->bits.in_image = 1;
    }
    arraylist_grow(&cleanup_list, -cleanup_list.len);
    // finally cache all our new types now
    jl_safepoint_suspend_all_threads(ct); // past this point, it is now not safe to observe the intermediate states on other threads via reflection, so temporarily pause those
    for (size_t i = 0; i < new_dt_objs.size; i += 2) {
        void *dt = table[i + 1];
        if (dt != HT_NOTFOUND) {
            jl_datatype_t *newdt = (jl_datatype_t*)table[i];
            jl_cache_type_(newdt);
        }
    }
    for (size_t i = 0; i < s.fixup_types.len; i++) {
        uintptr_t item = (uintptr_t)s.fixup_types.items[i];
        jl_value_t *obj = (jl_value_t*)(image_base + item);
        assert(jl_is_datatype(obj));
        jl_cache_type_((jl_datatype_t*)obj);
    }
    JL_UNLOCK(&typecache_lock); // Might GC
    jl_safepoint_resume_all_threads(ct); // TODO: move this later to also protect MethodInstance allocations, but we would need to acquire all jl_specializations_get_linfo and jl_module_globalref locks, which is hard
    // Perform fixups: things like updating world ages, inserting methods & specializations, etc.
    for (size_t i = 0; i < s.uniquing_objs.len; i++) {
        uintptr_t item = (uintptr_t)s.uniquing_objs.items[i];
        // check whether this is a gvar index
        int tag = (item & 3);
        assert(tag == 0 || tag == 2);
        item &= ~(uintptr_t)3;
        uintptr_t *pfld;
        jl_value_t **obj, *newobj;
        if (tag == 2) {
            if (image->gvars_base == NULL)
                continue;
            item >>= 2;
            assert(item < s.gvar_record->size / sizeof(reloc_t));
            pfld = sysimg_gvars(image->gvars_base, image->gvars_offsets, item);
            obj = *(jl_value_t***)pfld;
        }
        else {
            pfld = (uintptr_t*)(image_base + item);
            obj = *(jl_value_t***)pfld;
        }
        uintptr_t otyp = jl_typetagof(obj);   // the original type of the object that was written here
        if (otyp == (uintptr_t)jl_method_instance_type) {
            assert(image_base < (char*)obj && (char*)obj <= image_base + sizeof_sysimg);
            jl_value_t *m = obj[0];
            if (jl_is_method_instance(m)) {
                newobj = m; // already done
            }
            else {
                arraylist_push(&cleanup_list, (void*)obj);
                jl_value_t *specTypes = obj[1];
                jl_value_t *sparams = obj[2];
                newobj = (jl_value_t*)jl_specializations_get_linfo((jl_method_t*)m, specTypes, (jl_svec_t*)sparams);
                obj[0] = newobj;
            }
        }
        else if (otyp == (uintptr_t)jl_binding_type) {
            jl_value_t *m = obj[0];
            if (jl_is_binding(m)) {
                newobj = m; // already done
            }
            else {
                arraylist_push(&cleanup_list, (void*)obj);
                jl_value_t *name = obj[1];
                newobj = (jl_value_t*)jl_get_module_binding((jl_module_t*)m, (jl_sym_t*)name, 1);
                obj[0] = newobj;
            }
        }
        else {
            abort(); // should be unreachable
        }
        *pfld = (uintptr_t)newobj;
        assert(!(image_base < (char*)newobj && (char*)newobj <= image_base + sizeof_sysimg));
        assert(jl_typetagis(obj, otyp));
    }
    arraylist_free(&s.uniquing_types);
    arraylist_free(&s.uniquing_objs);
    for (size_t i = 0; i < cleanup_list.len; i++) {
        void *item = cleanup_list.items[i];
        jl_taggedvalue_t *o = jl_astaggedvalue(item);
        jl_value_t *t = jl_typeof(item);
        if (t == (jl_value_t*)jl_method_instance_type)
            memset(o, 0xba, sizeof(jl_value_t*) * 3); // only specTypes and sparams fields stored
        else if (t == (jl_value_t*)jl_binding_type)
            memset(o, 0xba, sizeof(jl_value_t*) * 3); // stored as mod/name
        o->bits.in_image = 1;
    }
    arraylist_free(&cleanup_list);
    for (size_t i = 0; i < s.fixup_objs.len; i++) {
        uintptr_t item = (uintptr_t)s.fixup_objs.items[i];
        jl_value_t *obj = (jl_value_t*)(image_base + item);
        if (jl_typetagis(obj, jl_typemap_entry_type) || jl_is_method(obj) || jl_is_code_instance(obj)) {
            jl_array_ptr_1d_push(*internal_methods, obj);
            assert(s.incremental);
        }
        else if (jl_is_method_instance(obj)) {
            jl_method_instance_t *newobj = jl_specializations_get_or_insert((jl_method_instance_t*)obj);
            assert(newobj == (jl_method_instance_t*)obj); // strict insertion expected
            (void)newobj;
        }
        else if (jl_is_globalref(obj)) {
            jl_globalref_t *r = (jl_globalref_t*)obj;
            if (r->binding == NULL) {
                jl_globalref_t *gr = (jl_globalref_t*)jl_module_globalref(r->mod, r->name);
                r->binding = gr->binding;
                jl_gc_wb(r, gr->binding);
            }
        }
        else if (jl_is_module(obj)) {
            // rebuild the usings table for module v
            // TODO: maybe want to hold the lock on `v`, but that only strongly matters for async / thread safety
            // and we are already bad at that
            jl_module_t *mod = (jl_module_t*)obj;
            mod->build_id.hi = checksum;
            if (mod->usings.items != &mod->usings._space[0]) {
                // arraylist_t assumes we called malloc to get this memory, so make that true now
                void **newitems = (void**)malloc_s(mod->usings.max * sizeof(void*));
                memcpy(newitems, mod->usings.items, mod->usings.len * sizeof(void*));
                mod->usings.items = newitems;
            }
            size_t mod_idx = external_blob_index((jl_value_t*)mod);
            if (s.incremental) {
                // Rebuild cross-image usings backedges
                for (size_t i = 0; i < module_usings_length(mod); ++i) {
                    struct _jl_module_using *data = module_usings_getidx(mod, i);
                    if (external_blob_index((jl_value_t*)data->mod) != mod_idx) {
                        jl_add_usings_backedge(data->mod, mod);
                    }
                }
            }
        }
        else {
            abort();
        }
    }
    if (s.incremental) {
        int no_replacement = jl_atomic_load_relaxed(&jl_first_image_replacement_world) == ~(size_t)0;
        for (size_t i = 0; i < s.fixup_objs.len; i++) {
            uintptr_t item = (uintptr_t)s.fixup_objs.items[i];
            jl_value_t *obj = (jl_value_t*)(image_base + item);
            if (jl_is_module(obj)) {
                jl_module_t *mod = (jl_module_t*)obj;
                size_t mod_idx = external_blob_index((jl_value_t*)mod);
                jl_svec_t *table = jl_atomic_load_relaxed(&mod->bindings);
                int unchanged_implicit = no_replacement || all_usings_unchanged_implicit(mod);
                for (size_t i = 0; i < jl_svec_len(table); i++) {
                    jl_binding_t *b = (jl_binding_t*)jl_svecref(table, i);
                    if ((jl_value_t*)b == jl_nothing)
                        continue;
                    jl_binding_partition_t *bpart = jl_atomic_load_relaxed(&b->partitions);
                    if (!jl_validate_binding_partition(b, bpart, mod_idx, unchanged_implicit, no_replacement)) {
                        unchanged_implicit = all_usings_unchanged_implicit(mod);
                    }
                }
            }
        }
    }
    arraylist_free(&s.fixup_types);
    arraylist_free(&s.fixup_objs);

    if (s.incremental)
        jl_root_new_gvars(&s, image, external_fns_begin);
    ios_close(&relocs);
    ios_close(&const_data);
    ios_close(&gvar_record);

    htable_free(&new_dt_objs);

    s.s = NULL;

    if (0) {
        printf("sysimg size breakdown:\n"
               "     sys data: %8u\n"
               "  isbits data: %8u\n"
               "      symbols: %8u\n"
               "    tags list: %8u\n"
               "   reloc list: %8u\n"
               "    gvar list: %8u\n"
               "    fptr list: %8u\n",
            (unsigned)sizeof_sysdata,
            (unsigned)sizeof_constdata,
            (unsigned)sizeof_symbols,
            (unsigned)sizeof_tags,
            (unsigned)(sizeof_relocations - sizeof_tags),
            (unsigned)sizeof_gvar_record,
            (unsigned)sizeof_fptr_record);
    }
    if (cachesizes) {
        cachesizes->sysdata = sizeof_sysdata;
        cachesizes->isbitsdata = sizeof_constdata;
        cachesizes->symboldata = sizeof_symbols;
        cachesizes->tagslist = sizeof_tags;
        cachesizes->reloclist = sizeof_relocations - sizeof_tags;
        cachesizes->gvarlist = sizeof_gvar_record;
        cachesizes->fptrlist = sizeof_fptr_record;
    }

    s.s = &sysimg;
    jl_update_all_fptrs(&s, image); // fptr relocs and registration
    s.s = NULL;

    ios_close(&fptr_record);
    ios_close(&sysimg);

    if (!s.incremental)
        jl_gc_reset_alloc_count();
    arraylist_free(&deser_sym);

    // Prepare for later external linkage against the sysimg
    // Also sets up images for protection against garbage collection
    arraylist_push(&jl_linkage_blobs, (void*)image_base);
    arraylist_push(&jl_linkage_blobs, (void*)(image_base + sizeof_sysimg));
    arraylist_push(&jl_image_relocs, (void*)relocs_base);
    if (restored == NULL) {
        arraylist_push(&jl_top_mods, (void*)jl_top_module);
    } else {
        size_t len = jl_array_nrows(*restored);
        assert(len > 0);
        jl_module_t *topmod = (jl_module_t*)jl_array_ptr_ref(*restored, len-1);
        // Ordinarily set during deserialization, but our compiler stub image,
        // just returns a reference to the sysimage version, so we set it here.
        topmod->build_id.hi = checksum;
        assert(jl_is_module(topmod));
        arraylist_push(&jl_top_mods, (void*)topmod);
    }
    jl_timing_counter_inc(JL_TIMING_COUNTER_ImageSize, sizeof_sysimg + sizeof(uintptr_t));
    rebuild_image_blob_tree();

    // jl_printf(JL_STDOUT, "%ld blobs to link against\n", jl_linkage_blobs.len >> 1);
    jl_gc_enable(en);

    if (s.incremental)
        jl_add_methods(*extext_methods);
}

static jl_value_t *jl_validate_cache_file(ios_t *f, jl_array_t *depmods, uint64_t *checksum, int64_t *dataendpos, int64_t *datastartpos)
{
    uint8_t pkgimage = 0;
    if (ios_eof(f) || 0 == (*checksum = jl_read_verify_header(f, &pkgimage, dataendpos, datastartpos)) || (*checksum >> 32 != 0xfafbfcfd)) {
        return jl_get_exceptionf(jl_errorexception_type,
                "Precompile file header verification checks failed.");
    }
    uint8_t flags = read_uint8(f);
    if (pkgimage && !jl_match_cache_flags_current(flags)) {
        return jl_get_exceptionf(jl_errorexception_type, "Pkgimage flags mismatch");
    }
    if (!pkgimage) {
        // skip past the worklist
        size_t len;
        while ((len = read_int32(f)))
            ios_skip(f, len + 3 * sizeof(uint64_t));
        // skip past the dependency list
        size_t deplen = read_uint64(f);
        ios_skip(f, deplen - sizeof(uint64_t));
        read_uint64(f); // where is this write coming from?
    }

    // verify that the system state is valid
    return read_verify_mod_list(f, depmods);
}

// TODO?: refactor to make it easier to create the "package inspector"
static jl_value_t *jl_restore_package_image_from_stream(ios_t *f, jl_image_t *image, jl_array_t *depmods, int completeinfo, const char *pkgname, int needs_permalloc)
{
    JL_TIMING(LOAD_IMAGE, LOAD_Pkgimg);
    jl_timing_printf(JL_TIMING_DEFAULT_BLOCK, pkgname);
    uint64_t checksum = 0;
    int64_t dataendpos = 0;
    int64_t datastartpos = 0;
    jl_value_t *verify_fail = jl_validate_cache_file(f, depmods, &checksum, &dataendpos, &datastartpos);

    if (verify_fail)
        return verify_fail;

    assert(datastartpos > 0 && datastartpos < dataendpos);
    needs_permalloc = jl_options.permalloc_pkgimg || needs_permalloc;

    jl_value_t *restored = NULL;
    jl_array_t *init_order = NULL, *extext_methods = NULL, *internal_methods = NULL, *new_ext_cis = NULL, *method_roots_list = NULL, *edges = NULL;
    jl_svec_t *cachesizes_sv = NULL;
    JL_GC_PUSH8(&restored, &init_order, &extext_methods, &internal_methods, &new_ext_cis, &method_roots_list, &edges, &cachesizes_sv);

    { // make a permanent in-memory copy of f (excluding the header)
        ios_bufmode(f, bm_none);
        JL_SIGATOMIC_BEGIN();
        size_t len = dataendpos - datastartpos;
        char *sysimg;
        int success = !needs_permalloc;
        ios_seek(f, datastartpos);
        if (needs_permalloc)
            sysimg = (char*)jl_gc_perm_alloc(len, 0, 64, 0);
        else
            sysimg = &f->buf[f->bpos];
        if (needs_permalloc)
            success = ios_readall(f, sysimg, len) == len;
        if (!success || jl_crc32c(0, sysimg, len) != (uint32_t)checksum) {
            restored = jl_get_exceptionf(jl_errorexception_type, "Error reading package image file.");
            JL_SIGATOMIC_END();
        }
        else {
            if (needs_permalloc)
                ios_close(f);
            ios_static_buffer(f, sysimg, len);
            pkgcachesizes cachesizes;
            jl_restore_system_image_from_stream_(f, image, depmods, checksum, (jl_array_t**)&restored, &init_order, &extext_methods, &internal_methods, &new_ext_cis, &method_roots_list,
                                                 &edges, &cachesizes);
            JL_SIGATOMIC_END();

            // Add roots to methods
            int failed = jl_copy_roots(method_roots_list, jl_worklist_key((jl_array_t*)restored));
            if (failed != 0) {
                jl_printf(JL_STDERR, "Error copying roots to methods from Module: %s\n", pkgname);
                abort();
            }
            // Insert method extensions and handle edges
            int new_methods = jl_array_nrows(extext_methods) > 0;
            if (!new_methods) {
                size_t i, l = jl_array_nrows(internal_methods);
                for (i = 0; i < l; i++) {
                    jl_value_t *obj = jl_array_ptr_ref(internal_methods, i);
                    if (jl_is_method(obj)) {
                        new_methods = 1;
                        break;
                    }
                }
            }
            JL_LOCK(&world_counter_lock);
            // allocate a world for the new methods, and insert them there, invalidating content as needed
            size_t world = jl_atomic_load_relaxed(&jl_world_counter);
            if (new_methods)
                world += 1;
            jl_activate_methods(extext_methods, internal_methods, world, pkgname);
            // TODO: inject new_ext_cis into caches here, so the system can see them immediately as potential candidates (before validation)
            // allow users to start running in this updated world
            if (new_methods)
                jl_atomic_store_release(&jl_world_counter, world);
            // now permit more methods to be added again
            JL_UNLOCK(&world_counter_lock);

            jl_value_t *ext_edges = new_ext_cis ? (jl_value_t*)new_ext_cis : jl_nothing;

            if (completeinfo) {
                cachesizes_sv = jl_alloc_svec(7);
                jl_svecset(cachesizes_sv, 0, jl_box_long(cachesizes.sysdata));
                jl_svecset(cachesizes_sv, 1, jl_box_long(cachesizes.isbitsdata));
                jl_svecset(cachesizes_sv, 2, jl_box_long(cachesizes.symboldata));
                jl_svecset(cachesizes_sv, 3, jl_box_long(cachesizes.tagslist));
                jl_svecset(cachesizes_sv, 4, jl_box_long(cachesizes.reloclist));
                jl_svecset(cachesizes_sv, 5, jl_box_long(cachesizes.gvarlist));
                jl_svecset(cachesizes_sv, 6, jl_box_long(cachesizes.fptrlist));
                restored = (jl_value_t*)jl_svec(7, restored, init_order, edges, ext_edges,
                                                   extext_methods, method_roots_list, cachesizes_sv);
            }
            else {
                restored = (jl_value_t*)jl_svec(6, restored, init_order, edges, ext_edges, extext_methods, internal_methods);
            }
        }
    }

    JL_GC_POP();
    return restored;
}

static void jl_restore_system_image_from_stream(ios_t *f, jl_image_t *image, uint32_t checksum)
{
    JL_TIMING(LOAD_IMAGE, LOAD_Sysimg);
    jl_restore_system_image_from_stream_(f, image, NULL, checksum | ((uint64_t)0xfdfcfbfa << 32), NULL, NULL, NULL, NULL, NULL, NULL, NULL, NULL);
}

JL_DLLEXPORT jl_value_t *jl_restore_incremental_from_buf(jl_image_buf_t buf, jl_image_t *image, jl_array_t *depmods, int completeinfo, const char *pkgname, int needs_permalloc)
{
    ios_t f;
    ios_static_buffer(&f, (char*)buf.data, buf.size);
    jl_value_t *ret = jl_restore_package_image_from_stream(&f, image, depmods, completeinfo, pkgname, needs_permalloc);
    ios_close(&f);
    return ret;
}

JL_DLLEXPORT jl_value_t *jl_restore_incremental(const char *fname, jl_array_t *depmods, int completeinfo, const char *pkgname)
{
    ios_t f;
    if (ios_file(&f, fname, 1, 0, 0, 0) == NULL) {
        return jl_get_exceptionf(jl_errorexception_type,
            "Cache file \"%s\" not found.\n", fname);
    }
    jl_image_t pkgimage = {};
    jl_value_t *ret = jl_restore_package_image_from_stream(&f, &pkgimage, depmods, completeinfo, pkgname, 1);
    ios_close(&f);
    return ret;
}

JL_DLLEXPORT void jl_restore_system_image(jl_image_t *image, jl_image_buf_t buf)
{
    ios_t f;

    if (buf.kind == JL_IMAGE_KIND_NONE)
        return;

    if (buf.kind == JL_IMAGE_KIND_SO)
        assert(image->fptrs.ptrs); // jl_init_processor_sysimg should already be run

    JL_SIGATOMIC_BEGIN();
    ios_static_buffer(&f, (char *)buf.data, buf.size);

    uint32_t checksum = jl_crc32c(0, buf.data, buf.size);
    jl_restore_system_image_from_stream(&f, image, checksum);

    ios_close(&f);
    JL_SIGATOMIC_END();
}

JL_DLLEXPORT jl_value_t *jl_restore_package_image_from_file(const char *fname, jl_array_t *depmods, int completeinfo, const char *pkgname, int ignore_native)
{
    void *pkgimg_handle = jl_dlopen(fname, JL_RTLD_LAZY);
    if (!pkgimg_handle) {
#ifdef _OS_WINDOWS_
        int err;
        char reason[256];
        err = GetLastError();
        win32_formatmessage(err, reason, sizeof(reason));
#else
        const char *reason = dlerror();
#endif
        jl_errorf("Error opening package file %s: %s\n", fname, reason);
    }

    jl_image_buf_t buf = get_image_buf(pkgimg_handle, /* is_pkgimage */ 1);

    jl_gc_notify_image_load(buf.data, buf.size);

    // Despite the name, this function actually parses the pkgimage
    jl_image_t pkgimage = jl_init_processor_pkgimg(buf);

    if (ignore_native) {
        // Must disable using native code in possible downstream users of this code:
        // https://github.com/JuliaLang/julia/pull/52123#issuecomment-1959965395.
        // The easiest way to do that is to disable it in all of them.
        IMAGE_NATIVE_CODE_TAINTED = 1;
    }

    jl_value_t* mod = jl_restore_incremental_from_buf(buf, &pkgimage, depmods, completeinfo, pkgname, 0);

    return mod;
}


#ifdef __cplusplus
}
#endif<|MERGE_RESOLUTION|>--- conflicted
+++ resolved
@@ -3653,9 +3653,9 @@
 JL_DLLEXPORT void jl_image_unpack_uncomp(void *handle, jl_image_buf_t *image)
 {
     size_t *plen;
-    jl_dlsym(handle, "jl_system_image_size", (void **)&plen, 1);
-    jl_dlsym(handle, "jl_system_image_data", (void **)&image->data, 1);
-    jl_dlsym(handle, "jl_image_pointers", (void**)&image->pointers, 1);
+    jl_dlsym(handle, "jl_system_image_size", (void **)&plen, 1, 0);
+    jl_dlsym(handle, "jl_system_image_data", (void **)&image->data, 1, 0);
+    jl_dlsym(handle, "jl_image_pointers", (void**)&image->pointers, 1, 0);
     image->size = *plen;
     jl_prefetch_system_image(image->data, image->size);
 }
@@ -3664,9 +3664,9 @@
 {
     size_t *plen;
     const char *data;
-    jl_dlsym(handle, "jl_system_image_size", (void **)&plen, 1);
-    jl_dlsym(handle, "jl_system_image_data", (void **)&data, 1);
-    jl_dlsym(handle, "jl_image_pointers", (void **)&image->pointers, 1);
+    jl_dlsym(handle, "jl_system_image_size", (void **)&plen, 1, 0);
+    jl_dlsym(handle, "jl_system_image_data", (void **)&data, 1, 0);
+    jl_dlsym(handle, "jl_image_pointers", (void **)&image->pointers, 1, 0);
     jl_prefetch_system_image(data, *plen);
     image->size = ZSTD_getFrameContentSize(data, *plen);
     size_t page_size = jl_getpagesize(); /* jl_page_size is not set yet when loading sysimg */
@@ -3725,17 +3725,10 @@
     if (jl_system_image_size == 0 || is_pkgimage) {
         // in the usual case, the sysimage was not statically linked to libjulia-internal
         // look up the external sysimage symbols via the dynamic linker
-<<<<<<< HEAD
-        jl_dlsym(handle, "jl_system_image_size", (void **)&plen, 1, 0);
-        jl_dlsym(handle, "jl_system_image_data", (void **)&data, 1, 0);
-        jl_dlsym(handle, "jl_image_pointers", (void**)&pointers, 1, 0);
-    } else {
-=======
-        jl_dlsym(handle, "jl_image_unpack", (void **)&unpack, 1);
+        jl_dlsym(handle, "jl_image_unpack", (void **)&unpack, 1, 0);
         (*unpack)(handle, &image);
     }
     else {
->>>>>>> 99e0f78d
         // the sysimage was statically linked directly against libjulia-internal
         // use the internal symbols
         image.size = jl_system_image_size;
