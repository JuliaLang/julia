--- conflicted
+++ resolved
@@ -3722,12 +3722,7 @@
     if (jl_image_unpack == NULL || is_pkgimage) {
         // in the usual case, the sysimage was not statically linked to libjulia-internal
         // look up the external sysimage symbols via the dynamic linker
-<<<<<<< HEAD
         jl_dlsym(handle, "jl_image_unpack", (void **)&unpack, 1, 0);
-        (*unpack)(handle, &image);
-=======
-        jl_dlsym(handle, "jl_image_unpack", (void **)&unpack, 1);
->>>>>>> d7d9115f
     }
     else {
         // the sysimage was statically linked directly against libjulia-internal
