// This file is a part of Julia. License is MIT: https://julialang.org/license

#include "llvm-gc-interface-passes.h"

#define DEBUG_TYPE "late_lower_gcroot"

static unsigned getValueAddrSpace(Value *V) {
    return V->getType()->getPointerAddressSpace();
}

static bool isTrackedValue(Value *V) {
    PointerType *PT = dyn_cast<PointerType>(V->getType()->getScalarType());
    return PT && PT->getAddressSpace() == AddressSpace::Tracked;
}

static bool isSpecialPtr(Type *Ty) {
    PointerType *PTy = dyn_cast<PointerType>(Ty);
    if (!PTy)
        return false;
    unsigned AS = PTy->getAddressSpace();
    return AddressSpace::FirstSpecial <= AS && AS <= AddressSpace::LastSpecial;
}

// return how many Special pointers are in T (count > 0),
// and if there is anything else in T (all == false)
CountTrackedPointers::CountTrackedPointers(Type *T, bool ignore_loaded) {
    if (isa<PointerType>(T)) {
        if (isSpecialPtr(T)) {
            if (ignore_loaded && T->getPointerAddressSpace() == AddressSpace::Loaded)
                return;
            count++;
            if (T->getPointerAddressSpace() != AddressSpace::Tracked)
                derived = true;
        }
    } else if (isa<StructType>(T) || isa<ArrayType>(T) || isa<VectorType>(T)) {
        for (Type *ElT : T->subtypes()) {
            auto sub = CountTrackedPointers(ElT, ignore_loaded);
            count += sub.count;
            all &= sub.all;
            derived |= sub.derived;
        }
        if (isa<ArrayType>(T))
            count *= cast<ArrayType>(T)->getNumElements();
        else if (isa<VectorType>(T)) {
            ElementCount EC = cast<VectorType>(T)->getElementCount();
            count *= EC.getKnownMinValue();
        }
    }
    if (count == 0)
        all = false;
}

bool hasLoadedTy(Type *T) {
    if (isa<PointerType>(T)) {
        if (T->getPointerAddressSpace() == AddressSpace::Loaded)
            return true;
    } else if (isa<StructType>(T) || isa<ArrayType>(T) || isa<VectorType>(T)) {
        for (Type *ElT : T->subtypes()) {
            if (hasLoadedTy(ElT))
                return true;
        }
    }
    return false;
}


unsigned getCompositeNumElements(Type *T) {
    if (auto *ST = dyn_cast<StructType>(T))
        return ST->getNumElements();
    else if (auto *AT = dyn_cast<ArrayType>(T))
        return AT->getNumElements();
    else {
        ElementCount EC = cast<VectorType>(T)->getElementCount();
        return EC.getKnownMinValue();
    }
}

// Walk through a Type, and record the element path to every tracked value inside
void TrackCompositeType(Type *T, SmallVector<unsigned, 0> &Idxs, SmallVector<SmallVector<unsigned, 0>, 0> &Numberings) {
    if (isa<PointerType>(T)) {
        if (isSpecialPtr(T))
            Numberings.push_back(Idxs);
    }
    else if (isa<StructType>(T) || isa<ArrayType>(T) || isa<VectorType>(T)) {
        unsigned Idx, NumEl = getCompositeNumElements(T);
        for (Idx = 0; Idx < NumEl; Idx++) {
            Idxs.push_back(Idx);
            Type *ElT = GetElementPtrInst::getTypeAtIndex(T, Idx);
            TrackCompositeType(ElT, Idxs, Numberings);
            Idxs.pop_back();
        }
    }
}

SmallVector<SmallVector<unsigned, 0>, 0> TrackCompositeType(Type *T) {
    SmallVector<unsigned, 0> Idxs;
    SmallVector<SmallVector<unsigned, 0>, 0> Numberings;
    TrackCompositeType(T, Idxs, Numberings);
    return Numberings;
}


// Walk through simple expressions to until we hit something that requires root numbering
// If the input value is a scalar (pointer), we may return a composite value as base
// in which case the second member of the pair is the index of the value in the vector.
static std::pair<Value*,int> FindBaseValue(const State &S, Value *V, bool UseCache = true) {
    Value *CurrentV = V;
    int fld_idx = -1;
    while (true) {
        if (UseCache) {
            if (CurrentV->getType()->isPointerTy()) {
                auto it = S.AllPtrNumbering.find(CurrentV);
                if (it != S.AllPtrNumbering.end())
                    return std::make_pair(CurrentV, fld_idx);
            } else {
                auto it = S.AllCompositeNumbering.find(CurrentV);
                if (it != S.AllCompositeNumbering.end())
                    return std::make_pair(CurrentV, fld_idx);
            }
        }
        // Note that this is true:
        //   assert(fld_idx == -1 ? CurrentV->getType()->isPointerTy() : CurrentV->getType()->isVectorPointerTy());
        if (isa<BitCastInst>(CurrentV))
            CurrentV = cast<BitCastInst>(CurrentV)->getOperand(0);
        else if (isa<AddrSpaceCastInst>(CurrentV)) {
            Value *NewV = cast<AddrSpaceCastInst>(CurrentV)->getOperand(0);
            if (getValueAddrSpace(NewV) == 0)
                break;
            CurrentV = NewV;
        } else if (auto *Freeze = dyn_cast<FreezeInst>(CurrentV)) {
            CurrentV = Freeze->getOperand(0); // Can be formed by optimizations, treat as a no-op
        } else if (auto *GEP = dyn_cast<GetElementPtrInst>(CurrentV)) {
            CurrentV = GEP->getOperand(0);
            // GEP can make vectors from a single base pointer
            if (fld_idx != -1 && !isa<VectorType>(CurrentV->getType())) {
                fld_idx = -1;
            }
        }
        else if (auto EEI = dyn_cast<ExtractElementInst>(CurrentV)) {
            assert(CurrentV->getType()->isPointerTy() && fld_idx == -1);
            // TODO: For now, only support constant index.
            auto IdxOp = cast<ConstantInt>(EEI->getIndexOperand());
            fld_idx = IdxOp->getLimitedValue(INT_MAX);
            CurrentV = EEI->getVectorOperand();
        }
        else if (auto LI = dyn_cast<LoadInst>(CurrentV)) {
            if (hasLoadedTy(LI->getType())) {
                // This is the old (now deprecated) implementation for loaded.
                // New code should use the gc_loaded intrinsic to ensure that
                // the load is paired with the correct Tracked value.
                CurrentV = LI->getPointerOperand();
                fld_idx = -1;
                if (!isSpecialPtr(CurrentV->getType())) {
                    // This could really be anything, but it's not loaded
                    // from a tracked pointer, so it doesn't matter what
                    // it is--just pick something simple.
                    CurrentV = ConstantPointerNull::get(PointerType::get(V->getContext(), 0));
                }
                continue;
            }
            // In general a load terminates a walk
            break;
        }
        else if (auto LI = dyn_cast<AtomicCmpXchgInst>(CurrentV)) {
            // In general a load terminates a walk
            (void)LI;
            break;
        }
        else if (auto LI = dyn_cast<AtomicRMWInst>(CurrentV)) {
            // In general a load terminates a walk
            (void)LI;
            break;
        }
        else if (auto II = dyn_cast<IntrinsicInst>(CurrentV)) {
            // Some intrinsics behave like LoadInst followed by a SelectInst
            // This should never happen in a derived addrspace (since those cannot be stored to memory)
            // so we don't need to lift these operations, but we do need to check if it's loaded and continue walking the base pointer
            if (II->getIntrinsicID() == Intrinsic::masked_load ||
                II->getIntrinsicID() == Intrinsic::masked_gather) {
                if (auto VTy = dyn_cast<VectorType>(II->getType())) {
                    if (hasLoadedTy(VTy->getElementType())) {
                        Value *Mask = II->getOperand(2);
                        Value *Passthrough = II->getOperand(3);
                        if (!isa<Constant>(Mask) || !cast<Constant>(Mask)->isAllOnesValue()) {
                            assert(isa<UndefValue>(Passthrough) && "unimplemented");
                            (void)Passthrough;
                        }
                        CurrentV = II->getOperand(0);
                        if (II->getIntrinsicID() == Intrinsic::masked_load) {
                            fld_idx = -1;
                            if (!isSpecialPtr(CurrentV->getType())) {
                                CurrentV = ConstantPointerNull::get(PointerType::get(V->getContext(), 0));
                            }
                        } else {
                            if (auto VTy2 = dyn_cast<VectorType>(CurrentV->getType())) {
                                if (!isSpecialPtr(VTy2->getElementType())) {
                                    CurrentV = ConstantPointerNull::get(PointerType::get(V->getContext(), 0));
                                    fld_idx = -1;
                                }
                            }
                        }
                        continue;
                    }
                }
                // In general a load terminates a walk
                break;
            }
        }
        else if (auto CI = dyn_cast<CallInst>(CurrentV)) {
            auto callee = CI->getCalledFunction();
            if (callee && callee->getName() == "julia.gc_loaded") {
                CurrentV = CI->getArgOperand(0);
                continue;
            }
            break;
        }
        else {
            break;
        }
    }
    assert(isa<LoadInst>(CurrentV) || isa<CallInst>(CurrentV) ||
           isa<AtomicCmpXchgInst>(CurrentV) || isa<AtomicRMWInst>(CurrentV) ||
           isa<Argument>(CurrentV) || isa<SelectInst>(CurrentV) ||
           isa<PHINode>(CurrentV) || isa<AddrSpaceCastInst>(CurrentV) ||
           isa<Constant>(CurrentV) || isa<AllocaInst>(CurrentV) ||
           isa<InsertValueInst>(CurrentV) ||
           isa<ExtractValueInst>(CurrentV) ||
           isa<InsertElementInst>(CurrentV) ||
           isa<ShuffleVectorInst>(CurrentV));
    return std::make_pair(CurrentV, fld_idx);
}

Value *LateLowerGCFrame::MaybeExtractScalar(State &S, std::pair<Value*,int> ValExpr, Instruction *InsertBefore) {
    Value *V = ValExpr.first;
    if (isa<PointerType>(V->getType())) {
        assert(ValExpr.second == -1);
        if (!isTrackedValue(V)) {
            int BaseNumber = NumberBase(S, V);
            if (BaseNumber >= 0)
                V = GetPtrForNumber(S, BaseNumber, InsertBefore);
            else
                V = ConstantPointerNull::get(cast<PointerType>(T_prjlvalue));
        }
    }
    else if (ValExpr.second != -1) {
        auto Tracked = TrackCompositeType(V->getType());
        auto Idxs = ArrayRef<unsigned>(Tracked[ValExpr.second]);
        auto IdxsNotVec = Idxs.slice(0, Idxs.size() - 1);
        Type *FinalT = ExtractValueInst::getIndexedType(V->getType(), IdxsNotVec);
        bool IsVector = isa<VectorType>(FinalT);
        PointerType *T = cast<PointerType>(
            GetElementPtrInst::getTypeAtIndex(FinalT, Idxs.back()));
        if (T->getAddressSpace() != AddressSpace::Tracked) {
            // if V isn't tracked, get the shadow def
            auto Numbers = NumberAllBase(S, V);
            int BaseNumber = Numbers[ValExpr.second];
            if (BaseNumber >= 0)
                V = GetPtrForNumber(S, BaseNumber, InsertBefore);
            else
                V = ConstantPointerNull::get(cast<PointerType>(T_prjlvalue));
            return V;
        }
        IRBuilder<InstSimplifyFolder> foldbuilder(InsertBefore->getContext(), InstSimplifyFolder(InsertBefore->getModule()->getDataLayout()));
        foldbuilder.SetInsertPoint(InsertBefore);
        if (Idxs.size() > IsVector)
            V = foldbuilder.CreateExtractValue(V, IsVector ? IdxsNotVec : Idxs);
        if (IsVector)
            V = foldbuilder.CreateExtractElement(V, ConstantInt::get(Type::getInt32Ty(V->getContext()), Idxs.back()));
    }
    return V;
}

SmallVector<Value*, 0> LateLowerGCFrame::MaybeExtractVector(State &S, Value *BaseVec, Instruction *InsertBefore) {
    auto Numbers = NumberAllBase(S, BaseVec);
    SmallVector<Value*, 0> V{Numbers.size()};
    Value *V_rnull = ConstantPointerNull::get(cast<PointerType>(T_prjlvalue));
    for (unsigned i = 0; i < V.size(); ++i) {
        if (Numbers[i] >= 0) // ignores undef and poison values
            V[i] = GetPtrForNumber(S, Numbers[i], InsertBefore);
        else
            V[i] = V_rnull;
    }
    return V;
}

Value *LateLowerGCFrame::GetPtrForNumber(State &S, unsigned Num, Instruction *InsertBefore)
{
    Value *Val = S.ReversePtrNumbering[Num];
    unsigned Idx = -1;
    if (!isa<PointerType>(Val->getType())) {
        const SmallVector<int, 0> &AllNums = S.AllCompositeNumbering[Val];
        for (Idx = 0; Idx < AllNums.size(); ++Idx) {
            if ((unsigned)AllNums[Idx] == Num)
                break;
        }
        assert(Idx < AllNums.size());
    }
    return MaybeExtractScalar(S, std::make_pair(Val, Idx), InsertBefore);
}

void LateLowerGCFrame::LiftSelect(State &S, SelectInst *SI) {
    if (isa<PointerType>(SI->getType()) ?
            S.AllPtrNumbering.count(SI) :
            S.AllCompositeNumbering.count(SI)) {
        // already visited here--nothing to do
        return;
    }
    assert(!isTrackedValue(SI));
    SmallVector<int, 0> Numbers;
    unsigned NumRoots = 1;
    Type *STy = SI->getType();
    if (!isa<PointerType>(STy))
        Numbers.resize(CountTrackedPointers(STy).count, -1);
    // find the base root for the arguments
    Value *TrueBase = MaybeExtractScalar(S, FindBaseValue(S, SI->getTrueValue(), false), SI);
    Value *FalseBase = MaybeExtractScalar(S, FindBaseValue(S, SI->getFalseValue(), false), SI);
    SmallVector<Value*, 0> TrueBases;
    SmallVector<Value*, 0> FalseBases;
    if (!isa<PointerType>(TrueBase->getType())) {
        TrueBases = MaybeExtractVector(S, TrueBase, SI);
        assert(TrueBases.size() == Numbers.size());
        NumRoots = TrueBases.size();
    }
    if (!isa<PointerType>(FalseBase->getType())) {
        FalseBases = MaybeExtractVector(S, FalseBase, SI);
        assert(FalseBases.size() == Numbers.size());
        NumRoots = FalseBases.size();
    }
    if (isa<PointerType>(SI->getType()) ?
            S.AllPtrNumbering.count(SI) :
            S.AllCompositeNumbering.count(SI)) {
        // MaybeExtractScalar or MaybeExtractVector handled this for us (recursively, though a PHINode)
        return;
    }
    // need to handle each element (may just be one scalar)
    for (unsigned i = 0; i < NumRoots; ++i) {
        Value *TrueElem;
        if (isa<PointerType>(TrueBase->getType()))
            TrueElem = TrueBase;
        else
            TrueElem = TrueBases[i];
        Value *FalseElem;
        if (isa<PointerType>(FalseBase->getType()))
            FalseElem = FalseBase;
        else
            FalseElem = FalseBases[i];
        Value *Cond = SI->getCondition();
        if (isa<VectorType>(Cond->getType())) {
            Cond = ExtractElementInst::Create(Cond,
                    ConstantInt::get(Type::getInt32Ty(Cond->getContext()), i),
#if JL_LLVM_VERSION >= 200000
                    "", SI->getIterator());
#else
                    "", SI);
#endif
        }
        assert(FalseElem->getType() == TrueElem->getType());
#if JL_LLVM_VERSION >= 200000
        SelectInst *SelectBase = SelectInst::Create(Cond, TrueElem, FalseElem, "gclift", SI->getIterator());
#else
        SelectInst *SelectBase = SelectInst::Create(Cond, TrueElem, FalseElem, "gclift", SI);
#endif
        int Number = ++S.MaxPtrNumber;
        S.AllPtrNumbering[SelectBase] = Number;
        S.ReversePtrNumbering[Number] = SelectBase;
        if (isa<PointerType>(SI->getType()))
            S.AllPtrNumbering[SI] = Number;
        else
            Numbers[i] = Number;
    }
    if (auto VTy = dyn_cast<FixedVectorType>(SI->getType())) {
        if (NumRoots != Numbers.size()) {
            // broadcast the scalar root number to fill the vector
            assert(NumRoots == 1);
            int Number = Numbers[0];
            Numbers.resize(0);
            ElementCount EC = VTy->getElementCount();
            Numbers.resize(EC.getKnownMinValue(), Number);
        }
    }
    if (!isa<PointerType>(SI->getType()))
        S.AllCompositeNumbering[SI] = Numbers;
}

void LateLowerGCFrame::LiftPhi(State &S, PHINode *Phi) {
    if (isa<PointerType>(Phi->getType()) ?
            S.AllPtrNumbering.count(Phi) :
            S.AllCompositeNumbering.count(Phi))
        return;
    // need to handle each element (may just be one scalar)
    SmallVector<PHINode *, 2> lifted;
    SmallVector<int, 0> Numbers;
    unsigned NumRoots = 1;
    Type *PTy = Phi->getType();
    if (!isa<PointerType>(PTy)) {
        NumRoots = CountTrackedPointers(PTy).count;
        Numbers.resize(NumRoots);
    }
    for (unsigned i = 0; i < NumRoots; ++i) {
#if JL_LLVM_VERSION >= 200000
        PHINode *lift = PHINode::Create(T_prjlvalue, Phi->getNumIncomingValues(), "gclift", Phi->getIterator());
#else
        PHINode *lift = PHINode::Create(T_prjlvalue, Phi->getNumIncomingValues(), "gclift", Phi);
#endif
        int Number = ++S.MaxPtrNumber;
        S.AllPtrNumbering[lift] = Number;
        S.ReversePtrNumbering[Number] = lift;
        if (isa<PointerType>(PTy))
            S.AllPtrNumbering[Phi] = Number;
        else
            Numbers[i] = Number;
        lifted.push_back(lift);
    }
    if (!isa<PointerType>(Phi->getType()))
        S.AllCompositeNumbering[Phi] = Numbers;
    SmallVector<DenseMap<Value*, Value*>, 4> CastedRoots(NumRoots);
    for (unsigned i = 0; i < Phi->getNumIncomingValues(); ++i) {
        Value *Incoming = Phi->getIncomingValue(i);
        BasicBlock *IncomingBB = Phi->getIncomingBlock(i);
        Instruction *Terminator = IncomingBB->getTerminator();
        Value *Base = MaybeExtractScalar(S, FindBaseValue(S, Incoming, false), Terminator);
        SmallVector<Value*, 0> IncomingBases;
        if (!isa<PointerType>(Base->getType())) {
            IncomingBases = MaybeExtractVector(S, Base, Terminator);
            assert(IncomingBases.size() == NumRoots);
        }
        for (unsigned i = 0; i < NumRoots; ++i) {
            PHINode *lift = lifted[i];
            Value *BaseElem;
            if (isa<PointerType>(Base->getType()))
                BaseElem = Base;
            else
                BaseElem = IncomingBases[i];
            assert(BaseElem->getType() == T_prjlvalue);
            lift->addIncoming(BaseElem, IncomingBB);
        }
    }
}

int LateLowerGCFrame::NumberBase(State &S, Value *CurrentV)
{
    auto it = S.AllPtrNumbering.find(CurrentV);
    if (it != S.AllPtrNumbering.end())
        return it->second;
    int Number;
    if (isa<Constant>(CurrentV)) {
        // Perm rooted
        Number = -2;
    } else if (isa<Argument>(CurrentV) || isa<AllocaInst>(CurrentV) ||
            (isa<AddrSpaceCastInst>(CurrentV) && !isTrackedValue(CurrentV))) {
        // We know this is rooted in the parent
        // future note: we could chose to exclude argument of type CalleeRooted here
        Number = -1;
    } else if (!isSpecialPtr(CurrentV->getType())) {
        // Externally rooted somehow hopefully (otherwise there's a bug in the
        // input IR)
        Number = -1;
    } else if (isa<SelectInst>(CurrentV) && !isTrackedValue(CurrentV)) {
        LiftSelect(S, cast<SelectInst>(CurrentV));
        Number = S.AllPtrNumbering[CurrentV];
        return Number;
    } else if (isa<PHINode>(CurrentV) && !isTrackedValue(CurrentV)) {
        LiftPhi(S, cast<PHINode>(CurrentV));
        Number = S.AllPtrNumbering[CurrentV];
        return Number;
    } else if (isa<ExtractValueInst>(CurrentV)) {
        auto Numbers = NumberAllBase(S, CurrentV);
        assert(Numbers.size() == 1);
        Number = Numbers[0];
    } else {
        assert((CurrentV->getType()->isPointerTy() && isTrackedValue(CurrentV)));
        Number = ++S.MaxPtrNumber;
        S.ReversePtrNumbering[Number] = CurrentV;
    }
    S.AllPtrNumbering[CurrentV] = Number;
    return Number;
}

int LateLowerGCFrame::Number(State &S, Value *V) {
    assert(isSpecialPtr(V->getType()));
    auto CurrentV = FindBaseValue(S, V);
    int Number;
    if (CurrentV.second == -1) {
        Number = NumberBase(S, CurrentV.first);
    } else {
        auto Numbers = NumberAllBase(S, CurrentV.first);
        Number = Numbers[CurrentV.second];
    }
    if (V != CurrentV.first)
        S.AllPtrNumbering[V] = Number;
    return Number;
}

// assign pointer numbers to a def instruction
SmallVector<int, 0> LateLowerGCFrame::NumberAllBase(State &S, Value *CurrentV) {
    if (isa<PointerType>(CurrentV->getType())) {
        auto it = S.AllPtrNumbering.find(CurrentV);
        if (it != S.AllPtrNumbering.end())
            return SmallVector<int, 0>({it->second});
    } else {
        auto it = S.AllCompositeNumbering.find(CurrentV);
        if (it != S.AllCompositeNumbering.end())
            return it->second;
    }

    SmallVector<int, 0> Numbers;
    auto tracked = CountTrackedPointers(CurrentV->getType());
    if (tracked.count == 0)
        return Numbers;
    if (isa<Constant>(CurrentV) || isa<AllocaInst>(CurrentV) || isa<Argument>(CurrentV) ||
            (isa<AddrSpaceCastInst>(CurrentV) && !isTrackedValue(CurrentV))) {
        Numbers.resize(tracked.count, -1);
    }
    else if (auto *SVI = dyn_cast<ShuffleVectorInst>(CurrentV)) {
        SmallVector<int, 0> Numbers1 = NumberAll(S, SVI->getOperand(0));
        SmallVector<int, 0> Numbers2 = NumberAll(S, SVI->getOperand(1));
        auto Mask = SVI->getShuffleMask();
        for (auto idx : Mask) {
            if (idx == -1) {
                Numbers.push_back(-1);
            } else if ((unsigned)idx < Numbers1.size()) {
                Numbers.push_back(Numbers1[idx]);
            } else {
                Numbers.push_back(Numbers2[idx - Numbers1.size()]);
            }
        }
    } else if (auto *IEI = dyn_cast<InsertElementInst>(CurrentV)) {
        // TODO: handle non-constant: LiftInsertElement(S, IEI)
        unsigned idx = cast<ConstantInt>(IEI->getOperand(2))->getZExtValue();
        Numbers = NumberAll(S, IEI->getOperand(0));
        int ElNumber = Number(S, IEI->getOperand(1));
        Numbers[idx] = ElNumber;
    } else if (auto *IVI = dyn_cast<InsertValueInst>(CurrentV)) {
        Numbers = NumberAll(S, IVI->getAggregateOperand());
        auto Tracked = TrackCompositeType(IVI->getType());
        assert(Tracked.size() == Numbers.size());
        SmallVector<int, 0> InsertNumbers = NumberAll(S, IVI->getInsertedValueOperand());
        auto Idxs = IVI->getIndices();
        unsigned j = 0;
        for (unsigned i = 0; i < Tracked.size(); ++i) {
            auto Elem = ArrayRef<unsigned>(Tracked[i]);
            if (Elem.size() < Idxs.size())
                continue;
            if (Idxs.equals(Elem.slice(0, Idxs.size()))) // Tracked.startswith(Idxs)
                Numbers[i] = InsertNumbers[j++];
        }
        assert(j == InsertNumbers.size());
    } else if (auto *EVI = dyn_cast<ExtractValueInst>(CurrentV)) {
        auto BaseNumbers = NumberAll(S, EVI->getAggregateOperand());
        auto Tracked = TrackCompositeType(EVI->getAggregateOperand()->getType());
        assert(Tracked.size() == BaseNumbers.size());
        auto Idxs = EVI->getIndices();
        for (unsigned i = 0; i < Tracked.size(); ++i) {
            auto Elem = ArrayRef<unsigned>(Tracked[i]);
            if (Elem.size() < Idxs.size())
                continue;
            if (Idxs.equals(Elem.slice(0, Idxs.size()))) // Tracked.startswith(Idxs)
                Numbers.push_back(BaseNumbers[i]);
        }
        assert(CountTrackedPointers(EVI->getType()).count == Numbers.size());
    } else if (tracked.derived) {
        if (isa<SelectInst>(CurrentV)) {
            LiftSelect(S, cast<SelectInst>(CurrentV));
        } else if (isa<PHINode>(CurrentV)) {
            LiftPhi(S, cast<PHINode>(CurrentV));
        // } else if (isa<ExtractElementInst>(CurrentV)) { // TODO: lifting for non constant index
        } else {
            CurrentV->print(errs());
            llvm_unreachable("Unexpected generating operation for derived values");
        }
        if (isa<PointerType>(CurrentV->getType())) {
            auto Number = S.AllPtrNumbering[CurrentV];
            Numbers.resize(1, Number);
        } else {
            Numbers = S.AllCompositeNumbering[CurrentV];
        }
    } else {
        assert((isa<LoadInst>(CurrentV) || isa<CallInst>(CurrentV) || isa<PHINode>(CurrentV) || isa<SelectInst>(CurrentV) ||
                isa<AtomicCmpXchgInst>(CurrentV) || isa<AtomicRMWInst>(CurrentV))
                && "unexpected def expression");
        // This is simple, we can just number them sequentially
        for (unsigned i = 0; i < tracked.count; ++i) {
            int Num = ++S.MaxPtrNumber;
            Numbers.push_back(Num);
            S.ReversePtrNumbering[Num] = CurrentV;
        }
    }
    if (isa<PointerType>(CurrentV->getType())) {
        assert(Numbers.size() == 1);
        S.AllPtrNumbering[CurrentV] = Numbers[0];
    } else {
        S.AllCompositeNumbering[CurrentV] = Numbers;
    }
    return Numbers;
}

// gets the pointer number for every gc tracked value inside V
SmallVector<int, 0> LateLowerGCFrame::NumberAll(State &S, Value *V) {
    if (isa<PointerType>(V->getType())) {
        auto it = S.AllPtrNumbering.find(V);
        if (it != S.AllPtrNumbering.end())
            return SmallVector<int, 0>({it->second});
    } else {
        auto it = S.AllCompositeNumbering.find(V);
        if (it != S.AllCompositeNumbering.end())
            return it->second;
    }
    SmallVector<int, 0> Numbers;
    auto tracked = CountTrackedPointers(V->getType());
    if (tracked.count == 0)
        return Numbers;
    auto CurrentV = FindBaseValue(S, V);
    int Number = -1;
    if (isa<PointerType>(CurrentV.first->getType())) {
        // Base turned out to be a single pointer--number it
        assert(CurrentV.second == -1);
        Number = NumberBase(S, CurrentV.first);
        Numbers.resize(tracked.count, Number);
    } else {
        // Base turned out to be an aggregate--get all numbers for it, then sub-select
        Numbers = NumberAllBase(S, CurrentV.first);
        if (CurrentV.second != -1) {
            Number = Numbers[CurrentV.second]; // only needed a subset of the values
            Numbers.resize(tracked.count, Number);
        }
        else {
            assert(!isa<PointerType>(V->getType()));
        }
    }
    if (CurrentV.first != V) {
        if (isa<PointerType>(V->getType())) {
            S.AllPtrNumbering[V] = Number;
        } else {
            S.AllCompositeNumbering[V] = Numbers;
        }
    }
    return Numbers;
}


static void MaybeResize(BBState &BBS, unsigned Idx) {
    /*
    if (BBS.Defs.size() <= Idx) {
        BBS.Defs.resize(Idx + 1);
        BBS.UpExposedUses.resize(Idx + 1);
        BBS.PhiOuts.resize(Idx + 1);
    }
    */
}

static bool HasBitSet(const LargeSparseBitVector &BV, unsigned Bit) {
    return BV.test(Bit);
}

static bool HasBitSet(const BitVector &BV, unsigned Bit) {
    return Bit < BV.size() && BV[Bit];
}

static void NoteDef(State &S, BBState &BBS, int Num, const ArrayRef<int> &SafepointsSoFar) {
    assert(Num >= 0);
    MaybeResize(BBS, Num);
    assert(!BBS.Defs.test(Num) && "SSA Violation or misnumbering?");
    BBS.Defs.set(Num);
    BBS.UpExposedUses.reset(Num);
    // This value could potentially be live at any following safe point
    // if it ends up live out, so add it to the LiveIfLiveOut lists for all
    // following safepoints.
    for (int Safepoint : SafepointsSoFar) {
        S.LiveIfLiveOut[Safepoint].push_back(Num);
    }
}

void LateLowerGCFrame::MaybeNoteDef(State &S, BBState &BBS, Value *Def,
                                    const ArrayRef<int> &SafepointsSoFar,
                                    SmallVector<int, 1> &&RefinedPtr) {
    Type *RT = Def->getType();
    if (isa<PointerType>(RT)) {
        if (!isSpecialPtr(RT))
            return;
        assert(isTrackedValue(Def) && "Returned value of GC interest, but not tracked?");
        int Num = Number(S, Def);
        NoteDef(S, BBS, Num, SafepointsSoFar);
        if (!RefinedPtr.empty())
            S.Refinements[Num] = std::move(RefinedPtr);
    }
    else {
        SmallVector<int, 0> Nums = NumberAll(S, Def);
        for (int Num : Nums) {
            NoteDef(S, BBS, Num, SafepointsSoFar);
            if (!RefinedPtr.empty())
                S.Refinements[Num] = RefinedPtr;
        }
    }
}

static int NoteSafepoint(State &S, BBState &BBS, CallInst *CI, SmallVectorImpl<int> &CalleeRoots) {
    int Number = ++S.MaxSafepointNumber;
    S.SafepointNumbering[CI] = Number;
    S.ReverseSafepointNumbering.push_back(CI);
    // Note which pointers are upward exposed live here. They need to be
    // considered live at this safepoint even when they have a def earlier
    // in this BB (i.e. even when they don't participate in the dataflow
    // computation)
    S.LiveSets.push_back(BBS.UpExposedUses);
    S.LiveIfLiveOut.push_back(SmallVector<int, 0>{});
    S.CalleeRoots.push_back(std::move(CalleeRoots));
    return Number;
}

void LateLowerGCFrame::NoteUse(State &S, BBState &BBS, Value *V, LargeSparseBitVector &Uses, Function &F) {
    // Short circuit to avoid having to deal with vectors of constants, etc.
//#ifndef NDEBUG
//    if (isa<PointerType>(V->getType())) {
//        if (isSpecialPtr(V->getType()))
//            if (isa<UndefValue>(V) && !isa<PoisonValue>(V))
//                F.dump();
//    }
//#endif
    if (isa<Constant>(V))
        return;
    if (isa<PointerType>(V->getType())) {
        if (isSpecialPtr(V->getType())) {
            int Num = Number(S, V);
            if (Num < 0)
                return;
            MaybeResize(BBS, Num);
            Uses.set(Num);
        }
    } else {
        SmallVector<int, 0> Nums = NumberAll(S, V);
        for (int Num : Nums) {
            if (Num < 0)
                continue;
            MaybeResize(BBS, Num);
            Uses.set(Num);
        }
    }
}

void LateLowerGCFrame::NoteOperandUses(State &S, BBState &BBS, Instruction &UI) {
    for (Use &U : UI.operands()) {
        NoteUse(S, BBS, U, *UI.getFunction());
    }
}

template <typename VisitInst, typename callback>
void RecursivelyVisit(callback f, Value *V) {
    for (Use &VU : V->uses()) {
        User *TheUser = VU.getUser();
        if (isa<VisitInst>(TheUser))
            f(VU);
        if (isa<CallInst>(TheUser) || isa<LoadInst>(TheUser) ||
            isa<SelectInst>(TheUser) || isa<PHINode>(TheUser) || // TODO: should these be removed from this list?
            isa<StoreInst>(TheUser) || isa<PtrToIntInst>(TheUser) ||
            isa<ICmpInst>(TheUser) || // ICmpEQ/ICmpNE can be used with ptr types
            isa<AtomicCmpXchgInst>(TheUser) || isa<AtomicRMWInst>(TheUser))
            continue;
        if (isa<GetElementPtrInst>(TheUser) || isa<BitCastInst>(TheUser) || isa<AddrSpaceCastInst>(TheUser)) {
            RecursivelyVisit<VisitInst, callback>(f, TheUser);
            continue;
        }
        llvm_dump(V);
        llvm_dump(TheUser);
        assert(false && "Unexpected instruction");
    }
}

static void dumpBitVectorValues(State &S, LargeSparseBitVector &BV, ModuleSlotTracker &MST) {
    bool first = true;
    for (auto Idx : BV) {
        if (!first)
            dbgs() << ", ";
        first = false;
        S.ReversePtrNumbering[Idx]->printAsOperand(dbgs(), false, MST);
    }
}

static void dumpBBState(const BasicBlock &BB, State &S, ModuleSlotTracker &MST)
{
    dbgs() << "Liveness analysis for BB " << BB.getName();
    dbgs() << "\n\tDefs: ";
    dumpBitVectorValues(S, S.BBStates[&BB].Defs, MST);
    dbgs() << "\n\tPhiOuts: ";
    dumpBitVectorValues(S, S.BBStates[&BB].PhiOuts, MST);
    dbgs() << "\n\tUpExposedUses: ";
    dumpBitVectorValues(S, S.BBStates[&BB].UpExposedUses, MST);
    dbgs() << "\n\tLiveIn: ";
    dumpBitVectorValues(S, S.BBStates[&BB].LiveIn, MST);
    dbgs() << "\n\tLiveOut: ";
    dumpBitVectorValues(S, S.BBStates[&BB].LiveOut, MST);
    dbgs() << "\n";
}

JL_USED_FUNC static void dumpBBState(const BasicBlock &BB, State &S)
{
    ModuleSlotTracker MST(BB.getParent()->getParent());
    dumpBBState(BB, S, MST);
}


/* Debugging utility to dump liveness information */
JL_USED_FUNC static void dumpLivenessState(Function &F, State &S) {
    ModuleSlotTracker MST(F.getParent());
    for (auto &BB : F) {
        return dumpBBState(BB, S, MST);
    }
}

static bool isTBAA(MDNode *TBAA, std::initializer_list<const char*> const strset)
{
    if (!TBAA)
        return false;
    while (TBAA->getNumOperands() > 1) {
        TBAA = cast<MDNode>(TBAA->getOperand(1).get());
        auto str = cast<MDString>(TBAA->getOperand(0))->getString();
        for (auto str2 : strset) {
            if (str == str2) {
                return true;
            }
        }
    }
    return false;
}

// Check if this is a load from an immutable value. The easiest
// way to do so is to look at the tbaa and see if it derives from
// jtbaa_immut.
static bool isLoadFromImmut(LoadInst *LI)
{
    if (LI->getMetadata(LLVMContext::MD_invariant_load))
        return true;
    MDNode *TBAA = LI->getMetadata(LLVMContext::MD_tbaa);
    if (isTBAA(TBAA, {"jtbaa_immut", "jtbaa_const", "jtbaa_datatype", "jtbaa_memoryptr", "jtbaa_memorylen", "jtbaa_memoryown"}))
        return true;
    return false;
}

static bool isConstGV(GlobalVariable *gv)
{
    return gv->isConstant() || gv->getMetadata("julia.constgv");
}

typedef llvm::SmallPtrSet<PHINode*, 1> PhiSet;

static bool isLoadFromConstGV(LoadInst *LI, bool &task_local, PhiSet *seen = nullptr);
static bool isLoadFromConstGV(Value *v, bool &task_local, PhiSet *seen = nullptr)
{
    v = v->stripInBoundsOffsets();
    if (auto LI = dyn_cast<LoadInst>(v))
        return isLoadFromConstGV(LI, task_local, seen);
    if (auto gv = dyn_cast<GlobalVariable>(v))
        return isConstGV(gv);
    // null pointer
    if (isa<ConstantData>(v))
        return true;
    // literal pointers
    if (auto CE = dyn_cast<ConstantExpr>(v))
        return (CE->getOpcode() == Instruction::IntToPtr &&
                isa<ConstantData>(CE->getOperand(0)));
    if (auto SL = dyn_cast<SelectInst>(v))
        return (isLoadFromConstGV(SL->getTrueValue(), task_local, seen) &&
                isLoadFromConstGV(SL->getFalseValue(), task_local, seen));
    if (auto Phi = dyn_cast<PHINode>(v)) {
        PhiSet ThisSet(&Phi, &Phi);
        if (!seen)
            seen = &ThisSet;
        else if (seen->count(Phi))
            return true;
        else
            seen->insert(Phi);
        auto n = Phi->getNumIncomingValues();
        for (unsigned i = 0; i < n; ++i) {
            if (!isLoadFromConstGV(Phi->getIncomingValue(i), task_local, seen)) {
                return false;
            }
        }
        return true;
    }
    if (auto call = dyn_cast<CallInst>(v)) {
        auto callee = call->getCalledFunction();
        if (callee && callee->getName() == "julia.typeof") {
            return true;
        }
        if (callee && callee->getName() == "julia.get_pgcstack") {
            task_local = true;
            return true;
        }
        if (callee && callee->getName() == "julia.gc_loaded") {
            return isLoadFromConstGV(call->getArgOperand(0), task_local, seen) &&
                   isLoadFromConstGV(call->getArgOperand(1), task_local, seen);
        }
    }
    if (isa<Argument>(v)) {
        task_local = true;
        return true;
    }
    return false;
}

// Check if this is can be traced through constant loads to an constant global
// or otherwise globally rooted value.
// Almost all `tbaa_const` loads satisfies this with the exception of
// task local constants which are constant as far as the code is concerned but aren't
// global constants. For task local constant `task_local` will be true when this function
// returns.
//
// The white list implemented here and above in `isLoadFromConstGV(Value*)` should
// cover all the cases we and LLVM generates.
static bool isLoadFromConstGV(LoadInst *LI, bool &task_local, PhiSet *seen)
{
    // We only emit single slot GV in codegen
    // but LLVM global merging can change the pointer operands to GEPs/bitcasts
    auto load_base = LI->getPointerOperand()->stripInBoundsOffsets();
    assert(load_base); // Static analyzer
    auto gv = dyn_cast<GlobalVariable>(load_base);
    if (isLoadFromImmut(LI)) {
        if (gv)
            return true;
        return isLoadFromConstGV(load_base, task_local, seen);
    }
    if (gv)
        return isConstGV(gv);
    return false;
}

static uint64_t getLoadValueAlign(LoadInst *LI)
{
    MDNode *md = LI->getMetadata(LLVMContext::MD_align);
    if (!md)
        return 1;
    return mdconst::extract<ConstantInt>(md->getOperand(0))->getLimitedValue();
}

static bool LooksLikeFrameRef(Value *V) {
    if (isSpecialPtr(V->getType()))
        return false;
    V = V->stripInBoundsOffsets();
    if (isSpecialPtr(V->getType()))
        return false;
    return isa<Argument>(V);
}

SmallVector<int, 1> LateLowerGCFrame::GetPHIRefinements(PHINode *Phi, State &S)
{
    // The returned vector can violate the domination property of the Refinements map.
    // However, we can't know for sure if this is valid here since incoming values
    // that does not dominate the PHI node may be externally rooted (i.e. can be refined to -1)
    // We only know that after scanning the whole function so we'll record the possibly invalid
    // edges here and fix them up at the end of `LocalScan`. (See `FixUpRefinements` below).
    auto nIncoming = Phi->getNumIncomingValues();
    SmallVector<int, 1> RefinedPtr(nIncoming);
    for (unsigned i = 0; i < nIncoming; ++i)
        RefinedPtr[i] = Number(S, Phi->getIncomingValue(i));
    return RefinedPtr;
}

JL_USED_FUNC static void DumpRefinements(State *S)
{
    for (auto &kv: S->Refinements) {
        int Num = kv.first;
        if (Num < 0)
            continue;
        dbgs() << "Refinements for " << Num << "  --  ";
        auto V = S->ReversePtrNumbering[Num];
        llvm_dump(V);
        for (auto refine: kv.second) {
            if (refine < 0) {
                dbgs() << "  " << (int)refine;
                continue;
            }
            dbgs() << "  " << (int)refine << ": ";
            auto R = S->ReversePtrNumbering[refine];
            llvm_dump(R);
        }
    }
}

void LateLowerGCFrame::FixUpRefinements(ArrayRef<int> PHINumbers, State &S)
{
    // Now we have all the possible refinement information, we can remove ones for the invalid

    // * First find all values that must be externally rooted.
    //   Values may either be obviously externally rooted (e.g. arguments) - (this is indicated by a
    //   value of -1 or -2 in the refinement map), or may be externally rooted by refinement to other
    //   values. Thus a value is not externally rooted if it either:
    //   either:
    //     - Has no refinements (all obviously externally rooted values are annotated by -1/-2 in the
    //       refinement map).
    //     - Recursively reaches a not-externally rooted value through its refinements
    //
    //   We compute this set by first assuming all values are externally rooted and then iteratively
    //   removing the ones that are not.
    BitVector extern_rooted(S.MaxPtrNumber + 1, true);
    BitVector perm_rooted(S.MaxPtrNumber + 1, true);

    //   * First clear all values that are not derived from anything.
    //     This only needs to be done once.
    for (int i = 0; i <= S.MaxPtrNumber; i++) {
        auto it = S.Refinements.find(i);
        if (it == S.Refinements.end() || it->second.empty()) {
            extern_rooted[i] = false;
            perm_rooted[i] = false;
        }
    }
    //   * Then remove values reachable from those values recursively
    bool changed;
    do {
        changed = false;
        for (auto &kv: S.Refinements) {
            int Num = kv.first;
            // Already cleared.
            if (!HasBitSet(extern_rooted, Num))
                continue;
            for (auto refine: kv.second) {
                if (refine == -2) {
                    continue;
                }
                else if (refine == -1) {
                    if (HasBitSet(perm_rooted, Num)) {
                        changed = true;
                        perm_rooted[Num] = false;
                    }
                    continue;
                }
                else if (!HasBitSet(extern_rooted, refine)) {
                    changed = true;
                    extern_rooted[Num] = false;
                    perm_rooted[Num] = false;
                    break;
                }
                else if (!HasBitSet(perm_rooted, refine)) {
                    if (HasBitSet(perm_rooted, Num)) {
                        changed = true;
                        perm_rooted[Num] = false;
                    }
                }
            }
        }
    } while (changed);
    //   * Now the `extern_rooted` and `perm_rooted` map is accurate,
    //     normalize all externally rooted values.
    for (auto &kv: S.Refinements) {
        int Num = kv.first;
        if (HasBitSet(perm_rooted, Num)) {
            // For permanently rooted values, set their refinements simply to `{-2}`
            kv.second.resize(1);
            kv.second[0] = -2;
            continue;
        }
        else if (HasBitSet(extern_rooted, Num)) {
            // For externally rooted values, set their refinements simply to `{-1}`
            kv.second.resize(1);
            kv.second[0] = -1;
            continue;
        }
        for (auto &refine: kv.second) {
            // For other values,
            // remove all externally rooted values from their refinements (replace with -1)
            // No need to handle -2 specially since it won't make a difference.
            if (HasBitSet(extern_rooted, refine)) {
                refine = -1;
            }
        }
    }
    // Scan all phi node refinements and remove all invalid ones.
    // As a generalization to what we did to externally rooted values above,
    // we can also relax non-dominating (invalid) refinements to the refinements of those values
    // If all of those values dominate the phi node then the phi node can be refined to
    // those values instead.
    // While we recursively relax the refinement, we need to keep track of the values we've
    // visited in order to not scan them again.
    BitVector visited(S.MaxPtrNumber + 1, false);
    for (auto Num: PHINumbers) {
        // Not sure if `Num` can be `-1`
        if (Num < 0 || HasBitSet(extern_rooted, Num))
            continue;
        // N.B.: We reset the bit vector below on every iteration
        visited[Num] = true;
        auto Phi = cast<PHINode>(S.ReversePtrNumbering[Num]);
        auto &RefinedPtr = S.Refinements[Num];
        unsigned j = 0; // new length
        for (unsigned i = 0; i < RefinedPtr.size(); i++) {
            auto refine = RefinedPtr[i];
            if (refine < 0 || visited[refine])
                continue;
            visited[refine] = true;
            if (i != j)
                RefinedPtr[j] = refine;
            j++;
            if (auto inst = dyn_cast<Instruction>(S.ReversePtrNumbering[refine])) {
                if (!S.DT)
                    S.DT = &GetDT();
                if (S.DT->dominates(inst, Phi))
                    continue;
                // Decrement `j` so we'll overwrite/ignore it.
                j--;
                // Non-dominating refinement
                auto it = S.Refinements.find(refine);
                if (it != S.Refinements.end() && !it->second.empty()) {
                    // Found a replacement, replace current element.
                    auto &NewRefinedPtr = it->second;
                    unsigned n = NewRefinedPtr.size();
                    // First fill in the gap between `i` and `j`
                    unsigned k = 0;
                    for (; k < n && i >= j + k; k++)
                        RefinedPtr[i - k] = NewRefinedPtr[k];
                    i = i - k;
                    if (k < n)
                        RefinedPtr.append(it->second.begin() + k, it->second.end());
                    continue;
                }
                // Invalid - Remove All refinements
                RefinedPtr.resize(0);
                break;
            }
        }
        if (!RefinedPtr.empty()) {
            // `j == 0` here means that everything is externally rooted.
            // This should have been handled by the first loop above.
            assert(j != 0 && j <= RefinedPtr.size());
            RefinedPtr.resize(j);
        } else {
            S.Refinements.erase(Num);
        }
        visited.reset();
    }
}

// Look through instructions to find all possible allocas that might become the sret argument
static SmallSetVector<AllocaInst *, 8> FindSretAllocas(Value* SRetArg) {
    SmallSetVector<AllocaInst *, 8> allocas;
    if (AllocaInst *OneSRet = dyn_cast<AllocaInst>(SRetArg)) {
        allocas.insert(OneSRet); // Found it directly
    } else {
        SmallSetVector<Value *, 8> worklist;
        worklist.insert(SRetArg);
        while (!worklist.empty()) {
            Value *V = worklist.pop_back_val();
            if (AllocaInst *Alloca = dyn_cast<AllocaInst>(V->stripInBoundsOffsets())) {
                allocas.insert(Alloca); // Found a candidate
            } else if (PHINode *Phi = dyn_cast<PHINode>(V)) {
                for (Value *Incoming : Phi->incoming_values()) {
                    worklist.insert(Incoming);
                }
            } else if (SelectInst *SI = dyn_cast<SelectInst>(SRetArg)) {
                auto TrueBranch = SI->getTrueValue();
                auto FalseBranch = SI->getFalseValue();
                if (TrueBranch && FalseBranch) {
                    worklist.insert(TrueBranch);
                    worklist.insert(FalseBranch);
                } else {
                    llvm_dump(SI);
                    assert(false && "Malformed Select");
                }
            } else {
                llvm_dump(V);
                assert(false && "Unexpected SRet argument");
            }
        }
    }
    assert(allocas.size() > 0);
    assert(std::all_of(allocas.begin(), allocas.end(), [&] (AllocaInst* SRetAlloca) JL_NOTSAFEPOINT {
            return (SRetAlloca->getArraySize() == allocas[0]->getArraySize() &&
            SRetAlloca->getAllocatedType() == allocas[0]->getAllocatedType());
        }
    ));
    return allocas;
}

State LateLowerGCFrame::LocalScan(Function &F) {
    State S(F);
    SmallVector<int, 8> PHINumbers;
    for (BasicBlock &BB : F) {
        BBState &BBS = S.BBStates[&BB];
        for (auto it = BB.rbegin(); it != BB.rend(); ++it) {
            Instruction &I = *it;
            if (CallInst *CI = dyn_cast<CallInst>(&I)) {
                if (isa<IntrinsicInst>(CI)) {
                    // Most intrinsics are not gc uses/defs, however some have
                    // memory operands and could thus be GC uses. To be conservative,
                    // we only skip processing for those that we know we emit often
                    // and cannot possibly be GC uses.
                    IntrinsicInst *II = cast<IntrinsicInst>(CI);
                    if (isa<DbgInfoIntrinsic>(CI) ||
                        II->getIntrinsicID() == Intrinsic::lifetime_start ||
                        II->getIntrinsicID() == Intrinsic::lifetime_end) {
                        continue;
                    }
                    if (II->getIntrinsicID() == Intrinsic::masked_load ||
                        II->getIntrinsicID() == Intrinsic::masked_gather) {
                        if (auto VTy = dyn_cast<VectorType>(II->getType())) {
                            if (CountTrackedPointers(VTy->getElementType()).count) {
                                // LLVM sometimes tries to materialize these operations with undefined pointers in our non-integral address space.
                                // Hopefully LLVM didn't already propagate that information and poison our users. Set those to NULL now.
                                Value *passthru = II->getArgOperand(3);
                                if (isa<UndefValue>(passthru)) {
                                    II->setArgOperand(3, Constant::getNullValue(passthru->getType()));
                                }
                            }
                            if (hasLoadedTy(VTy->getElementType())) {
                                // These are not real defs
                                continue;
                            }
                        }
                    }
                }
                auto callee = CI->getCalledFunction();
                if (callee && callee == typeof_func) {
                    MaybeNoteDef(S, BBS, CI, BBS.Safepoints, SmallVector<int, 1>{-2});
                }
                else if (callee && callee->getName() == "julia.gc_loaded") {
                    continue;
                }
                else {
                    MaybeNoteDef(S, BBS, CI, BBS.Safepoints);
                }
                if (CI->hasStructRetAttr()) {
                    Type *ElT = getAttributeAtIndex(CI->getAttributes(), 1, Attribute::StructRet).getValueAsType();
                    auto tracked = CountTrackedPointers(ElT, true);
                    if (tracked.count) {
                        SmallSetVector<AllocaInst *, 8>  allocas = FindSretAllocas((CI->arg_begin()[0])->stripInBoundsOffsets());
                        // We know that with the right optimizations we can forward a sret directly from an argument
                        // This hasn't been seen without adding IPO effects to julia functions but it's possible we need to handle that too
                        // If they are tracked.all we can just pass through but if they have a roots bundle it's possible we need to emit some copies ¯\_(ツ)_/¯
                        for (AllocaInst *SRet : allocas) {
                            if (!(SRet->isStaticAlloca() && isa<PointerType>(ElT) && ElT->getPointerAddressSpace() == AddressSpace::Tracked)) {
                                assert(!tracked.derived);
                                if (tracked.all) {
                                    S.ArrayAllocas[SRet] = tracked.count * cast<ConstantInt>(SRet->getArraySize())->getZExtValue();
                                }
                                else {
                                    Value *arg1 = (CI->arg_begin()[1])->stripInBoundsOffsets();
                                    SmallSetVector<AllocaInst *, 8>  gc_allocas = FindSretAllocas(arg1);
                                    AllocaInst *SRet_gc = nullptr;
                                    if (gc_allocas.size() == 1) {
                                        SRet_gc = gc_allocas.pop_back_val();
                                    }
                                    else {
                                        llvm_dump(CI);
                                        for (AllocaInst *Alloca : gc_allocas) {
                                            llvm_dump(Alloca);
                                        }
                                        assert(false && "Expected single alloca");
                                    }
                                    Type *ElT = SRet_gc->getAllocatedType();
                                    if (!(SRet_gc->isStaticAlloca() && isa<PointerType>(ElT) && ElT->getPointerAddressSpace() == AddressSpace::Tracked)) {
                                        S.ArrayAllocas[SRet_gc] = tracked.count * cast<ConstantInt>(SRet_gc->getArraySize())->getZExtValue();
                                    }
                                    break; // Found our gc roots
                                }
                            }
                        }
                    }
                }
                NoteOperandUses(S, BBS, I);
                if (CI->canReturnTwice()) {
                    S.ReturnsTwice.push_back(CI);
                }
                if (callee) {
                    if (callee == gc_preserve_begin_func) {
                        SmallVector<int, 0> args;
                        for (Use &U : CI->args()) {
                            Value *V = U;
                            if (isa<Constant>(V))
                                continue;
                            if (isa<PointerType>(V->getType())) {
                                if (isSpecialPtr(V->getType())) {
                                    int Num = Number(S, V);
                                    if (Num >= 0)
                                        args.push_back(Num);
                                }
                            } else {
                                SmallVector<int, 0> Nums = NumberAll(S, V);
                                for (int Num : Nums) {
                                    if (Num < 0)
                                        continue;
                                    args.push_back(Num);
                                }
                            }
                        }
                        S.GCPreserves[CI] = args;
                        continue;
                    }
                    // Known functions emitted in codegen that are not safepoints
                    if (callee == pointer_from_objref_func || callee == gc_preserve_begin_func ||
                        callee == gc_preserve_end_func || callee == typeof_func ||
                        callee == pgcstack_getter || callee->getName() == XSTR(jl_egal__unboxed) ||
                        callee->getName() == XSTR(jl_lock_value) || callee->getName() == XSTR(jl_unlock_value) ||
                        callee->getName() == XSTR(jl_lock_field) || callee->getName() == XSTR(jl_unlock_field) ||
                        callee == write_barrier_func || callee == gc_loaded_func || callee == pop_handler_noexcept_func ||
                        callee->getName() == "memcmp") {
                        continue;
                    }
                    if (callee->getMemoryEffects().onlyReadsMemory() ||
                        callee->getMemoryEffects().onlyAccessesArgPointees()) {
                        continue;
                    }
                    if (MemTransferInst *MI = dyn_cast<MemTransferInst>(CI)) {
                        MaybeTrackDst(S, MI);
                    }
                }
                if (isa<IntrinsicInst>(CI) ||
                    CI->getMemoryEffects().onlyAccessesArgPointees() ||
                    CI->getMemoryEffects().onlyReadsMemory()) {
                    // Intrinsics are never safepoints.
                    continue;
                }
                SmallVector<int, 0> CalleeRoots;
                for (Use &U : CI->args()) {
                    // Find all callee rooted arguments.
                    // Record them instead of simply remove them from live values here
                    // since they can be useful during refinement
                    // (e.g. to remove roots of objects that are refined to these)
                    Value *V = U;
                    if (isa<Constant>(V) || !isa<PointerType>(V->getType()) ||
                        getValueAddrSpace(V) != AddressSpace::CalleeRooted)
                        continue;
                    V = V->stripPointerCasts();
                    if (!isTrackedValue(V))
                        continue;
                    auto Num = Number(S, V);
                    if (Num < 0)
                        continue;
                    CalleeRoots.push_back(Num);
                }
                int SafepointNumber = NoteSafepoint(S, BBS, CI, CalleeRoots);
                BBS.HasSafepoint = true;
                BBS.TopmostSafepoint = SafepointNumber;
                BBS.Safepoints.push_back(SafepointNumber);
            } else if (LoadInst *LI = dyn_cast<LoadInst>(&I)) {
                // If this is a load from an immutable, we know that
                // this object will always be rooted as long as the
                // object we're loading from is, so we can refine uses
                // of this object to uses of the object we're loading
                // from.
                SmallVector<int, 1> RefinedPtr{};
                Type *Ty = LI->getType()->getScalarType();
                bool task_local = false;
                if (isLoadFromImmut(LI) && isSpecialPtr(LI->getPointerOperand()->getType())) {
                    RefinedPtr.push_back(Number(S, LI->getPointerOperand()));
                } else if (LI->getType()->isPointerTy() &&
                        isSpecialPtr(Ty) &&
                        LooksLikeFrameRef(LI->getPointerOperand())) {
                    // Loads from a jlcall argument array
                    RefinedPtr.push_back(-1);
                }
                else if (isLoadFromConstGV(LI, task_local)) {
                    // If this is a const load from a global,
                    // we know that the object is a constant as well and doesn't need rooting.
                    // If this is a task local constant, we don't need to root it within the
                    // task but we do need to issue write barriers for when the current task dies.
                    RefinedPtr.push_back(task_local ? -1 : -2);
                }
                if (!hasLoadedTy(Ty))
                    MaybeNoteDef(S, BBS, LI, BBS.Safepoints, std::move(RefinedPtr));
                NoteOperandUses(S, BBS, I);
            } else if (auto *LI = dyn_cast<AtomicCmpXchgInst>(&I)) {
                Type *Ty = LI->getNewValOperand()->getType()->getScalarType();
                if (!Ty->isPointerTy() || Ty->getPointerAddressSpace() != AddressSpace::Loaded) {
                    MaybeNoteDef(S, BBS, LI, BBS.Safepoints);
                }
                NoteOperandUses(S, BBS, I);
                // TODO: do we need MaybeTrackStore(S, LI);
            } else if (auto *LI = dyn_cast<AtomicRMWInst>(&I)) {
                Type *Ty = LI->getType()->getScalarType();
                if (!Ty->isPointerTy() || Ty->getPointerAddressSpace() != AddressSpace::Loaded) {
                    MaybeNoteDef(S, BBS, LI, BBS.Safepoints);
                }
                NoteOperandUses(S, BBS, I);
                // TODO: do we need MaybeTrackStore(S, LI);
            } else if (SelectInst *SI = dyn_cast<SelectInst>(&I)) {
                auto tracked = CountTrackedPointers(SI->getType());
                if (tracked.count && !tracked.derived) {
                    // record the select definition of these values
                    SmallVector<int, 2> RefinedPtr;
                    if (isa<PointerType>(SI->getType())) {
                        // TODO: Refinements for vector select
                        RefinedPtr = {
                            Number(S, SI->getTrueValue()),
                            Number(S, SI->getFalseValue())
                        };
                    }
                    MaybeNoteDef(S, BBS, SI, BBS.Safepoints, std::move(RefinedPtr));
                    NoteOperandUses(S, BBS, I);
                } else if (tracked.count) {
                    // We need to insert extra selects for the GC roots
                    LiftSelect(S, SI);
                }
            } else if (PHINode *Phi = dyn_cast<PHINode>(&I)) {
                auto tracked = CountTrackedPointers(Phi->getType());
                if (tracked.count && !tracked.derived) {
                    // record the phi definition of these values
                    SmallVector<int, 1> PHIRefinements;
                    if (isa<PointerType>(Phi->getType()))
                        // TODO: Vector refinements
                        PHIRefinements = GetPHIRefinements(Phi, S);
                    MaybeNoteDef(S, BBS, Phi, BBS.Safepoints, std::move(PHIRefinements));
                    if (isa<PointerType>(Phi->getType())) {
                        PHINumbers.push_back(Number(S, Phi));
                    } else {
                        SmallVector<int, 0> Nums = NumberAll(S, Phi);
                        for (int Num : Nums)
                            PHINumbers.push_back(Num);
                    }
                    unsigned nIncoming = Phi->getNumIncomingValues();
                    for (unsigned i = 0; i < nIncoming; ++i) {
                        BBState &IncomingBBS = S.BBStates[Phi->getIncomingBlock(i)];
                        NoteUse(S, IncomingBBS, Phi->getIncomingValue(i), IncomingBBS.PhiOuts, F);
                    }
                } else if (tracked.count) {
                    // We need to insert extra phis for the GC roots
                    LiftPhi(S, Phi);
                }
            } else if (StoreInst *SI = dyn_cast<StoreInst>(&I)) {
                NoteOperandUses(S, BBS, I);
                MaybeTrackStore(S, SI);
            } else if (isa<ReturnInst>(&I)) {
                NoteOperandUses(S, BBS, I);
            } else if (auto *ASCI = dyn_cast<AddrSpaceCastInst>(&I)) {
                if (isTrackedValue(ASCI)) {
                    SmallVector<int, 1> RefinedPtr{};
                    bool task_local = false;
                    auto origin = ASCI->getPointerOperand()->stripPointerCasts();
                    if (auto LI = dyn_cast<LoadInst>(origin)) {
                        if (isLoadFromConstGV(LI, task_local)) {
                            RefinedPtr.push_back(task_local ? -1 : -2);
                        }
                    }
                    MaybeNoteDef(S, BBS, ASCI, BBS.Safepoints, std::move(RefinedPtr));
                }
            } else if (auto *AI = dyn_cast<AllocaInst>(&I)) {
                Type *ElT = AI->getAllocatedType();
                if (AI->isStaticAlloca() && isa<PointerType>(ElT) && ElT->getPointerAddressSpace() == AddressSpace::Tracked) {
                    S.ArrayAllocas[AI] = cast<ConstantInt>(AI->getArraySize())->getZExtValue();
                }
            }
        }
        // Pre-seed the dataflow variables;
        BBS.LiveIn = BBS.UpExposedUses;
        BBS.Done = true;
    }
    FixUpRefinements(PHINumbers, S);
    return S;
}



static Value *ExtractScalar(Value *V, Type *VTy, bool isptr, ArrayRef<unsigned> Idxs, IRBuilder<> &irbuilder) {
    Type *T_int32 = Type::getInt32Ty(V->getContext());
    if (isptr) {
        SmallVector<Value*, 0> IdxList{Idxs.size() + 1};
        IdxList[0] = ConstantInt::get(T_int32, 0);
        for (unsigned j = 0; j < Idxs.size(); ++j) {
            IdxList[j + 1] = ConstantInt::get(T_int32, Idxs[j]);
        }
        Value *GEP = irbuilder.CreateInBoundsGEP(VTy, V, IdxList);
        Type *T = GetElementPtrInst::getIndexedType(VTy, IdxList);
        assert(T->isPointerTy());
        V = irbuilder.CreateAlignedLoad(T, GEP, Align(sizeof(void*)));
        // since we're doing stack operations, it should be safe do this non-atomically
        cast<LoadInst>(V)->setOrdering(AtomicOrdering::NotAtomic);
    }
    else if (isa<PointerType>(V->getType())) {
        assert(Idxs.empty());
    }
    else if (!Idxs.empty()) {
        auto IdxsNotVec = Idxs.slice(0, Idxs.size() - 1);
        Type *FinalT = ExtractValueInst::getIndexedType(V->getType(), IdxsNotVec);
        bool IsVector = isa<VectorType>(FinalT);
        IRBuilder<InstSimplifyFolder> foldbuilder(irbuilder.getContext(), InstSimplifyFolder(irbuilder.GetInsertBlock()->getModule()->getDataLayout()));
        foldbuilder.restoreIP(irbuilder.saveIP());
        foldbuilder.SetCurrentDebugLocation(irbuilder.getCurrentDebugLocation());
        if (Idxs.size() > IsVector)
            V = foldbuilder.CreateExtractValue(V, IsVector ? IdxsNotVec : Idxs);
        if (IsVector)
            V = foldbuilder.CreateExtractElement(V, ConstantInt::get(Type::getInt32Ty(V->getContext()), Idxs.back()));
    }
    return V;
}

static unsigned getFieldOffset(const DataLayout &DL, Type *STy, ArrayRef<unsigned> Idxs)
{
    SmallVector<Value*,4> IdxList{Idxs.size() + 1};
    Type *T_int32 = Type::getInt32Ty(STy->getContext());
    IdxList[0] = ConstantInt::get(T_int32, 0);
    for (unsigned j = 0; j < Idxs.size(); ++j)
        IdxList[j + 1] = ConstantInt::get(T_int32, Idxs[j]);
    auto offset = DL.getIndexedOffsetInType(STy, IdxList);
    assert(offset >= 0);
    return (unsigned)offset;
}

SmallVector<Value*, 0> ExtractTrackedValues(Value *Src, Type *STy, bool isptr, IRBuilder<> &irbuilder, ArrayRef<unsigned> perm_offsets) {
    auto Tracked = TrackCompositeType(STy);
    SmallVector<Value*, 0> Ptrs;
    unsigned perm_idx = 0;
    auto ignore_field = [&] (ArrayRef<unsigned> Idxs) {
        if (perm_idx >= perm_offsets.size())
            return false;
        // Assume the indices returned from `TrackCompositeType` is ordered and do a
        // single pass over `perm_offsets`.
        assert(!isptr);
        auto offset = getFieldOffset(irbuilder.GetInsertBlock()->getModule()->getDataLayout(),
                                     STy, Idxs);
        do {
            auto perm_offset = perm_offsets[perm_idx];
            if (perm_offset > offset)
                return false;
            perm_idx++;
            if (perm_offset == offset) {
                return true;
            }
        } while (perm_idx < perm_offsets.size());
        return false;
    };
    for (unsigned i = 0; i < Tracked.size(); ++i) {
        auto Idxs = ArrayRef<unsigned>(Tracked[i]);
        if (ignore_field(Idxs))
            continue;
        Value *Elem = ExtractScalar(Src, STy, isptr, Idxs, irbuilder);
        if (isTrackedValue(Elem)) // ignore addrspace Loaded when it appears
            Ptrs.push_back(Elem);
    }
    return Ptrs;
}

//static unsigned TrackWithShadow(Value *Src, Type *STy, bool isptr, Value *Dst, IRBuilder<> &irbuilder) {
//    auto Ptrs = ExtractTrackedValues(Src, STy, isptr, irbuilder);
//    for (unsigned i = 0; i < Ptrs.size(); ++i) {
//        Value *Elem = Ptrs[i];
//        Value *Slot = irbuilder.CreateConstInBoundsGEP1_32(irbuilder.getInt8Ty(), Dst, i * sizeof(void*));
//        StoreInst *shadowStore = irbuilder.CreateAlignedStore(Elem, Slot, Align(sizeof(void*)));
//        shadowStore->setOrdering(AtomicOrdering::NotAtomic);
//        // TODO: shadowStore->setMetadata(LLVMContext::MD_tbaa, tbaa_gcframe);
//    }
//    return Ptrs.size();
//}

// turn a memcpy into a set of loads
void LateLowerGCFrame::MaybeTrackDst(State &S, MemTransferInst *MI) {
    //Value *Dst = MI->getRawDest()->stripInBoundsOffsets();
    //if (AllocaInst *AI = dyn_cast<AllocaInst>(Dst)) {
    //    Type *STy = AI->getAllocatedType();
    //    if (!AI->isStaticAlloca() || (isa<PointerType>(STy) && STy->getPointerAddressSpace() == AddressSpace::Tracked) || S.ArrayAllocas.count(AI))
    //        return; // already numbered this
    //    auto tracked = CountTrackedPointers(STy);
    //    unsigned nroots = tracked.count * cast<ConstantInt>(AI->getArraySize())->getZExtValue();
    //    if (nroots) {
    //        assert(!tracked.derived);
    //        if (!tracked.all) {
    //            // materialize shadow LoadInst and StoreInst ops to make a copy of just the tracked values inside
    //            //assert(MI->getLength() == DL.getTypeAllocSize(AI->getAllocatedType()) && !AI->isArrayAllocation()); // XXX: handle partial copy
    //            Value *Src = MI->getSource();
    //            Src = new BitCastInst(Src, STy->getPointerTo(MI->getSourceAddressSpace()), "", MI);
    //            auto &Shadow = S.ShadowAllocas[AI];
    //            if (!Shadow)
    //                Shadow = new AllocaInst(ArrayType::get(T_prjlvalue, nroots), 0, "", MI);
    //            AI = Shadow;
    //            unsigned count = TrackWithShadow(Src, STy, true, AI, IRBuilder<>(MI));
    //            assert(count == tracked.count); (void)count;
    //        }
    //        S.ArrayAllocas[AI] = nroots;
    //    }
    //}
    //// TODO: else???
}

void LateLowerGCFrame::MaybeTrackStore(State &S, StoreInst *I) {
    Value *PtrBase = I->getPointerOperand()->stripInBoundsOffsets();
    auto tracked = CountTrackedPointers(I->getValueOperand()->getType());
    if (!tracked.count)
        return; // nothing to track is being stored
    if (AllocaInst *AI = dyn_cast<AllocaInst>(PtrBase)) {
        Type *STy = AI->getAllocatedType();
        if (!AI->isStaticAlloca() || (isa<PointerType>(STy) && STy->getPointerAddressSpace() == AddressSpace::Tracked) || S.ArrayAllocas.count(AI))
            return; // already numbered this
        auto tracked = CountTrackedPointers(STy);
        if (tracked.count) {
            assert(!tracked.derived);
            if (tracked.all) {
                // track the Alloca directly
                S.ArrayAllocas[AI] = tracked.count * cast<ConstantInt>(AI->getArraySize())->getZExtValue();
                return;
            }
        }
    }
    else {
        return; // assume it is rooted--TODO: should we be more conservative?
    }
    // track the Store with a Shadow
    //auto &Shadow = S.ShadowAllocas[AI];
    //if (!Shadow)
    //    Shadow = new AllocaInst(ArrayType::get(T_prjlvalue, tracked.count), 0, "", MI);
    //AI = Shadow;
    //Value *Src = I->getValueOperand();
    //unsigned count = TrackWithShadow(Src, Src->getType(), false, AI, MI, TODO which slots are we actually clobbering?);
    //assert(count == tracked.count); (void)count;
    S.TrackedStores.push_back(std::make_pair(I, tracked.count));
}

/*
 * DataFlow equations:
 * LiveIn[BB] = UpExposedUses[BB] ∪ (LiveOut[BB] - Defs[BB])
 * LiveOut[BB] =  PhiUses[BB] ∪ ∪_{Succ} LiveIn[Succ]
 *
 * We'll perform textbook iterative dataflow to compute this. There are better
 * algorithms. If this starts becoming a problem, we should use one of them.
 */
void LateLowerGCFrame::ComputeLiveness(State &S) {
    bool Converged = false;
    /* Liveness is a reverse problem, so post-order is a good way to perform this iteration. */
    LargeSparseBitVector NewLive;
    while (!Converged) {
        bool AnyChanged = false;
        for (BasicBlock *BB : post_order(S.F)) {
            // This could all be done more efficiently, by only updating what
            // changed - Let's get it working first though.
            BBState &BBS = S.BBStates[BB];
            NewLive = BBS.PhiOuts;
            for (BasicBlock *Succ : successors(BB)) {
                NewLive |= S.BBStates[Succ].LiveIn;
            }
            if (NewLive != BBS.LiveOut) {
                AnyChanged = true;
                BBS.LiveOut = NewLive;
            }
            NewLive.intersectWithComplement(BBS.Defs);
            NewLive |= BBS.UpExposedUses;
            if (NewLive != BBS.LiveIn) {
                AnyChanged = true;
                std::swap(BBS.LiveIn, NewLive);
            }
        }
        Converged = !AnyChanged;
    }
    ComputeLiveSets(S);
}

// For debugging
JL_USED_FUNC static void dumpSafepointsForBBName(Function &F, State &S, const char *BBName) {
    for (auto it : S.SafepointNumbering) {
        if (it.first->getParent()->getName() == BBName) {
            dbgs() << "Live at " << *it.first << "\n";
            LargeSparseBitVector &LS = S.LiveSets[it.second];
            for (auto Idx : LS) {
                dbgs() << "\t";
                S.ReversePtrNumbering[Idx]->printAsOperand(dbgs());
                dbgs() << "\n";
            }
        }
    }
}

static bool IsIndirectlyRooted(const State &S, LargeSparseBitVector &Visited, LargeSparseBitVector &IndirectlyRootedLS, const LargeSparseBitVector &LS, int RefPtr) {
    if (HasBitSet(IndirectlyRootedLS, RefPtr))
        return true;
    if (HasBitSet(Visited, RefPtr))
        return false;
    const auto it = S.Refinements.find(RefPtr);
    if (it == S.Refinements.end()) {
        Visited.set(RefPtr);
        return false;
    }
    const auto &RefinedPtr = it->second;
    assert(!RefinedPtr.empty());
    bool rooted = true;
    for (auto NRefPtr: RefinedPtr) {
        if (NRefPtr < 0 || IsIndirectlyRooted(S, Visited, IndirectlyRootedLS, LS, NRefPtr)) {
            continue;
        }
        // Not indirectly rooted, but in LS - can be used to establish a root
        if (HasBitSet(LS, NRefPtr))
            continue;
        rooted = false;
        break;
    }
    if (rooted)
        IndirectlyRootedLS.set(RefPtr);
    Visited.set(RefPtr);
    return rooted;
}

void LateLowerGCFrame::RefineLiveSet(LargeSparseBitVector &LS, State &S, ArrayRef<int> CalleeRoots)
{
    // It is possible that a value is not directly rooted by the refinements in the live set, but rather
    // indirectly by following the edges of the refinement graph to all the values that root it.
    // For example, suppose we have:
    // LS: 1 4 5
    // Refinements: 1 -> {2,3}
    //              2 -> 4
    //              3 -> 5
    // Even though {2,3} is not in the LiveSet, we can still refine, because we can follow the edges to
    // the roots {4, 5} which are in the live set. The two bit vectors here cache the lookup for efficiency.
    LargeSparseBitVector Visited;
    LargeSparseBitVector IndirectlyRootedLS;
    for (auto Num: CalleeRoots) {
        // For callee rooted values, they are all kept alive at the safepoint.
        // Make sure they are marked (even though they probably are already)
        // so that other values can be refined to them.
        IndirectlyRootedLS.set(Num);
        // Now unmark all values that are rooted by the callee after
        // refining other values to them.
        LS.reset(Num);
    }

    // Now remove all values from the LiveSet that's kept alive by other objects
    // This loop only mutate `LS` which isn't read from in the loop body so
    // a single pass is enough.
    auto it = LS.begin();
    while (it != LS.end()) {
        int Idx = *it;
        bool rooted = IsIndirectlyRooted(S, Visited, IndirectlyRootedLS, LS, Idx);
        ++it;
        if (rooted) {
            LS.reset(Idx);
        }
    }
}

void LateLowerGCFrame::ComputeLiveSets(State &S) {
    // Iterate over all safe points. Add to live sets all those variables that
    // are now live across their parent block.
    for (auto it : S.SafepointNumbering) {
        int idx = it.second;
        Instruction *Safepoint = it.first;
        BasicBlock *BB = Safepoint->getParent();
        BBState &BBS = S.BBStates[BB];
        LargeSparseBitVector LiveAcross = BBS.LiveIn;
        LiveAcross &= BBS.LiveOut;
        LargeSparseBitVector &LS = S.LiveSets[idx];
        LS |= LiveAcross;
        for (int Live : S.LiveIfLiveOut[idx]) {
            if (HasBitSet(BBS.LiveOut, Live))
                LS.set(Live);
        }
        RefineLiveSet(LS, S, S.CalleeRoots[idx]);
        // If the function has GC preserves, figure out whether we need to
        // add in any extra live values.
        if (!S.GCPreserves.empty()) {
            if (!S.DT) {
                S.DT = &GetDT();
            }
            for (auto it2 : S.GCPreserves) {
                if (!S.DT->dominates(it2.first, Safepoint))
                    continue;
                bool OutsideRange = false;
                for (const User *U : it2.first->users()) {
                    // If this is dominated by an end, we don't need to add
                    // the values to our live set.
                    if (S.DT->dominates(cast<Instruction>(U), Safepoint)) {
                        OutsideRange = true;
                        break;
                    }
                }
                if (OutsideRange)
                    continue;
                for (unsigned Num : it2.second) {
                    LS.set(Num);
                }
            }
        }
    }
    // Compute the interference graph
    S.Neighbors.resize(S.MaxPtrNumber+1);
    for (auto it : S.SafepointNumbering) {
        const LargeSparseBitVector &LS = S.LiveSets[it.second];
        for (int idx : LS) {
            S.Neighbors[idx] |= LS;
        }
    }
}

/* For chordal interference graphs, this class gives the vertices in a (reverse
 * - depending on definition) perfect elimination ordering, in such a way that
 * greedy coloring gives an optimal coloring. Since our roots are in SSA form,
 * the interference should be chordal.
 */
struct PEOIterator {
    struct Element {
        unsigned weight;
        unsigned pos;
    };
    SmallVector<Element, 0> Elements;
    SmallVector<SmallVector<int, 0>> Levels;
    const SmallVector<LargeSparseBitVector, 0> &Neighbors;
    PEOIterator(const SmallVector<LargeSparseBitVector, 0> &Neighbors) : Neighbors(Neighbors) {
        // Initialize State
        SmallVector<int, 0> FirstLevel;
        for (unsigned i = 0; i < Neighbors.size(); ++i) {
            FirstLevel.push_back(i);
            Element E{0, i};
            Elements.push_back(E);
        }
        Levels.push_back(FirstLevel);
    }
    int next() {
        // Find the element in the highest bucket
        int NextElement = -1;
        while (NextElement == -1 && !Levels.empty()) {
            SmallVector<int, 0> &LastLevel = Levels.back();
            while (NextElement == -1 && !LastLevel.empty()) {
                NextElement = LastLevel.back();
                LastLevel.pop_back();
            }
            if (LastLevel.empty())
                Levels.pop_back();
        }
        if (NextElement == -1)
            return NextElement;
        // Make sure not to try to reuse this later.
        Elements[NextElement].weight = (unsigned)-1;
        // Raise neighbors
        for (int Neighbor : Neighbors[NextElement]) {
            if (Neighbor == NextElement)
                continue;
            Element &NElement = Elements[Neighbor];
            // Already processed. Don't re-enqueue
            if (NElement.weight == (unsigned)-1)
                continue;
            // Kill old queue position
            Levels[NElement.weight][NElement.pos] = -1;
            // Raise the neighbor to the next level.
            NElement.weight += 1;
            if (NElement.weight >= Levels.size())
                Levels.push_back(SmallVector<int, 0>{});
            Levels[NElement.weight].push_back(Neighbor);
            NElement.pos = Levels[NElement.weight].size()-1;
        }
        // As an enhancement, we might want to periodically compactify the whole
        // data structure. This could be done here.
        return NextElement;
    }
};

JL_USED_FUNC static void dumpColorAssignments(const State &S, const ArrayRef<int> &Colors)
{
    for (unsigned i = 0; i < Colors.size(); ++i) {
        if (Colors[i] == -1)
            continue;
        dbgs() << "\tValue ";
        S.ReversePtrNumbering.at(i)->printAsOperand(dbgs());
        dbgs() << " assigned color " << Colors[i] << "\n";
    }
}

std::pair<SmallVector<int, 0>, int> LateLowerGCFrame::ColorRoots(const State &S) {
    SmallVector<int, 0> Colors;
    Colors.resize(S.MaxPtrNumber + 1, -1);
    PEOIterator Ordering(S.Neighbors);
    int PreAssignedColors = 0;
    /* First assign permanent slots to things that need them due
       to returns_twice */
    for (auto it : S.ReturnsTwice) {
        int Num = S.SafepointNumbering.at(it);
        const LargeSparseBitVector &LS = S.LiveSets[Num];
        for (int Idx : LS) {
            if (Colors[Idx] == -1)
                Colors[Idx] = PreAssignedColors++;
        }
    }
    /* Greedy coloring */
    int MaxAssignedColor = -1;
    int ActiveElement = 1;
    BitVector UsedColors;
    while ((ActiveElement = Ordering.next()) != -1) {
        if (Colors[ActiveElement] != -1)
            continue;
        UsedColors.resize(MaxAssignedColor + 2, false);
        UsedColors.reset();
        if (S.Neighbors[ActiveElement].empty()) {
            // No need to color a value not live at any safe point
            continue;
        }
        for (int Neighbor : S.Neighbors[ActiveElement]) {
            int NeighborColor = Colors[Neighbor];
            if (NeighborColor == -1)
                continue;
            if (NeighborColor < PreAssignedColors)
                continue;
            UsedColors[NeighborColor - PreAssignedColors] = 1;
        }
        int NewColor = UsedColors.flip().find_first();
        if (NewColor > MaxAssignedColor)
            MaxAssignedColor = NewColor;
        NewColor += PreAssignedColors;
        Colors[ActiveElement] = NewColor;
    }
    return {Colors, PreAssignedColors};
}

// Size of T is assumed to be `sizeof(void*)`
Value *LateLowerGCFrame::EmitTagPtr(IRBuilder<> &builder, Type *T, Type *T_size, Value *V)
{
    assert(T == T_size || isa<PointerType>(T));
    return builder.CreateInBoundsGEP(T, V, ConstantInt::get(T_size, -1), V->getName() + ".tag_addr");
}

Value *LateLowerGCFrame::EmitLoadTag(IRBuilder<> &builder, Type *T_size, Value *V)
{
    auto addr = EmitTagPtr(builder, T_size, T_size, V);
    auto &M = *builder.GetInsertBlock()->getModule();
    LoadInst *load = builder.CreateAlignedLoad(T_size, addr, M.getDataLayout().getPointerABIAlignment(0), V->getName() + ".tag");
    load->setOrdering(AtomicOrdering::Unordered);
    load->setMetadata(LLVMContext::MD_tbaa, tbaa_tag);
    MDBuilder MDB(load->getContext());
    auto *NullInt = ConstantInt::get(T_size, 0);
    // We can be sure that the tag is at least 16 (1<<4)
    // Hopefully this is enough to convince LLVM that the value is still not NULL
    // after masking off the tag bits
    auto *NonNullInt = ConstantExpr::getAdd(NullInt, ConstantInt::get(T_size, 16));
    load->setMetadata(LLVMContext::MD_range, MDB.createRange(NonNullInt, NullInt));
    return load;
}

// Enable this optimization only on LLVM 4.0+ since this cause LLVM to optimize
// constant store loop to produce a `memset_pattern16` with a global variable
// that's initialized by `addrspacecast`. Such a global variable is not supported by the backend.
// This is not a problem on 4.0+ since that transformation (in loop-idiom) is disabled
// for NI pointers.
static SmallVector<int, 1> *FindRefinements(Value *V, State *S)
{
    if (!S)
        return nullptr;
    auto it = S->AllPtrNumbering.find(V);
    if (it == S->AllPtrNumbering.end())
        return nullptr;
    auto rit = S->Refinements.find(it->second);
    return rit != S->Refinements.end() && !rit->second.empty() ? &rit->second : nullptr;
}

static bool IsPermRooted(Value *V, State *S)
{
    if (isa<Constant>(V))
        return true;
    if (auto *RefinePtr = FindRefinements(V, S))
        return RefinePtr->size() == 1 && (*RefinePtr)[0] == -2;
    return false;
}

static inline void UpdatePtrNumbering(Value *From, Value *To, State *S)
{
    if (!S)
        return;
    auto it = S->AllPtrNumbering.find(From);
    if (it == S->AllPtrNumbering.end())
        return;
    auto Num = it->second;
    S->AllPtrNumbering.erase(it);
    if (To) {
        S->AllPtrNumbering[To] = Num;
    }
}

MDNode *createMutableTBAAAccessTag(MDNode *Tag) {
    return MDBuilder(Tag->getContext()).createMutableTBAAAccessTag(Tag);
}

void LateLowerGCFrame::CleanupWriteBarriers(Function &F, State *S, const SmallVector<CallInst*, 0> &WriteBarriers, bool *CFGModified) {
    auto T_size = F.getParent()->getDataLayout().getIntPtrType(F.getContext());
    for (auto CI : WriteBarriers) {
        auto parent = CI->getArgOperand(0);
        if (std::all_of(CI->op_begin() + 1, CI->op_end(),
                    [parent, &S](Value *child) { return parent == child || IsPermRooted(child, S); })) {
            CI->eraseFromParent();
            continue;
        }
        if (CFGModified) {
            *CFGModified = true;
        }

        IRBuilder<> builder(CI);
        builder.SetCurrentDebugLocation(CI->getDebugLoc());
        auto parBits = builder.CreateAnd(EmitLoadTag(builder, T_size, parent), GC_OLD_MARKED, "parent_bits");
        auto parOldMarked = builder.CreateICmpEQ(parBits, ConstantInt::get(T_size, GC_OLD_MARKED), "parent_old_marked");
        auto mayTrigTerm = SplitBlockAndInsertIfThen(parOldMarked, CI, false);
        builder.SetInsertPoint(mayTrigTerm);
        mayTrigTerm->getParent()->setName("may_trigger_wb");
        Value *anyChldNotMarked = NULL;
        for (unsigned i = 1; i < CI->arg_size(); i++) {
            Value *child = CI->getArgOperand(i);
            Value *chldBit = builder.CreateAnd(EmitLoadTag(builder, T_size, child), GC_MARKED, "child_bit");
            Value *chldNotMarked = builder.CreateICmpEQ(chldBit, ConstantInt::get(T_size, 0), "child_not_marked");
            anyChldNotMarked = anyChldNotMarked ? builder.CreateOr(anyChldNotMarked, chldNotMarked) : chldNotMarked;
        }
        assert(anyChldNotMarked); // handled by all_of test above
        MDBuilder MDB(parent->getContext());
        SmallVector<uint32_t, 2> Weights{1, 9};
        auto trigTerm = SplitBlockAndInsertIfThen(anyChldNotMarked, mayTrigTerm, false,
                                                  MDB.createBranchWeights(Weights));
        trigTerm->getParent()->setName("trigger_wb");
        builder.SetInsertPoint(trigTerm);
        if (CI->getCalledOperand() == write_barrier_func) {
            builder.CreateCall(getOrDeclare(jl_intrinsics::queueGCRoot), parent);
        }
        else {
            assert(false);
        }
        CI->eraseFromParent();
    }
}

bool LateLowerGCFrame::CleanupIR(Function &F, State *S, bool *CFGModified) {
    auto T_int32 = Type::getInt32Ty(F.getContext());
    auto T_size = F.getParent()->getDataLayout().getIntPtrType(F.getContext());
    bool ChangesMade = false;
    // We create one alloca for all the jlcall frames that haven't been processed
    // yet. LLVM would merge them anyway later, so might as well save it a bit
    // of work
    size_t maxframeargs = 0;
    Instruction *StartOff = &*(F.getEntryBlock().begin());
    PointerType *T_pprjlvalue = nullptr;
    AllocaInst *Frame = nullptr;
    unsigned allocaAddressSpace = F.getParent()->getDataLayout().getAllocaAddrSpace();
    if (T_prjlvalue) {
        T_pprjlvalue = PointerType::getUnqual(T_prjlvalue->getContext());
        Frame = new AllocaInst(T_prjlvalue, allocaAddressSpace,ConstantInt::get(T_int32, maxframeargs), "jlcallframe",
#if JL_LLVM_VERSION >= 200000
            StartOff->getIterator()
#else
            StartOff
#endif
        );
    }
    SmallVector<CallInst*, 0> write_barriers;
    for (BasicBlock &BB : F) {
        for (auto it = BB.begin(); it != BB.end();) {
            Instruction *I = &*it;
            // strip all constant alias information, as it might depend on the gc having
            // preserved a gc root, which stops being true after this pass (#32215)
            // similar to RewriteStatepointsForGC::stripNonValidData, but less aggressive
            if (auto *LI = dyn_cast<LoadInst>(I)){
                if (isSpecialPtr(LI->getPointerOperand()->getType()) && LI->getMetadata(LLVMContext::MD_invariant_load))
                    LI->setMetadata(LLVMContext::MD_invariant_load, NULL);
            }
            if (MDNode *TBAA = I->getMetadata(LLVMContext::MD_tbaa)) {
                if (TBAA->getNumOperands() == 4 && isTBAA(TBAA, {"jtbaa_const", "jtbaa_memoryptr", "jtbaa_memorylen", "tbaa_memoryown"})) {
                    MDNode *MutableTBAA = createMutableTBAAAccessTag(TBAA);
                    if (MutableTBAA != TBAA)
                        I->setMetadata(LLVMContext::MD_tbaa, MutableTBAA);
                }
            }
            // FCA chains created by SROA start with an undef value
            // if the type contains an tracked pointer that can lead to a partial
            // initialisation and LateLower might have inserted an extractvalue
            // of an undef field. Fix this by changing it to start with an zero-init
            if (auto *IV = dyn_cast<InsertValueInst>(*&it)) {
                Value *SourceAggregate = IV->getAggregateOperand();
                if (isa<UndefValue>(SourceAggregate)) {
                    IV->setOperand(IV->getAggregateOperandIndex(), ConstantAggregateZero::get(IV->getType()));
                    ChangesMade = true;
                }
            }

            auto *CI = dyn_cast<CallInst>(&*it);
            if (!CI) {
                ++it;
                continue;
            }
            Value *callee = CI->getCalledOperand();
            if (callee && (callee == gc_flush_func || callee == gc_preserve_begin_func
                        || callee == gc_preserve_end_func)) {
                /* No replacement */
            } else if (pointer_from_objref_func != nullptr && callee == pointer_from_objref_func) {
                auto *obj = CI->getOperand(0);
#if JL_LLVM_VERSION >= 200000
                auto *ASCI = new AddrSpaceCastInst(obj, CI->getType(), "", CI->getIterator());
#else
                auto *ASCI = new AddrSpaceCastInst(obj, CI->getType(), "", CI);
#endif
                ASCI->takeName(CI);
                CI->replaceAllUsesWith(ASCI);
                UpdatePtrNumbering(CI, ASCI, S);
            } else if (gc_loaded_func != nullptr && callee == gc_loaded_func) {
                auto *obj = CI->getOperand(1);
#if JL_LLVM_VERSION >= 200000
                auto *ASCI = new AddrSpaceCastInst(obj, CI->getType(), "", CI->getIterator());
#else
                auto *ASCI = new AddrSpaceCastInst(obj, CI->getType(), "", CI);
#endif
                ASCI->takeName(CI);
                CI->replaceAllUsesWith(ASCI);
                UpdatePtrNumbering(CI, ASCI, S);
            } else if (alloc_obj_func && callee == alloc_obj_func) {
                assert(CI->arg_size() == 3);

                // Initialize an IR builder.
                IRBuilder<> builder(CI);
                builder.SetCurrentDebugLocation(CI->getDebugLoc());

                // LLVM alignment/bit check is not happy about addrspacecast and refuse
                // to remove write barrier because of it.
                // We pretty much only load using `T_size` so try our best to strip
                // as many cast as possible.
                auto tag = CI->getArgOperand(2)->stripPointerCastsAndAliases();
                if (auto C = dyn_cast<ConstantExpr>(tag)) {
                    if (C->getOpcode() == Instruction::IntToPtr) {
                        tag = C->getOperand(0);
                    }
                }
                else if (auto LI = dyn_cast<LoadInst>(tag)) {
                    // Make sure the load is correctly marked as aligned
                    // since LLVM might have removed them.
                    // We can't do this in general since the load might not be
                    // a type in other branches.
                    // However, it should be safe for us to do this on const globals
                    // which should be the important cases as well.
                    bool task_local = false;
                    if (isLoadFromConstGV(LI, task_local) && getLoadValueAlign(LI) < 16) {
                        Type *T_int64 = Type::getInt64Ty(LI->getContext());
                        auto op = ConstantAsMetadata::get(ConstantInt::get(T_int64, 16));
                        LI->setMetadata(LLVMContext::MD_align, MDNode::get(LI->getContext(), { op }));
                    }
                }
                // As a last resort, if we didn't manage to strip down the tag
                // for LLVM, emit an alignment assumption.
                auto tag_type = tag->getType();
                if (tag_type->isPointerTy()) {
                    auto &DL = CI->getModule()->getDataLayout();
                    auto align = tag->getPointerAlignment(DL).value();
                    if (align < 16) {
                        // On 5 <= LLVM < 12, it is illegal to call this on
                        // non-integral pointer. This relies on stripping the
                        // non-integralness from datalayout before this pass
                        builder.CreateAlignmentAssumption(DL, tag, 16);
                    }
                }

                // Create a call to the `julia.gc_alloc_bytes` intrinsic, which is like
                // `julia.gc_alloc_obj` except it specializes the call based on the constant
                // size of the object to allocate, to save one indirection, and doesn't set
                // the type tag. (Note that if the size is not a constant, it will call
                // gc_alloc_obj, and will redundantly set the tag.)
                auto allocBytesIntrinsic = getOrDeclare(jl_intrinsics::GCAllocBytes);
                auto ptls = get_current_ptls_from_task(builder, CI->getArgOperand(0), tbaa_gcframe);
                auto newI = builder.CreateCall(
                    allocBytesIntrinsic,
                    {
                        ptls,
                        builder.CreateIntCast(
                            CI->getArgOperand(1),
                            allocBytesIntrinsic->getFunctionType()->getParamType(1),
                            false),
                        builder.CreatePtrToInt(tag, T_size),
                    });
                newI->setAttributes(allocBytesIntrinsic->getAttributes());
                newI->addDereferenceableRetAttr(CI->getRetDereferenceableBytes());
                newI->takeName(CI);
                // Now, finally, set the tag. We do this in IR instead of in the C alloc
                // function, to provide possible optimization opportunities. (I think? TBH
                // the most recent editor of this code is not entirely clear on why we
                // prefer to set the tag in the generated code. Providing optimization
                // opportunities is the most likely reason; the tradeoff is slightly
                // larger code size and increased compilation time, compiling this
                // instruction at every allocation site, rather than once in the C alloc
                // function.)
                auto &M = *builder.GetInsertBlock()->getModule();
                StoreInst *store = builder.CreateAlignedStore(
                    tag, EmitTagPtr(builder, tag_type, T_size, newI), M.getDataLayout().getPointerABIAlignment(0));
                store->setOrdering(AtomicOrdering::Unordered);
                store->setMetadata(LLVMContext::MD_tbaa, tbaa_tag);

                // Replace uses of the call to `julia.gc_alloc_obj` with the call to
                // `julia.gc_alloc_bytes`.
                CI->replaceAllUsesWith(newI);

                // Update the pointer numbering.
                UpdatePtrNumbering(CI, newI, S);
            } else if (typeof_func && callee == typeof_func) {
                assert(CI->arg_size() == 1);
                IRBuilder<> builder(CI);
                builder.SetCurrentDebugLocation(CI->getDebugLoc());
                auto tag = EmitLoadTag(builder, T_size, CI->getArgOperand(0));
                auto masked = builder.CreateAnd(tag, ConstantInt::get(T_size, ~(uintptr_t)15));
                auto typ = builder.CreateAddrSpaceCast(builder.CreateIntToPtr(masked, JuliaType::get_pjlvalue_ty(masked->getContext())),
                                                       T_prjlvalue);
                typ->takeName(CI);
                CI->replaceAllUsesWith(typ);
                UpdatePtrNumbering(CI, typ, S);
            } else if (write_barrier_func && callee == write_barrier_func) {
                // The replacement for this requires creating new BasicBlocks
                // which messes up the loop. Queue all of them to be replaced later.
                assert(CI->arg_size() >= 1);
                write_barriers.push_back(CI);
                ChangesMade = true;
                ++it;
                continue;
            } else if ((call_func && callee == call_func) ||
                       (call2_func && callee == call2_func) ||
                       (call3_func && callee == call3_func)) {
                assert(T_prjlvalue);
                size_t nargs = CI->arg_size();
                size_t nframeargs = nargs-1;
                if (callee == call2_func)
                    nframeargs -= 2;
                else
                    nframeargs -= 1;
                SmallVector<Value*, 4> ReplacementArgs;
                auto arg_it = CI->arg_begin();
                assert(arg_it != CI->arg_end());
                Value *new_callee = *(arg_it++);
                assert(arg_it != CI->arg_end());
                ReplacementArgs.push_back(*(arg_it++));
                if (callee == call2_func) {
                    assert(arg_it != CI->arg_end());
                    ReplacementArgs.push_back(*(arg_it++));
                }
                maxframeargs = std::max(maxframeargs, nframeargs);
                int slot = 0;
                IRBuilder<> Builder (CI);
                for (; arg_it != CI->arg_end(); ++arg_it) {
                    // Julia emits IR with proper pointer types here, but because
                    // the julia.call signature is varargs, the optimizer is allowed
                    // to rewrite pointee types. It'll go away with opaque pointer
                    // types anyway.
                    Builder.CreateAlignedStore(*arg_it,
                            Builder.CreateInBoundsGEP(T_prjlvalue, Frame, ConstantInt::get(T_int32, slot++)),
                            Align(sizeof(void*)));
                }
                ReplacementArgs.push_back(nframeargs == 0 ?
                    (llvm::Value*)ConstantPointerNull::get(T_pprjlvalue) :
                    Builder.CreateAddrSpaceCast(Frame, PointerType::getUnqual(T_prjlvalue->getContext())));
                ReplacementArgs.push_back(ConstantInt::get(T_int32, nframeargs));
                if (callee == call2_func) {
                    // move trailing arg to the end now
                    Value *front = ReplacementArgs.front();
                    ReplacementArgs.erase(ReplacementArgs.begin());
                    ReplacementArgs.push_back(front);
                }
                FunctionType *FTy = callee == call3_func ? JuliaType::get_jlfunc3_ty(CI->getContext()) :
                                    callee == call2_func ? JuliaType::get_jlfunc2_ty(CI->getContext()) :
                                                           JuliaType::get_jlfunc_ty(CI->getContext());
#if JL_LLVM_VERSION >= 200000
                CallInst *NewCall = CallInst::Create(FTy, new_callee, ReplacementArgs, "", CI->getIterator());
#else
                CallInst *NewCall = CallInst::Create(FTy, new_callee, ReplacementArgs, "", CI);
#endif
                NewCall->setTailCallKind(CI->getTailCallKind());
                auto callattrs = CI->getAttributes();
                callattrs = AttributeList::get(CI->getContext(), getFnAttrs(callattrs), getRetAttrs(callattrs), {});
                if (auto new_callee = CI->getCalledFunction()) // get the parameter attributes from the function target (if possible)
                    callattrs = AttributeList::get(CI->getContext(), {callattrs, new_callee->getAttributes()});
                NewCall->setAttributes(callattrs);
                NewCall->takeName(CI);
                NewCall->copyMetadata(*CI);
                CI->replaceAllUsesWith(NewCall);
                UpdatePtrNumbering(CI, NewCall, S);
            } else {
                SmallVector<OperandBundleDef,2> bundles;
                CI->getOperandBundlesAsDefs(bundles);
                bool gc_transition = false;
                Value *ptls;
                for (auto &bundle: bundles)
                    if (bundle.getTag() == "gc-transition") {
                        gc_transition = true;
                        ptls = bundle.inputs()[0];
                    }

                // In theory LLVM wants us to lower this using RewriteStatepointsForGC
                if (gc_transition) {
                    // Insert the operations to switch to gc_safe if necessary.
                    IRBuilder<> builder(CI);
                    assert(ptls);
                    // We dont use emit_state_set here because safepoints are unconditional for any code that reaches this
                    // We are basically guaranteed to go from gc_unsafe to gc_safe and back, and both transitions need a safepoint
                    // We also can't add any BBs here, so just avoiding the branches is good
                    unsigned offset = offsetof(jl_tls_states_t, gc_state);
                    Value *gc_state = builder.CreateConstInBoundsGEP1_32(Type::getInt8Ty(builder.getContext()), ptls, offset, "gc_state");
                    LoadInst *last_gc_state = builder.CreateAlignedLoad(Type::getInt8Ty(builder.getContext()), gc_state, Align(sizeof(void*)));
                    last_gc_state->setOrdering(AtomicOrdering::Monotonic);
                    builder.CreateAlignedStore(builder.getInt8(JL_GC_STATE_SAFE), gc_state, Align(sizeof(void*)))->setOrdering(AtomicOrdering::Release);
                    MDNode *tbaa = get_tbaa_const(builder.getContext());
                    emit_gc_safepoint(builder, T_size, ptls, tbaa, false);
                    builder.SetInsertPoint(CI->getNextNode());
                    builder.CreateAlignedStore(last_gc_state, gc_state, Align(sizeof(void*)))->setOrdering(AtomicOrdering::Release);
                    emit_gc_safepoint(builder, T_size, ptls, tbaa, false);
                }
                if (CI->arg_size() == CI->getNumOperands()) {
                    /* No operand bundle to lower */
                    ++it;
                    continue;
                } else {
<<<<<<< HEAD
                    // remove operand bundle
#if JL_LLVM_VERSION >= 200000
                    CallInst *NewCall = CallInst::Create(CI, None, CI->getIterator());
#else
=======
                    // remove all operand bundles
>>>>>>> 92941324
                    CallInst *NewCall = CallInst::Create(CI, None, CI);
#endif
                    NewCall->takeName(CI);
                    NewCall->copyMetadata(*CI);
                    CI->replaceAllUsesWith(NewCall);
                    UpdatePtrNumbering(CI, NewCall, S);
                }
            }
            if (!CI->use_empty()) {
                CI->replaceAllUsesWith(UndefValue::get(CI->getType()));
                UpdatePtrNumbering(CI, nullptr, S);
            }
            it = CI->eraseFromParent();
            ChangesMade = true;
        }
    }
    CleanupWriteBarriers(F, S, write_barriers, CFGModified);
    if (maxframeargs == 0 && Frame) {
        Frame->eraseFromParent();
    }
    else if (Frame) {
        Frame->setOperand(0, ConstantInt::get(T_int32, maxframeargs));
    }
    return ChangesMade;
}

static void AddInPredLiveOuts(BasicBlock *BB, LargeSparseBitVector &LiveIn, State &S)
{
    bool First = true;
    std::set<BasicBlock *> Visited;
    SmallVector<BasicBlock *, 0> WorkList;
    WorkList.push_back(BB);
    while (!WorkList.empty()) {
        BB = &*WorkList.back();
        WorkList.pop_back();
        // Nothing is live at function entry
        if (BB == &S.F->getEntryBlock()) {
            LiveIn.clear();
            return;
        }
        for (BasicBlock *Pred : predecessors(BB)) {
            if (!Visited.insert(Pred).second)
                continue;
            if (!S.BBStates[Pred].HasSafepoint) {
                WorkList.push_back(Pred);
                continue;
            } else {
                int LastSP = S.BBStates[Pred].Safepoints.front();
                if (First) {
                    LiveIn |= S.LiveSets[LastSP];
                    First = false;
                } else {
                    LiveIn &= S.LiveSets[LastSP];
                }
                if (LiveIn.empty()) // Just a compiler performance optimization
                    return;
            }
        }
    }
}

void LateLowerGCFrame::PlaceGCFrameStore(State &S, unsigned R, unsigned MinColorRoot,
                                         ArrayRef<int> Colors, Value *GCFrame,
                                         Instruction *InsertBefore) {
    // Get the slot address.
    auto slotAddress = CallInst::Create(
        getOrDeclare(jl_intrinsics::getGCFrameSlot),
        {GCFrame, ConstantInt::get(Type::getInt32Ty(InsertBefore->getContext()), Colors[R] + MinColorRoot)},
#if JL_LLVM_VERSION >= 200000
        "gc_slot_addr_" + StringRef(std::to_string(Colors[R] + MinColorRoot)), InsertBefore->getIterator());
#else
        "gc_slot_addr_" + StringRef(std::to_string(Colors[R] + MinColorRoot)), InsertBefore);
#endif

    Value *Val = GetPtrForNumber(S, R, InsertBefore);
    // Pointee types don't have semantics, so the optimizer is
    // free to rewrite them if convenient. We need to change
    // it back here for the store.
    assert(Val->getType() == T_prjlvalue);
    new StoreInst(Val, slotAddress, InsertBefore->getIterator());
}

void LateLowerGCFrame::PlaceGCFrameReset(State &S, unsigned R, unsigned MinColorRoot,
                                         ArrayRef<int> Colors, Value *GCFrame,
                                         Instruction *InsertBefore) {
    // Get the slot address.
    auto slotAddress = CallInst::Create(
        getOrDeclare(jl_intrinsics::getGCFrameSlot),
        {GCFrame, ConstantInt::get(Type::getInt32Ty(InsertBefore->getContext()), Colors[R] + MinColorRoot)},
        "gc_slot_addr_" + StringRef(std::to_string(Colors[R] + MinColorRoot)), InsertBefore);
    // Reset the slot to NULL.
    Value *Val = ConstantPointerNull::get(T_prjlvalue);
    new StoreInst(Val, slotAddress, InsertBefore);
}

void LateLowerGCFrame::PlaceGCFrameStores(State &S, unsigned MinColorRoot,
                                          ArrayRef<int> Colors, int PreAssignedColors, Value *GCFrame)
{
    for (auto &BB : *S.F) {
        const BBState &BBS = S.BBStates[&BB];
        if (!BBS.HasSafepoint) {
            continue;
        }
        LargeSparseBitVector LiveIn;
        AddInPredLiveOuts(&BB, LiveIn, S);
        const LargeSparseBitVector *LastLive = &LiveIn;
        for(auto rit = BBS.Safepoints.rbegin();
              rit != BBS.Safepoints.rend(); ++rit ) {
            const LargeSparseBitVector &NowLive = S.LiveSets[*rit];
            // reset slots which are no longer alive
            for (int Idx : *LastLive) {
                if (Colors[Idx] >= PreAssignedColors && !HasBitSet(NowLive, Idx)) {
                    PlaceGCFrameReset(S, Idx, MinColorRoot, Colors, GCFrame,
                      S.ReverseSafepointNumbering[*rit]);
                }
            }
            // store values which are alive in this safepoint but
            // haven't been stored in the GC frame before
            for (int Idx : NowLive) {
                if (!HasBitSet(*LastLive, Idx)) {
                    PlaceGCFrameStore(S, Idx, MinColorRoot, Colors, GCFrame,
                      S.ReverseSafepointNumbering[*rit]);
                }
            }
            LastLive = &NowLive;
        }
    }
}

void LateLowerGCFrame::PlaceRootsAndUpdateCalls(ArrayRef<int> Colors, int PreAssignedColors, State &S,
                                                std::map<Value *, std::pair<int, int>>) {
    auto F = S.F;
    auto T_int32 = Type::getInt32Ty(F->getContext());
    int MaxColor = -1;
    for (auto C : Colors)
        if (C > MaxColor)
            MaxColor = C;

    // Insert instructions for the actual gc frame
    if (MaxColor != -1 || !S.ArrayAllocas.empty() || !S.TrackedStores.empty()) {
        // Create and push a GC frame.
        auto gcframe = CallInst::Create(
            getOrDeclare(jl_intrinsics::newGCFrame),
            {ConstantInt::get(T_int32, 0)},
            "gcframe");
        gcframe->insertBefore(&*F->getEntryBlock().begin());

        auto pushGcframe = CallInst::Create(
            getOrDeclare(jl_intrinsics::pushGCFrame),
            {gcframe, ConstantInt::get(T_int32, 0)});
        if (isa<Argument>(pgcstack))
             pushGcframe->insertAfter(gcframe);
         else
             pushGcframe->insertAfter(cast<Instruction>(pgcstack));

        // we don't run memsetopt after this, so run a basic approximation of it
        // that removes any redundant memset calls in the prologue since getGCFrameSlot already includes the null store
        Instruction *toerase = nullptr;
        for (auto &I : F->getEntryBlock()) {
            if (toerase)
                toerase->eraseFromParent();
            toerase = nullptr;
            Value *ptr;
            Value *value;
            bool isvolatile;
            if (auto *SI = dyn_cast<StoreInst>(&I)) {
                ptr = SI->getPointerOperand();
                value = SI->getValueOperand();
                isvolatile = SI->isVolatile();
            }
            else if (auto *MSI = dyn_cast<MemSetInst>(&I)) {
                ptr = MSI->getDest();
                value = MSI->getValue();
                isvolatile = MSI->isVolatile();
            }
            else {
                continue;
            }
            ptr = ptr->stripInBoundsOffsets();
            AllocaInst *AI = dyn_cast<AllocaInst>(ptr);
            if (isa<GetElementPtrInst>(ptr))
                break;
            if (!S.ArrayAllocas.count(AI))
                continue;
            if (isvolatile || !isa<Constant>(value) || !cast<Constant>(value)->isNullValue())
                break; // stop once we reach a pointer operation that couldn't be analyzed or isn't a null store
            toerase = &I;
        }
        if (toerase)
            toerase->eraseFromParent();
        toerase = nullptr;

        // Replace Allocas
        unsigned AllocaSlot = 2; // first two words are metadata
        auto replace_alloca = [this, gcframe, &AllocaSlot, T_int32](AllocaInst *&AI) {
            // Pick a slot for the alloca.
            AI->getAlign();
            unsigned align = AI->getAlign().value() / sizeof(void*); // TODO: use DataLayout pointer size
            assert(align <= 16 / sizeof(void*) && "Alignment exceeds llvm-final-gc-lowering abilities");
            if (align > 1)
                AllocaSlot = LLT_ALIGN(AllocaSlot, align);
            Instruction *slotAddress = CallInst::Create(
                getOrDeclare(jl_intrinsics::getGCFrameSlot),
                {gcframe, ConstantInt::get(T_int32, AllocaSlot - 2)}, "gc_slot_addr" + StringRef(std::to_string(AllocaSlot - 2)));
            slotAddress->insertAfter(gcframe);
            slotAddress->takeName(AI);

            // Check for lifetime intrinsics on this alloca, we can't keep them
            // because we're changing the semantics
            SmallVector<CallInst*, 0> ToDelete;
            RecursivelyVisit<IntrinsicInst>([&](Use &VU) {
                IntrinsicInst *II = cast<IntrinsicInst>(VU.getUser());
                if ((II->getIntrinsicID() != Intrinsic::lifetime_start &&
                            II->getIntrinsicID() != Intrinsic::lifetime_end))
                    return;
                ToDelete.push_back(II);
            }, AI);
            for (CallInst *II : ToDelete) {
                II->eraseFromParent();
            }
            assert(slotAddress->getType() == AI->getType());
            AI->replaceAllUsesWith(slotAddress);
            AI->eraseFromParent();
            AI = NULL;
        };
        for (auto AI : S.ArrayAllocas) {
            replace_alloca(AI.first);
            AllocaSlot += AI.second;
        }
        for (auto Store : S.TrackedStores) {
            auto SI = Store.first;
            auto Base = SI->getValueOperand();
            //auto Tracked = TrackCompositeType(Base->getType());
            for (unsigned i = 0; i < Store.second; ++i) {
                auto slotAddress = CallInst::Create(
                    getOrDeclare(jl_intrinsics::getGCFrameSlot),
                    {gcframe, ConstantInt::get(T_int32, AllocaSlot - 2)}, "gc_slot_addr" + StringRef(std::to_string(AllocaSlot - 2)));
                slotAddress->insertAfter(gcframe);
                auto ValExpr = std::make_pair(Base, isa<PointerType>(Base->getType()) ? -1 : i);
                auto Elem = MaybeExtractScalar(S, ValExpr, SI);
                assert(Elem->getType() == T_prjlvalue);
                //auto Idxs = ArrayRef<unsigned>(Tracked[i]);
                //Value *Elem = ExtractScalar(Base, true, Idxs, SI);
                Value *shadowStore = new StoreInst(Elem, slotAddress, SI->getIterator());
                (void)shadowStore;
                // TODO: shadowStore->setMetadata(LLVMContext::MD_tbaa, tbaa_gcframe);
                AllocaSlot++;
            }
        }
        auto NRoots = ConstantInt::get(T_int32, MaxColor + 1 + AllocaSlot - 2);
        gcframe->setArgOperand(0, NRoots);
        pushGcframe->setArgOperand(1, NRoots);

        // Insert GC frame stores
        PlaceGCFrameStores(S, AllocaSlot - 2, Colors, PreAssignedColors, gcframe);
        // Insert GCFrame pops
        for (auto &BB : *F) {
            if (isa<ReturnInst>(BB.getTerminator())) {
                auto popGcframe = CallInst::Create(
                    getOrDeclare(jl_intrinsics::popGCFrame),
                    {gcframe});
                popGcframe->insertBefore(BB.getTerminator());
            }
        }
    }
}

bool LateLowerGCFrame::runOnFunction(Function &F, bool *CFGModified) {
    initAll(*F.getParent());
    smallAllocFunc = getOrDeclare(jl_well_known::GCSmallAlloc);
    LLVM_DEBUG(dbgs() << "GC ROOT PLACEMENT: Processing function " << F.getName() << "\n");

    pgcstack = getPGCstack(F);
    if (!pgcstack)
        return CleanupIR(F, nullptr, CFGModified);

    State S = LocalScan(F);
    ComputeLiveness(S);
    auto Colors = ColorRoots(S);
    std::map<Value *, std::pair<int, int>> CallFrames; // = OptimizeCallFrames(S, Ordering);
    PlaceRootsAndUpdateCalls(Colors.first, Colors.second, S, CallFrames);
    CleanupIR(F, &S, CFGModified);


    // We lower the julia.gc_alloc_bytes intrinsic in this pass to insert slowpath/fastpath blocks for MMTk
    // For now, we do nothing for the Stock GC
    auto GCAllocBytes = getOrNull(jl_intrinsics::GCAllocBytes);

    if (GCAllocBytes) {
        for (auto it = GCAllocBytes->user_begin(); it != GCAllocBytes->user_end(); ) {
            if (auto *CI = dyn_cast<CallInst>(*it)) {
                *CFGModified = true;

                assert(CI->getCalledOperand() == GCAllocBytes);

                auto newI = lowerGCAllocBytesLate(CI, F);
                if (newI != CI) {
                    ++it;
                    CI->replaceAllUsesWith(newI);
                    CI->eraseFromParent();
                    continue;
                }
            }
            ++it;
        }
    }

    return true;
}

PreservedAnalyses LateLowerGCPass::run(Function &F, FunctionAnalysisManager &AM)
{
    auto GetDT = [&AM, &F]() -> DominatorTree & {
        return AM.getResult<DominatorTreeAnalysis>(F);
    };
    auto lateLowerGCFrame = LateLowerGCFrame(GetDT);
    bool CFGModified = false;
    bool modified = lateLowerGCFrame.runOnFunction(F, &CFGModified);
#ifdef JL_VERIFY_PASSES
    assert(!verifyLLVMIR(F));
#endif
    if (modified) {
        if (CFGModified) {
            return PreservedAnalyses::none();
        } else {
            return PreservedAnalyses::allInSet<CFGAnalyses>();
        }
    }
    return PreservedAnalyses::all();
}<|MERGE_RESOLUTION|>--- conflicted
+++ resolved
@@ -2279,14 +2279,10 @@
                     ++it;
                     continue;
                 } else {
-<<<<<<< HEAD
-                    // remove operand bundle
+                    // remove all operand bundles
 #if JL_LLVM_VERSION >= 200000
                     CallInst *NewCall = CallInst::Create(CI, None, CI->getIterator());
 #else
-=======
-                    // remove all operand bundles
->>>>>>> 92941324
                     CallInst *NewCall = CallInst::Create(CI, None, CI);
 #endif
                     NewCall->takeName(CI);
