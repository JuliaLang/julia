// This file is a part of Julia. License is MIT: https://julialang.org/license

/*
  Garbage Collection interface that must be implemented by third-party GCs
*/

#ifndef JL_GC_INTERFACE_H
#define JL_GC_INTERFACE_H

#include "dtypes.h"

#ifdef __cplusplus
extern "C" {
#endif

struct _jl_tls_states_t;
struct _jl_value_t;
struct _jl_weakref_t;
struct _jl_datatype_t;

// ========================================================================= //
// GC Metrics
// ========================================================================= //

// This struct must be kept in sync with the Julia type of the same name in base/timing.jl
typedef struct {
    int64_t allocd;
    int64_t deferred_alloc;
    int64_t freed;
    uint64_t malloc;
    uint64_t realloc;
    uint64_t poolalloc;
    uint64_t bigalloc;
    uint64_t freecall;
    uint64_t total_time;
    uint64_t total_allocd;
    size_t interval;
    int pause;
    int full_sweep;
    uint64_t max_pause;
    uint64_t max_memory;
    uint64_t time_to_safepoint;
    uint64_t max_time_to_safepoint;
    uint64_t total_time_to_safepoint;
    uint64_t sweep_time;
    uint64_t mark_time;
    uint64_t stack_pool_sweep_time;
    uint64_t total_sweep_time;
    uint64_t    total_sweep_page_walk_time;
    uint64_t    total_sweep_madvise_time;
    uint64_t    total_sweep_free_mallocd_memory_time;
    uint64_t total_mark_time;
    uint64_t total_stack_pool_sweep_time;
    uint64_t last_full_sweep;
    uint64_t last_incremental_sweep;
} jl_gc_num_t;

// ========================================================================= //
// System-wide Initialization
// ========================================================================= //

// System-wide initialization function. Responsible for initializing global locks as well as
// global memory parameters (e.g. target heap size) used by the collector.
void jl_gc_init(void);
// Spawns GC threads.
void jl_start_gc_threads(void);

// ========================================================================= //
// Per-thread Initialization
// ========================================================================= //

// Initializes thread-local data structures such as thread-local object pools,
// thread-local remembered sets and thread-local allocation counters.
// Should be called exactly once per Julia thread.
void jl_init_thread_heap(struct _jl_tls_states_t *ptls) JL_NOTSAFEPOINT;
// Deallocates any memory previously used for thread-local GC data structures.
// Mostly used to ensure that we perform this memory cleanup for foreign threads that are
// about to leave Julia.
void jl_free_thread_gc_state(struct _jl_tls_states_t *ptls);

// ========================================================================= //
// Controls
// ========================================================================= //

typedef enum {
    JL_GC_AUTO = 0, // use heuristics to determine the collection type
    JL_GC_FULL = 1, // force a full collection
    JL_GC_INCREMENTAL = 2, // force an incremental collection
} jl_gc_collection_t;
// Enables or disables (depending on the value of the argument) the collector. Returns
// whether GC was previously enabled.
JL_DLLEXPORT int jl_gc_enable(int on);
// Returns whether the collector is enabled.
JL_DLLEXPORT int jl_gc_is_enabled(void);
// Sets a soft limit to Julia's heap.
JL_DLLEXPORT void jl_gc_set_max_memory(uint64_t max_mem);
// Runs a GC cycle. This function's parameter determines whether we're running an
// incremental, full, or automatic (i.e. heuristic driven) collection. Returns whether we
// should run a collection cycle again (e.g. a full mark right after a full sweep to ensure
// we do a full heap traversal).
JL_DLLEXPORT void jl_gc_collect(jl_gc_collection_t collection);
// Returns whether the thread with `tid` is a collector thread
JL_DLLEXPORT int gc_is_collector_thread(int tid) JL_NOTSAFEPOINT;
// Pinning objects; Returns whether the object has been pinned by this call.
JL_DLLEXPORT unsigned char jl_gc_pin_object(void* obj);
// Pinning objects through a potential internal pointer; Returns whether the object has been pinned by this call.
JL_DLLEXPORT unsigned char jl_gc_pin_pointer(void* ptr);
// Returns which GC implementation is being used and possibly its version according to the list of supported GCs
// NB: it should clearly identify the GC by including e.g. ‘stock’ or ‘mmtk’ as a substring.
JL_DLLEXPORT const char* jl_gc_active_impl(void);
// Sweep Julia's stack pools and mtarray buffers. Note that this function has been added to the interface as
// each GC should implement it but it will most likely not be used by other code in the runtime.
// It still needs to be annotated with JL_DLLEXPORT since it is called from Rust by MMTk.
JL_DLLEXPORT void jl_gc_sweep_stack_pools_and_mtarraylist_buffers(jl_ptls_t ptls) JL_NOTSAFEPOINT;
// Notifies the GC that the given thread is about to yield for a GC. ctx is the ucontext for the thread
// if it is already fetched by the caller, otherwise it is NULL.
JL_DLLEXPORT void jl_gc_notify_thread_yield(jl_ptls_t ptls, void* ctx);

// TODO: The preserve hook functions may be temporary. We should see the performance impact of the change.

// Runtime hook for gc preserve begin. The GC needs to make sure that the preserved objects and its children stay alive and won't move.
JL_DLLEXPORT void jl_gc_preserve_begin_hook(int n, ...) JL_NOTSAFEPOINT;
// Runtime hook for gc preserve end. The GC needs to make sure that the preserved objects and its children stay alive and won't move.
JL_DLLEXPORT void jl_gc_preserve_end_hook(void) JL_NOTSAFEPOINT;

// ========================================================================= //
// Metrics
// ========================================================================= //

// Retrieves Julia's `GC_Num` (structure that stores GC statistics).
JL_DLLEXPORT jl_gc_num_t jl_gc_num(void);
// Returns the difference between the current value of total live bytes now
// (live bytes at the last collection plus number of bytes allocated since then),
// compared to the value at the last time this function was called.
JL_DLLEXPORT int64_t jl_gc_diff_total_bytes(void) JL_NOTSAFEPOINT;
// Returns the difference between the current value of total live bytes now
// (live bytes at the last collection plus number of bytes allocated since then)
// compared to the value at the last time this function was called. The offset parameter
// is subtracted from this value in order to obtain the return value.
JL_DLLEXPORT int64_t jl_gc_sync_total_bytes(int64_t offset) JL_NOTSAFEPOINT;
// Returns the number of pool allocated bytes. This could always return 0 for GC
// implementations that do not use pools.
JL_DLLEXPORT int64_t jl_gc_pool_live_bytes(void);
// Returns the number of live bytes at the end of the last collection cycle
// (doesn't include the number of allocated bytes since then).
JL_DLLEXPORT int64_t jl_gc_live_bytes(void);
// Stores the number of live bytes at the end of the last collection cycle plus the number
// of bytes we allocated since then into the 64-bit integer pointer passed as an argument.
JL_DLLEXPORT void jl_gc_get_total_bytes(int64_t *bytes) JL_NOTSAFEPOINT;
// Retrieves the value of Julia's soft heap limit.
JL_DLLEXPORT uint64_t jl_gc_get_max_memory(void);
// High-resolution (nano-seconds) value of total time spent in GC.
JL_DLLEXPORT uint64_t jl_gc_total_hrtime(void);

// ========================================================================= //
// Allocation
// ========================================================================= //

// On GCC, this function is inlined when sz is constant (see julia_internal.h)
// In general, this function should implement allocation and should use the specific GC's logic
// to decide whether to allocate a small or a large object. Finally, note that this function
// **must** also set the type of the returning object to be `ty`. The type `ty` may also be used to record
// an allocation of that type in the allocation profiler.
struct _jl_value_t *jl_gc_alloc_(struct _jl_tls_states_t * ptls, size_t sz, void *ty);
// Similar to jl_gc_alloc_, except that the GC needs to make sure the object allocated from this function will
// not be moved by the GC.
struct _jl_value_t *jl_gc_alloc_nonmoving_(struct _jl_tls_states_t * ptls, size_t sz, void *ty);
// Allocates small objects and increments Julia allocation counterst. Size of the object
// header must be included in the object size. The (possibly unused in some implementations)
// offset to the arena in which we're allocating is passed in the second parameter, and the
// object size in the third parameter. If thread-local allocators are used, then this
// function should allocate in the thread-local allocator of the thread referenced by the
// jl_ptls_t argument. An additional (last) parameter containing information about the type
// of the object being allocated may be used to record an allocation of that type in the
// allocation profiler.
JL_DLLEXPORT struct _jl_value_t *jl_gc_small_alloc(struct _jl_tls_states_t *ptls,
                                                   int offset, int osize,
                                                   struct _jl_value_t *type);
// Description: Allocates large objects and increments Julia allocation counters. Size of
// the object header must be included in the object size. If thread-local allocators are
// used, then this function should allocate in the thread-local allocator of the thread
// referenced by the jl_ptls_t argument. An additional (last) parameter containing
// information about the type of the object being allocated may be used to record an
// allocation of that type in the allocation profiler.
JL_DLLEXPORT struct _jl_value_t *jl_gc_big_alloc(struct _jl_tls_states_t *ptls, size_t sz,
                                                 struct _jl_value_t *type);
// Wrapper around Libc malloc that updates Julia allocation counters.
JL_DLLEXPORT void *jl_gc_counted_malloc(size_t sz);
// Wrapper around Libc calloc that updates Julia allocation counters.
JL_DLLEXPORT void *jl_gc_counted_calloc(size_t nm, size_t sz);
// Wrapper around Libc free that updates Julia allocation counters.
JL_DLLEXPORT void jl_gc_counted_free_with_size(void *p, size_t sz);
// Wrapper around Libc realloc that updates Julia allocation counters.
JL_DLLEXPORT void *jl_gc_counted_realloc_with_old_size(void *p, size_t old, size_t sz);
// Wrapper around Libc malloc that's used to dynamically allocate memory for Arrays and
// Strings. It increments Julia allocation counters and should check whether we're close to
// the Julia heap target, and therefore, whether we should run a collection. Note that this
// doesn't record the size of the allocation request in a side metadata (i.e. a few words in
// front of the memory payload): this function is used for Julia object allocations, and we
// assume that there is already a field in the Julia object being allocated that we may use
// to store the size of the memory buffer.
JL_DLLEXPORT void *jl_gc_managed_malloc(size_t sz);
// Allocates a new weak-reference, assigns its value and increments Julia allocation
// counters. If thread-local allocators are used, then this function should allocate in the
// thread-local allocator of the thread referenced by the first jl_ptls_t argument.
JL_DLLEXPORT struct _jl_weakref_t *jl_gc_new_weakref_th(struct _jl_tls_states_t *ptls,
                                                        struct _jl_value_t *value);
// Permanently allocates a memory slot of the size specified by the first parameter. This
// block of memory is allocated in an immortal region that is never swept. The second
// parameter specifies whether the memory should be filled with zeros. The third and fourth
// parameters specify the alignment and an offset in bytes, respectively. Specifically, the
// pointer obtained by advancing the result of this function by the number of bytes
// specified in the fourth parameter will be aligned according to the value given by the
// third parameter in bytes.
JL_DLLEXPORT void *jl_gc_perm_alloc(size_t sz, int zero, unsigned align,
                                    unsigned offset) JL_NOTSAFEPOINT;
// Permanently allocates an object of the size specified by the first parameter. Size of the
// object header must be included in the object size. This object is allocated in an
// immortal region that is never swept. The second parameter specifies the type of the
// object being allocated and will be used to set the object header.
// If the value passed as alignment is 0, then the result will be aligned according to the object
// size: if sz is 0 it will be aligned to pointer size, to 2x pointer size if sz < 2*sizeof(void*),
// or to 16 otherwise.
//
// !!! warning: Because permanently allocated objects are not swept, the GC will not
//              necessarily mark any objects that would have ordinarily been rooted by
//              the allocated object. All objects stored in fields of this object
//              must be either permanently allocated or have other roots.
<<<<<<< HEAD
struct _jl_value_t *jl_gc_permobj(size_t sz, void *ty) JL_NOTSAFEPOINT;
// permanently allocates a symbol (jl_sym_t). The object needs to be word aligned,
// and tagged with jl_sym_tag.
// FIXME: Ideally we should merge this with jl_gc_permobj, as symbol is an object.
// Currently there are a few differences between the two functions, and refactoring is needed.
// 1. sz for this function includes the object header, and sz for jl_gc_permobj excludes the header size.
// 2. align for this function is word align, and align for jl_gc_permobj depends on the allocation size.
// 3. ty for this function is jl_symbol_tag << 4, and ty for jl_gc_permobj is a datatype pointer.
struct _jl_value_t *jl_gc_permsymbol(size_t sz) JL_NOTSAFEPOINT;
=======
struct _jl_value_t *jl_gc_permobj(size_t sz, void *ty, unsigned align) JL_NOTSAFEPOINT;
>>>>>>> 34aceb52
// This function notifies the GC about memory addresses that are set when loading the boot image.
// The GC may use that information to, for instance, determine that such objects should
// be treated as marked and belonged to the old generation in nursery collections.
void jl_gc_notify_image_load(const char* img_data, size_t len);
// This function notifies the GC about memory addresses that are set when allocating the boot image.
// The GC may use that information to, for instance, determine that all objects in that chunk of memory should
// be treated as marked and belonged to the old generation in nursery collections.
void jl_gc_notify_image_alloc(const char* img_data, size_t len);

// ========================================================================= //
// Runtime Write-Barriers
// ========================================================================= //

// Write barrier slow-path. If a generational collector is used,
// it may enqueue an old object into the remembered set of the calling thread.
JL_DLLEXPORT void jl_gc_queue_root(const struct _jl_value_t *ptr) JL_NOTSAFEPOINT;
// In a generational collector is used, this function walks over the fields of the
// object specified by the second parameter (as defined by the data type in the third
// parameter). If a field points to a young object, the first parameter is enqueued into the
// remembered set of the calling thread.
JL_DLLEXPORT void jl_gc_queue_multiroot(const struct _jl_value_t *root, const void *stored,
                                        struct _jl_datatype_t *dt) JL_NOTSAFEPOINT;
// If a generational collector is used, checks whether the function argument points to an
// old object, and if so, calls the write barrier slow path above. In most cases, this
// function is used when its caller has verified that there is a young reference in the
// object that's being passed as an argument to this function.
STATIC_INLINE void jl_gc_wb_back(const void *ptr) JL_NOTSAFEPOINT;
// Write barrier function that must be used after pointer writes to heap-allocated objects –
// the value of the field being written must also point to a heap-allocated object.
// If a generational collector is used, it may check whether the two function arguments are
// in different GC generations (i.e. if the first argument points to an old object and the
// second argument points to a young object), and if so, call the write barrier slow-path.
STATIC_INLINE void jl_gc_wb(const void *parent, const void *ptr) JL_NOTSAFEPOINT;
// Freshly allocated objects are known to be in the young generation until the next safepoint,
// so write barriers can be omitted until the next allocation. This function is a no-op that
// can be used to annotate that a write barrier would be required were it not for this property
// (as opposed to somebody just having forgotten to think about write barriers).
STATIC_INLINE void jl_gc_wb_fresh(const void *parent, const void *ptr) JL_NOTSAFEPOINT {}
// Used to annotate that a write barrier would be required, but may be omitted because `ptr`
// is known to be an old object.
STATIC_INLINE void jl_gc_wb_knownold(const void *parent, const void *ptr) JL_NOTSAFEPOINT {}
// Write-barrier function that must be used after copying multiple fields of an object into
// another. It should be semantically equivalent to triggering multiple write barriers – one
// per field of the object being copied, but may be special-cased for performance reasons.
STATIC_INLINE void jl_gc_multi_wb(const void *parent,
                                  const struct _jl_value_t *ptr) JL_NOTSAFEPOINT;

#ifdef __cplusplus
}
#endif

#endif<|MERGE_RESOLUTION|>--- conflicted
+++ resolved
@@ -226,19 +226,7 @@
 //              necessarily mark any objects that would have ordinarily been rooted by
 //              the allocated object. All objects stored in fields of this object
 //              must be either permanently allocated or have other roots.
-<<<<<<< HEAD
-struct _jl_value_t *jl_gc_permobj(size_t sz, void *ty) JL_NOTSAFEPOINT;
-// permanently allocates a symbol (jl_sym_t). The object needs to be word aligned,
-// and tagged with jl_sym_tag.
-// FIXME: Ideally we should merge this with jl_gc_permobj, as symbol is an object.
-// Currently there are a few differences between the two functions, and refactoring is needed.
-// 1. sz for this function includes the object header, and sz for jl_gc_permobj excludes the header size.
-// 2. align for this function is word align, and align for jl_gc_permobj depends on the allocation size.
-// 3. ty for this function is jl_symbol_tag << 4, and ty for jl_gc_permobj is a datatype pointer.
-struct _jl_value_t *jl_gc_permsymbol(size_t sz) JL_NOTSAFEPOINT;
-=======
 struct _jl_value_t *jl_gc_permobj(size_t sz, void *ty, unsigned align) JL_NOTSAFEPOINT;
->>>>>>> 34aceb52
 // This function notifies the GC about memory addresses that are set when loading the boot image.
 // The GC may use that information to, for instance, determine that such objects should
 // be treated as marked and belonged to the old generation in nursery collections.
