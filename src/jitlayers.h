--- conflicted
+++ resolved
@@ -237,11 +237,8 @@
     typedef StringMap<GlobalVariable*> SymMapGV;
     // outputs
     jl_workqueue_t workqueue;
-<<<<<<< HEAD
+    SmallVector<cfunc_decl_t,0> cfuncs;
      // This map may hold Julia obj ref in the native heap. We need to pin the void*.
-=======
-    SmallVector<cfunc_decl_t,0> cfuncs;
->>>>>>> 34aceb52
     std::map<void*, GlobalVariable*> global_targets;
     jl_array_t *temporary_roots = nullptr;
     std::map<std::tuple<jl_code_instance_t*,bool>, GlobalVariable*> external_fns;
