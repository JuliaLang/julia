--- conflicted
+++ resolved
@@ -16,12 +16,14 @@
     XX(_defaultctors,"_defaultctors") \
     XX(_equiv_typedef,"_equiv_typedef") \
     XX(_expr,"_expr") \
+    XX(_import, "_import") \
     XX(_primitivetype,"_primitivetype") \
     XX(_setsuper,"_setsuper!") \
     XX(_structtype,"_structtype") \
     XX(_svec_ref,"_svec_ref") \
     XX(_typebody,"_typebody!") \
     XX(_typevar,"_typevar") \
+    XX(_using, "_using") \
     XX(applicable,"applicable") \
     XX(apply_type,"apply_type") \
     XX(compilerbarrier,"compilerbarrier") \
@@ -90,20 +92,6 @@
 JL_DLLEXPORT extern const char *const jl_builtin_f_names[];
 JL_DLLEXPORT extern jl_value_t *jl_builtin_instances[];
 
-<<<<<<< HEAD
-JL_CALLABLE(jl_f__structtype);
-JL_CALLABLE(jl_f__abstracttype);
-JL_CALLABLE(jl_f__primitivetype);
-JL_CALLABLE(jl_f__setsuper);
-JL_CALLABLE(jl_f__defaultctors);
-JL_CALLABLE(jl_f__equiv_typedef);
-JL_CALLABLE(jl_f_get_binding_type);
-JL_CALLABLE(jl_f__compute_sparams);
-JL_CALLABLE(jl_f__svec_ref);
-JL_CALLABLE(jl_f__import);
-JL_CALLABLE(jl_f__using);
-=======
->>>>>>> d9925544
 #ifdef __cplusplus
 }
 #endif
