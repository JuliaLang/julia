--- conflicted
+++ resolved
@@ -1617,21 +1617,6 @@
     DLSymOpt(std::make_unique<DLSymOptimizer>(false)),
     MemMgr(createJITLinkMemoryManager()),
     ObjectLayer(ES, *MemMgr),
-<<<<<<< HEAD
-=======
-#else
-    MemMgr(createRTDyldMemoryManager()),
-    UnlockedObjectLayer(
-            ES,
-            [this](auto&&...) {
-                // LLVM 21+ passes in a memory buffer
-                std::unique_ptr<RuntimeDyld::MemoryManager> result(new ForwardingMemoryManager(MemMgr));
-                return result;
-            }
-        ),
-    ObjectLayer(UnlockedObjectLayer),
-#endif
->>>>>>> 7608cb0f
     CompileLayer(ES, ObjectLayer, std::make_unique<CompilerT<N_optlevels>>(orc::irManglingOptionsFromTargetOptions(TM->Options), *TM)),
     JITPointers(std::make_unique<JITPointersT>(SharedBytes, SharedBytesMutex)),
     JITPointersLayer(ES, CompileLayer, IRTransformRef(*JITPointers)),
