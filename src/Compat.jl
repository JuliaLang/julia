--- conflicted
+++ resolved
@@ -663,7 +663,6 @@
     export isconcrete
 end
 
-<<<<<<< HEAD
 # 0.7.0-DEV.2005
 if VERSION < v"0.7.0-DEV.2005"
     const Mmap = Base.Mmap
@@ -680,7 +679,8 @@
     const DelimitedFiles = Base.DataFmt
 else
     import Test, SharedArrays, Mmap, DelimitedFiles
-=======
+end
+
 # 0.7.0-DEV.1993
 @static if !isdefined(Base, :EqualTo)
     if VERSION >= v"0.6.0"
@@ -701,7 +701,6 @@
     (f::EqualTo)(y) = isequal(f.x, y)
     const equalto = EqualTo
     export equalto
->>>>>>> 3dbca5dd
 end
 
 include("deprecated.jl")
