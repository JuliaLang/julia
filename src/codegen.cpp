--- conflicted
+++ resolved
@@ -2092,11 +2092,6 @@
 }
 
 static Type *julia_type_to_llvm(jl_codectx_t &ctx, jl_value_t *jt, bool *isboxed = NULL);
-<<<<<<< HEAD
-=======
-static jl_returninfo_t get_specsig_function(jl_codegen_params_t &ctx, Module *M, Value *fval, StringRef name, jl_value_t *sig, jl_value_t *jlrettype, bool is_opaque_closure,
-        ArrayRef<const char*> ArgNames={}, unsigned nreq=0);
->>>>>>> 7608cb0f
 static jl_cgval_t emit_expr(jl_codectx_t &ctx, jl_value_t *expr, ssize_t ssaval = -1);
 static jl_cgval_t emit_checked_var(jl_codectx_t &ctx, Value *bp, jl_sym_t *name, jl_value_t *scope, bool isvol, MDNode *tbaa);
 static jl_cgval_t emit_sparam(jl_codectx_t &ctx, size_t i);
@@ -9958,7 +9953,6 @@
 
 static jl_code_info_t *jl_get_method_ir(jl_code_instance_t *ci, uint16_t max_cost = 0)
 {
-<<<<<<< HEAD
     jl_value_t *src = jl_atomic_load_relaxed(&ci->inferred);
     jl_method_instance_t *mi = jl_get_ci_mi(ci);
     if (!src)
@@ -9969,29 +9963,6 @@
         (max_cost == 0 || jl_ir_inlining_cost(src) < max_cost))
         return jl_uncompress_ir(mi->def.method, ci, src);
     return nullptr;
-=======
-    assert(Dst.isDeclaration() && !Src.isDeclaration());
-
-    // Link in the operands without remapping.
-    if (Src.hasPrefixData())
-        Dst.setPrefixData(Src.getPrefixData());
-    if (Src.hasPrologueData())
-        Dst.setPrologueData(Src.getPrologueData());
-    if (Src.hasPersonalityFn())
-        Dst.setPersonalityFn(Src.getPersonalityFn());
-    if (Src.hasPersonalityFn())
-        Dst.setPersonalityFn(Src.getPersonalityFn());
-#if JL_LLVM_VERSION < 210000
-    assert(Src.IsNewDbgInfoFormat == Dst.IsNewDbgInfoFormat);
-#endif
-
-    // Copy over the metadata attachments without remapping.
-    Dst.copyMetadata(&Src, 0);
-
-    // Steal arguments and splice the body of Src into Dst.
-    Dst.stealArgumentListFrom(Src);
-    Dst.splice(Dst.end(), &Src);
->>>>>>> 7608cb0f
 }
 
 void emit_always_inline(jl_codegen_output_t &out)
