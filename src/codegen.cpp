// This file is a part of Julia. License is MIT: https://julialang.org/license

#undef DEBUG
#include "llvm-version.h"
#include "platform.h"

#ifndef __STDC_LIMIT_MACROS
#define __STDC_LIMIT_MACROS
#define __STDC_CONSTANT_MACROS
#endif

#include <setjmp.h>
#include <string>
#include <fstream>
#include <map>
#include <array>
#include <vector>
#include <set>
#include <functional>

// target machine computation
#include <llvm/CodeGen/TargetSubtargetInfo.h>
#include <llvm/MC/TargetRegistry.h>
#include <llvm/Target/TargetOptions.h>
#include <llvm/Support/Host.h>
#include <llvm/Support/TargetSelect.h>
#include <llvm/Object/SymbolSize.h>

#include <llvm/InitializePasses.h>

// IR building
#include <llvm/IR/IntrinsicInst.h>
#include <llvm/Object/ObjectFile.h>
#include <llvm/IR/DIBuilder.h>
#include <llvm/AsmParser/Parser.h>
#include <llvm/DebugInfo/DIContext.h>
#include "llvm/IR/DebugInfoMetadata.h"
#include <llvm/IR/DerivedTypes.h>
#include <llvm/IR/Intrinsics.h>
#include <llvm/IR/Attributes.h>
#include <llvm/IR/IRBuilder.h>
#include <llvm/IR/MDBuilder.h>
#include <llvm/Analysis/InstructionSimplify.h>

// support
#include <llvm/ADT/SmallBitVector.h>
#include <llvm/ADT/Statistic.h>
#include <llvm/Support/raw_ostream.h>
#include <llvm/Support/FormattedStream.h>
#include <llvm/Support/SourceMgr.h> // for llvmcall
#include <llvm/Transforms/Utils/Cloning.h> // for llvmcall inlining
#include <llvm/Transforms/Utils/BasicBlockUtils.h>
#include <llvm/IR/Verifier.h> // for llvmcall validation
#include <llvm/IR/PassTimingInfo.h>
#include <llvm/Bitcode/BitcodeWriter.h>

// C API
#include <llvm-c/Types.h>

// for configuration options
#include <llvm/Support/PrettyStackTrace.h>
#include <llvm/Support/CommandLine.h>
#include <llvm/Support/Process.h>

#include <llvm/IR/InlineAsm.h>
#if defined(_CPU_ARM_) || defined(_CPU_AARCH64_)
#  include <sys/utsname.h>
#endif
#if defined(USE_POLLY)
#include <polly/RegisterPasses.h>
#include <polly/ScopDetection.h>
#endif
#include <llvm/Target/TargetMachine.h>

#include "llvm/Support/Path.h" // for llvm::sys::path
#include <llvm/Bitcode/BitcodeReader.h>
#include <llvm/Linker/Linker.h>

using namespace llvm;

static bool jl_fpo_disabled(const Triple &TT) {
#ifdef JL_DISABLE_FPO
    return true;
#endif
#ifdef _COMPILER_MSAN_ENABLED_
    // MSAN doesn't support FPO
    return true;
#endif
    if (TT.isOSLinux() || TT.isOSWindows() || TT.isOSFreeBSD()) {
        return true;
    }
    return false;
}

static bool jl_floattemp_var_needed(const Triple &TT) {
#ifdef JL_NEED_FLOATTEMP_VAR
    return true;
#endif
    return TT.getArch() == Triple::x86;
}

//Drag some useful type functions into our namespace
//to reduce verbosity of our code
auto getInt1Ty(LLVMContext &ctxt) {
    return Type::getInt1Ty(ctxt);
}
auto getInt8Ty(LLVMContext &ctxt) {
    return Type::getInt8Ty(ctxt);
}
auto getInt16Ty(LLVMContext &ctxt) {
    return Type::getInt16Ty(ctxt);
}
auto getInt32Ty(LLVMContext &ctxt) {
    return Type::getInt32Ty(ctxt);
}
auto getInt64Ty(LLVMContext &ctxt) {
    return Type::getInt64Ty(ctxt);
}
auto getHalfTy(LLVMContext &ctxt) {
    return Type::getHalfTy(ctxt);
}
auto getFloatTy(LLVMContext &ctxt) {
    return Type::getFloatTy(ctxt);
}
auto getDoubleTy(LLVMContext &ctxt) {
    return Type::getDoubleTy(ctxt);
}
auto getBFloatTy(LLVMContext &ctxt) {
    return Type::getBFloatTy(ctxt);
}
auto getFP128Ty(LLVMContext &ctxt) {
    return Type::getFP128Ty(ctxt);
}
auto getVoidTy(LLVMContext &ctxt) {
    return Type::getVoidTy(ctxt);
}
auto getCharTy(LLVMContext &ctxt) {
    return getInt32Ty(ctxt);
}
auto getInt8PtrTy(LLVMContext &ctxt) {
    return Type::getInt8PtrTy(ctxt);
}
auto getInt16PtrTy(LLVMContext &ctxt) {
    return Type::getInt16PtrTy(ctxt);
}
auto getInt32PtrTy(LLVMContext &ctxt) {
    return Type::getInt32PtrTy(ctxt);
}
auto getInt64PtrTy(LLVMContext &ctxt) {
    return Type::getInt64PtrTy(ctxt);
}
auto getFloatPtrTy(LLVMContext &ctxt) {
    return Type::getFloatPtrTy(ctxt);
}
auto getDoublePtrTy(LLVMContext &ctxt) {
    return Type::getDoublePtrTy(ctxt);
}

typedef Instruction TerminatorInst;

#if defined(_OS_WINDOWS_) && !defined(NOMINMAX)
#define NOMINMAX
#endif

#include "jitlayers.h"
#include "processor.h"
#include "julia_assert.h"

#undef DEBUG_TYPE //LLVM occasionally likes to set DEBUG_TYPE in a header...
#define DEBUG_TYPE "julia_irgen_codegen"

void setName(jl_codegen_params_t &params, Value *V, const Twine &Name)
{
    // we do the constant check again later, duplicating it here just makes sure the assertion
    // fires on debug builds even if debug info is not enabled
    // note that if this assertion fires then the implication is that the caller of setName
    // is not checking that setName is only called for non-folded instructions (e.g. folded bitcasts
    // and 0-byte geps), which can result in information loss on the renamed instruction.
    assert((isa<Constant>(V) || isa<Instruction>(V)) && "Should only set names on instructions!");
    if (params.debug_level >= 2 && !isa<Constant>(V)) {
        V->setName(Name);
    }
}

void setName(jl_codegen_params_t &params, Value *V, std::function<std::string()> GetName)
{
    assert((isa<Constant>(V) || isa<Instruction>(V)) && "Should only set names on instructions!");
    if (params.debug_level >= 2 && !isa<Constant>(V)) {
        V->setName(Twine(GetName()));
    }
}

void setNameWithField(jl_codegen_params_t &params, Value *V, std::function<StringRef()> GetObjName, jl_datatype_t *jt, unsigned idx, const Twine &suffix)
{
    assert((isa<Constant>(V) || isa<Instruction>(V)) && "Should only set names on instructions!");
    if (params.debug_level >= 2 && !isa<Constant>(V)) {
        if (jl_is_tuple_type(jt)){
            V->setName(Twine(GetObjName()) + "[" + Twine(idx + 1) + "]"+ suffix);
            return;
        }

        if (jl_is_namedtuple_type(jt)) {
            auto names = jl_tparam0(jt);
            assert(jl_is_tuple(names));
            if (idx < jl_nfields(names)) {
                auto name = jl_fieldref(names, idx);
                assert(jl_is_symbol(name));
                V->setName(Twine(GetObjName()) + "." + Twine(jl_symbol_name((jl_sym_t*)name)) + suffix);
                return;
            }
        } else {
            auto flds = jl_field_names(jt);
            if (idx < jl_svec_len(flds)) {
                auto name = jl_svec_ref(flds, idx);
                assert(jl_is_symbol(name));
                V->setName(Twine(GetObjName()) + "." + Twine(jl_symbol_name((jl_sym_t*)name)) + suffix);
                return;
            }
        }
        V->setName(Twine(GetObjName()) + "." + Twine("unknown field") + suffix);
    }
}

STATISTIC(EmittedAllocas, "Number of allocas emitted");
STATISTIC(EmittedIntToPtrs, "Number of inttoptrs emitted");
STATISTIC(ModulesCreated, "Number of LLVM Modules created");
STATISTIC(EmittedBoxCompares, "Number of box compares emitted");
STATISTIC(EmittedBitsUnionCompares, "Number of bitsunion compares emitted");
STATISTIC(EmittedBitsCompares, "Number of bits compares emitted");
STATISTIC(EmittedEgals, "Number of egals emitted");
STATISTIC(EmittedOpfields, "Number of opfields emitted");
STATISTIC(EmittedBuiltinCalls, "Number of builtin calls emitted");
STATISTIC(EmittedJLCalls, "Number of jlcalls emitted");
STATISTIC(EmittedSpecfunCalls, "Number of specialized calls emitted");
STATISTIC(EmittedInvokes, "Number of invokes emitted");
STATISTIC(EmittedCalls, "Number of calls emitted");
STATISTIC(EmittedUndefVarErrors, "Number of undef var errors emitted");
STATISTIC(EmittedOpaqueClosureFunctions, "Number of opaque closures emitted");
STATISTIC(EmittedToJLInvokes, "Number of tojlinvoke calls emitted");
STATISTIC(EmittedCFuncInvalidates, "Number of C function invalidates emitted");
STATISTIC(GeneratedCFuncWrappers, "Number of C function wrappers generated");
STATISTIC(GeneratedCCallables, "Number of C-callable functions generated");
STATISTIC(GeneratedInvokeWrappers, "Number of invoke wrappers generated");
STATISTIC(EmittedFunctions, "Number of functions emitted");

extern "C" JL_DLLEXPORT_CODEGEN
void jl_dump_emitted_mi_name_impl(void *s)
{
    **jl_ExecutionEngine->get_dump_emitted_mi_name_stream() = (ios_t*)s;
}

extern "C" {

#include "builtin_proto.h"

extern void __stack_chk_fail();

#ifdef _OS_WINDOWS_
#if defined(_CPU_X86_64_)
#if defined(_COMPILER_GCC_)
extern void ___chkstk_ms(void);
#else
extern void __chkstk(void);
#endif
#else
#if defined(_COMPILER_GCC_)
#undef _alloca
extern void _alloca(void);
#else
extern void _chkstk(void);
#endif
#endif
//void *force_chkstk(void) {
//    return alloca(40960);
//}
#endif
}

// shared llvm state
#define jl_Module ctx.f->getParent()
#define jl_builderModule(builder) (builder).GetInsertBlock()->getParent()->getParent()
#define prepare_call(Callee) prepare_call_in(jl_Module, (Callee))

// types
struct jl_typecache_t {
    Type *T_size;
    Type *T_jlvalue;
    Type *T_pjlvalue;
    Type *T_prjlvalue;
    Type *T_ppjlvalue;
    Type *T_pprjlvalue;
    StructType *T_jlgenericmemory;
    StructType *T_jlarray;
    Type *T_pjlarray;
    FunctionType *T_jlfunc;
    FunctionType *T_jlfuncparams;

    IntegerType *T_sigatomic;

    Type *T_ppint8;
    unsigned sizeof_ptr;
    Align alignof_ptr;

    bool initialized;

    jl_typecache_t() :
        T_jlvalue(nullptr), T_pjlvalue(nullptr), T_prjlvalue(nullptr),
        T_ppjlvalue(nullptr), T_pprjlvalue(nullptr),
        T_jlgenericmemory(nullptr), T_jlarray(nullptr), T_pjlarray(nullptr),
        T_jlfunc(nullptr), T_jlfuncparams(nullptr), T_sigatomic(nullptr), T_ppint8(nullptr),
        initialized(false) {}

    void initialize(LLVMContext &context, const DataLayout &DL) {
        if (initialized) {
            return;
        }
        initialized = true;
        T_ppint8 = PointerType::get(getInt8PtrTy(context), 0);
        T_sigatomic = Type::getIntNTy(context, sizeof(sig_atomic_t) * 8);
        T_size = DL.getIntPtrType(context);
        sizeof_ptr = DL.getPointerSize();
        // use pointer abi alignment for intptr_t
        alignof_ptr = DL.getPointerABIAlignment(0);
        T_jlvalue = JuliaType::get_jlvalue_ty(context);
        T_pjlvalue = PointerType::get(T_jlvalue, 0);
        T_prjlvalue = PointerType::get(T_jlvalue, AddressSpace::Tracked);
        T_ppjlvalue = PointerType::get(T_pjlvalue, 0);
        T_pprjlvalue = PointerType::get(T_prjlvalue, 0);

        T_jlfunc = JuliaType::get_jlfunc_ty(context);
        assert(T_jlfunc != NULL);
        T_jlfuncparams = JuliaType::get_jlfuncparams_ty(context);
        assert(T_jlfuncparams != NULL);

        T_jlgenericmemory = StructType::get(context, { T_size, T_pprjlvalue /* [, real-owner] */ });
        Type *vaelts[] = { PointerType::get(getInt8Ty(context), AddressSpace::Loaded),
                           PointerType::get(T_jlgenericmemory, AddressSpace::Tracked),
                           // dimsize[ndims]
        };
        T_jlarray = StructType::get(context, ArrayRef<Type*>(vaelts));
        T_pjlarray = PointerType::get(T_jlarray, 0);
};

struct jl_tbaacache_t {
    // type-based alias analysis nodes.  Indentation of comments indicates hierarchy.
    MDNode *tbaa_root;     // Everything
    MDNode *tbaa_gcframe;    // GC frame
    // LLVM should have enough info for alias analysis of non-gcframe stack slot
    // this is mainly a place holder for `jl_cgval_t::tbaa`
    MDNode *tbaa_stack;      // stack slot
    MDNode *tbaa_unionselbyte;   // a selector byte in isbits Union struct fields
    MDNode *tbaa_data;       // Any user data that `pointerset/ref` are allowed to alias
    MDNode *tbaa_binding;        // jl_binding_t::value
    MDNode *tbaa_value;          // jl_value_t, that is not jl_array_t or jl_genericmemory_t
    MDNode *tbaa_mutab;              // mutable type
    MDNode *tbaa_datatype;               // datatype
    MDNode *tbaa_immut;              // immutable type
    MDNode *tbaa_ptrarraybuf;    // Data in an array of boxed values
    MDNode *tbaa_arraybuf;       // Data in an array of POD
    MDNode *tbaa_array;      // jl_array_t or jl_genericmemory_t
    MDNode *tbaa_arrayptr;       // The pointer inside a jl_array_t (to memoryref)
    MDNode *tbaa_arraysize;      // A size in a jl_array_t
    MDNode *tbaa_arrayselbyte;   // a selector byte in a isbits Union jl_genericmemory_t
    MDNode *tbaa_memoryptr;      // The pointer inside a jl_genericmemory_t
    MDNode *tbaa_memorylen;      // The length in a jl_genericmemory_t
    MDNode *tbaa_memoryown;      // The owner in a foreign jl_genericmemory_t
    MDNode *tbaa_const;      // Memory that is immutable by the time LLVM can see it
    bool initialized;

    jl_tbaacache_t(): tbaa_root(nullptr), tbaa_gcframe(nullptr), tbaa_stack(nullptr),
                    tbaa_unionselbyte(nullptr), tbaa_data(nullptr), tbaa_binding(nullptr),
                    tbaa_value(nullptr), tbaa_mutab(nullptr), tbaa_datatype(nullptr),
                    tbaa_immut(nullptr), tbaa_ptrarraybuf(nullptr), tbaa_arraybuf(nullptr),
                    tbaa_array(nullptr), tbaa_arrayptr(nullptr), tbaa_arraysize(nullptr),
                    tbaa_arrayselbyte(nullptr), tbaa_memoryptr(nullptr), tbaa_memorylen(nullptr), tbaa_memoryown(nullptr),
                    tbaa_const(nullptr), initialized(false) {}

    auto tbaa_make_child(MDBuilder &mbuilder, const char *name, MDNode *parent = nullptr, bool isConstant = false) {
        MDNode *scalar = mbuilder.createTBAAScalarTypeNode(name, parent ? parent : tbaa_root);
        MDNode *n = mbuilder.createTBAAStructTagNode(scalar, scalar, 0, isConstant);
        return std::make_pair(n, scalar);
    }

    void initialize(llvm::LLVMContext &context) {
        if (initialized) {
            assert(&tbaa_root->getContext() == &context);
            return;
        }
        initialized = true;
        MDBuilder mbuilder(context);
        MDNode *jtbaa = mbuilder.createTBAARoot("jtbaa");
        tbaa_root = mbuilder.createTBAAScalarTypeNode("jtbaa", jtbaa);
        tbaa_gcframe = tbaa_make_child(mbuilder, "jtbaa_gcframe").first;
        MDNode *tbaa_stack_scalar;
        std::tie(tbaa_stack, tbaa_stack_scalar) = tbaa_make_child(mbuilder, "jtbaa_stack");
        tbaa_unionselbyte = tbaa_make_child(mbuilder, "jtbaa_unionselbyte", tbaa_stack_scalar).first;
        MDNode *tbaa_data_scalar;
        std::tie(tbaa_data, tbaa_data_scalar) = tbaa_make_child(mbuilder, "jtbaa_data");
        tbaa_binding = tbaa_make_child(mbuilder, "jtbaa_binding", tbaa_data_scalar).first;
        MDNode *tbaa_value_scalar;
        std::tie(tbaa_value, tbaa_value_scalar) =
            tbaa_make_child(mbuilder, "jtbaa_value", tbaa_data_scalar);
        MDNode *tbaa_mutab_scalar;
        std::tie(tbaa_mutab, tbaa_mutab_scalar) =
            tbaa_make_child(mbuilder, "jtbaa_mutab", tbaa_value_scalar);
        tbaa_datatype = tbaa_make_child(mbuilder, "jtbaa_datatype", tbaa_mutab_scalar).first;
        tbaa_immut = tbaa_make_child(mbuilder, "jtbaa_immut", tbaa_value_scalar).first;
        tbaa_arraybuf = tbaa_make_child(mbuilder, "jtbaa_arraybuf", tbaa_data_scalar).first;
        tbaa_ptrarraybuf = tbaa_make_child(mbuilder, "jtbaa_ptrarraybuf", tbaa_data_scalar).first;
        MDNode *tbaa_array_scalar;
        std::tie(tbaa_array, tbaa_array_scalar) = tbaa_make_child(mbuilder, "jtbaa_array");
        tbaa_arrayptr = tbaa_make_child(mbuilder, "jtbaa_arrayptr", tbaa_array_scalar).first;
        tbaa_arraysize = tbaa_make_child(mbuilder, "jtbaa_arraysize", tbaa_array_scalar).first;
        tbaa_arrayselbyte = tbaa_make_child(mbuilder, "jtbaa_arrayselbyte", tbaa_array_scalar).first;
        tbaa_memoryptr = tbaa_make_child(mbuilder, "jtbaa_memoryptr", tbaa_array_scalar, true).first;
        tbaa_memorylen = tbaa_make_child(mbuilder, "jtbaa_memorylen", tbaa_array_scalar, true).first;
        tbaa_memoryown = tbaa_make_child(mbuilder, "jtbaa_memoryown", tbaa_array_scalar, true).first;
        tbaa_const = tbaa_make_child(mbuilder, "jtbaa_const", nullptr, true).first;
    }
};

struct jl_noaliascache_t {
    // Each domain operates completely independently.
    // "No aliasing" is inferred if it is implied by any domain.

    // memory regions domain
    struct jl_regions_t {
        MDNode *gcframe;        // GC frame
        MDNode *stack;          // Stack slot
        MDNode *data;           // Any user data that `pointerset/ref` are allowed to alias
        MDNode *type_metadata;  // Non-user-accessible type metadata incl. union selectors, etc.
        MDNode *constant;       // Memory that is immutable by the time LLVM can see it

        jl_regions_t(): gcframe(nullptr), stack(nullptr), data(nullptr), type_metadata(nullptr), constant(nullptr) {}

        void initialize(llvm::LLVMContext &context) {
            MDBuilder mbuilder(context);
            MDNode *domain = mbuilder.createAliasScopeDomain("jnoalias");

            this->gcframe = mbuilder.createAliasScope("jnoalias_gcframe", domain);
            this->stack = mbuilder.createAliasScope("jnoalias_stack", domain);
            this->data = mbuilder.createAliasScope("jnoalias_data", domain);
            this->type_metadata = mbuilder.createAliasScope("jnoalias_typemd", domain);
            this->constant = mbuilder.createAliasScope("jnoalias_const", domain);
        }
    } regions;

    // `@aliasscope` domain
    struct jl_aliasscope_t {
        MDNode *current;

        jl_aliasscope_t(): current(nullptr) {}

        // No init required, this->current is only used to store the currently active aliasscope
        void initialize(llvm::LLVMContext &context) {}
    } aliasscope;

    bool initialized;

    jl_noaliascache_t(): regions(), aliasscope(), initialized(false) {}

    void initialize(llvm::LLVMContext &context) {
        if (initialized) {
            assert(&regions.constant->getContext() == &context);
            return;
        }
        initialized = true;
        regions.initialize(context);
        aliasscope.initialize(context);
    }
};

struct jl_debugcache_t {
    // Basic DITypes
    DIDerivedType *jl_pvalue_dillvmt;
    DIDerivedType *jl_ppvalue_dillvmt;
    DISubroutineType *jl_di_func_sig;
    DISubroutineType *jl_di_func_null_sig;
    bool initialized;

    jl_debugcache_t()
    : jl_pvalue_dillvmt(nullptr), jl_ppvalue_dillvmt(nullptr),
    jl_di_func_sig(nullptr), jl_di_func_null_sig(nullptr), initialized(false) {}

    void initialize(Module *m);
};


// constants
static bool type_is_ghost(Type *ty)
{
    return (ty == getVoidTy(ty->getContext()) || ty->isEmptyTy());
}

// should agree with `Core.Compiler.hasuniquerep`
static bool type_has_unique_rep(jl_value_t *t)
{
    if (t == (jl_value_t*)jl_typeofbottom_type)
        return false;
    if (t == jl_bottom_type)
        return true;
    if (jl_is_typevar(t))
        return false;
    if (!jl_is_kind(jl_typeof(t)))
        return true;
    if (jl_is_concrete_type(t))
        return true;
    if (jl_is_datatype(t)) {
        jl_datatype_t *dt = (jl_datatype_t*)t;
        if (dt->name != jl_tuple_typename) {
            for (size_t i = 0; i < jl_nparams(dt); i++)
                if (!type_has_unique_rep(jl_tparam(dt, i)))
                    return false;
            return true;
        }
    }
    return false;
}

static bool is_uniquerep_Type(jl_value_t *t)
{
    return jl_is_type_type(t) && type_has_unique_rep(jl_tparam0(t));
}

class jl_codectx_t;
struct JuliaVariable {
public:
    StringLiteral name;
    bool isconst;
    Type *(*_type)(Type *T_size);

    JuliaVariable(const JuliaVariable&) = delete;
    JuliaVariable(const JuliaVariable&&) = delete;
    GlobalVariable *realize(Module *m) {
        if (GlobalValue *V = m->getNamedValue(name))
            return cast<GlobalVariable>(V);
        auto T_size = m->getDataLayout().getIntPtrType(m->getContext());
        return new GlobalVariable(*m, _type(T_size),
                isconst, GlobalVariable::ExternalLinkage,
                NULL, name);
    }
    GlobalVariable *realize(jl_codectx_t &ctx);
};
static inline void add_named_global(JuliaVariable *name, void *addr)
{
    add_named_global(name->name, addr);
}


typedef FunctionType *(*TypeFnContextOnly)(LLVMContext &C);
typedef FunctionType *(*TypeFnContextAndSizeT)(LLVMContext &C, Type *T_size);
typedef FunctionType *(*TypeFnContextAndTriple)(LLVMContext &C, const Triple &triple);

FunctionType *invoke_type(TypeFnContextOnly f, Module &M)
{
    return f(M.getContext());
}

FunctionType *invoke_type(TypeFnContextAndSizeT f, Module &M)
{
    return f(M.getContext(), M.getDataLayout().getIntPtrType(M.getContext()));
}

FunctionType *invoke_type(TypeFnContextAndTriple f, Module &M)
{
    return f(M.getContext(), Triple(M.getTargetTriple()));
}

template<typename TypeFn_t = TypeFnContextOnly>
struct JuliaFunction {
public:
    llvm::StringLiteral name;
    TypeFn_t _type;
    llvm::AttributeList (*_attrs)(llvm::LLVMContext &C);

    JuliaFunction(const JuliaFunction&) = delete;
    JuliaFunction(const JuliaFunction&&) = delete;
    llvm::Function *realize(llvm::Module *m) {
        if (llvm::GlobalValue *V = m->getNamedValue(name))
            return llvm::cast<llvm::Function>(V);
        llvm::Function *F = llvm::Function::Create(invoke_type(_type, *m),
                         llvm::Function::ExternalLinkage,
                         name, m);
        if (_attrs)
            F->setAttributes(_attrs(m->getContext()));
        return F;
    }
};

template<typename T, typename TypeFn_t>
static inline void add_named_global(JuliaFunction<TypeFn_t> *name, T *addr)
{
    // cast through integer to avoid c++ pedantic warning about casting between
    // data and code pointers
    add_named_global(name->name, (void*)(uintptr_t)addr);
}
template<typename T>
static inline void add_named_global(StringRef name, T *addr)
{
    // cast through integer to avoid c++ pedantic warning about casting between
    // data and code pointers
    add_named_global(name, (void*)(uintptr_t)addr);
}

AttributeSet Attributes(LLVMContext &C, std::initializer_list<Attribute::AttrKind> attrkinds, std::initializer_list<Attribute> extra={})
{
    SmallVector<Attribute, 8> attrs(attrkinds.size() + extra.size());
    for (size_t i = 0; i < attrkinds.size(); i++)
        attrs[i] = Attribute::get(C, attrkinds.begin()[i]);
    for (size_t i = 0; i < extra.size(); i++)
        attrs[attrkinds.size() + i] = extra.begin()[i];
    return AttributeSet::get(C, ArrayRef<Attribute>(attrs));
<<<<<<< HEAD
=======
}
>>>>>>> 2a842146

static Type *get_pjlvalue(LLVMContext &C) { return JuliaType::get_pjlvalue_ty(C); }

static FunctionType *get_func_sig(LLVMContext &C) { return JuliaType::get_jlfunc_ty(C); }
static FunctionType *get_func2_sig(LLVMContext &C) { return JuliaType::get_jlfunc2_ty(C); }
static FunctionType *get_func3_sig(LLVMContext &C) { return JuliaType::get_jlfunc3_ty(C); }

static FunctionType *get_donotdelete_sig(LLVMContext &C) {
    return FunctionType::get(getVoidTy(C), true);
}

static AttributeList get_func_attrs(LLVMContext &C)
{
    return AttributeList::get(C,
            AttributeSet(),
            Attributes(C, {Attribute::NonNull}),
            {AttributeSet(),
             Attributes(C, {Attribute::NoAlias, Attribute::ReadOnly, Attribute::NoCapture, Attribute::NoUndef})});
}

static AttributeList get_donotdelete_func_attrs(LLVMContext &C)
{
    AttrBuilder FnAttrs(C);
#if JL_LLVM_VERSION >= 160000
    FnAttrs.addMemoryAttr(MemoryEffects::inaccessibleMemOnly());
#else
    FnAttrs.addAttribute(Attribute::InaccessibleMemOnly);
#endif
    FnAttrs.addAttribute(Attribute::WillReturn);
    FnAttrs.addAttribute(Attribute::NoUnwind);
    return AttributeList::get(C,
            AttributeSet::get(C, FnAttrs),
            Attributes(C, {}),
            None);
}

static AttributeList get_attrs_noreturn(LLVMContext &C)
{
    return AttributeList::get(C,
                Attributes(C, {Attribute::NoReturn}),
                AttributeSet(),
                None);
}

static AttributeList get_attrs_basic(LLVMContext &C)
{
    return AttributeList::get(C,
                AttributeSet(),
                Attributes(C, {Attribute::NonNull}),
                None);
}

static AttributeList get_attrs_sext(LLVMContext &C)
{
    return AttributeList::get(C,
                AttributeSet(),
                Attributes(C, {Attribute::NonNull}),
                {Attributes(C, {Attribute::SExt})});
}

static AttributeList get_attrs_zext(LLVMContext &C)
{
    return AttributeList::get(C,
                AttributeSet(),
                Attributes(C, {Attribute::NonNull}),
                {Attributes(C, {Attribute::ZExt})});
}


// global vars
static const auto jlRTLD_DEFAULT_var = new JuliaVariable{
    XSTR(jl_RTLD_DEFAULT_handle),
    true,
    [](Type *T_size) -> Type * { return getInt8PtrTy(T_size->getContext()); },
};
static const auto jlexe_var = new JuliaVariable{
    XSTR(jl_exe_handle),
    true,
    [](Type *T_size) -> Type * { return getInt8PtrTy(T_size->getContext()); },
};
static const auto jldll_var = new JuliaVariable{
    XSTR(jl_libjulia_handle),
    true,
    [](Type *T_size) -> Type * { return getInt8PtrTy(T_size->getContext()); },
};
static const auto jldlli_var = new JuliaVariable{
    XSTR(jl_libjulia_internal_handle),
    true,
    [](Type *T_size) -> Type * { return getInt8PtrTy(T_size->getContext()); },
};
static const auto jl_small_typeof_var = new JuliaVariable{
    XSTR(jl_small_typeof),
    true,
    [](Type *T_size) -> Type * { return getInt8Ty(T_size->getContext()); },
};

static const auto jlstack_chk_guard_var = new JuliaVariable{
    XSTR(__stack_chk_guard),
    true,
    [](Type *T_size) -> Type * { return get_pjlvalue(T_size->getContext()); },
};

static const auto jlgetworld_global = new JuliaVariable{
    XSTR(jl_world_counter),
    false,
    [](Type *T_size) -> Type * { return T_size; },
};

static const auto jlboxed_int8_cache = new JuliaVariable{
    XSTR(jl_boxed_int8_cache),
    true,
    [](Type *T_size) -> Type * { return ArrayType::get(get_pjlvalue(T_size->getContext()), 256); },
};

static const auto jlboxed_uint8_cache = new JuliaVariable{
    XSTR(jl_boxed_uint8_cache),
    true,
    [](Type *T_size) -> Type * { return ArrayType::get(get_pjlvalue(T_size->getContext()), 256); },
};

static const auto jlpgcstack_func = new JuliaFunction<>{
    "julia.get_pgcstack",
    [](LLVMContext &C) { return FunctionType::get(PointerType::get(JuliaType::get_ppjlvalue_ty(C), 0), false); },
    nullptr,
};

static const auto jladoptthread_func = new JuliaFunction<>{
    "julia.get_pgcstack_or_new",
    jlpgcstack_func->_type,
    jlpgcstack_func->_attrs,
};


// important functions
// Symbols are not gc-tracked, but we'll treat them as callee rooted anyway,
// because they may come from a gc-rooted location
static const auto jlnew_func = new JuliaFunction<>{
    XSTR(jl_new_structv),
    get_func_sig,
    get_func_attrs,
};
static const auto jlsplatnew_func = new JuliaFunction<>{
    XSTR(jl_new_structt),
    [](LLVMContext &C) {
        auto T_prjlvalue = JuliaType::get_prjlvalue_ty(C);
        return FunctionType::get(T_prjlvalue,
            {T_prjlvalue, T_prjlvalue}, false);
    },
    get_attrs_basic,
};
static const auto jlthrow_func = new JuliaFunction<>{
    XSTR(jl_throw),
    [](LLVMContext &C) { return FunctionType::get(getVoidTy(C),
            {PointerType::get(JuliaType::get_jlvalue_ty(C), AddressSpace::CalleeRooted)}, false); },
    get_attrs_noreturn,
};
static const auto jlerror_func = new JuliaFunction<>{
    XSTR(jl_error),
    [](LLVMContext &C) { return FunctionType::get(getVoidTy(C),
            {getInt8PtrTy(C)}, false); },
    get_attrs_noreturn,
};
static const auto jlatomicerror_func = new JuliaFunction<>{
    XSTR(jl_atomic_error),
    [](LLVMContext &C) { return FunctionType::get(getVoidTy(C),
            {getInt8PtrTy(C)}, false); },
    get_attrs_noreturn,
};
static const auto jltypeerror_func = new JuliaFunction<>{
    XSTR(jl_type_error),
    [](LLVMContext &C) { return FunctionType::get(getVoidTy(C),
            {getInt8PtrTy(C), JuliaType::get_prjlvalue_ty(C), PointerType::get(JuliaType::get_jlvalue_ty(C), AddressSpace::CalleeRooted)}, false); },
    get_attrs_noreturn,
};
static const auto jlundefvarerror_func = new JuliaFunction<>{
    XSTR(jl_undefined_var_error),
    [](LLVMContext &C) { return FunctionType::get(getVoidTy(C),
            {PointerType::get(JuliaType::get_jlvalue_ty(C), AddressSpace::CalleeRooted)}, false); },
    get_attrs_noreturn,
};
static const auto jlhasnofield_func = new JuliaFunction<>{
    XSTR(jl_has_no_field_error),
    [](LLVMContext &C) { return FunctionType::get(getVoidTy(C),
            {PointerType::get(JuliaType::get_jlvalue_ty(C), AddressSpace::CalleeRooted),
             PointerType::get(JuliaType::get_jlvalue_ty(C), AddressSpace::CalleeRooted)}, false); },
    get_attrs_noreturn,
};
static const auto jlboundserrorv_func = new JuliaFunction<TypeFnContextAndSizeT>{
    XSTR(jl_bounds_error_ints),
    [](LLVMContext &C, Type *T_size) { return FunctionType::get(getVoidTy(C),
            {PointerType::get(JuliaType::get_jlvalue_ty(C), AddressSpace::CalleeRooted), T_size->getPointerTo(), T_size}, false); },
    get_attrs_noreturn,
};
static const auto jlboundserror_func = new JuliaFunction<TypeFnContextAndSizeT>{
    XSTR(jl_bounds_error_int),
    [](LLVMContext &C, Type *T_size) { return FunctionType::get(getVoidTy(C),
            {PointerType::get(JuliaType::get_jlvalue_ty(C), AddressSpace::CalleeRooted), T_size}, false); },
    get_attrs_noreturn,
};
static const auto jlvboundserror_func = new JuliaFunction<TypeFnContextAndSizeT>{
    XSTR(jl_bounds_error_tuple_int),
    [](LLVMContext &C, Type *T_size) { return FunctionType::get(getVoidTy(C),
            {JuliaType::get_pprjlvalue_ty(C), T_size, T_size}, false); },
    get_attrs_noreturn,
};
static const auto jluboundserror_func = new JuliaFunction<TypeFnContextAndSizeT>{
    XSTR(jl_bounds_error_unboxed_int),
    [](LLVMContext &C, Type *T_size) {
        return FunctionType::get(getVoidTy(C),
            {PointerType::get(getInt8Ty(C), AddressSpace::Derived), JuliaType::get_pjlvalue_ty(C), T_size}, false); },
    get_attrs_noreturn,
};
static const auto jlcheckassign_func = new JuliaFunction<>{
    XSTR(jl_checked_assignment),
    [](LLVMContext &C) {
        auto T_pjlvalue = JuliaType::get_pjlvalue_ty(C);
        return FunctionType::get(getVoidTy(C),
            {T_pjlvalue, T_pjlvalue, T_pjlvalue, PointerType::get(JuliaType::get_jlvalue_ty(C), AddressSpace::CalleeRooted)}, false); },
    nullptr,
};
static const auto jldeclareconst_func = new JuliaFunction<>{
    XSTR(jl_declare_constant),
    [](LLVMContext &C) {
        auto T_pjlvalue = JuliaType::get_pjlvalue_ty(C);
        return FunctionType::get(getVoidTy(C),
            {T_pjlvalue, T_pjlvalue, T_pjlvalue}, false); },
    nullptr,
};
static const auto jlgetbindingorerror_func = new JuliaFunction<>{
    XSTR(jl_get_binding_or_error),
    [](LLVMContext &C) {
        auto T_pjlvalue = JuliaType::get_pjlvalue_ty(C);
        return FunctionType::get(T_pjlvalue,
                {T_pjlvalue, T_pjlvalue}, false);
    },
    nullptr,
};
static const auto jlgetbindingwrorerror_func = new JuliaFunction<>{
    XSTR(jl_get_binding_wr),
    [](LLVMContext &C) {
        auto T_pjlvalue = JuliaType::get_pjlvalue_ty(C);
        return FunctionType::get(T_pjlvalue,
                {T_pjlvalue, T_pjlvalue}, false);
    },
    nullptr,
};
static const auto jlboundp_func = new JuliaFunction<>{
    XSTR(jl_boundp),
    [](LLVMContext &C) {
        auto T_pjlvalue = JuliaType::get_pjlvalue_ty(C);
        return FunctionType::get(getInt32Ty(C),
                {T_pjlvalue, T_pjlvalue}, false);
    },
    nullptr,
};
static const auto jltopeval_func = new JuliaFunction<>{
    XSTR(jl_toplevel_eval),
    [](LLVMContext &C) {
        auto T_pjlvalue = JuliaType::get_pjlvalue_ty(C);
        return FunctionType::get(T_pjlvalue,
                {T_pjlvalue, T_pjlvalue}, false);
    },
    [](LLVMContext &C) { return AttributeList::get(C,
            AttributeSet(),
            Attributes(C, {Attribute::NonNull}),
            None); },
};
static const auto jlcopyast_func = new JuliaFunction<>{
    XSTR(jl_copy_ast),
    [](LLVMContext &C) {
        auto T_prjlvalue = JuliaType::get_prjlvalue_ty(C);
        return FunctionType::get(T_prjlvalue,
                {T_prjlvalue}, false);
    },
    [](LLVMContext &C) { return AttributeList::get(C,
            AttributeSet(),
            Attributes(C, {Attribute::NonNull}),
            None); },
};
static const auto jlapplygeneric_func = new JuliaFunction<>{
    XSTR(jl_apply_generic),
    get_func_sig,
    get_func_attrs,
};
static const auto jlinvoke_func = new JuliaFunction<>{
    XSTR(jl_invoke),
    get_func2_sig,
    [](LLVMContext &C) { return AttributeList::get(C,
            AttributeSet(),
            Attributes(C, {Attribute::NonNull}),
            {AttributeSet(),
             Attributes(C, {Attribute::ReadOnly, Attribute::NoCapture})}); },
};
static const auto jlmethod_func = new JuliaFunction<>{
    XSTR(jl_method_def),
    [](LLVMContext &C) {
        auto T_jlvalue = JuliaType::get_jlvalue_ty(C);
        auto T_pjlvalue = PointerType::get(T_jlvalue, 0);
        auto T_prjlvalue = PointerType::get(T_jlvalue, AddressSpace::Tracked);
        return FunctionType::get(T_prjlvalue,
                {T_prjlvalue, T_prjlvalue, T_prjlvalue, T_pjlvalue}, false);
    },
    nullptr,
};
static const auto jlgenericfunction_func = new JuliaFunction<>{
    XSTR(jl_generic_function_def),
    [](LLVMContext &C) {
        auto T_jlvalue = JuliaType::get_jlvalue_ty(C);
        auto T_pjlvalue = PointerType::get(T_jlvalue, 0);
        auto T_prjlvalue = PointerType::get(T_jlvalue, AddressSpace::Tracked);
        auto T_pprjlvalue = PointerType::get(T_prjlvalue, 0);
        return FunctionType::get(T_prjlvalue, {T_pjlvalue, T_pjlvalue, T_pprjlvalue, T_pjlvalue}, false);
    },
    nullptr,
};
static const auto jllockvalue_func = new JuliaFunction<>{
    XSTR(jl_lock_value),
    [](LLVMContext &C) { return FunctionType::get(getVoidTy(C),
            {PointerType::get(JuliaType::get_jlvalue_ty(C), AddressSpace::CalleeRooted)}, false); },
    [](LLVMContext &C) { return AttributeList::get(C,
            AttributeSet(),
            AttributeSet(),
            {Attributes(C, {Attribute::NoCapture})}); },
};
static const auto jlunlockvalue_func = new JuliaFunction<>{
    XSTR(jl_unlock_value),
    [](LLVMContext &C) { return FunctionType::get(getVoidTy(C),
            {PointerType::get(JuliaType::get_jlvalue_ty(C), AddressSpace::CalleeRooted)}, false); },
    [](LLVMContext &C) { return AttributeList::get(C,
            AttributeSet(),
            AttributeSet(),
            {Attributes(C, {Attribute::NoCapture})}); },
};
static const auto jlenter_func = new JuliaFunction<>{
    XSTR(jl_enter_handler),
    [](LLVMContext &C) { return FunctionType::get(getVoidTy(C),
            {getInt8PtrTy(C)}, false); },
    nullptr,
};
static const auto jl_current_exception_func = new JuliaFunction<>{
    XSTR(jl_current_exception),
    [](LLVMContext &C) { return FunctionType::get(JuliaType::get_prjlvalue_ty(C), false); },
    nullptr,
};
static const auto jlleave_func = new JuliaFunction<>{
    XSTR(jl_pop_handler),
    [](LLVMContext &C) { return FunctionType::get(getVoidTy(C),
            {getInt32Ty(C)}, false); },
    nullptr,
};
static const auto jl_restore_excstack_func = new JuliaFunction<TypeFnContextAndSizeT>{
    XSTR(jl_restore_excstack),
    [](LLVMContext &C, Type *T_size) { return FunctionType::get(getVoidTy(C),
            {T_size}, false); },
    nullptr,
};
static const auto jl_excstack_state_func = new JuliaFunction<TypeFnContextAndSizeT>{
    XSTR(jl_excstack_state),
    [](LLVMContext &C, Type *T_size) { return FunctionType::get(T_size, false); },
    nullptr,
};
static const auto jlegalx_func = new JuliaFunction<TypeFnContextAndSizeT>{
    XSTR(jl_egal__unboxed),
    [](LLVMContext &C, Type *T_size) {
        Type *T = PointerType::get(JuliaType::get_jlvalue_ty(C), AddressSpace::Derived);
        return FunctionType::get(getInt32Ty(C), {T, T, T_size}, false); },
    [](LLVMContext &C) {
        AttrBuilder FnAttrs(C);
#if JL_LLVM_VERSION >= 160000
        FnAttrs.addMemoryAttr(MemoryEffects::inaccessibleOrArgMemOnly());
#else
        FnAttrs.addAttribute(Attribute::ReadOnly);
        FnAttrs.addAttribute(Attribute::ArgMemOnly);
#endif
        FnAttrs.addAttribute(Attribute::NoUnwind);
        return AttributeList::get(C,
                AttributeSet::get(C, FnAttrs),
                AttributeSet(),
                None); },
};
static const auto jl_alloc_obj_func = new JuliaFunction<TypeFnContextAndSizeT>{
    "julia.gc_alloc_obj",
    [](LLVMContext &C, Type *T_size) {
        auto T_jlvalue = JuliaType::get_jlvalue_ty(C);
        auto T_prjlvalue = PointerType::get(T_jlvalue, AddressSpace::Tracked);
        auto T_ppjlvalue = PointerType::get(PointerType::get(T_jlvalue, 0), 0);
        return FunctionType::get(T_prjlvalue,
                {T_ppjlvalue, T_size, T_prjlvalue}, false);
    },
    [](LLVMContext &C) {
        auto FnAttrs = AttrBuilder(C);
        FnAttrs.addAllocSizeAttr(1, None); // returns %1 bytes
#if JL_LLVM_VERSION >= 150000
        FnAttrs.addAllocKindAttr(AllocFnKind::Alloc | AllocFnKind::Uninitialized | AllocFnKind::Aligned);
#endif
        auto RetAttrs = AttrBuilder(C);
        RetAttrs.addAttribute(Attribute::NoAlias);
        RetAttrs.addAttribute(Attribute::NonNull);
        return AttributeList::get(C,
            AttributeSet::get(C, FnAttrs),
            AttributeSet::get(C, RetAttrs),
            None);
    },
};
static const auto jl_newbits_func = new JuliaFunction<>{
    XSTR(jl_new_bits),
    [](LLVMContext &C) {
        auto T_prjlvalue = JuliaType::get_prjlvalue_ty(C);
        return FunctionType::get(T_prjlvalue,
                {T_prjlvalue, getInt8PtrTy(C)}, false);
    },
    [](LLVMContext &C) { return AttributeList::get(C,
            AttributeSet(),
            Attributes(C, {Attribute::NonNull}),
            None); },
};
// `julia.typeof` does read memory, but it is effectively readnone before we lower
// the allocation function. This is OK as long as we lower `julia.typeof` no later than
// `julia.gc_alloc_obj`.
static const auto jl_typeof_func = new JuliaFunction<>{
    "julia.typeof",
    [](LLVMContext &C) {
        auto T_prjlvalue = JuliaType::get_prjlvalue_ty(C);
        return FunctionType::get(T_prjlvalue,
                {T_prjlvalue}, false);
    },
    [](LLVMContext &C) {
        AttrBuilder FnAttrs(C);
#if JL_LLVM_VERSION >= 160000
        FnAttrs.addMemoryAttr(MemoryEffects::none());
#else
        FnAttrs.addAttribute(Attribute::ReadNone);
#endif
        FnAttrs.addAttribute(Attribute::NoUnwind);
        FnAttrs.addAttribute(Attribute::NoRecurse);
        return AttributeList::get(C,
            AttributeSet::get(C, FnAttrs),
            Attributes(C, {Attribute::NonNull}),
            None); },
};

static const auto jl_write_barrier_func = new JuliaFunction<>{
    "julia.write_barrier",
    [](LLVMContext &C) { return FunctionType::get(getVoidTy(C),
            {JuliaType::get_prjlvalue_ty(C)}, true); },
    [](LLVMContext &C) {
        AttrBuilder FnAttrs(C);
#if JL_LLVM_VERSION >= 160000
        FnAttrs.addMemoryAttr(MemoryEffects::inaccessibleMemOnly());
#else
        FnAttrs.addAttribute(Attribute::InaccessibleMemOnly);
#endif
        FnAttrs.addAttribute(Attribute::NoUnwind);
        FnAttrs.addAttribute(Attribute::NoRecurse);
        return AttributeList::get(C,
            AttributeSet::get(C, FnAttrs),
            AttributeSet(),
            {Attributes(C, {Attribute::ReadOnly})});
    },
};

static const auto jlisa_func = new JuliaFunction<>{
    XSTR(jl_isa),
    [](LLVMContext &C) {
        auto T_prjlvalue = JuliaType::get_prjlvalue_ty(C);
        return FunctionType::get(getInt32Ty(C),
            {T_prjlvalue, T_prjlvalue}, false);
    },
    nullptr,
};

static const auto jlsubtype_func = new JuliaFunction<>{
    XSTR(jl_subtype),
    [](LLVMContext &C) {
        auto T_prjlvalue = JuliaType::get_prjlvalue_ty(C);
        return FunctionType::get(getInt32Ty(C),
            {T_prjlvalue, T_prjlvalue}, false);
    },
    nullptr,
};
static const auto jlapplytype_func = new JuliaFunction<>{
    XSTR(jl_instantiate_type_in_env),
    [](LLVMContext &C) {
        auto T_jlvalue = JuliaType::get_jlvalue_ty(C);
        auto T_pjlvalue = PointerType::get(T_jlvalue, 0);
        auto T_prjlvalue = PointerType::get(T_jlvalue, AddressSpace::Tracked);
        auto T_pprjlvalue = PointerType::get(T_prjlvalue, 0);
        return FunctionType::get(T_prjlvalue,
            {T_pjlvalue, T_pjlvalue, T_pprjlvalue}, false);
    },
    [](LLVMContext &C) {
        return AttributeList::get(C,
            AttributeSet(),
            AttributeSet::get(C, ArrayRef<Attribute>({Attribute::get(C, Attribute::NonNull),
                                               Attribute::getWithAlignment(C, Align(16))})),
            None);
    },
};
static const auto jl_object_id__func = new JuliaFunction<TypeFnContextAndSizeT>{
    XSTR(jl_object_id_),
    [](LLVMContext &C, Type *T_size) { return FunctionType::get(T_size,
            {JuliaType::get_prjlvalue_ty(C), PointerType::get(getInt8Ty(C), AddressSpace::Derived)}, false); },
    nullptr,
};
static const auto setjmp_func = new JuliaFunction<TypeFnContextAndTriple>{
    jl_setjmp_name,
    [](LLVMContext &C, const Triple &T) {
        if (T.isOSWindows())
            return FunctionType::get(getInt32Ty(C),
                {getInt8PtrTy(C)}, false);
        return FunctionType::get(getInt32Ty(C),
            {getInt8PtrTy(C), getInt32Ty(C)}, false);
    },
    [](LLVMContext &C) { return AttributeList::get(C,
            Attributes(C, {Attribute::ReturnsTwice}),
            AttributeSet(),
            None); },
};
static const auto memcmp_func = new JuliaFunction<TypeFnContextAndSizeT>{
    XSTR(memcmp),
    [](LLVMContext &C, Type *T_size) { return FunctionType::get(getInt32Ty(C),
            {getInt8PtrTy(C), getInt8PtrTy(C), T_size}, false); },
    [](LLVMContext &C) {
        AttrBuilder FnAttrs(C);
#if JL_LLVM_VERSION >= 160000
        FnAttrs.addMemoryAttr(MemoryEffects::argMemOnly(ModRefInfo::Ref));
#else
        FnAttrs.addAttribute(Attribute::ArgMemOnly);
        FnAttrs.addAttribute(Attribute::ReadOnly);
#endif
        FnAttrs.addAttribute(Attribute::NoUnwind);
        return AttributeList::get(C,
            AttributeSet::get(C, FnAttrs),
            AttributeSet(),
            None); },
    // TODO: inferLibFuncAttributes(*memcmp_func, TLI);
};
static const auto jldlsym_func = new JuliaFunction<>{
    XSTR(jl_load_and_lookup),
    [](LLVMContext &C) { return FunctionType::get(JuliaType::get_pvoidfunc_ty(C),
            {getInt8PtrTy(C), getInt8PtrTy(C), PointerType::get(getInt8PtrTy(C), 0)}, false); },
    nullptr,
};
static const auto jllazydlsym_func = new JuliaFunction<>{
    XSTR(jl_lazy_load_and_lookup),
    [](LLVMContext &C) { return FunctionType::get(JuliaType::get_pvoidfunc_ty(C),
            {JuliaType::get_prjlvalue_ty(C), getInt8PtrTy(C)}, false); },
    nullptr,
};
static const auto jltypeassert_func = new JuliaFunction<>{
    XSTR(jl_typeassert),
    [](LLVMContext &C) {
        auto T_prjlvalue = JuliaType::get_prjlvalue_ty(C);
        return FunctionType::get(getVoidTy(C),
            {T_prjlvalue, T_prjlvalue}, false);
    },
    nullptr,
};
static const auto jlgetnthfieldchecked_func = new JuliaFunction<TypeFnContextAndSizeT>{
    XSTR(jl_get_nth_field_checked),
    [](LLVMContext &C, Type *T_size) {
        auto T_prjlvalue = JuliaType::get_prjlvalue_ty(C);
        return FunctionType::get(T_prjlvalue,
            {T_prjlvalue, T_size}, false);
    },
    [](LLVMContext &C) { return AttributeList::get(C,
            AttributeSet(),
            Attributes(C, {Attribute::NonNull}),
            None); },
};
static const auto jlfieldindex_func = new JuliaFunction<>{
    XSTR(jl_field_index),
    [](LLVMContext &C) {
        auto T_prjlvalue = JuliaType::get_prjlvalue_ty(C);
        return FunctionType::get(getInt32Ty(C),
            {T_prjlvalue, T_prjlvalue, getInt32Ty(C)}, false);
    },
    [](LLVMContext &C) {
        AttrBuilder FnAttrs(C);
#if JL_LLVM_VERSION >= 160000
        FnAttrs.addMemoryAttr(MemoryEffects::readOnly());
#else
        FnAttrs.addAttribute(Attribute::ReadOnly);
#endif
        FnAttrs.addAttribute(Attribute::NoUnwind);
        FnAttrs.addAttribute(Attribute::WillReturn);
        return AttributeList::get(C,
            AttributeSet::get(C, FnAttrs),
            AttributeSet(),
            None); }, // This function can error if the third argument is 1 so don't do that.
};
static const auto jlfieldisdefinedchecked_func = new JuliaFunction<TypeFnContextAndSizeT>{
    XSTR(jl_field_isdefined_checked),
    [](LLVMContext &C, Type *T_size) {
        auto T_prjlvalue = JuliaType::get_prjlvalue_ty(C);
        return FunctionType::get(getInt32Ty(C),
            {T_prjlvalue, T_size}, false);
    },
    [](LLVMContext &C) { return AttributeList::get(C,
            AttributeSet(),
            Attributes(C, {}),
            None); },
};
static const auto jlgetcfunctiontrampoline_func = new JuliaFunction<>{
    XSTR(jl_get_cfunction_trampoline),
    [](LLVMContext &C) {
        auto T_jlvalue = JuliaType::get_jlvalue_ty(C);
        auto T_pjlvalue = PointerType::get(T_jlvalue, 0);
        auto T_prjlvalue = PointerType::get(T_jlvalue, AddressSpace::Tracked);
        auto T_ppjlvalue = PointerType::get(T_pjlvalue, 0);
        auto T_pprjlvalue = PointerType::get(T_prjlvalue, 0);
        return FunctionType::get(T_prjlvalue,
            {
                T_prjlvalue, // f (object)
                T_pjlvalue, // result
                getInt8PtrTy(C), // cache
                T_pjlvalue, // fill
                FunctionType::get(getInt8PtrTy(C), { getInt8PtrTy(C), T_ppjlvalue }, false)->getPointerTo(), // trampoline
                T_pjlvalue, // env
                T_pprjlvalue, // vals
            }, false);
    },
    [](LLVMContext &C) { return AttributeList::get(C,
            AttributeSet(),
            Attributes(C, {Attribute::NonNull}),
            None); },
};
static const auto diff_gc_total_bytes_func = new JuliaFunction<>{
    XSTR(jl_gc_diff_total_bytes),
    [](LLVMContext &C) { return FunctionType::get(getInt64Ty(C), false); },
    nullptr,
};
static const auto sync_gc_total_bytes_func = new JuliaFunction<>{
    XSTR(jl_gc_sync_total_bytes),
    [](LLVMContext &C) { return FunctionType::get(getInt64Ty(C),
            {getInt64Ty(C)}, false); },
    nullptr,
};
#define BOX_FUNC(ct,at,attrs)                                                    \
static const auto box_##ct##_func = new JuliaFunction<>{                           \
    XSTR(jl_box_##ct),                                                           \
    [](LLVMContext &C) { return FunctionType::get(JuliaType::get_prjlvalue_ty(C),\
            {at}, false); },                                                     \
    attrs,                                                                       \
}
BOX_FUNC(int16, getInt16Ty(C), get_attrs_sext);
BOX_FUNC(uint16, getInt16Ty(C), get_attrs_zext);
BOX_FUNC(int32, getInt32Ty(C), get_attrs_sext);
BOX_FUNC(uint32, getInt32Ty(C), get_attrs_zext);
BOX_FUNC(int64, getInt64Ty(C), get_attrs_sext);
BOX_FUNC(uint64, getInt64Ty(C), get_attrs_zext);
BOX_FUNC(char, getCharTy(C), get_attrs_zext);
BOX_FUNC(float32, getFloatTy(C), get_attrs_basic);
BOX_FUNC(float64, getDoubleTy(C), get_attrs_basic);
#undef BOX_FUNC

static const auto box_ssavalue_func = new JuliaFunction<TypeFnContextAndSizeT>{
    XSTR(jl_box_ssavalue),
    [](LLVMContext &C, Type *T_size) {
        auto T_prjlvalue = JuliaType::get_prjlvalue_ty(C);
        return FunctionType::get(T_prjlvalue,
            {T_size}, false);
    },
    get_attrs_basic,
};
static const auto jlgetbuiltinfptr_func = new JuliaFunction<>{
    XSTR(jl_get_builtin_fptr),
    [](LLVMContext &C) { return FunctionType::get(get_func_sig(C)->getPointerTo(),
            {JuliaType::get_prjlvalue_ty(C)}, false); },
    nullptr,
};


// placeholder functions
static const auto gcroot_flush_func = new JuliaFunction<>{
    "julia.gcroot_flush",
    [](LLVMContext &C) { return FunctionType::get(getVoidTy(C), false); },
    nullptr,
};
static const auto gc_preserve_begin_func = new JuliaFunction<>{
    "llvm.julia.gc_preserve_begin",
    [](LLVMContext &C) { return FunctionType::get(Type::getTokenTy(C), true); },
    nullptr,
};
static const auto gc_preserve_end_func = new JuliaFunction<> {
    "llvm.julia.gc_preserve_end",
    [](LLVMContext &C) { return FunctionType::get(getVoidTy(C), {Type::getTokenTy(C)}, false); },
    nullptr,
};
static const auto except_enter_func = new JuliaFunction<>{
    "julia.except_enter",
    [](LLVMContext &C) { return FunctionType::get(getInt32Ty(C), false); },
    [](LLVMContext &C) { return AttributeList::get(C,
            Attributes(C, {Attribute::ReturnsTwice}),
            AttributeSet(),
            None); },
};
static const auto pointer_from_objref_func = new JuliaFunction<>{
    "julia.pointer_from_objref",
    [](LLVMContext &C) { return FunctionType::get(JuliaType::get_pjlvalue_ty(C),
            {PointerType::get(JuliaType::get_jlvalue_ty(C), AddressSpace::Derived)}, false); },
    [](LLVMContext &C) {
        AttrBuilder FnAttrs(C);
#if JL_LLVM_VERSION >= 160000
        FnAttrs.addMemoryAttr(MemoryEffects::none());
#else
        FnAttrs.addAttribute(Attribute::ReadNone);
#endif
        FnAttrs.addAttribute(Attribute::NoUnwind);
        return AttributeList::get(C,
            AttributeSet::get(C, FnAttrs),
            Attributes(C, {Attribute::NonNull}),
            None); },
};
static const auto gc_loaded_func = new JuliaFunction<>{
    "julia.gc_loaded",
    // # memory(none) nosync nounwind speculatable willreturn norecurse
    // declare nonnull noundef ptr(Loaded) @"julia.gc_loaded"(ptr(Tracked) nocapture nonnull noundef readnone, ptr nonnull noundef readnone)
    //  top:
    //   %metadata GC base pointer is ptr(Tracked)
    //   ret addrspacecast ptr to ptr(Loaded)
    [](LLVMContext &C) { return FunctionType::get(PointerType::get(JuliaType::get_prjlvalue_ty(C), AddressSpace::Loaded),
            {JuliaType::get_prjlvalue_ty(C), PointerType::get(JuliaType::get_prjlvalue_ty(C), 0)}, false); },
    [](LLVMContext &C) {
        AttributeSet FnAttrs = Attributes(C, {Attribute::ReadNone, Attribute::NoSync, Attribute::NoUnwind, Attribute::Speculatable, Attribute::WillReturn, Attribute::NoRecurse});
        AttributeSet RetAttrs = Attributes(C, {Attribute::NonNull, Attribute::NoUndef});
        return AttributeList::get(C, FnAttrs, RetAttrs,
                { Attributes(C, {Attribute::NonNull, Attribute::NoUndef, Attribute::ReadNone, Attribute::NoCapture}),
                  Attributes(C, {Attribute::NonNull, Attribute::NoUndef, Attribute::ReadNone}) }); },
};

// julia.call represents a call with julia calling convention, it is used as
//
//   ptr julia.call(ptr %fptr, ptr %f, ptr %arg1, ptr %arg2, ...)
//
// In late lowering the call will then be rewritten as
//
//   ptr %fptr(ptr %f, ptr args, i64 nargs)
//
// with all the spelled out args appropriately moved into the argument stack buffer.
// By representing it this way rather than allocating the stack buffer earlier, we
// allow LLVM to make more aggressive optimizations on the call arguments.
static const auto julia_call = new JuliaFunction<>{
    "julia.call",
    [](LLVMContext &C) {
        auto T_prjlvalue = JuliaType::get_prjlvalue_ty(C);
        return FunctionType::get(T_prjlvalue,
            {get_func_sig(C)->getPointerTo(),
             T_prjlvalue}, // %f
            true); }, // %args
    get_attrs_basic,
};

// julia.call2 is like julia.call, except that %arg1 gets passed as a register
// argument at the end of the argument list.
static const auto julia_call2 = new JuliaFunction<>{
    "julia.call2",
    [](LLVMContext &C) {
        auto T_prjlvalue = JuliaType::get_prjlvalue_ty(C);
        return FunctionType::get(T_prjlvalue,
            {get_func2_sig(C)->getPointerTo(),
             T_prjlvalue, // %arg1
             T_prjlvalue}, // %f
            true); }, // %args
    get_attrs_basic,
};

// julia.call3 is like julia.call, except that %fptr is derived rather than tracked
static const auto julia_call3 = new JuliaFunction<>{
    "julia.call3",
    [](LLVMContext &C) {
        auto T_prjlvalue = JuliaType::get_prjlvalue_ty(C);
        Type *T = PointerType::get(JuliaType::get_jlvalue_ty(C), AddressSpace::Derived);
        return FunctionType::get(T_prjlvalue,
            {get_func3_sig(C)->getPointerTo(),
             T}, // %f
            true); }, // %args
    get_attrs_basic,
};


static const auto jltuple_func = new JuliaFunction<>{XSTR(jl_f_tuple), get_func_sig, get_func_attrs};
static const auto jlintrinsic_func = new JuliaFunction<>{XSTR(jl_f_intrinsic_call), get_func3_sig, get_func_attrs};

static const auto &builtin_func_map() {
    static std::map<jl_fptr_args_t, JuliaFunction<>*> builtins = {
          { jl_f_is_addr,                 new JuliaFunction<>{XSTR(jl_f_is), get_func_sig, get_func_attrs} },
          { jl_f_typeof_addr,             new JuliaFunction<>{XSTR(jl_f_typeof), get_func_sig, get_func_attrs} },
          { jl_f_sizeof_addr,             new JuliaFunction<>{XSTR(jl_f_sizeof), get_func_sig, get_func_attrs} },
          { jl_f_issubtype_addr,          new JuliaFunction<>{XSTR(jl_f_issubtype), get_func_sig, get_func_attrs} },
          { jl_f_isa_addr,                new JuliaFunction<>{XSTR(jl_f_isa), get_func_sig, get_func_attrs} },
          { jl_f_typeassert_addr,         new JuliaFunction<>{XSTR(jl_f_typeassert), get_func_sig, get_func_attrs} },
          { jl_f_ifelse_addr,             new JuliaFunction<>{XSTR(jl_f_ifelse), get_func_sig, get_func_attrs} },
          { jl_f__apply_iterate_addr,     new JuliaFunction<>{XSTR(jl_f__apply_iterate), get_func_sig, get_func_attrs} },
          { jl_f__apply_pure_addr,        new JuliaFunction<>{XSTR(jl_f__apply_pure), get_func_sig, get_func_attrs} },
          { jl_f__call_latest_addr,       new JuliaFunction<>{XSTR(jl_f__call_latest), get_func_sig, get_func_attrs} },
          { jl_f__call_in_world_addr,     new JuliaFunction<>{XSTR(jl_f__call_in_world), get_func_sig, get_func_attrs} },
          { jl_f__call_in_world_total_addr, new JuliaFunction<>{XSTR(jl_f__call_in_world_total), get_func_sig, get_func_attrs} },
          { jl_f_throw_addr,              new JuliaFunction<>{XSTR(jl_f_throw), get_func_sig, get_func_attrs} },
          { jl_f_tuple_addr,              jltuple_func },
          { jl_f_svec_addr,               new JuliaFunction<>{XSTR(jl_f_svec), get_func_sig, get_func_attrs} },
          { jl_f_applicable_addr,         new JuliaFunction<>{XSTR(jl_f_applicable), get_func_sig, get_func_attrs} },
          { jl_f_invoke_addr,             new JuliaFunction<>{XSTR(jl_f_invoke), get_func_sig, get_func_attrs} },
          { jl_f_isdefined_addr,          new JuliaFunction<>{XSTR(jl_f_isdefined), get_func_sig, get_func_attrs} },
          { jl_f_getfield_addr,           new JuliaFunction<>{XSTR(jl_f_getfield), get_func_sig, get_func_attrs} },
          { jl_f_setfield_addr,           new JuliaFunction<>{XSTR(jl_f_setfield), get_func_sig, get_func_attrs} },
          { jl_f_swapfield_addr,          new JuliaFunction<>{XSTR(jl_f_swapfield), get_func_sig, get_func_attrs} },
          { jl_f_modifyfield_addr,        new JuliaFunction<>{XSTR(jl_f_modifyfield), get_func_sig, get_func_attrs} },
          { jl_f_fieldtype_addr,          new JuliaFunction<>{XSTR(jl_f_fieldtype), get_func_sig, get_func_attrs} },
          { jl_f_nfields_addr,            new JuliaFunction<>{XSTR(jl_f_nfields), get_func_sig, get_func_attrs} },
          { jl_f__expr_addr,              new JuliaFunction<>{XSTR(jl_f__expr), get_func_sig, get_func_attrs} },
          { jl_f__typevar_addr,           new JuliaFunction<>{XSTR(jl_f__typevar), get_func_sig, get_func_attrs} },
          { jl_f_memoryref_addr,          new JuliaFunction<>{XSTR(jl_f_memoryref), get_func_sig, get_func_attrs} },
          { jl_f_memoryrefoffset_addr,    new JuliaFunction<>{XSTR(jl_f_memoryrefoffset), get_func_sig, get_func_attrs} },
          { jl_f_memoryrefset_addr,       new JuliaFunction<>{XSTR(jl_f_memoryrefset), get_func_sig, get_func_attrs} },
          { jl_f_memoryref_isassigned_addr,new JuliaFunction<>{XSTR(jl_f_memoryref_isassigned), get_func_sig, get_func_attrs} },
          { jl_f_apply_type_addr,         new JuliaFunction<>{XSTR(jl_f_apply_type), get_func_sig, get_func_attrs} },
          { jl_f_donotdelete_addr,        new JuliaFunction<>{XSTR(jl_f_donotdelete), get_donotdelete_sig, get_donotdelete_func_attrs} },
          { jl_f_compilerbarrier_addr,    new JuliaFunction<>{XSTR(jl_f_compilerbarrier), get_func_sig, get_func_attrs} },
          { jl_f_finalizer_addr,          new JuliaFunction<>{XSTR(jl_f_finalizer), get_func_sig, get_func_attrs} },
          { jl_f__svec_ref_addr,          new JuliaFunction<>{XSTR(jl_f__svec_ref), get_func_sig, get_func_attrs} }
        };
    return builtins;
}

static const auto jl_new_opaque_closure_jlcall_func = new JuliaFunction<>{XSTR(jl_new_opaque_closure_jlcall), get_func_sig, get_func_attrs};

static _Atomic(uint64_t) globalUniqueGeneratedNames{1};

// --- code generation ---

extern "C" {
    jl_cgparams_t jl_default_cgparams = {
        /* track_allocations */ 1,
        /* code_coverage */ 1,
        /* prefer_specsig */ 0,
#ifdef _OS_WINDOWS_
        /* gnu_pubnames */ 0,
#else
        /* gnu_pubnames */ 1,
#endif
        /* debug_info_kind */ (int) DICompileUnit::DebugEmissionKind::FullDebug,
        /* debug_line_info */ 1,
        /* safepoint_on_entry */ 1,
        /* gcstack_arg */ 1,
        /* use_jlplt*/ 1,
        /* lookup */ jl_rettype_inferred_addr };
}


static MDNode *best_tbaa(jl_tbaacache_t &tbaa_cache, jl_value_t *jt) {
    jt = jl_unwrap_unionall(jt);
    if (jt == (jl_value_t*)jl_datatype_type ||
        (jl_is_type_type(jt) && jl_is_datatype(jl_tparam0(jt))))
        return tbaa_cache.tbaa_datatype;
    if (!jl_is_datatype(jt))
        return tbaa_cache.tbaa_value;
    if (jl_is_abstracttype(jt))
        return tbaa_cache.tbaa_value;
    if (jl_is_genericmemory_type(jt) || jl_is_array_type(jt))
        return tbaa_cache.tbaa_array;
    // If we're here, we know all subtypes are (im)mutable, even if we
    // don't know what the exact type is
    return jl_is_mutable(jt) ? tbaa_cache.tbaa_mutab : tbaa_cache.tbaa_immut;
}

// tracks whether codegen is currently able to simply stack-allocate this type
// note that this includes jl_isbits, although codegen should work regardless
static bool jl_is_concrete_immutable(jl_value_t* t)
{
    return jl_is_immutable_datatype(t) && ((jl_datatype_t*)t)->isconcretetype;
}

static bool jl_is_pointerfree(jl_value_t* t)
{
    if (!jl_is_concrete_immutable(t))
        return 0;
    const jl_datatype_layout_t *layout = ((jl_datatype_t*)t)->layout;
    return layout && layout->npointers == 0;
}

// these queries are usually related, but we split them out here
// for convenience and clarity (and because it changes the calling convention)
// n.b. this must include jl_is_datatype_singleton (ghostType) and primitive types
static bool deserves_stack(jl_value_t* t)
{
    if (!jl_is_concrete_immutable(t))
        return false;
    jl_datatype_t *dt = (jl_datatype_t*)t;
    return jl_is_datatype_singleton(dt) || jl_datatype_isinlinealloc(dt, 0);
}
static bool deserves_argbox(jl_value_t* t)
{
    return !deserves_stack(t);
}
static bool deserves_retbox(jl_value_t* t)
{
    return deserves_argbox(t);
}
static bool deserves_sret(jl_value_t *dt, Type *T)
{
    assert(jl_is_datatype(dt));
    return (size_t)jl_datatype_size(dt) > sizeof(void*) && !T->isFloatingPointTy() && !T->isVectorTy();
}

// Alias Analysis Info (analogous to llvm::AAMDNodes)
struct jl_aliasinfo_t {
    MDNode *tbaa = nullptr;          // '!tbaa': Struct-path TBAA. TBAA graph forms a tree (indexed by offset).
                                     //          Two pointers do not alias if they are not transitive parents
                                     //          (effectively, subfields) of each other or equal.
    MDNode *tbaa_struct = nullptr;   // '!tbaa.struct': Describes memory layout of struct.
    MDNode *scope = nullptr;         // '!alias.scope': Generic "noalias" memory access sets.
                                     //                 If alias.scope(inst_a) ⊆ noalias(inst_b) (in any "domain")
                                     //                    => inst_a, inst_b do not alias.
    MDNode *noalias = nullptr;       // '!noalias': See '!alias.scope' above.

    enum class Region { unknown, gcframe, stack, data, constant, type_metadata }; // See jl_regions_t

    explicit jl_aliasinfo_t() = default;
    explicit jl_aliasinfo_t(jl_codectx_t &ctx, Region r, MDNode *tbaa);
    explicit jl_aliasinfo_t(MDNode *tbaa, MDNode *tbaa_struct, MDNode *scope, MDNode *noalias)
        : tbaa(tbaa), tbaa_struct(tbaa_struct), scope(scope), noalias(noalias) {}
    jl_aliasinfo_t(const jl_aliasinfo_t &) = default;

    // Add !tbaa, !tbaa.struct, !alias.scope, !noalias annotations to an instruction.
    //
    // Also adds `invariant.load` to load instructions in the constant !noalias scope.
    Instruction *decorateInst(Instruction *inst) const {

        if (this->tbaa)
            inst->setMetadata(LLVMContext::MD_tbaa, this->tbaa);
        if (this->tbaa_struct)
            inst->setMetadata(LLVMContext::MD_tbaa_struct, this->tbaa_struct);
        if (this->scope)
            inst->setMetadata(LLVMContext::MD_alias_scope, this->scope);
        if (this->noalias)
            inst->setMetadata(LLVMContext::MD_noalias, this->noalias);

        if (this->scope && isa<LoadInst>(inst)) {
            // If this is in the read-only region, mark the load with "!invariant.load"
            if (this->scope->getNumOperands() == 1) {
                MDNode *operand = cast<MDNode>(this->scope->getOperand(0));
                auto scope_name = cast<MDString>(operand->getOperand(0))->getString();
                if (scope_name == "jnoalias_const")
                    inst->setMetadata(LLVMContext::MD_invariant_load, MDNode::get(inst->getContext(), None));
            }
        }

        return inst;
    }

    // Merge two sets of alias information.
    jl_aliasinfo_t merge(const jl_aliasinfo_t &other) const {
        jl_aliasinfo_t result;
        result.tbaa = MDNode::getMostGenericTBAA(this->tbaa, other.tbaa);
        result.tbaa_struct = nullptr;
        result.scope = MDNode::getMostGenericAliasScope(this->scope, other.scope);
        result.noalias = MDNode::intersect(this->noalias, other.noalias);
        return result;
    }

    // Create alias information based on the provided TBAA metadata.
    //
    // This function only exists to help transition to using !noalias to encode
    // memory region non-aliasing. It should be deleted once the TBAA metadata
    // is improved to encode only memory layout and *not* memory regions.
    static jl_aliasinfo_t fromTBAA(jl_codectx_t &ctx, MDNode *tbaa);
};

// metadata tracking for a llvm Value* during codegen
struct jl_cgval_t {
    Value *V; // may be of type T* or T, or set to NULL if ghost (or if the value has not been initialized yet, for a variable definition)
    // For unions, we may need to keep a reference to the boxed part individually.
    // If this is non-NULL, then, at runtime, we satisfy the invariant that (for the corresponding
    // runtime values) if `(TIndex | 0x80) != 0`, then `Vboxed == V` (by value).
    // For convenience, we also set this value of isboxed values, in which case
    // it is equal (at compile time) to V.
    // If this is non-NULL, it is always of type `T_prjlvalue`
    Value *Vboxed;
    Value *TIndex; // if `V` is an unboxed (tagged) Union described by `typ`, this gives the DataType index (1-based, small int) as an i8
    jl_value_t *constant; // constant value (rooted in linfo.def.roots)
    jl_value_t *typ; // the original type of V, never NULL
    bool isboxed; // whether this value is a jl_value_t* allocated on the heap with the right type tag
    bool isghost; // whether this value is "ghost"
    MDNode *tbaa; // The related tbaa node. Non-NULL iff this holds an address.
    // If non-null, this memory location may be promoted on use, by hoisting the
    // destination memory above the promotion point.
    Instruction *promotion_point;
    // If promotion_ssa is non-null, the julia src ssa value that corresponds
    // to the promotion point. This is used for dominator analysis, since LLVM's
    // dominator analysis has algorithmic problems for large basic blocks.
    ssize_t promotion_ssa;
    bool ispointer() const
    {
        // whether this value is compatible with `data_pointer`
        return tbaa != nullptr;
    }
    jl_cgval_t(Value *Vval, jl_value_t *typ, Value *tindex) : // general value constructor
        V(Vval), // V is allowed to be NULL in a jl_varinfo_t context, but not during codegen contexts
        Vboxed(nullptr),
        TIndex(tindex),
        constant(NULL),
        typ(typ),
        isboxed(false),
        isghost(false),
        tbaa(nullptr),
        promotion_point(nullptr),
        promotion_ssa(-1)
    {
        assert(TIndex == NULL || TIndex->getType() == getInt8Ty(TIndex->getContext()));
    }
    jl_cgval_t(Value *Vptr, bool isboxed, jl_value_t *typ, Value *tindex, MDNode *tbaa) : // general pointer constructor
        V(Vptr),
        Vboxed(isboxed ? Vptr : nullptr),
        TIndex(tindex),
        constant(NULL),
        typ(typ),
        isboxed(isboxed),
        isghost(false),
        tbaa(tbaa),
        promotion_point(nullptr),
        promotion_ssa(-1)
    {
        if (Vboxed)
            assert(Vboxed->getType() == JuliaType::get_prjlvalue_ty(Vboxed->getContext()));
        assert(tbaa != NULL);
        assert(!(isboxed && TIndex != NULL));
        assert(TIndex == NULL || TIndex->getType() == getInt8Ty(TIndex->getContext()));
    }
    explicit jl_cgval_t(jl_value_t *typ) : // ghost value constructor
        // mark explicit to avoid being used implicitly for conversion from NULL (use jl_cgval_t() instead)
        V(NULL),
        Vboxed(NULL),
        TIndex(NULL),
        constant(((jl_datatype_t*)typ)->instance),
        typ(typ),
        isboxed(false),
        isghost(true),
        tbaa(nullptr),
        promotion_point(nullptr),
        promotion_ssa(-1)
    {
        assert(jl_is_datatype(typ));
        assert(constant);
    }
    jl_cgval_t(const jl_cgval_t &v, jl_value_t *typ, Value *tindex) : // copy constructor with new type
        V(v.V),
        Vboxed(v.Vboxed),
        TIndex(tindex),
        constant(v.constant),
        typ(typ),
        isboxed(v.isboxed),
        isghost(v.isghost),
        tbaa(v.tbaa),
        promotion_point(v.promotion_point),
        promotion_ssa(v.promotion_ssa)
    {
        if (Vboxed)
            assert(Vboxed->getType() == JuliaType::get_prjlvalue_ty(Vboxed->getContext()));
        // this constructor expects we had a badly or equivalently typed version
        // make sure we aren't discarding the actual type information
        if (v.TIndex) {
            assert((TIndex == NULL) == jl_is_concrete_type(typ));
        }
        else {
            assert(isboxed || v.typ == typ || tindex);
        }
    }
    explicit jl_cgval_t() : // undef / unreachable constructor
        V(NULL),
        Vboxed(NULL),
        TIndex(NULL),
        constant(NULL),
        typ(jl_bottom_type),
        isboxed(false),
        isghost(true),
        tbaa(nullptr),
        promotion_point(nullptr),
        promotion_ssa(-1)
    {
    }
};

// per-local-variable information
struct jl_varinfo_t {
    Instruction *boxroot; // an address, if the var might be in a jl_value_t** stack slot (marked ctx.tbaa().tbaa_const, if appropriate)
    jl_cgval_t value; // a stack slot or constant value
    Value *pTIndex; // i8* stack slot for the value.TIndex tag describing `value.V`
    DILocalVariable *dinfo;
    // if the variable might be used undefined and is not boxed
    // this i1 flag is true when it is defined
    Value *defFlag;
    bool isSA; // whether all stores dominate all uses
    bool isVolatile;
    bool isArgument;
    bool usedUndef;
    bool used;

    jl_varinfo_t(LLVMContext &ctxt) : boxroot(NULL),
                     value(jl_cgval_t()),
                     pTIndex(NULL),
                     dinfo(NULL),
                     defFlag(NULL),
                     isSA(false),
                     isVolatile(false),
                     isArgument(false),
                     usedUndef(false),
                     used(false)
    {
    }
};

// information about the context of a piece of code: its enclosing
// function and module, and visible local variables and labels.
class jl_codectx_t {
public:
    IRBuilder<> builder;
    jl_codegen_params_t &emission_context;
    llvm::MapVector<jl_code_instance_t*, jl_codegen_call_target_t> call_targets;
    Function *f = NULL;
    MDNode* LoopID = NULL;
    // local var info. globals are not in here.
    SmallVector<jl_varinfo_t, 0> slots;
    std::map<int, jl_varinfo_t> phic_slots;
    SmallVector<jl_cgval_t, 0> SAvalues;
    SmallVector<std::tuple<jl_cgval_t, BasicBlock *, AllocaInst *, PHINode *, jl_value_t *>, 0> PhiNodes;
    SmallVector<bool, 0> ssavalue_assigned;
    SmallVector<int, 0> ssavalue_usecount;
    jl_module_t *module = NULL;
    jl_typecache_t type_cache;
    jl_tbaacache_t tbaa_cache;
    jl_noaliascache_t aliasscope_cache;
    jl_method_instance_t *linfo = NULL;
    jl_value_t *rettype = NULL;
    jl_code_info_t *source = NULL;
    jl_array_t *code = NULL;
    size_t world = 0;
    const char *name = NULL;
    StringRef file{};
    ssize_t *line = NULL;
    Value *spvals_ptr = NULL;
    Value *argArray = NULL;
    Value *argCount = NULL;
    std::string funcName;
    int vaSlot = -1;        // name of vararg argument
    int nReqArgs = 0;
    int nargs = 0;
    int nvargs = -1;
    bool is_opaque_closure = false;

    Value *pgcstack = NULL;
    Instruction *topalloca = NULL;

    bool use_cache = false;
    bool external_linkage = false;
    const jl_cgparams_t *params = NULL;

    SmallVector<std::unique_ptr<Module>, 0> llvmcall_modules;

    jl_codectx_t(LLVMContext &llvmctx, jl_codegen_params_t &params)
      : builder(llvmctx),
        emission_context(params),
        call_targets(),
        world(params.world),
        use_cache(params.cache),
        external_linkage(params.external_linkage),
        params(params.params) { }

    jl_typecache_t &types() {
        type_cache.initialize(builder.getContext(), emission_context.DL);
        return type_cache;
    }

    jl_tbaacache_t &tbaa() {
        tbaa_cache.initialize(builder.getContext());
        return tbaa_cache;
    }

    jl_noaliascache_t &noalias() {
        aliasscope_cache.initialize(builder.getContext());
        return aliasscope_cache;
    }

    ~jl_codectx_t() {
        // Transfer local delayed calls to the global queue
        for (auto call_target : call_targets)
            emission_context.workqueue.push_back(call_target);
    }
};

GlobalVariable *JuliaVariable::realize(jl_codectx_t &ctx) {
    return realize(jl_Module);
}

jl_aliasinfo_t::jl_aliasinfo_t(jl_codectx_t &ctx, Region r, MDNode *tbaa): tbaa(tbaa), tbaa_struct(nullptr) {
    MDNode *alias_scope = nullptr;
    jl_noaliascache_t::jl_regions_t regions = ctx.noalias().regions;
    switch (r) {
        case Region::unknown:
            alias_scope = nullptr;
            break;
        case Region::gcframe:
            alias_scope = regions.gcframe;
            break;
        case Region::stack:
            alias_scope = regions.stack;
            break;
        case Region::data:
            alias_scope = regions.data;
            break;
        case Region::constant:
            alias_scope = regions.constant;
            break;
        case Region::type_metadata:
            alias_scope = regions.type_metadata;
            break;
    }

    MDNode *all_scopes[5] = { regions.gcframe, regions.stack, regions.data, regions.type_metadata, regions.constant };
    if (alias_scope) {
        // The matching region is added to !alias.scope
        // All other regions are added to !noalias

        int i = 0;
        Metadata *scopes[1] = { alias_scope };
        Metadata *noaliases[4];
        for (auto const &scope: all_scopes) {
            if (scope == alias_scope) continue;
            noaliases[i++] = scope;
        }

        this->scope = MDNode::get(ctx.builder.getContext(), ArrayRef<Metadata*>(scopes));
        this->noalias = MDNode::get(ctx.builder.getContext(), ArrayRef<Metadata*>(noaliases));
    }
}

jl_aliasinfo_t jl_aliasinfo_t::fromTBAA(jl_codectx_t &ctx, MDNode *tbaa) {
    auto cache = ctx.tbaa();

    // Each top-level TBAA node has a corresponding !alias.scope scope
    MDNode *tbaa_srcs[5] = { cache.tbaa_gcframe, cache.tbaa_stack, cache.tbaa_data, cache.tbaa_array, cache.tbaa_const };
    Region regions[5] = { Region::gcframe, Region::stack, Region::data, Region::type_metadata, Region::constant };

    if (tbaa != nullptr) {
        MDNode *node = cast<MDNode>(tbaa->getOperand(1));
        if (cast<MDString>(node->getOperand(0))->getString() != "jtbaa") {

            // Climb up to node just before root
            MDNode *parent_node = cast<MDNode>(node->getOperand(1));
            while (cast<MDString>(parent_node->getOperand(0))->getString() != "jtbaa") {
                node = parent_node;
                parent_node = cast<MDNode>(node->getOperand(1));
            }

            // Find the matching node's index
            for (int i = 0; i < 5; i++) {
                if (cast<MDNode>(tbaa_srcs[i]->getOperand(1)) == node)
                    return jl_aliasinfo_t(ctx, regions[i], tbaa);
            }
        }
    }

    return jl_aliasinfo_t(ctx, Region::unknown, tbaa);
}

static Type *julia_type_to_llvm(jl_codectx_t &ctx, jl_value_t *jt, bool *isboxed = NULL);
static jl_returninfo_t get_specsig_function(jl_codectx_t &ctx, Module *M, Value *fval, StringRef name, jl_value_t *sig, jl_value_t *jlrettype, bool is_opaque_closure, bool gcstack_arg, BitVector *used_arguments=nullptr, size_t *args_begin=nullptr);
static jl_cgval_t emit_expr(jl_codectx_t &ctx, jl_value_t *expr, ssize_t ssaval = -1);
static Value *global_binding_pointer(jl_codectx_t &ctx, jl_module_t *m, jl_sym_t *s,
                                     jl_binding_t **pbnd, bool assign);
static jl_cgval_t emit_checked_var(jl_codectx_t &ctx, Value *bp, jl_sym_t *name, bool isvol, MDNode *tbaa);
static jl_cgval_t emit_sparam(jl_codectx_t &ctx, size_t i);
static Value *emit_condition(jl_codectx_t &ctx, const jl_cgval_t &condV, const Twine &msg);
static Value *get_current_task(jl_codectx_t &ctx);
static Value *get_current_ptls(jl_codectx_t &ctx);
static Value *get_last_age_field(jl_codectx_t &ctx);
static void CreateTrap(IRBuilder<> &irbuilder, bool create_new_block = true);
static CallInst *emit_jlcall(jl_codectx_t &ctx, FunctionCallee theFptr, Value *theF,
                             const jl_cgval_t *args, size_t nargs, JuliaFunction<> *trampoline);
static CallInst *emit_jlcall(jl_codectx_t &ctx, JuliaFunction<> *theFptr, Value *theF,
                             const jl_cgval_t *args, size_t nargs, JuliaFunction<> *trampoline);
static Value *emit_f_is(jl_codectx_t &ctx, const jl_cgval_t &arg1, const jl_cgval_t &arg2,
                        Value *nullcheck1 = nullptr, Value *nullcheck2 = nullptr);
static jl_cgval_t emit_new_struct(jl_codectx_t &ctx, jl_value_t *ty, size_t nargs, const jl_cgval_t *argv, bool is_promotable=false);
static jl_cgval_t emit_invoke(jl_codectx_t &ctx, const jl_cgval_t &lival, const jl_cgval_t *argv, size_t nargs, jl_value_t *rt);

static Value *literal_pointer_val(jl_codectx_t &ctx, jl_value_t *p);
static unsigned julia_alignment(jl_value_t *jt);

static GlobalVariable *prepare_global_in(Module *M, JuliaVariable *G)
{
    return G->realize(M);
}

template<typename TypeFn_t>
static Function *prepare_call_in(Module *M, JuliaFunction<TypeFn_t> *G)
{
    return G->realize(M);
}

static inline GlobalVariable *prepare_global_in(Module *M, GlobalVariable *G)
{
    if (G->getParent() == M)
        return G;
    GlobalValue *local = M->getNamedValue(G->getName());
    if (!local) {
        // Copy the GlobalVariable, but without the initializer, so it becomes a declaration
        GlobalVariable *proto = new GlobalVariable(*M, G->getValueType(),
                G->isConstant(), G->getLinkage(),
                nullptr, G->getName(), nullptr, G->getThreadLocalMode());
        if (proto->hasLocalLinkage()) {
            proto->setInitializer(G->getInitializer());
        }
        proto->copyAttributesFrom(G);
        // DLLImport only needs to be set for the shadow module
        // it just gets annoying in the JIT
        proto->setDLLStorageClass(GlobalValue::DefaultStorageClass);
        return proto;
    }
    return cast<GlobalVariable>(local);
}


// --- convenience functions for tagging llvm values with julia types ---

static GlobalVariable *get_pointer_to_constant(jl_codegen_params_t &emission_context, Constant *val, Align align, const Twine &name, Module &M)
{
    GlobalVariable *&gv = emission_context.mergedConstants[val];
    auto get_gv = [&](const Twine &name) {
        auto gv = new GlobalVariable(
                M,
                val->getType(),
                true,
                GlobalVariable::PrivateLinkage,
                val,
                name);
        gv->setUnnamedAddr(GlobalValue::UnnamedAddr::Global);
        gv->setAlignment(align);
        return gv;
    };
    if (gv == nullptr) {
        gv = get_gv(name + "#" + Twine(emission_context.mergedConstants.size()));
    }
    else if (gv->getParent() != &M) {
        StringRef gvname = gv->getName();
        gv = M.getNamedGlobal(gvname);
        if (!gv) {
            gv = get_gv(gvname);
        }
    }
    assert(gv->getName().startswith(name.str()));
    assert(val == gv->getInitializer());
    return gv;
}

static AllocaInst *emit_static_alloca(jl_codectx_t &ctx, Type *lty)
{
    ++EmittedAllocas;
    return new AllocaInst(lty, ctx.topalloca->getModule()->getDataLayout().getAllocaAddrSpace(), "", /*InsertBefore=*/ctx.topalloca);
}

static void undef_derived_strct(jl_codectx_t &ctx, Value *ptr, jl_datatype_t *sty, MDNode *tbaa)
{
    assert(ptr->getType()->getPointerAddressSpace() != AddressSpace::Tracked);
    size_t first_offset = sty->layout->nfields ? jl_field_offset(sty, 0) : 0;
    if (first_offset != 0)
        ctx.builder.CreateMemSet(ptr, ConstantInt::get(getInt8Ty(ctx.builder.getContext()), 0), first_offset, MaybeAlign(0));
    if (sty->layout->first_ptr < 0)
        return;
    size_t i, np = sty->layout->npointers;
    auto T_prjlvalue = JuliaType::get_prjlvalue_ty(ctx.builder.getContext());
    ptr = ctx.builder.CreateBitCast(ptr, T_prjlvalue->getPointerTo(ptr->getType()->getPointerAddressSpace()));
    for (i = 0; i < np; i++) {
        Value *fld = ctx.builder.CreateConstInBoundsGEP1_32(T_prjlvalue, ptr, jl_ptr_offset(sty, i));
        jl_aliasinfo_t ai = jl_aliasinfo_t::fromTBAA(ctx, tbaa);
        ai.decorateInst(ctx.builder.CreateStore(Constant::getNullValue(T_prjlvalue), fld));
    }
}

static Value *emit_inttoptr(jl_codectx_t &ctx, Value *v, Type *ty)
{
    // Almost all of our inttoptr are generated due to representing `Ptr` with `ctx.types().T_size`
    // in LLVM and most of these integers are generated from `ptrtoint` in the first place.
    if (auto I = dyn_cast<PtrToIntInst>(v)) {
        auto ptr = I->getOperand(0);
        if (ty->getPointerAddressSpace() == ptr->getType()->getPointerAddressSpace())
            return ctx.builder.CreateBitCast(ptr, ty);
        else if (cast<PointerType>(ty)->hasSameElementTypeAs(cast<PointerType>(ptr->getType())))
            return ctx.builder.CreateAddrSpaceCast(ptr, ty);
    }
    ++EmittedIntToPtrs;
    return ctx.builder.CreateIntToPtr(v, ty);
}

static inline jl_cgval_t ghostValue(jl_codectx_t &ctx, jl_value_t *typ)
{
    if (typ == jl_bottom_type)
        return jl_cgval_t(); // Undef{}
    if (typ == (jl_value_t*)jl_typeofbottom_type) {
        // normalize TypeofBottom to Type{Union{}}
        typ = (jl_value_t*)jl_typeofbottom_type->super;
    }
    if (jl_is_type_type(typ)) {
        assert(is_uniquerep_Type(typ));
        // replace T::Type{T} with T, by assuming that T must be a leaftype of some sort
        jl_cgval_t constant(NULL, true, typ, NULL, best_tbaa(ctx.tbaa(), typ));
        constant.constant = jl_tparam0(typ);
        return constant;
    }
    return jl_cgval_t(typ);
}
static inline jl_cgval_t ghostValue(jl_codectx_t &ctx, jl_datatype_t *typ)
{
    return ghostValue(ctx, (jl_value_t*)typ);
}

static inline jl_cgval_t mark_julia_const(jl_codectx_t &ctx, jl_value_t *jv)
{
    jl_value_t *typ;
    if (jl_is_type(jv)) {
        typ = (jl_value_t*)jl_wrap_Type(jv); // TODO: gc-root this?
    }
    else {
        typ = jl_typeof(jv);
        if (jl_is_datatype_singleton((jl_datatype_t*)typ))
            return ghostValue(ctx, typ);
    }
    jl_cgval_t constant(NULL, true, typ, NULL, best_tbaa(ctx.tbaa(), typ));
    constant.constant = jv;
    return constant;
}


static inline jl_cgval_t mark_julia_slot(Value *v, jl_value_t *typ, Value *tindex, MDNode *tbaa)
{
    // this enables lazy-copying of immutable values and stack or argument slots
    jl_cgval_t tagval(v, false, typ, tindex, tbaa);
    return tagval;
}

static bool valid_as_globalinit(const Value *v) {
    if (isa<ConstantExpr>(v)) {
        // llvm can't handle all the things that could be inside a ConstantExpr
        // (such as addrspacecast), and we don't really mind losing this optimization
        return false;
    }
    if (const auto *CC = dyn_cast<ConstantAggregate>(v)) {
        for (const Value *elem : CC->operand_values())
            if (!valid_as_globalinit(elem))
                return false;
    }
    return isa<Constant>(v);
}

static inline jl_cgval_t value_to_pointer(jl_codectx_t &ctx, Value *v, jl_value_t *typ, Value *tindex)
{
    Value *loc;
    if (valid_as_globalinit(v)) { // llvm can't handle all the things that could be inside a ConstantExpr
        assert(jl_is_concrete_type(typ)); // not legal to have an unboxed abstract type
        loc = get_pointer_to_constant(ctx.emission_context, cast<Constant>(v), Align(julia_alignment(typ)), "_j_const", *jl_Module);
    }
    else {
        loc = emit_static_alloca(ctx, v->getType());
        ctx.builder.CreateStore(v, loc);
    }
    return mark_julia_slot(loc, typ, tindex, ctx.tbaa().tbaa_stack);
}
static inline jl_cgval_t value_to_pointer(jl_codectx_t &ctx, const jl_cgval_t &v)
{
    if (v.ispointer())
        return v;
    return value_to_pointer(ctx, v.V, v.typ, v.TIndex);
}

static inline jl_cgval_t mark_julia_type(jl_codectx_t &ctx, Value *v, bool isboxed, jl_value_t *typ)
{
    if (jl_is_type_type(typ)) {
        if (is_uniquerep_Type(typ)) {
            // replace T::Type{T} with T
            return ghostValue(ctx, typ);
        }
    } else if (jl_is_datatype(typ) && jl_is_datatype_singleton((jl_datatype_t*)typ)) {
        // no need to explicitly load/store a constant/ghost value
        return ghostValue(ctx, typ);
    }
    Type *T = julia_type_to_llvm(ctx, typ);
    if (type_is_ghost(T)) {
        return ghostValue(ctx, typ);
    }
    if (v && !isboxed && v->getType()->isAggregateType() && CountTrackedPointers(v->getType()).count == 0) {
        // eagerly put this back onto the stack
        // llvm mem2reg pass will remove this if unneeded
        return value_to_pointer(ctx, v, typ, NULL);
    }
    if (isboxed)
        return jl_cgval_t(v, isboxed, typ, NULL, best_tbaa(ctx.tbaa(), typ));
    return jl_cgval_t(v, typ, NULL);
}

static inline jl_cgval_t mark_julia_type(jl_codectx_t &ctx, Value *v, bool isboxed, jl_datatype_t *typ)
{
    return mark_julia_type(ctx, v, isboxed, (jl_value_t*)typ);
}

// see if it might be profitable (and cheap) to change the type of v to typ
static inline jl_cgval_t update_julia_type(jl_codectx_t &ctx, const jl_cgval_t &v, jl_value_t *typ)
{
    if (v.typ == jl_bottom_type || typ == (jl_value_t*)jl_any_type || jl_egal(v.typ, typ))
        return v; // fast-path
    if (v.constant)
        return jl_isa(v.constant, typ) ? v : jl_cgval_t();
    if (jl_is_concrete_type(v.typ) && !jl_is_kind(v.typ)) {
        if (jl_is_concrete_type(typ) && !jl_is_kind(typ)) {
            // type mismatch: changing from one leaftype to another
            CreateTrap(ctx.builder);
            return jl_cgval_t();
        }
        return v; // doesn't improve type info
    }
    if (v.TIndex) {
        jl_value_t *utyp = jl_unwrap_unionall(typ);
        if (jl_is_datatype(utyp)) {
            bool alwaysboxed;
            if (jl_is_concrete_type(utyp))
                alwaysboxed = !jl_is_pointerfree(utyp);
            else
                alwaysboxed = !((jl_datatype_t*)utyp)->name->abstract && ((jl_datatype_t*)utyp)->name->mutabl;
            if (alwaysboxed) {
                // discovered that this union-split type must actually be isboxed
                if (v.Vboxed) {
                    return jl_cgval_t(v.Vboxed, true, typ, NULL, best_tbaa(ctx.tbaa(), typ));
                }
                else {
                    // type mismatch (there weren't any boxed values in the union)
                    CreateTrap(ctx.builder);
                    return jl_cgval_t();
                }
            }
        }
        if (!jl_is_concrete_type(typ))
            return v; // not generally worth trying to change type info (which would require recomputing tindex)
    }
    Type *T = julia_type_to_llvm(ctx, typ);
    if (type_is_ghost(T))
        return ghostValue(ctx, typ);
    else if (v.TIndex && v.V == NULL) {
        // type mismatch (there weren't any non-ghost values in the union)
        CreateTrap(ctx.builder);
        return jl_cgval_t();
    }
    return jl_cgval_t(v, typ, NULL);
}

static jl_cgval_t convert_julia_type(jl_codectx_t &ctx, const jl_cgval_t &v, jl_value_t *typ, Value **skip=nullptr);

// --- allocating local variables ---

static jl_sym_t *slot_symbol(jl_codectx_t &ctx, int s)
{
    return (jl_sym_t*)jl_array_ptr_ref(ctx.source->slotnames, s);
}

static void store_def_flag(jl_codectx_t &ctx, const jl_varinfo_t &vi, bool val)
{
    assert((!vi.boxroot || vi.pTIndex) && "undef check is null pointer for boxed things");
    assert(vi.usedUndef && vi.defFlag && "undef flag codegen corrupted");
    ctx.builder.CreateStore(ConstantInt::get(getInt1Ty(ctx.builder.getContext()), val), vi.defFlag, vi.isVolatile);
}

static void alloc_def_flag(jl_codectx_t &ctx, jl_varinfo_t& vi)
{
    assert((!vi.boxroot || vi.pTIndex) && "undef check is null pointer for boxed things");
    if (vi.usedUndef) {
        vi.defFlag = emit_static_alloca(ctx, getInt1Ty(ctx.builder.getContext()));
        setName(ctx.emission_context, vi.defFlag, "isdefined");
        store_def_flag(ctx, vi, false);
    }
}


// --- utilities ---

static Constant *undef_value_for_type(Type *T) {
    auto tracked = CountTrackedPointers(T);
    Constant *undef;
    if (tracked.count)
        // make sure gc pointers (including ptr_phi of union-split) are initialized to NULL
        undef = Constant::getNullValue(T);
    else
        undef = UndefValue::get(T);
    return undef;
}

static void CreateTrap(IRBuilder<> &irbuilder, bool create_new_block)
{
    Function *f = irbuilder.GetInsertBlock()->getParent();
    Function *trap_func = Intrinsic::getDeclaration(
            f->getParent(),
            Intrinsic::trap);
    irbuilder.CreateCall(trap_func);
    irbuilder.CreateUnreachable();
    if (create_new_block) {
        BasicBlock *newBB = BasicBlock::Create(irbuilder.getContext(), "after_noret", f);
        irbuilder.SetInsertPoint(newBB);
    }
    else {
        irbuilder.ClearInsertionPoint();
    }
}

#if 0 // this code is likely useful, but currently unused
#ifndef JL_NDEBUG
static void CreateConditionalAbort(IRBuilder<> &irbuilder, Value *test)
{
    Function *f = irbuilder.GetInsertBlock()->getParent();
    BasicBlock *abortBB = BasicBlock::Create(irbuilder.getContext(), "debug_abort", f);
    BasicBlock *postBB = BasicBlock::Create(irbuilder.getContext(), "post_abort", f);
    irbuilder.CreateCondBr(test, abortBB, postBB);
    irbuilder.SetInsertPoint(abortBB);
    Function *trap_func = Intrinsic::getDeclaration(
            f->getParent(),
            Intrinsic::trap);
    irbuilder.CreateCall(trap_func);
    irbuilder.CreateUnreachable();
    irbuilder.SetInsertPoint(postBB);
}
#endif
#endif


#include "cgutils.cpp"

static jl_cgval_t convert_julia_type_union(jl_codectx_t &ctx, const jl_cgval_t &v, jl_value_t *typ, Value **skip)
{
    // previous value was a split union, compute new index, or box
    Value *new_tindex = ConstantInt::get(getInt8Ty(ctx.builder.getContext()), 0x80);
    SmallBitVector skip_box(1, true);
    Value *tindex = ctx.builder.CreateAnd(v.TIndex, ConstantInt::get(getInt8Ty(ctx.builder.getContext()), 0x7f));
    if (jl_is_uniontype(typ)) {
        // compute the TIndex mapping from v.typ -> typ
        unsigned counter = 0;
        for_each_uniontype_small(
            // for each old union-split value
            [&](unsigned idx, jl_datatype_t *jt) {
                unsigned new_idx = get_box_tindex(jt, typ);
                bool t;
                if (new_idx) {
                    // found a matching element,
                    // match it against either the unboxed index
                    Value *cmp = ctx.builder.CreateICmpEQ(tindex, ConstantInt::get(getInt8Ty(ctx.builder.getContext()), idx));
                    new_tindex = ctx.builder.CreateSelect(cmp, ConstantInt::get(getInt8Ty(ctx.builder.getContext()), new_idx), new_tindex);
                    t = true;
                }
                else if (!jl_subtype((jl_value_t*)jt, typ)) {
                    // new value doesn't need to be boxed
                    // since it isn't part of the new union
                    t = true;
                    if (skip) {
                        Value *skip1 = ctx.builder.CreateICmpEQ(tindex, ConstantInt::get(getInt8Ty(ctx.builder.getContext()), idx));
                        *skip = *skip ? ctx.builder.CreateOr(*skip, skip1) : skip1;
                    }
                }
                else {
                    // will actually need to box this element
                    // since it appeared as a leaftype in the original type
                    // but not in the remark type
                    t = false;
                }
                skip_box.resize(idx + 1, t);
            },
            v.typ,
            counter);
    }
    setName(ctx.emission_context, new_tindex, "tindex");

    // some of the values are still unboxed
    if (!isa<Constant>(new_tindex)) {
        Value *wasboxed = NULL;
        // If the old value was boxed and unknown (type tag 0x80),
        // it is possible that the tag was actually one of the types
        // that are now explicitly represented. To find out, we need
        // to compare typeof(v.Vboxed) (i.e. the type of the unknown
        // value) against all the types that are now explicitly
        // selected and select the appropriate one as our new tindex.
        if (v.Vboxed) {
            wasboxed = ctx.builder.CreateAnd(v.TIndex, ConstantInt::get(getInt8Ty(ctx.builder.getContext()), 0x80));
            new_tindex = ctx.builder.CreateOr(wasboxed, new_tindex);
            wasboxed = ctx.builder.CreateICmpNE(wasboxed, ConstantInt::get(getInt8Ty(ctx.builder.getContext()), 0));
            setName(ctx.emission_context, wasboxed, "wasboxed");

            BasicBlock *currBB = ctx.builder.GetInsertBlock();

            // We lazily create a BB for this, once we decide that we
            // actually need it.
            Value *union_box_dt = NULL;
            BasicBlock *union_isaBB = NULL;
            BasicBlock *post_union_isaBB = NULL;
            auto maybe_setup_union_isa = [&]() {
                if (!union_isaBB) {
                    union_isaBB = BasicBlock::Create(ctx.builder.getContext(), "union_isa", ctx.f);
                    ctx.builder.SetInsertPoint(union_isaBB);
                    union_box_dt = emit_typeof(ctx, v.Vboxed, skip != NULL, true);
                    post_union_isaBB = ctx.builder.GetInsertBlock();
                }
            };

            // If we don't find a match. The type remains unknown
            // (0x80). We could use `v.Tindex`, here, since we know
            // it has to be 0x80, but it seems likely the backend
            // will like the explicit constant better.
            Value *union_box_tindex = ConstantInt::get(getInt8Ty(ctx.builder.getContext()), 0x80);
            unsigned counter = 0;
            for_each_uniontype_small(
                // for each new union-split value
                [&](unsigned idx, jl_datatype_t *jt) {
                    unsigned old_idx = get_box_tindex(jt, v.typ);
                    if (old_idx == 0) {
                        // didn't handle this item before, select its new union index
                        maybe_setup_union_isa();
                        Value *cmp = ctx.builder.CreateICmpEQ(emit_tagfrom(ctx, jt), union_box_dt);
                        union_box_tindex = ctx.builder.CreateSelect(cmp, ConstantInt::get(getInt8Ty(ctx.builder.getContext()), 0x80 | idx), union_box_tindex);
                    }
                },
                typ,
                counter);
            setName(ctx.emission_context, union_box_tindex, "union_box_tindex");
            if (union_box_dt) {
                BasicBlock *postBB = BasicBlock::Create(ctx.builder.getContext(), "post_union_isa", ctx.f);
                ctx.builder.CreateBr(postBB);
                ctx.builder.SetInsertPoint(currBB);
                Value *wasunknown = ctx.builder.CreateICmpEQ(v.TIndex, ConstantInt::get(getInt8Ty(ctx.builder.getContext()), 0x80));
                ctx.builder.CreateCondBr(wasunknown, union_isaBB, postBB);
                ctx.builder.SetInsertPoint(postBB);
                PHINode *tindex_phi = ctx.builder.CreatePHI(getInt8Ty(ctx.builder.getContext()), 2);
                tindex_phi->addIncoming(new_tindex, currBB);
                tindex_phi->addIncoming(union_box_tindex, post_union_isaBB);
                new_tindex = tindex_phi;
                setName(ctx.emission_context, new_tindex, "tindex");
            }
        }
        if (!skip_box.all()) {
            // some values weren't unboxed in the new union
            // box them now (tindex above already selected 0x80 = box for them)
            Value *boxv = box_union(ctx, v, skip_box);
            if (v.Vboxed) {
                // If the value is boxed both before and after, we don't need
                // to touch it at all. Otherwise we're either transitioning
                // unboxed->boxed, or leaving an unboxed value in place.
                Value *isboxed = ctx.builder.CreateICmpNE(
                    ctx.builder.CreateAnd(new_tindex, ConstantInt::get(getInt8Ty(ctx.builder.getContext()), 0x80)),
                    ConstantInt::get(getInt8Ty(ctx.builder.getContext()), 0));
                boxv = ctx.builder.CreateSelect(
                    ctx.builder.CreateAnd(wasboxed, isboxed), v.Vboxed, boxv);
            }
            Value *slotv;
            MDNode *tbaa;
            if (v.V == NULL) {
                // v.V might be NULL if it was all ghost objects before
                slotv = NULL;
                tbaa = ctx.tbaa().tbaa_const;
            }
            else {
                Value *isboxv = ctx.builder.CreateIsNotNull(boxv);
                jl_cgval_t oldv = value_to_pointer(ctx, v);
                slotv = oldv.V;
                tbaa = oldv.tbaa;
                slotv = ctx.builder.CreateSelect(isboxv,
                            decay_derived(ctx, boxv),
                            decay_derived(ctx, emit_bitcast(ctx, slotv, boxv->getType())));
            }
            jl_cgval_t newv = jl_cgval_t(slotv, false, typ, new_tindex, tbaa);
            assert(boxv->getType() == ctx.types().T_prjlvalue);
            newv.Vboxed = boxv;
            return newv;
        }
    }
    else {
        return jl_cgval_t(boxed(ctx, v), true, typ, NULL, best_tbaa(ctx.tbaa(), typ));
    }
    return jl_cgval_t(v, typ, new_tindex);
}

// given a value marked with type `v.typ`, compute the mapping and/or boxing to return a value of type `typ`
// TODO: should this set TIndex when trivial (such as 0x80 or concrete types) ?
static jl_cgval_t convert_julia_type(jl_codectx_t &ctx, const jl_cgval_t &v, jl_value_t *typ, Value **skip)
{
    if (typ == (jl_value_t*)jl_typeofbottom_type)
        return ghostValue(ctx, typ); // normalize TypeofBottom to Type{Union{}}
    if (v.typ == jl_bottom_type || jl_egal(v.typ, typ))
        return v; // fast-path
    Type *T = julia_type_to_llvm(ctx, typ);
    if (type_is_ghost(T))
        return ghostValue(ctx, typ);
    Value *new_tindex = NULL;
    if (jl_is_concrete_type(typ)) {
        if (v.TIndex && !jl_is_pointerfree(typ)) {
            // discovered that this union-split type must actually be isboxed
            if (v.Vboxed) {
                return jl_cgval_t(v.Vboxed, true, typ, NULL, best_tbaa(ctx.tbaa(), typ));
            }
            else {
                // type mismatch: there weren't any boxed values in the union
                if (skip)
                    *skip = ConstantInt::get(getInt1Ty(ctx.builder.getContext()), 1);
                else
                    CreateTrap(ctx.builder);
                return jl_cgval_t();
            }
        }
        if (jl_is_concrete_type(v.typ)) {
            if (jl_is_concrete_type(typ)) {
                // type mismatch: changing from one leaftype to another
                if (skip)
                    *skip = ConstantInt::get(getInt1Ty(ctx.builder.getContext()), 1);
                else
                    CreateTrap(ctx.builder);
                return jl_cgval_t();
            }
        }
    }
    else {
        bool makeboxed = false;
        if (v.TIndex) {
            return convert_julia_type_union(ctx, v, typ, skip);
        }
        else if (!v.isboxed && jl_is_uniontype(typ)) {
            // previous value was unboxed (leaftype), statically compute union tindex
            assert(jl_is_concrete_type(v.typ));
            unsigned new_idx = get_box_tindex((jl_datatype_t*)v.typ, typ);
            if (new_idx) {
                new_tindex = ConstantInt::get(getInt8Ty(ctx.builder.getContext()), new_idx);
                if (v.V && !v.ispointer()) {
                    // TODO: remove this branch once all consumers of v.TIndex understand how to handle a non-ispointer value
                    return jl_cgval_t(value_to_pointer(ctx, v), typ, new_tindex);
                }
            }
            else if (jl_subtype(v.typ, typ)) {
                makeboxed = true;
            }
            else if (skip) {
                // undef
                *skip = ConstantInt::get(getInt1Ty(ctx.builder.getContext()), 1);
                return jl_cgval_t();
            }
            else {
                // unreachable
                CreateTrap(ctx.builder);
                return jl_cgval_t();
            }
        }
        else if (!v.isboxed) {
            makeboxed = true;
        }
        if (makeboxed) {
            // convert to a simple isboxed value
            return jl_cgval_t(boxed(ctx, v), true, typ, NULL, best_tbaa(ctx.tbaa(), typ));
        }
    }
    return jl_cgval_t(v, typ, new_tindex);
}

std::unique_ptr<Module> jl_create_llvm_module(StringRef name, LLVMContext &context, const DataLayout &DL, const Triple &triple)
{
    ++ModulesCreated;
    auto m = std::make_unique<Module>(name, context);
    // According to clang darwin above 10.10 supports dwarfv4
    if (!m->getModuleFlag("Dwarf Version")) {
        m->addModuleFlag(llvm::Module::Warning, "Dwarf Version", 4);
    }
    if (!m->getModuleFlag("Debug Info Version"))
        m->addModuleFlag(llvm::Module::Warning, "Debug Info Version",
            llvm::DEBUG_METADATA_VERSION);
    m->setDataLayout(DL);
    m->setTargetTriple(triple.str());

    if (triple.isOSWindows() && triple.getArch() == Triple::x86) {
        // tell Win32 to assume the stack is always 16-byte aligned,
        // and to ensure that it is 16-byte aligned for out-going calls,
        // to ensure compatibility with GCC codes
        m->setOverrideStackAlignment(16);
    }

#if defined(JL_DEBUG_BUILD)
    m->setStackProtectorGuard("global");
#endif
    return m;
}

static void jl_name_jlfunc_args(jl_codegen_params_t &params, Function *F) {
    assert(F->arg_size() == 3);
    F->getArg(0)->setName("function::Core.Function");
    F->getArg(1)->setName("args::Any[]");
    F->getArg(2)->setName("nargs::UInt32");
}

static void jl_name_jlfuncparams_args(jl_codegen_params_t &params, Function *F) {
    assert(F->arg_size() == 4);
    F->getArg(0)->setName("function::Core.Function");
    F->getArg(1)->setName("args::Any[]");
    F->getArg(2)->setName("nargs::UInt32");
    F->getArg(3)->setName("sparams::Any");
}

static void jl_init_function(Function *F, const Triple &TT)
{
    // set any attributes that *must* be set on all functions
    AttrBuilder attr(F->getContext());
    if (TT.isOSWindows() && TT.getArch() == Triple::x86) {
        // tell Win32 to assume the stack is always 16-byte aligned,
        // and to ensure that it is 16-byte aligned for out-going calls,
        // to ensure compatibility with GCC codes
        attr.addStackAlignmentAttr(16);
    }
    if (TT.isOSWindows() && TT.getArch() == Triple::x86_64) {
#if JL_LLVM_VERSION < 150000
        attr.addAttribute(Attribute::UWTable); // force NeedsWinEH
#else
        attr.addUWTableAttr(llvm::UWTableKind::Default); // force NeedsWinEH
#endif
    }
    if (jl_fpo_disabled(TT))
        attr.addAttribute("frame-pointer", "all");
    if (!TT.isOSWindows()) {
#if !defined(_COMPILER_ASAN_ENABLED_)
        // ASAN won't like us accessing undefined memory causing spurious issues,
        // and Windows has platform-specific handling which causes it to mishandle
        // this annotation. Other platforms should just ignore this if they don't
        // implement it.
        attr.addAttribute("probe-stack", "inline-asm");
        //attr.addAttribute("stack-probe-size", "4096"); // can use this to change the default
#endif
    }
#if defined(_COMPILER_ASAN_ENABLED_)
    attr.addAttribute(Attribute::SanitizeAddress);
#endif
#if defined(_COMPILER_MSAN_ENABLED_)
    attr.addAttribute(Attribute::SanitizeMemory);
#endif
    F->addFnAttrs(attr);
}

static bool uses_specsig(jl_value_t *sig, bool needsparams, bool va, jl_value_t *rettype, bool prefer_specsig)
{
    if (needsparams)
        return false;
    if (sig == (jl_value_t*)jl_anytuple_type)
        return false;
    if (!jl_is_datatype(sig))
        return false;
    if (jl_nparams(sig) == 0)
        return false;
    if (va) {
        if (jl_is_vararg(jl_tparam(sig, jl_nparams(sig) - 1)))
            return false;
    }
    // not invalid, consider if specialized signature is worthwhile
    if (prefer_specsig)
        return true;
    if (!deserves_retbox(rettype) && !jl_is_datatype_singleton((jl_datatype_t*)rettype) && rettype != (jl_value_t*)jl_bool_type)
        return true;
    if (jl_is_uniontype(rettype)) {
        bool allunbox;
        size_t nbytes, align, min_align;
        union_alloca_type((jl_uniontype_t*)rettype, allunbox, nbytes, align, min_align);
        if (nbytes > 0)
            return true; // some elements of the union could be returned unboxed avoiding allocation
    }
    if (jl_nparams(sig) <= 3) // few parameters == more efficient to pass directly
        return true;
    bool allSingleton = true;
    for (size_t i = 0; i < jl_nparams(sig); i++) {
        jl_value_t *sigt = jl_tparam(sig, i);
        bool issing = jl_is_datatype(sigt) && jl_is_datatype_singleton((jl_datatype_t*)sigt);
        allSingleton &= issing;
        if (!deserves_argbox(sigt) && !issing) {
            return true;
        }
    }
    if (allSingleton)
        return true;
    return false; // jlcall sig won't require any box allocations
}

static std::pair<bool, bool> uses_specsig(jl_method_instance_t *lam, jl_value_t *rettype, bool prefer_specsig)
{
    int va = lam->def.method->isva;
    jl_value_t *sig = lam->specTypes;
    bool needsparams = false;
    if (jl_is_method(lam->def.method)) {
        if ((size_t)jl_subtype_env_size(lam->def.method->sig) != jl_svec_len(lam->sparam_vals))
            needsparams = true;
        for (size_t i = 0; i < jl_svec_len(lam->sparam_vals); ++i) {
            if (jl_is_typevar(jl_svecref(lam->sparam_vals, i)))
                needsparams = true;
        }
    }
    return std::make_pair(uses_specsig(sig, needsparams, va, rettype, prefer_specsig), needsparams);
}


// Logging for code coverage and memory allocation

JL_DLLEXPORT void jl_coverage_alloc_line(StringRef filename, int line);
JL_DLLEXPORT uint64_t *jl_coverage_data_pointer(StringRef filename, int line);
JL_DLLEXPORT uint64_t *jl_malloc_data_pointer(StringRef filename, int line);

static void visitLine(jl_codectx_t &ctx, uint64_t *ptr, Value *addend, const char *name)
{
    Value *pv = ConstantExpr::getIntToPtr(
        ConstantInt::get(ctx.types().T_size, (uintptr_t)ptr),
        getInt64PtrTy(ctx.builder.getContext()));
    Value *v = ctx.builder.CreateLoad(getInt64Ty(ctx.builder.getContext()), pv, true, name);
    v = ctx.builder.CreateAdd(v, addend);
    ctx.builder.CreateStore(v, pv, true); // volatile, not atomic, so this might be an underestimate,
                                          // but it's faster this way
}

// Code coverage

static void coverageVisitLine(jl_codectx_t &ctx, StringRef filename, int line)
{
    if (ctx.emission_context.imaging_mode)
        return; // TODO
    if (filename == "" || filename == "none" || filename == "no file" || filename == "<missing>" || line < 0)
        return;
    visitLine(ctx, jl_coverage_data_pointer(filename, line), ConstantInt::get(getInt64Ty(ctx.builder.getContext()), 1), "lcnt");
}

// Memory allocation log (malloc_log)

static void mallocVisitLine(jl_codectx_t &ctx, StringRef filename, int line, Value *sync)
{
    if (ctx.emission_context.imaging_mode)
        return; // TODO
    if (filename == "" || filename == "none" || filename == "no file" || filename == "<missing>" || line < 0)
        return;
    Value *addend = sync
        ? ctx.builder.CreateCall(prepare_call(sync_gc_total_bytes_func), {sync})
        : ctx.builder.CreateCall(prepare_call(diff_gc_total_bytes_func), {});
    visitLine(ctx, jl_malloc_data_pointer(filename, line), addend, "bytecnt");
}

// --- constant determination ---

static void show_source_loc(jl_codectx_t &ctx, JL_STREAM *out)
{
    jl_printf(out, "in %s at %s", ctx.name, ctx.file.str().c_str());
}

static void cg_bdw(jl_codectx_t &ctx, jl_sym_t *var, jl_binding_t *b)
{
    jl_binding_deprecation_warning(ctx.module, var, b);
    if (b->deprecated == 1 && jl_options.depwarn) {
        show_source_loc(ctx, JL_STDERR);
        jl_printf(JL_STDERR, "\n");
    }
}

static jl_value_t *static_apply_type(jl_codectx_t &ctx, const jl_cgval_t *args, size_t nargs)
{
    assert(nargs > 1);
    SmallVector<jl_value_t *, 0> v(nargs);
    for (size_t i = 0; i < nargs; i++) {
        if (!args[i].constant)
            return NULL;
        v[i] = args[i].constant;
    }
    assert(v[0] == jl_builtin_apply_type);
    size_t last_age = jl_current_task->world_age;
    // call apply_type, but ignore errors. we know that will work in world 1.
    jl_current_task->world_age = 1;
    jl_value_t *result;
    JL_TRY {
        result = jl_apply(v.data(), nargs);
    }
    JL_CATCH {
        result = NULL;
    }
    jl_current_task->world_age = last_age;
    return result;
}

// try to statically evaluate, NULL if not possible. note that this may allocate, and as
// such the resulting value should not be embedded directly in the generated code.
static jl_value_t *static_eval(jl_codectx_t &ctx, jl_value_t *ex)
{
    if (jl_is_symbol(ex)) {
        jl_sym_t *sym = (jl_sym_t*)ex;
        if (jl_is_const(ctx.module, sym))
            return jl_get_global(ctx.module, sym);
        return NULL;
    }
    if (jl_is_slotnumber(ex) || jl_is_argument(ex))
        return NULL;
    if (jl_is_ssavalue(ex)) {
        ssize_t idx = ((jl_ssavalue_t*)ex)->id - 1;
        assert(idx >= 0);
        if (ctx.ssavalue_assigned[idx]) {
            return ctx.SAvalues[idx].constant;
        }
        return NULL;
    }
    if (jl_is_quotenode(ex))
        return jl_fieldref(ex, 0);
    if (jl_is_method_instance(ex))
        return NULL;
    jl_module_t *m = NULL;
    jl_sym_t *s = NULL;
    if (jl_is_globalref(ex)) {
        s = jl_globalref_name(ex);
        jl_binding_t *b = jl_get_binding(jl_globalref_mod(ex), s);
        if (b && b->constp) {
            if (b->deprecated)
                cg_bdw(ctx, s, b);
            return jl_atomic_load_relaxed(&b->value);
        }
        return NULL;
    }
    if (jl_is_expr(ex)) {
        jl_expr_t *e = (jl_expr_t*)ex;
        if (e->head == jl_call_sym) {
            jl_value_t *f = static_eval(ctx, jl_exprarg(e, 0));
            if (f) {
                if (jl_array_dim0(e->args) == 3 && (f == jl_builtin_getfield || f == jl_builtin_getglobal)) {
                    m = (jl_module_t*)static_eval(ctx, jl_exprarg(e, 1));
                    // Check the tag before evaluating `s` so that a value of random
                    // type won't be corrupted.
                    if (!m || !jl_is_module(m))
                        return NULL;
                    // Assumes that the module is rooted somewhere.
                    s = (jl_sym_t*)static_eval(ctx, jl_exprarg(e, 2));
                    if (s && jl_is_symbol(s)) {
                        jl_binding_t *b = jl_get_binding(m, s);
                        if (b && b->constp) {
                            if (b->deprecated)
                                cg_bdw(ctx, s, b);
                            return jl_atomic_load_relaxed(&b->value);
                        }
                    }
                }
                else if (f==jl_builtin_tuple || f==jl_builtin_apply_type) {
                    size_t i;
                    size_t n = jl_array_dim0(e->args)-1;
                    if (n==0 && f==jl_builtin_tuple) return (jl_value_t*)jl_emptytuple;
                    jl_value_t **v;
                    JL_GC_PUSHARGS(v, n+1);
                    v[0] = f;
                    for (i = 0; i < n; i++) {
                        v[i+1] = static_eval(ctx, jl_exprarg(e, i+1));
                        if (v[i+1] == NULL) {
                            JL_GC_POP();
                            return NULL;
                        }
                    }
                    size_t last_age = jl_current_task->world_age;
                    // here we know we're calling specific builtin functions that work in world 1.
                    jl_current_task->world_age = 1;
                    jl_value_t *result;
                    JL_TRY {
                        result = jl_apply(v, n+1);
                    }
                    JL_CATCH {
                        result = NULL;
                    }
                    jl_current_task->world_age = last_age;
                    JL_GC_POP();
                    return result;
                }
            }
        }
        else if (e->head == jl_static_parameter_sym) {
            size_t idx = jl_unbox_long(jl_exprarg(e, 0));
            if (idx <= jl_svec_len(ctx.linfo->sparam_vals)) {
                jl_value_t *e = jl_svecref(ctx.linfo->sparam_vals, idx - 1);
                if (jl_is_typevar(e))
                    return NULL;
                return e;
            }
        }
        return NULL;
    }
    return ex;
}

static bool slot_eq(jl_value_t *e, int sl)
{
    return (jl_is_slotnumber(e) || jl_is_argument(e)) && jl_slot_number(e)-1 == sl;
}

// --- code gen for intrinsic functions ---

#include "intrinsics.cpp"

// --- find volatile variables ---

// assigned in a try block and used outside that try block

static bool local_var_occurs(jl_value_t *e, int sl)
{
    if (slot_eq(e, sl)) {
        return true;
    }
    else if (jl_is_expr(e)) {
        jl_expr_t *ex = (jl_expr_t*)e;
        size_t alength = jl_array_dim0(ex->args);
        for(int i=0; i < (int)alength; i++) {
            if (local_var_occurs(jl_exprarg(ex,i),sl))
                return true;
        }
    }
    else if (jl_is_returnnode(e)) {
        jl_value_t *retexpr = jl_returnnode_value(e);
        if (retexpr != NULL)
            return local_var_occurs(retexpr, sl);
    }
    else if (jl_is_gotoifnot(e)) {
        return local_var_occurs(jl_gotoifnot_cond(e), sl);
    }
    return false;
}

static std::set<int> assigned_in_try(jl_array_t *stmts, int s, long l)
{
    std::set<int> av;
    for(int i=s; i <= l; i++) {
        jl_value_t *st = jl_array_ptr_ref(stmts,i);
        if (jl_is_expr(st)) {
            if (((jl_expr_t*)st)->head == jl_assign_sym) {
                jl_value_t *ar = jl_exprarg(st, 0);
                if (jl_is_slotnumber(ar)) {
                    av.insert(jl_slot_number(ar)-1);
                }
            }
        }
    }
    return av;
}

static void mark_volatile_vars(jl_array_t *stmts, SmallVectorImpl<jl_varinfo_t> &slots)
{
    size_t slength = jl_array_dim0(stmts);
    for (int i = 0; i < (int)slength; i++) {
        jl_value_t *st = jl_array_ptr_ref(stmts, i);
        if (jl_is_expr(st)) {
            if (((jl_expr_t*)st)->head == jl_enter_sym) {
                int last = jl_unbox_long(jl_exprarg(st, 0));
                std::set<int> as = assigned_in_try(stmts, i + 1, last);
                for (int j = 0; j < (int)slength; j++) {
                    if (j < i || j > last) {
                        std::set<int>::iterator it = as.begin();
                        for (; it != as.end(); it++) {
                            if (local_var_occurs(jl_array_ptr_ref(stmts, j), *it)) {
                                jl_varinfo_t &vi = slots[*it];
                                vi.isVolatile = true;
                            }
                        }
                    }
                }
            }
        }
    }
}

// --- use analysis ---

// a very simple, conservative use analysis
// to eagerly remove slot assignments that are never read from

template <typename callback>
static void general_use_analysis(jl_codectx_t &ctx, jl_value_t *expr, callback &f)
{
    if (f(expr)) {
        return;
    }
    else if (jl_is_expr(expr)) {
        jl_expr_t *e = (jl_expr_t*)expr;
        if (e->head == jl_method_sym) {
            general_use_analysis(ctx, jl_exprarg(e, 0), f);
            if (jl_expr_nargs(e) > 1) {
                general_use_analysis(ctx, jl_exprarg(e, 1), f);
                general_use_analysis(ctx, jl_exprarg(e, 2), f);
            }
        }
        else if (e->head == jl_assign_sym) {
            // don't consider assignment LHS as a variable "use"
            general_use_analysis(ctx, jl_exprarg(e, 1), f);
        }
        else {
            size_t i, elen = jl_array_dim0(e->args);
            for (i = 0; i < elen; i++) {
                general_use_analysis(ctx, jl_exprarg(e, i), f);
            }
        }
    }
    else if (jl_is_returnnode(expr)) {
        jl_value_t *retexpr = jl_returnnode_value(expr);
        if (retexpr != NULL)
            general_use_analysis(ctx, retexpr, f);
    }
    else if (jl_is_gotoifnot(expr)) {
        general_use_analysis(ctx, jl_gotoifnot_cond(expr), f);
    }
    else if (jl_is_pinode(expr)) {
        general_use_analysis(ctx, jl_fieldref_noalloc(expr, 0), f);
    }
    else if (jl_is_upsilonnode(expr)) {
        jl_value_t *val = jl_fieldref_noalloc(expr, 0);
        if (val)
            general_use_analysis(ctx, val, f);
    }
    else if (jl_is_phicnode(expr)) {
        jl_array_t *values = (jl_array_t*)jl_fieldref_noalloc(expr, 0);
        size_t i, elen = jl_array_nrows(values);
        for (i = 0; i < elen; i++) {
            jl_value_t *v = jl_array_ptr_ref(values, i);
            general_use_analysis(ctx, v, f);
        }
    }
    else if (jl_is_phinode(expr)) {
        jl_array_t *values = (jl_array_t*)jl_fieldref_noalloc(expr, 1);
        size_t i, elen = jl_array_nrows(values);
        for (i = 0; i < elen; i++) {
            jl_value_t *v = jl_array_ptr_ref(values, i);
            if (v)
                general_use_analysis(ctx, v, f);
        }
    }
}

static void simple_use_analysis(jl_codectx_t &ctx, jl_value_t *expr)
{
    auto scan_slot_arg = [&](jl_value_t *expr) {
        if (jl_is_slotnumber(expr) || jl_is_argument(expr)) {
            int i = jl_slot_number(expr) - 1;
            ctx.slots[i].used = true;
            return true;
        }
        return false;
    };
    return general_use_analysis(ctx, expr, scan_slot_arg);
}

// --- gc root utils ---

// ---- Get Element Pointer (GEP) instructions within the GC frame ----

static jl_value_t *jl_ensure_rooted(jl_codectx_t &ctx, jl_value_t *val)
{
    if (jl_is_globally_rooted(val))
        return val;
    jl_method_t *m = ctx.linfo->def.method;
    if (jl_is_method(m)) {
        // the method might have a root for this already; use it if so
        JL_LOCK(&m->writelock);
        if (m->roots) {
            size_t i, len = jl_array_dim0(m->roots);
            for (i = 0; i < len; i++) {
                jl_value_t *mval = jl_array_ptr_ref(m->roots, i);
                if (mval == val || jl_egal(mval, val)) {
                    JL_UNLOCK(&m->writelock);
                    return mval;
                }
            }
        }
        JL_UNLOCK(&m->writelock);
    }
    return jl_as_global_root(val);
}

// --- generating function calls ---

static jl_cgval_t emit_globalref(jl_codectx_t &ctx, jl_module_t *mod, jl_sym_t *name, AtomicOrdering order)
{
    jl_binding_t *bnd = NULL;
    Value *bp = global_binding_pointer(ctx, mod, name, &bnd, false);
    if (bp == NULL)
        return jl_cgval_t();
    bp = julia_binding_pvalue(ctx, bp);
    if (bnd) {
        jl_value_t *v = jl_atomic_load_acquire(&bnd->value); // acquire value for ty
        if (v != NULL) {
            if (bnd->constp)
                return mark_julia_const(ctx, v);
            LoadInst *v = ctx.builder.CreateAlignedLoad(ctx.types().T_prjlvalue, bp, Align(sizeof(void*)));
            setName(ctx.emission_context, v, jl_symbol_name(name));
            v->setOrdering(order);
            jl_aliasinfo_t ai = jl_aliasinfo_t::fromTBAA(ctx, ctx.tbaa().tbaa_binding);
            ai.decorateInst(v);
            jl_value_t *ty = jl_atomic_load_relaxed(&bnd->ty);
            return mark_julia_type(ctx, v, true, ty);
        }
    }
    // todo: use type info to avoid undef check
    return emit_checked_var(ctx, bp, name, false, ctx.tbaa().tbaa_binding);
}

static bool emit_globalset(jl_codectx_t &ctx, jl_module_t *mod, jl_sym_t *sym, const jl_cgval_t &rval_info, AtomicOrdering Order)
{
    jl_binding_t *bnd = NULL;
    Value *bp = global_binding_pointer(ctx, mod, sym, &bnd, true);
    if (bp == NULL)
        return false;
    Value *rval = boxed(ctx, rval_info);
    if (bnd && !bnd->constp) {
        jl_value_t *ty = jl_atomic_load_relaxed(&bnd->ty);
        if (ty && jl_subtype(rval_info.typ, ty)) { // TODO: use typeassert here instead
            StoreInst *v = ctx.builder.CreateAlignedStore(rval, julia_binding_pvalue(ctx, bp), Align(sizeof(void*)));
            v->setOrdering(Order);
            jl_aliasinfo_t ai = jl_aliasinfo_t::fromTBAA(ctx, ctx.tbaa().tbaa_binding);
            ai.decorateInst(v);
            emit_write_barrier(ctx, bp, rval);
            return true;
        }
    }
    ctx.builder.CreateCall(prepare_call(jlcheckassign_func),
            { bp, literal_pointer_val(ctx, (jl_value_t*)mod), literal_pointer_val(ctx, (jl_value_t*)sym), mark_callee_rooted(ctx, rval) });
    return true;
}

static Value *emit_box_compare(jl_codectx_t &ctx, const jl_cgval_t &arg1, const jl_cgval_t &arg2,
                               Value *nullcheck1, Value *nullcheck2)
{
    ++EmittedBoxCompares;
    if (jl_pointer_egal(arg1.typ) || jl_pointer_egal(arg2.typ)) {
        // if we can be certain we won't try to load from the pointer (because
        // we know boxed is trivial), we can skip the separate null checks
        // and just do the ICmpEQ test
        if (!arg1.TIndex && !arg2.TIndex)
            nullcheck1 = nullcheck2 = nullptr;
    }
    return emit_nullcheck_guard2(ctx, nullcheck1, nullcheck2, [&] {
        Value *varg1 = decay_derived(ctx, boxed(ctx, arg1));
        Value *varg2 = decay_derived(ctx, boxed(ctx, arg2));
        if (jl_pointer_egal(arg1.typ) || jl_pointer_egal(arg2.typ)) {
            return ctx.builder.CreateICmpEQ(varg1, varg2);
        }
        Value *neq = ctx.builder.CreateICmpNE(varg1, varg2);
        return emit_guarded_test(ctx, neq, true, [&] {
            Value *dtarg = emit_typeof(ctx, arg1, false, true);
            Value *dt_eq = ctx.builder.CreateICmpEQ(dtarg, emit_typeof(ctx, arg2, false, true));
            return emit_guarded_test(ctx, dt_eq, false, [&] {
                return ctx.builder.CreateTrunc(ctx.builder.CreateCall(prepare_call(jlegalx_func),
                                                                      {varg1, varg2, dtarg}), getInt1Ty(ctx.builder.getContext()));
            });
        });
    });
}

static Value *emit_bits_compare(jl_codectx_t &ctx, jl_cgval_t arg1, jl_cgval_t arg2);

static Value *emit_bitsunion_compare(jl_codectx_t &ctx, const jl_cgval_t &arg1, const jl_cgval_t &arg2)
{
    ++EmittedBitsUnionCompares;
    assert(jl_egal(arg1.typ, arg2.typ) && arg1.TIndex && arg2.TIndex && jl_is_uniontype(arg1.typ) && "unimplemented");
    Value *tindex = arg1.TIndex;
    tindex = ctx.builder.CreateAnd(tindex, ConstantInt::get(getInt8Ty(ctx.builder.getContext()), 0x7f));
    Value *tindex2 = arg2.TIndex;
    tindex2 = ctx.builder.CreateAnd(tindex2, ConstantInt::get(getInt8Ty(ctx.builder.getContext()), 0x7f));
    Value *typeeq = ctx.builder.CreateICmpEQ(tindex, tindex2);
    setName(ctx.emission_context, typeeq, "typematch");
    tindex = ctx.builder.CreateSelect(typeeq, tindex, ConstantInt::get(getInt8Ty(ctx.builder.getContext()), 0x00));
    BasicBlock *defaultBB = BasicBlock::Create(ctx.builder.getContext(), "unionbits_is_boxed", ctx.f);
    SwitchInst *switchInst = ctx.builder.CreateSwitch(tindex, defaultBB);
    BasicBlock *postBB = BasicBlock::Create(ctx.builder.getContext(), "post_unionbits_is", ctx.f);
    ctx.builder.SetInsertPoint(postBB);
    PHINode *phi = ctx.builder.CreatePHI(getInt1Ty(ctx.builder.getContext()), 2);
    switchInst->addCase(ConstantInt::get(getInt8Ty(ctx.builder.getContext()), 0), postBB);
    phi->addIncoming(ConstantInt::get(getInt1Ty(ctx.builder.getContext()), 0), switchInst->getParent());
    unsigned counter = 0;
    bool allunboxed = for_each_uniontype_small(
        [&](unsigned idx, jl_datatype_t *jt) {
            BasicBlock *tempBB = BasicBlock::Create(ctx.builder.getContext(), "unionbits_is", ctx.f);
            ctx.builder.SetInsertPoint(tempBB);
            switchInst->addCase(ConstantInt::get(getInt8Ty(ctx.builder.getContext()), idx), tempBB);
            jl_cgval_t sel_arg1(arg1, (jl_value_t*)jt, NULL);
            jl_cgval_t sel_arg2(arg2, (jl_value_t*)jt, NULL);
            Value *cmp = emit_bits_compare(ctx, sel_arg1, sel_arg2);
            tempBB = ctx.builder.GetInsertBlock(); // could have changed
            phi->addIncoming(cmp, tempBB);
            ctx.builder.CreateBr(postBB);
        },
        arg1.typ,
        counter);
    assert(allunboxed); (void)allunboxed;
    ctx.builder.SetInsertPoint(defaultBB);
    Function *trap_func = Intrinsic::getDeclaration(
        ctx.f->getParent(),
        Intrinsic::trap);
    ctx.builder.CreateCall(trap_func);
    ctx.builder.CreateUnreachable();
    ctx.builder.SetInsertPoint(postBB);
    setName(ctx.emission_context, phi, "unionbits_is");
    return phi;
}

static Value *emit_bits_compare(jl_codectx_t &ctx, jl_cgval_t arg1, jl_cgval_t arg2)
{
    ++EmittedBitsCompares;
    bool isboxed;
    Type *at = julia_type_to_llvm(ctx, arg1.typ, &isboxed);
    assert(jl_is_datatype(arg1.typ) && arg1.typ == arg2.typ && !isboxed);

    if (type_is_ghost(at))
        return ConstantInt::get(getInt1Ty(ctx.builder.getContext()), 1);

    if (at->isIntegerTy() || at->isPointerTy() || at->isFloatingPointTy()) {
        Type *at_int = INTT(at, ctx.emission_context.DL);
        Value *varg1 = emit_unbox(ctx, at_int, arg1, arg1.typ);
        Value *varg2 = emit_unbox(ctx, at_int, arg2, arg2.typ);
        return ctx.builder.CreateICmpEQ(varg1, varg2);
    }

    if (at->isVectorTy()) {
        jl_svec_t *types = ((jl_datatype_t*)arg1.typ)->types;
        Value *answer = ConstantInt::get(getInt1Ty(ctx.builder.getContext()), 1);
        Value *varg1 = emit_unbox(ctx, at, arg1, arg1.typ);
        Value *varg2 = emit_unbox(ctx, at, arg2, arg2.typ);
        for (size_t i = 0, l = jl_svec_len(types); i < l; i++) {
            jl_value_t *fldty = jl_svecref(types, i);
            Value *subAns, *fld1, *fld2;
            fld1 = ctx.builder.CreateExtractElement(varg1, ConstantInt::get(getInt32Ty(ctx.builder.getContext()), i)),
            fld2 = ctx.builder.CreateExtractElement(varg2, ConstantInt::get(getInt32Ty(ctx.builder.getContext()), i)),
            subAns = emit_bits_compare(ctx,
                    mark_julia_type(ctx, fld1, false, fldty),
                    mark_julia_type(ctx, fld2, false, fldty));
            answer = ctx.builder.CreateAnd(answer, subAns);
        }
        return answer;
    }

    if (at->isAggregateType()) { // Struct or Array
        jl_datatype_t *sty = (jl_datatype_t*)arg1.typ;
        size_t sz = jl_datatype_size(sty);
        if (sz > 512 && !sty->layout->flags.haspadding) {
            Value *varg1 = arg1.ispointer() ? data_pointer(ctx, arg1) :
                value_to_pointer(ctx, arg1).V;
            Value *varg2 = arg2.ispointer() ? data_pointer(ctx, arg2) :
                value_to_pointer(ctx, arg2).V;
            varg1 = emit_pointer_from_objref(ctx, varg1);
            varg2 = emit_pointer_from_objref(ctx, varg2);
            Value *gc_uses[2];
            int nroots = 0;
            // these roots may seem a bit overkill, but we want to make sure
            // that a!=b implies (a,)!=(b,) even if a and b are unused and
            // therefore could be freed and then the memory for a reused for b
            if ((gc_uses[nroots] = get_gc_root_for(ctx, arg1)))
                nroots++;
            if ((gc_uses[nroots] = get_gc_root_for(ctx, arg2)))
                nroots++;
            OperandBundleDef OpBundle("jl_roots", ArrayRef<Value*>(gc_uses, nroots));
            auto answer = ctx.builder.CreateCall(prepare_call(memcmp_func), {
                        ctx.builder.CreateBitCast(varg1, getInt8PtrTy(ctx.builder.getContext())),
                        ctx.builder.CreateBitCast(varg2, getInt8PtrTy(ctx.builder.getContext())),
                        ConstantInt::get(ctx.types().T_size, sz) },
                    ArrayRef<OperandBundleDef>(&OpBundle, nroots ? 1 : 0));

            if (arg1.tbaa || arg2.tbaa) {
                jl_aliasinfo_t ai;
                if (!arg1.tbaa) {
                    ai = jl_aliasinfo_t::fromTBAA(ctx, arg2.tbaa);
                }
                else if (!arg2.tbaa) {
                    ai = jl_aliasinfo_t::fromTBAA(ctx, arg1.tbaa);
                }
                else {
                    jl_aliasinfo_t arg1_ai = jl_aliasinfo_t::fromTBAA(ctx, arg1.tbaa);
                    jl_aliasinfo_t arg2_ai = jl_aliasinfo_t::fromTBAA(ctx, arg2.tbaa);
                    ai = arg1_ai.merge(arg2_ai);
                }
                ai.decorateInst(answer);
            }
            return ctx.builder.CreateICmpEQ(answer, ConstantInt::get(getInt32Ty(ctx.builder.getContext()), 0));
        }
        else {
            jl_svec_t *types = sty->types;
            Value *answer = ConstantInt::get(getInt1Ty(ctx.builder.getContext()), 1);
            for (size_t i = 0, l = jl_svec_len(types); i < l; i++) {
                jl_value_t *fldty = jl_svecref(types, i);
                if (type_is_ghost(julia_type_to_llvm(ctx, fldty)))
                    continue;
                Value *nullcheck1 = nullptr;
                Value *nullcheck2 = nullptr;
                auto fld1 = emit_getfield_knownidx(ctx, arg1, i, sty, jl_memory_order_notatomic, &nullcheck1);
                auto fld2 = emit_getfield_knownidx(ctx, arg2, i, sty, jl_memory_order_notatomic, &nullcheck2);
                Value *fld_answer;
                if (jl_field_isptr(sty, i) && jl_is_concrete_immutable(fldty)) {
                    // concrete immutables that are !isinlinealloc might be reference cycles
                    // issue #37872
                    fld_answer = emit_box_compare(ctx, fld1, fld2, nullcheck1, nullcheck2);
                }
                else {
                    fld_answer = emit_f_is(ctx, fld1, fld2, nullcheck1, nullcheck2);
                }
                answer = ctx.builder.CreateAnd(answer, fld_answer);
            }
            return answer;
        }
    }
    assert(0 && "what is this llvm type?");
    abort();
}

// emit code for is (===).
// If either `nullcheck1` or `nullcheck2` are non-NULL, they are pointer values
// representing the undef-ness of `arg1` and `arg2`.
// This can only happen when comparing two fields of the same time and the result should be
// true if both are NULL
// Like the runtime counterpart, this is codegen guaranteed to be non-allocating and to exclude safepoints
static Value *emit_f_is(jl_codectx_t &ctx, const jl_cgval_t &arg1, const jl_cgval_t &arg2,
                        Value *nullcheck1, Value *nullcheck2)
{
    ++EmittedEgals;
    // handle simple static expressions with no side-effects
    if (arg1.constant && arg2.constant)
        return ConstantInt::get(getInt1Ty(ctx.builder.getContext()), jl_egal(arg1.constant, arg2.constant));

    jl_value_t *rt1 = arg1.typ;
    jl_value_t *rt2 = arg2.typ;
    if (jl_is_concrete_type(rt1) && jl_is_concrete_type(rt2) && !jl_is_kind(rt1) && !jl_is_kind(rt2) && rt1 != rt2) {
        // disjoint concrete leaf types are never equal (quick test)
        return ConstantInt::get(getInt1Ty(ctx.builder.getContext()), 0);
    }

    if (arg1.isghost || arg2.isghost || arg1.constant == jl_bottom_type ||
        arg2.constant == jl_bottom_type) {
        // comparing to a singleton object, special case for value `jl_bottom_type`
        // since it is normalized to `::Type{Union{}}` instead...
        if (arg1.TIndex)
            return emit_nullcheck_guard(ctx, nullcheck1, [&] {
                return emit_exactly_isa(ctx, arg1, (jl_datatype_t*)rt2); // rt2 is a singleton type
            });
        if (arg2.TIndex)
            return emit_nullcheck_guard(ctx, nullcheck2, [&] {
                return emit_exactly_isa(ctx, arg2, (jl_datatype_t*)rt1); // rt1 is a singleton type
            });
        if (!(arg1.isboxed || arg1.constant) || !(arg2.isboxed || arg2.constant))
            // not TIndex && not boxed implies it is an unboxed value of a different type from this singleton
            // (which was probably caught above, but just to be safe, we repeat it here explicitly)
            return ConstantInt::get(getInt1Ty(ctx.builder.getContext()), 0);
        Value *varg1 = arg1.constant ? literal_pointer_val(ctx, arg1.constant) : maybe_bitcast(ctx, arg1.Vboxed, ctx.types().T_pjlvalue);
        Value *varg2 = arg2.constant ? literal_pointer_val(ctx, arg2.constant) : maybe_bitcast(ctx, arg2.Vboxed, ctx.types().T_pjlvalue);
        // rooting these values isn't needed since we won't load this pointer
        // and we know at least one of them is a unique Singleton
        // which is already enough to ensure pointer uniqueness for this test
        // even if the other pointer managed to get garbage collected
        // TODO: use emit_pointer_from_objref instead, per comment above
        return ctx.builder.CreateICmpEQ(decay_derived(ctx, varg1), decay_derived(ctx, varg2));
    }

    if (jl_type_intersection(rt1, rt2) == (jl_value_t*)jl_bottom_type) // types are disjoint (exhaustive test)
        return ConstantInt::get(getInt1Ty(ctx.builder.getContext()), 0);

    bool justbits1 = jl_is_concrete_immutable(rt1);
    bool justbits2 = jl_is_concrete_immutable(rt2);
    if (justbits1 || justbits2) { // whether this type is unique'd by value
        return emit_nullcheck_guard2(ctx, nullcheck1, nullcheck2, [&] () -> Value* {
            jl_datatype_t *typ = (jl_datatype_t*)(justbits1 ? rt1 : rt2);
            if (typ == jl_bool_type) { // aka jl_pointer_egal
                // some optimizations for bool, since pointer comparison may be better
                if ((arg1.isboxed || arg1.constant) && (arg2.isboxed || arg2.constant)) { // aka have-fast-pointer
                    Value *varg1 = arg1.constant ? literal_pointer_val(ctx, arg1.constant) : maybe_bitcast(ctx, arg1.Vboxed, ctx.types().T_pjlvalue);
                    Value *varg2 = arg2.constant ? literal_pointer_val(ctx, arg2.constant) : maybe_bitcast(ctx, arg2.Vboxed, ctx.types().T_pjlvalue);
                    return ctx.builder.CreateICmpEQ(decay_derived(ctx, varg1), decay_derived(ctx, varg2));
                }
            }
            if (rt1 == rt2)
                return emit_bits_compare(ctx, arg1, arg2);
            Value *same_type = emit_exactly_isa(ctx, (justbits1 ? arg2 : arg1), typ);
            BasicBlock *currBB = ctx.builder.GetInsertBlock();
            BasicBlock *isaBB = BasicBlock::Create(ctx.builder.getContext(), "is", ctx.f);
            BasicBlock *postBB = BasicBlock::Create(ctx.builder.getContext(), "post_is", ctx.f);
            ctx.builder.CreateCondBr(same_type, isaBB, postBB);
            ctx.builder.SetInsertPoint(isaBB);
            Value *bitcmp = emit_bits_compare(ctx, jl_cgval_t(arg1, (jl_value_t*)typ, NULL),
                                              jl_cgval_t(arg2, (jl_value_t*)typ, NULL));
            isaBB = ctx.builder.GetInsertBlock(); // might have changed
            ctx.builder.CreateBr(postBB);
            ctx.builder.SetInsertPoint(postBB);
            PHINode *cmp = ctx.builder.CreatePHI(getInt1Ty(ctx.builder.getContext()), 2);
            cmp->addIncoming(ConstantInt::get(getInt1Ty(ctx.builder.getContext()), 0), currBB);
            cmp->addIncoming(bitcmp, isaBB);
            return cmp;
        });
    }

    // TODO: handle the case where arg1.typ is not exactly arg2.typ, or when
    // one of these isn't union, or when the union can be pointer
    if (arg1.TIndex && arg2.TIndex && jl_egal(arg1.typ, arg2.typ) &&
        jl_is_uniontype(arg1.typ) && is_uniontype_allunboxed(arg1.typ))
        return emit_nullcheck_guard2(ctx, nullcheck1, nullcheck2, [&] {
            return emit_bitsunion_compare(ctx, arg1, arg2);
        });

    return emit_box_compare(ctx, arg1, arg2, nullcheck1, nullcheck2);
}

static bool emit_f_opglobal(jl_codectx_t &ctx, jl_cgval_t *ret, jl_value_t *f,
                            const jl_cgval_t *argv, size_t nargs, const jl_cgval_t *modifyop)
{
    const jl_cgval_t &mod = argv[1];
    const jl_cgval_t &sym = argv[2];
    const jl_cgval_t &val = argv[3];
    enum jl_memory_order order = jl_memory_order_unspecified;
    assert(f == jl_builtin_setglobal && modifyop == nullptr && "unimplemented");

    if (nargs == 4) {
        const jl_cgval_t &arg4 = argv[4];
        if (arg4.constant && jl_is_symbol(arg4.constant))
            order = jl_get_atomic_order((jl_sym_t*)arg4.constant, false, true);
        else
            return false;
    }
    else
        order = jl_memory_order_release;

    if (order == jl_memory_order_invalid || order == jl_memory_order_notatomic) {
        emit_atomic_error(ctx, order == jl_memory_order_invalid ? "invalid atomic ordering" : "setglobal!: module binding cannot be written non-atomically");
        *ret = jl_cgval_t(); // unreachable
        return true;
    }

    if (sym.constant && jl_is_symbol(sym.constant)) {
        jl_sym_t *name = (jl_sym_t*)sym.constant;
        if (mod.constant && jl_is_module(mod.constant)) {
            if (emit_globalset(ctx, (jl_module_t*)mod.constant, name, val, get_llvm_atomic_order(order)))
                *ret = val;
            else
                *ret = jl_cgval_t(); // unreachable
            return true;
        }
    }

    return false;
}

static bool emit_f_opfield(jl_codectx_t &ctx, jl_cgval_t *ret, jl_value_t *f,
                           const jl_cgval_t *argv, size_t nargs, const jl_cgval_t *modifyop)
{
    ++EmittedOpfields;
    bool issetfield = f == jl_builtin_setfield;
    bool isreplacefield = f == jl_builtin_replacefield;
    bool isswapfield = f == jl_builtin_swapfield;
    bool ismodifyfield = f == jl_builtin_modifyfield;
    const jl_cgval_t undefval;
    const jl_cgval_t &obj = argv[1];
    const jl_cgval_t &fld = argv[2];
    jl_cgval_t val = argv[isreplacefield || ismodifyfield ? 4 : 3];
    const jl_cgval_t &cmp = isreplacefield || ismodifyfield ? argv[3] : undefval;
    enum jl_memory_order order = jl_memory_order_notatomic;
    const std::string fname = issetfield ? "setfield!" : isreplacefield ? "replacefield!" : isswapfield ? "swapfield!" : "modifyfield!";
    if (nargs >= (isreplacefield || ismodifyfield ? 5 : 4)) {
        const jl_cgval_t &ord = argv[isreplacefield || ismodifyfield ? 5 : 4];
        emit_typecheck(ctx, ord, (jl_value_t*)jl_symbol_type, fname);
        if (!ord.constant)
            return false;
        order = jl_get_atomic_order((jl_sym_t*)ord.constant, !issetfield, true);
    }
    enum jl_memory_order fail_order = order;
    if (isreplacefield && nargs == 6) {
        const jl_cgval_t &ord = argv[6];
        emit_typecheck(ctx, ord, (jl_value_t*)jl_symbol_type, fname);
        if (!ord.constant)
            return false;
        fail_order = jl_get_atomic_order((jl_sym_t*)ord.constant, true, false);
    }
    if (order == jl_memory_order_invalid || fail_order == jl_memory_order_invalid || fail_order > order) {
        emit_atomic_error(ctx, "invalid atomic ordering");
        *ret = jl_cgval_t(); // unreachable
        return true;
    }

    jl_datatype_t *uty = (jl_datatype_t*)jl_unwrap_unionall(obj.typ);
    if (jl_is_datatype(uty) && jl_struct_try_layout(uty)) {
        ssize_t idx = -1;
        if (fld.constant && jl_is_symbol(fld.constant)) {
            idx = jl_field_index(uty, (jl_sym_t*)fld.constant, 0);
        }
        else if (fld.constant && fld.typ == (jl_value_t*)jl_long_type) {
            ssize_t i = jl_unbox_long(fld.constant);
            if (i > 0 && i <= (ssize_t)jl_datatype_nfields(uty))
                idx = i - 1;
        }
        if (idx != -1) {
            jl_value_t *ft = jl_field_type(uty, idx);
            if (!jl_has_free_typevars(ft)) {
                if (!ismodifyfield) {
                    emit_typecheck(ctx, val, ft, fname);
                    val = update_julia_type(ctx, val, ft);
                    if (val.typ == jl_bottom_type)
                        return true;
                }
                // TODO: attempt better codegen for approximate types
                bool isboxed = jl_field_isptr(uty, idx);
                bool isatomic = jl_field_isatomic(uty, idx);
                bool needlock = isatomic && !isboxed && jl_datatype_size(jl_field_type(uty, idx)) > MAX_ATOMIC_SIZE;
                *ret = jl_cgval_t();
                if (isatomic == (order == jl_memory_order_notatomic)) {
                    emit_atomic_error(ctx,
                            issetfield ?
                            (isatomic ? "setfield!: atomic field cannot be written non-atomically"
                                      : "setfield!: non-atomic field cannot be written atomically") :
                            isreplacefield ?
                            (isatomic ? "replacefield!: atomic field cannot be written non-atomically"
                                      : "replacefield!: non-atomic field cannot be written atomically") :
                            isswapfield ?
                            (isatomic ? "swapfield!: atomic field cannot be written non-atomically"
                                      : "swapfield!: non-atomic field cannot be written atomically") :
                            (isatomic ? "modifyfield!: atomic field cannot be written non-atomically"
                                      : "modifyfield!: non-atomic field cannot be written atomically"));
                }
                else if (isatomic == (fail_order == jl_memory_order_notatomic)) {
                    emit_atomic_error(ctx,
                            (isatomic ? "replacefield!: atomic field cannot be accessed non-atomically"
                                      : "replacefield!: non-atomic field cannot be accessed atomically"));
                }
                else if (!uty->name->mutabl) {
                    std::string msg = fname + ": immutable struct of type "
                        + std::string(jl_symbol_name(uty->name->name))
                        + " cannot be changed";
                    emit_error(ctx, msg);
                }
                else if (jl_field_isconst(uty, idx)) {
                    std::string msg = fname + ": const field ."
                        + std::string(jl_symbol_name((jl_sym_t*)jl_svec_ref(jl_field_names(uty), idx)))
                        + " of type "
                        + std::string(jl_symbol_name(uty->name->name))
                        + " cannot be changed";
                    emit_error(ctx, msg);
                }
                else {
                    *ret = emit_setfield(ctx, uty, obj, idx, val, cmp, true,
                            (needlock || order <= jl_memory_order_notatomic)
                                ? AtomicOrdering::NotAtomic
                                : get_llvm_atomic_order(order),
                            (needlock || fail_order <= jl_memory_order_notatomic)
                                ? AtomicOrdering::NotAtomic
                                : get_llvm_atomic_order(fail_order),
                            needlock, issetfield, isreplacefield, isswapfield, ismodifyfield,
                            modifyop, fname);
                }
                return true;
            }
        }
    }
    return false;
}

static jl_llvm_functions_t
    emit_function(
        orc::ThreadSafeModule &TSM,
        jl_method_instance_t *lam,
        jl_code_info_t *src,
        jl_value_t *jlrettype,
        jl_codegen_params_t &params);

static void emit_hasnofield_error_ifnot(jl_codectx_t &ctx, Value *ok, jl_sym_t *type, jl_cgval_t name);

static bool emit_builtin_call(jl_codectx_t &ctx, jl_cgval_t *ret, jl_value_t *f,
                              const jl_cgval_t *argv, size_t nargs, jl_value_t *rt,
                              jl_expr_t *ex, bool is_promotable)
// returns true if the call has been handled
{
    ++EmittedBuiltinCalls;
    if (f == jl_builtin_is && nargs == 2) {
        // emit comparison test
        Value *ans = emit_f_is(ctx, argv[1], argv[2]);
        *ret = mark_julia_type(ctx, ctx.builder.CreateZExt(ans, getInt8Ty(ctx.builder.getContext())), false, jl_bool_type);
        return true;
    }

    else if (f == jl_builtin_typeof && nargs == 1) {
        const jl_cgval_t &p = argv[1];
        if (p.constant)
            *ret = mark_julia_const(ctx, jl_typeof(p.constant));
        else if (jl_is_concrete_type(p.typ))
            *ret = mark_julia_const(ctx, p.typ);
        else
            *ret = mark_julia_type(ctx, emit_typeof(ctx, p, false, false), true, jl_datatype_type);
        return true;
    }

    else if (f == jl_builtin_typeassert && nargs == 2) {
        const jl_cgval_t &arg = argv[1];
        const jl_cgval_t &ty = argv[2];
        if (jl_is_type_type(ty.typ) && !jl_has_free_typevars(ty.typ)) {
            jl_value_t *tp0 = jl_tparam0(ty.typ);
            emit_typecheck(ctx, arg, tp0, "typeassert");
            *ret = update_julia_type(ctx, arg, tp0);
            return true;
        }
        if (jl_subtype(ty.typ, (jl_value_t*)jl_type_type)) {
            Value *rt_arg = boxed(ctx, arg);
            Value *rt_ty = boxed(ctx, ty);
            ctx.builder.CreateCall(prepare_call(jltypeassert_func), {rt_arg, rt_ty});
            *ret = arg;
            return true;
        }
    }

    else if (f == jl_builtin_isa && nargs == 2) {
        const jl_cgval_t &arg = argv[1];
        const jl_cgval_t &ty = argv[2];
        if (jl_is_type_type(ty.typ) && !jl_has_free_typevars(ty.typ)) {
            jl_value_t *tp0 = jl_tparam0(ty.typ);
            Value *isa_result = emit_isa(ctx, arg, tp0, Twine()).first;
            if (isa_result->getType() == getInt1Ty(ctx.builder.getContext()))
                isa_result = ctx.builder.CreateZExt(isa_result, getInt8Ty(ctx.builder.getContext()));
            *ret = mark_julia_type(ctx, isa_result, false, jl_bool_type);
            return true;
        }
    }

    else if (f == jl_builtin_issubtype && nargs == 2) {
        const jl_cgval_t &ta = argv[1];
        const jl_cgval_t &tb = argv[2];
        if (jl_is_type_type(ta.typ) && !jl_has_free_typevars(ta.typ) &&
            jl_is_type_type(tb.typ) && !jl_has_free_typevars(tb.typ)) {
            int issub = jl_subtype(jl_tparam0(ta.typ), jl_tparam0(tb.typ));
            *ret = mark_julia_type(ctx, ConstantInt::get(getInt8Ty(ctx.builder.getContext()), issub), false, jl_bool_type);
            return true;
        }
    }

    else if ((f == jl_builtin__apply_iterate && nargs == 3) && ctx.vaSlot > 0) {
        // turn Core._apply_iterate(iter, f, Tuple) ==> f(Tuple...) using the jlcall calling convention if Tuple is the va allocation
        if (LoadInst *load = dyn_cast_or_null<LoadInst>(argv[3].V)) {
            if (load->getPointerOperand() == ctx.slots[ctx.vaSlot].boxroot && ctx.argArray) {
                Value *theF = boxed(ctx, argv[2]);
                Value *nva = emit_n_varargs(ctx);
#ifdef _P64
                nva = ctx.builder.CreateTrunc(nva, getInt32Ty(ctx.builder.getContext()));
#endif
                Value *theArgs = ctx.builder.CreateInBoundsGEP(ctx.types().T_prjlvalue, ctx.argArray, ConstantInt::get(ctx.types().T_size, ctx.nReqArgs));
                Value *r = ctx.builder.CreateCall(prepare_call(jlapplygeneric_func), { theF, theArgs, nva });
                *ret = mark_julia_type(ctx, r, true, jl_any_type);
                return true;
            }
        }
    }

    else if (f == jl_builtin_tuple) {
        if (nargs == 0) {
            *ret = ghostValue(ctx, jl_emptytuple_type);
            return true;
        }
        if (jl_is_tuple_type(rt) && jl_is_concrete_type(rt) && nargs == jl_datatype_nfields(rt)) {
            *ret = emit_new_struct(ctx, rt, nargs, &argv[1], is_promotable);
            return true;
        }
    }

    else if (f == jl_builtin_throw && nargs == 1) {
        Value *arg1 = boxed(ctx, argv[1]);
        raise_exception(ctx, arg1);
        *ret = jl_cgval_t();
        return true;
    }

    else if (f == jl_builtin_memoryref && nargs == 1) {
        const jl_cgval_t &mem = argv[1];
        jl_datatype_t *mty_dt = (jl_datatype_t*)jl_unwrap_unionall(mem.typ);
        if (jl_is_genericmemory_type(mty_dt) && jl_is_concrete_type((jl_value_t*)mty_dt)) {
            jl_value_t *typ = jl_apply_type((jl_value_t*)jl_genericmemoryref_type, jl_svec_data(mty_dt->parameters), jl_svec_len(mty_dt->parameters));
            const jl_datatype_layout_t *layout = mty_dt->layout;
            *ret = _emit_memoryref(ctx, mem, layout, typ);
            return true;
        }
    }

    else if (f == jl_builtin_memoryref && (nargs == 2 || nargs == 3)) {
        const jl_cgval_t &ref = argv[1];
        jl_value_t *mty_dt = jl_unwrap_unionall(ref.typ);
        if (jl_is_genericmemoryref_type(mty_dt) && jl_is_concrete_type(mty_dt)) {
            mty_dt = jl_field_type_concrete((jl_datatype_t*)mty_dt, 1);
            const jl_datatype_layout_t *layout = ((jl_datatype_t*)mty_dt)->layout;
            jl_value_t *boundscheck = nargs == 3 ? argv[3].constant : nullptr;
            if (nargs == 3)
                emit_typecheck(ctx, argv[3], (jl_value_t*)jl_bool_type, "memoryref");
            *ret = emit_memoryref(ctx, ref, argv[2], boundscheck, layout);
            return true;
        }
    }

    else if (f == jl_builtin_memoryrefoffset && nargs == 1) {
        const jl_cgval_t &ref = argv[1];
        jl_value_t *mty_dt = jl_unwrap_unionall(ref.typ);
        if (jl_is_genericmemoryref_type(mty_dt) && jl_is_concrete_type(mty_dt)) {
            mty_dt = jl_field_type_concrete((jl_datatype_t*)mty_dt, 1);
            const jl_datatype_layout_t *layout = ((jl_datatype_t*)mty_dt)->layout;
            *ret = emit_memoryref_offset(ctx, ref, layout);
            return true;
        }
    }

    else if (f == jl_builtin_memoryrefget && nargs == 3) {
        const jl_cgval_t &ref = argv[1];
        jl_value_t *mty_dt = jl_unwrap_unionall(ref.typ);
        if (jl_is_genericmemoryref_type(mty_dt) && jl_is_concrete_type(mty_dt)) {
            jl_value_t *isatomic = jl_tparam0(mty_dt); (void)isatomic; // TODO
            jl_value_t *ety = jl_tparam1(mty_dt);
            jl_value_t *addrspace = jl_tparam2(mty_dt); (void)addrspace; // TODO
            mty_dt = jl_field_type_concrete((jl_datatype_t*)mty_dt, 1);
            jl_value_t *order = argv[2].constant;
            if (order != (jl_value_t*)jl_not_atomic_sym)
                return false;
            jl_value_t *boundscheck = argv[3].constant;
            emit_typecheck(ctx, argv[3], (jl_value_t*)jl_bool_type, "memoryref");
            const jl_datatype_layout_t *layout = ((jl_datatype_t*)mty_dt)->layout;
            Value *mem = emit_memoryref_mem(ctx, ref, layout);
            Value *mlen = emit_genericmemorylen(ctx, mem, ref.typ);
            if (bounds_check_enabled(ctx, boundscheck)) {
                BasicBlock *failBB, *endBB;
                failBB = BasicBlock::Create(ctx.builder.getContext(), "oob");
                endBB = BasicBlock::Create(ctx.builder.getContext(), "load");
                ctx.builder.CreateCondBr(ctx.builder.CreateIsNull(mlen), failBB, endBB);
                ctx.f->getBasicBlockList().push_back(failBB);
                ctx.builder.SetInsertPoint(failBB);
                ctx.builder.CreateCall(prepare_call(jlboundserror_func), { mark_callee_rooted(ctx, mem), ConstantInt::get(ctx.types().T_size, 1) });
                ctx.builder.CreateUnreachable();
                ctx.f->getBasicBlockList().push_back(endBB);
                ctx.builder.SetInsertPoint(endBB);
            }
            bool isboxed = layout->flags.arrayelem_isboxed;
            bool isunion = layout->flags.arrayelem_isunion;
            size_t elsz = layout->size;
            size_t al = layout->alignment;
            if (!isboxed && !isunion && elsz == 0) {
                assert(jl_is_datatype(ety) && jl_is_datatype_singleton((jl_datatype_t*)ety));
                *ret = ghostValue(ctx, ety);
            }
            else if (isunion) {
                Value *V = emit_memoryref_FCA(ctx, ref, layout);
                Value *idx0 = CreateSimplifiedExtractValue(ctx, V, 0);
                Value *mem = CreateSimplifiedExtractValue(ctx, V, 1);
                Value *data = emit_genericmemoryptr(ctx, mem, layout, AddressSpace::Loaded);
                Value *ptindex;
                if (elsz == 0) {
                    ptindex = data;
                }
                else {
                    Type *AT = ArrayType::get(IntegerType::get(ctx.builder.getContext(), 8 * al), (elsz + al - 1) / al);
                    data = emit_bitcast(ctx, data, AT->getPointerTo());
                    // isbits union selector bytes are stored after mem->length bytes
                    ptindex = ctx.builder.CreateInBoundsGEP(AT, data, mlen);
                    data = ctx.builder.CreateInBoundsGEP(AT, data, idx0);
                }
                ptindex = emit_bitcast(ctx, ptindex, getInt8PtrTy(ctx.builder.getContext()));
                ptindex = ctx.builder.CreateInBoundsGEP(getInt8Ty(ctx.builder.getContext()), ptindex, idx0);
                size_t elsz_c = 0, al_c = 0;
                int union_max = jl_islayout_inline(ety, &elsz_c, &al_c);
                assert(union_max && LLT_ALIGN(elsz_c, al_c) == elsz && al_c == al);
                *ret = emit_unionload(ctx, data, ptindex, ety, elsz_c, al, ctx.tbaa().tbaa_arraybuf, true, union_max, ctx.tbaa().tbaa_arrayselbyte);
            }
            else {
                *ret = typed_load(ctx,
                        emit_memoryref_ptr(ctx, ref, layout),
                        nullptr, ety,
                        isboxed ? ctx.tbaa().tbaa_ptrarraybuf : ctx.tbaa().tbaa_arraybuf,
                        ctx.noalias().aliasscope.current,
                        isboxed,
                        AtomicOrdering::NotAtomic);
            }
            return true;
        }
    }

    else if (f == jl_builtin_memoryrefset && nargs == 4) {
        const jl_cgval_t &ref = argv[1];
        jl_cgval_t val = argv[2];
        jl_value_t *mty_dt = jl_unwrap_unionall(ref.typ);
        if (jl_is_genericmemoryref_type(mty_dt) && jl_is_concrete_type(mty_dt)) {
            jl_value_t *isatomic = jl_tparam0(mty_dt); (void)isatomic; // TODO
            jl_value_t *ety = jl_tparam1(mty_dt);
            jl_value_t *addrspace = jl_tparam2(mty_dt); (void)addrspace; // TODO
            mty_dt = jl_field_type_concrete((jl_datatype_t*)mty_dt, 1);
            jl_value_t *order = argv[3].constant;
            if (order != (jl_value_t*)jl_not_atomic_sym)
                return false;
            jl_value_t *boundscheck = argv[4].constant;
            emit_typecheck(ctx, argv[4], (jl_value_t*)jl_bool_type, "memoryset");
            const jl_datatype_layout_t *layout = ((jl_datatype_t*)mty_dt)->layout;
            Value *mem = emit_memoryref_mem(ctx, ref, layout);
            Value *mlen = emit_genericmemorylen(ctx, mem, ref.typ);
            if (bounds_check_enabled(ctx, boundscheck)) {
                BasicBlock *failBB, *endBB;
                failBB = BasicBlock::Create(ctx.builder.getContext(), "oob");
                endBB = BasicBlock::Create(ctx.builder.getContext(), "load");
                ctx.builder.CreateCondBr(ctx.builder.CreateIsNull(mlen), failBB, endBB);
                ctx.f->getBasicBlockList().push_back(failBB);
                ctx.builder.SetInsertPoint(failBB);
                ctx.builder.CreateCall(prepare_call(jlboundserror_func), { mark_callee_rooted(ctx, mem), ConstantInt::get(ctx.types().T_size, 1) });
                ctx.builder.CreateUnreachable();
                ctx.f->getBasicBlockList().push_back(endBB);
                ctx.builder.SetInsertPoint(endBB);
            }
            emit_typecheck(ctx, val, ety, "memoryset");
            val = update_julia_type(ctx, val, ety);
            if (val.typ == jl_bottom_type)
                return true;
            bool isboxed = layout->flags.arrayelem_isboxed;
            bool isunion = layout->flags.arrayelem_isunion;
            size_t elsz = layout->size;
            size_t al = layout->alignment;
            if (isboxed)
               ety = (jl_value_t*)jl_any_type;
            if (!isboxed && !isunion && elsz == 0) {
                assert(jl_is_datatype(ety) && jl_datatype_size(ety) == 0);
                // no-op
            }
            else {
                Value *V = emit_memoryref_FCA(ctx, ref, layout);
                Value *data_owner = NULL; // owner object against which the write barrier must check
                if (isboxed || layout->first_ptr >= 0) { // if elements are just bits, don't need a write barrier
                    data_owner = emit_genericmemoryowner(ctx, CreateSimplifiedExtractValue(ctx, V, 1));
                }
                if (isunion) {
                    Value *idx0 = CreateSimplifiedExtractValue(ctx, V, 0);
                    Value *mem = CreateSimplifiedExtractValue(ctx, V, 1);
                    Value *data = emit_genericmemoryptr(ctx, mem, layout, AddressSpace::Loaded);
                    Type *AT = ArrayType::get(IntegerType::get(ctx.builder.getContext(), 8 * al), (elsz + al - 1) / al);
                    data = emit_bitcast(ctx, data, AT->getPointerTo());
                    // compute tindex from val
                    jl_cgval_t rhs_union = convert_julia_type(ctx, val, ety);
                    Value *tindex = compute_tindex_unboxed(ctx, rhs_union, ety);
                    tindex = ctx.builder.CreateNUWSub(tindex, ConstantInt::get(getInt8Ty(ctx.builder.getContext()), 1));
                    Value *ptindex;
                    if (elsz == 0) {
                        ptindex = data;
                    }
                    else {
                        data = emit_bitcast(ctx, data, AT->getPointerTo());
                        // isbits union selector bytes are stored after mem->length
                        ptindex = ctx.builder.CreateInBoundsGEP(AT, data, mlen);
                        data = ctx.builder.CreateInBoundsGEP(AT, data, idx0);
                    }
                    ptindex = emit_bitcast(ctx, ptindex, getInt8PtrTy(ctx.builder.getContext()));
                    ptindex = ctx.builder.CreateInBoundsGEP(getInt8Ty(ctx.builder.getContext()), ptindex, idx0);
                    jl_aliasinfo_t ai = jl_aliasinfo_t::fromTBAA(ctx, ctx.tbaa().tbaa_arrayselbyte);
                    ai.decorateInst(ctx.builder.CreateStore(tindex, ptindex));
                    if (elsz > 0 && (!jl_is_datatype(val.typ) || jl_datatype_size(val.typ) > 0)) {
                        // copy data (if any)
                        emit_unionmove(ctx, data, ctx.tbaa().tbaa_arraybuf, val, nullptr);
                    }
                }
                else {
                    typed_store(ctx,
                                emit_memoryref_ptr(ctx, ref, layout),
                                nullptr, val, jl_cgval_t(), ety,
                                isboxed ? ctx.tbaa().tbaa_ptrarraybuf : ctx.tbaa().tbaa_arraybuf,
                                ctx.noalias().aliasscope.current,
                                data_owner,
                                isboxed,
                                isboxed ? AtomicOrdering::Release : AtomicOrdering::NotAtomic, // TODO: we should do this for anything with CountTrackedPointers(elty).count > 0
                                /*FailOrder*/AtomicOrdering::NotAtomic, // TODO: we should do this for anything with CountTrackedPointers(elty).count > 0
                                0,
                                false,
                                true,
                                false,
                                false,
                                false,
                                false,
                                nullptr,
                                "");
                }
            }
            *ret = ref;
            return true;
        }
    }

    else if (f == jl_builtin_memoryref_isassigned && nargs == 3) {
        const jl_cgval_t &ref = argv[1];
        jl_value_t *mty_dt = jl_unwrap_unionall(ref.typ);
        if (jl_is_genericmemoryref_type(mty_dt) && jl_is_concrete_type(mty_dt)) {
            jl_value_t *isatomic = jl_tparam0(mty_dt); (void)isatomic; // TODO
            mty_dt = jl_field_type_concrete((jl_datatype_t*)mty_dt, 1);
            jl_value_t *order = argv[2].constant;
            if (order != (jl_value_t*)jl_not_atomic_sym)
                return false;
            jl_value_t *boundscheck = argv[3].constant;
            emit_typecheck(ctx, argv[3], (jl_value_t*)jl_bool_type, "memory_isassigned");
            const jl_datatype_layout_t *layout = ((jl_datatype_t*)mty_dt)->layout;
            Value *mem = emit_memoryref_mem(ctx, ref, layout);
            Value *mlen = emit_genericmemorylen(ctx, mem, ref.typ);
            Value *oob = bounds_check_enabled(ctx, boundscheck) ? ctx.builder.CreateIsNull(mlen) : nullptr;
            bool isboxed = layout->flags.arrayelem_isboxed;
            if (isboxed || layout->first_ptr >= 0) {
                PHINode *result = nullptr;
                if (oob) {
                    BasicBlock *passBB, *endBB, *fromBB;
                    passBB = BasicBlock::Create(ctx.builder.getContext(), "load");
                    endBB = BasicBlock::Create(ctx.builder.getContext(), "oob");
                    ctx.f->getBasicBlockList().push_back(passBB);
                    ctx.f->getBasicBlockList().push_back(endBB);
                    fromBB = ctx.builder.CreateCondBr(oob, endBB, passBB)->getParent();
                    ctx.builder.SetInsertPoint(endBB);
                    result = ctx.builder.CreatePHI(getInt1Ty(ctx.builder.getContext()), 2);
                    result->addIncoming(ConstantInt::get(result->getType(), 0), fromBB);
                    setName(ctx.emission_context, result, "arraysize");
                    ctx.builder.SetInsertPoint(passBB);
                }
                Value *elem = emit_memoryref_ptr(ctx, ref, layout);
                elem = emit_bitcast(ctx, elem, ctx.types().T_pprjlvalue);
                if (!isboxed)
                    elem = ctx.builder.CreateConstInBoundsGEP1_32(ctx.types().T_prjlvalue, elem, layout->first_ptr);
                // emit this using the same type as jl_builtin_memoryrefget
                // so that LLVM may be able to load-load forward them and fold the result
                auto tbaa = isboxed ? ctx.tbaa().tbaa_ptrarraybuf : ctx.tbaa().tbaa_arraybuf;
                jl_aliasinfo_t ai = jl_aliasinfo_t::fromTBAA(ctx, tbaa);
                LoadInst *fldv = ctx.builder.CreateAlignedLoad(ctx.types().T_prjlvalue, elem, ctx.types().alignof_ptr);
                //fldv->setOrdering(AtomicOrdering::Unordered);
                ai.decorateInst(fldv);
                Value *isdef = ctx.builder.CreateIsNotNull(fldv);
                setName(ctx.emission_context, isdef, "memoryref_isassigned");
                if (oob) {
                    assert(result);
                    result->addIncoming(isdef, ctx.builder.CreateBr(result->getParent())->getParent());
                    ctx.builder.SetInsertPoint(result->getParent());
                    isdef = result;
                }
                *ret = mark_julia_type(ctx, isdef, false, jl_bool_type);
            }
            else if (oob) {
                Value *isdef = ctx.builder.CreateNot(oob);
                *ret = mark_julia_type(ctx, isdef, false, jl_bool_type);
            }
            else {
                *ret = mark_julia_const(ctx, jl_true);
            }
            return true;
        }
    }


    else if (f == jl_builtin_getfield && (nargs == 2 || nargs == 3 || nargs == 4)) {
        const jl_cgval_t &obj = argv[1];
        const jl_cgval_t &fld = argv[2];
        enum jl_memory_order order = jl_memory_order_unspecified;
        jl_value_t *boundscheck = jl_true;

        if (nargs == 4) {
            const jl_cgval_t &ord = argv[3];
            const jl_cgval_t &inb = argv[4];
            emit_typecheck(ctx, ord, (jl_value_t*)jl_symbol_type, "getfield");
            emit_typecheck(ctx, inb, (jl_value_t*)jl_bool_type, "getfield");
            if (!ord.constant)
                return false;
            order = jl_get_atomic_order((jl_sym_t*)ord.constant, true, false);
            if (inb.constant == jl_false)
                boundscheck = jl_false;
        }
        else if (nargs == 3) {
            const jl_cgval_t &arg3 = argv[3];
            if (arg3.constant && jl_is_symbol(arg3.constant))
                order = jl_get_atomic_order((jl_sym_t*)arg3.constant, true, false);
            else if (arg3.constant == jl_false)
                boundscheck = jl_false;
            else if (arg3.typ != (jl_value_t*)jl_bool_type)
                return false;
        }
        if (order == jl_memory_order_invalid) {
            emit_atomic_error(ctx, "invalid atomic ordering");
            *ret = jl_cgval_t(); // unreachable
            return true;
        }

        jl_datatype_t *utt = (jl_datatype_t*)jl_unwrap_unionall(obj.typ);
        if (jl_is_type_type((jl_value_t*)utt) && jl_is_concrete_type(jl_tparam0(utt)))
            utt = (jl_datatype_t*)jl_typeof(jl_tparam0(utt));

        if (fld.constant && jl_is_symbol(fld.constant)) {
            jl_sym_t *name = (jl_sym_t*)fld.constant;
            if (obj.constant && jl_is_module(obj.constant)) {
                *ret = emit_globalref(ctx, (jl_module_t*)obj.constant, name, order == jl_memory_order_unspecified ? AtomicOrdering::Unordered : get_llvm_atomic_order(order));
                return true;
            }

            if (jl_is_datatype(utt) && jl_struct_try_layout(utt)) {
                ssize_t idx = jl_field_index(utt, name, 0);
                if (idx != -1 && !jl_has_free_typevars(jl_field_type(utt, idx))) {
                    *ret = emit_getfield_knownidx(ctx, obj, idx, utt, order);
                    return true;
                }
            }
        }
        else if (fld.typ == (jl_value_t*)jl_long_type) {
            if (ctx.vaSlot > 0) {
                // optimize VA tuple
                if (LoadInst *load = dyn_cast_or_null<LoadInst>(obj.V)) {
                    if (load->getPointerOperand() == ctx.slots[ctx.vaSlot].boxroot && ctx.argArray) {
                        Value *valen = emit_n_varargs(ctx);
                        jl_cgval_t va_ary( // fake instantiation of a cgval, in order to call emit_bounds_check (it only checks the `.V` field)
                                ctx.builder.CreateInBoundsGEP(ctx.types().T_prjlvalue, ctx.argArray, ConstantInt::get(ctx.types().T_size, ctx.nReqArgs)),
                                NULL, NULL);
                        Value *idx = emit_unbox(ctx, ctx.types().T_size, fld, (jl_value_t*)jl_long_type);
                        idx = emit_bounds_check(ctx, va_ary, NULL, idx, valen, boundscheck);
                        idx = ctx.builder.CreateAdd(idx, ConstantInt::get(ctx.types().T_size, ctx.nReqArgs));
                        Instruction *v = ctx.builder.CreateAlignedLoad(ctx.types().T_prjlvalue, ctx.builder.CreateInBoundsGEP(ctx.types().T_prjlvalue, ctx.argArray, idx), Align(sizeof(void*)));
                        setName(ctx.emission_context, v, "getfield");
                        // if we know the result type of this load, we will mark that information here too
                        jl_aliasinfo_t ai = jl_aliasinfo_t::fromTBAA(ctx, ctx.tbaa().tbaa_value);
                        ai.decorateInst(maybe_mark_load_dereferenceable(v, false, rt));
                        *ret = mark_julia_type(ctx, v, /*boxed*/ true, rt);
                        return true;
                    }
                }
            }

            if (jl_is_datatype(utt)) {
                if (jl_struct_try_layout(utt)) {
                    size_t nfields = jl_datatype_nfields(utt);
                    // integer index
                    size_t idx;
                    if (fld.constant && (idx = jl_unbox_long(fld.constant) - 1) < nfields) {
                        if (!jl_has_free_typevars(jl_field_type(utt, idx))) {
                            // known index
                            *ret = emit_getfield_knownidx(ctx, obj, idx, utt, order);
                            return true;
                        }
                    }
                    else {
                        // unknown index
                        Value *vidx = emit_unbox(ctx, ctx.types().T_size, fld, (jl_value_t*)jl_long_type);
                        if (emit_getfield_unknownidx(ctx, ret, obj, vidx, utt, boundscheck, order)) {
                            return true;
                        }
                    }
                }
                Value *vidx = emit_unbox(ctx, ctx.types().T_size, fld, (jl_value_t*)jl_long_type);
                if (jl_is_tuple_type(utt) && is_tupletype_homogeneous(utt->parameters, true)) {
                    // For tuples, we can emit code even if we don't know the exact
                    // type (e.g. because we don't know the length). This is possible
                    // as long as we know that all elements are of the same (leaf) type.
                    if (obj.ispointer()) {
                        if (order != jl_memory_order_notatomic && order != jl_memory_order_unspecified) {
                            emit_atomic_error(ctx, "getfield: non-atomic field cannot be accessed atomically");
                            *ret = jl_cgval_t(); // unreachable
                            return true;
                        }
                        // Determine which was the type that was homogeneous
                        jl_value_t *jt = jl_tparam0(utt);
                        if (jl_is_vararg(jt))
                            jt = jl_unwrap_vararg(jt);
                        assert(jl_is_datatype(jt));
                        // This is not necessary for correctness, but allows to omit
                        // the extra code for getting the length of the tuple
                        if (!bounds_check_enabled(ctx, boundscheck)) {
                            vidx = ctx.builder.CreateSub(vidx, ConstantInt::get(ctx.types().T_size, 1));
                        }
                        else {
                            vidx = emit_bounds_check(ctx, obj, (jl_value_t*)obj.typ, vidx,
                                emit_datatype_nfields(ctx, emit_typeof(ctx, obj, false, false)),
                                jl_true);
                        }
                        bool isboxed = !jl_datatype_isinlinealloc((jl_datatype_t*)jt, 0);
                        Value *ptr = data_pointer(ctx, obj);
                        *ret = typed_load(ctx, ptr, vidx,
                                isboxed ? (jl_value_t*)jl_any_type : jt,
                                obj.tbaa, nullptr, isboxed, AtomicOrdering::NotAtomic, false);
                        return true;
                    }
                }

                // Unknown object, but field known to be integer
                vidx = ctx.builder.CreateSub(vidx, ConstantInt::get(ctx.types().T_size, 1));
                Value *fld_val = ctx.builder.CreateCall(prepare_call(jlgetnthfieldchecked_func), { boxed(ctx, obj), vidx }, "getfield");
                *ret = mark_julia_type(ctx, fld_val, true, jl_any_type);
                return true;
            }
        }
        else if (fld.typ == (jl_value_t*)jl_symbol_type) { // Known type but unknown symbol
            if (jl_is_datatype(utt) && (utt != jl_module_type) && jl_struct_try_layout(utt)) {
                if ((jl_datatype_nfields(utt) == 1 && !jl_is_namedtuple_type(utt) && !jl_is_tuple_type(utt))) {
                    jl_svec_t *fn = jl_field_names(utt);
                    assert(jl_svec_len(fn) == 1);
                    Value *typ_sym = literal_pointer_val(ctx, jl_svecref(fn, 0));
                    Value *cond = ctx.builder.CreateICmpEQ(mark_callee_rooted(ctx, typ_sym), mark_callee_rooted(ctx, boxed(ctx, fld)));
                    emit_hasnofield_error_ifnot(ctx, cond, utt->name->name, fld);
                    *ret = emit_getfield_knownidx(ctx, obj, 0, utt, order);
                    return true;
                }
                else {
                    Value *index = ctx.builder.CreateCall(prepare_call(jlfieldindex_func),
                            {emit_typeof(ctx, obj, false, false), boxed(ctx, fld), ConstantInt::get(getInt32Ty(ctx.builder.getContext()), 0)});
                    Value *cond = ctx.builder.CreateICmpNE(index, ConstantInt::get(getInt32Ty(ctx.builder.getContext()), -1));
                    emit_hasnofield_error_ifnot(ctx, cond, utt->name->name, fld);
                    Value *idx2 = ctx.builder.CreateAdd(ctx.builder.CreateIntCast(index, ctx.types().T_size, false), ConstantInt::get(ctx.types().T_size, 1)); // getfield_unknown is 1 based
                    if (emit_getfield_unknownidx(ctx, ret, obj, idx2, utt, jl_false, order))
                        return true;
                }
            }
        }
        return false;
    }

    else if (f == jl_builtin_getglobal && (nargs == 2 || nargs == 3)) {
        const jl_cgval_t &mod = argv[1];
        const jl_cgval_t &sym = argv[2];
        enum jl_memory_order order = jl_memory_order_unspecified;

        if (nargs == 3) {
            const jl_cgval_t &arg3 = argv[3];
            if (arg3.constant && jl_is_symbol(arg3.constant))
                order = jl_get_atomic_order((jl_sym_t*)arg3.constant, true, false);
            else
                return false;
        }
        else
            order = jl_memory_order_monotonic;

        if (order == jl_memory_order_invalid || order == jl_memory_order_notatomic) {
            emit_atomic_error(ctx, order == jl_memory_order_invalid ? "invalid atomic ordering" : "getglobal: module binding cannot be read non-atomically");
            *ret = jl_cgval_t(); // unreachable
            return true;
        }

        if (sym.constant && jl_is_symbol(sym.constant)) {
            jl_sym_t *name = (jl_sym_t*)sym.constant;
            if (mod.constant && jl_is_module(mod.constant)) {
                *ret = emit_globalref(ctx, (jl_module_t*)mod.constant, name, get_llvm_atomic_order(order));
                return true;
            }
        }

        return false;
    }

    else if (f == jl_builtin_setglobal && (nargs == 3 || nargs == 4)) {
        return emit_f_opglobal(ctx, ret, f, argv, nargs, nullptr);
    }

    else if ((f == jl_builtin_setfield && (nargs == 3 || nargs == 4)) ||
             (f == jl_builtin_swapfield && (nargs == 3 || nargs == 4)) ||
             (f == jl_builtin_replacefield && (nargs == 4 || nargs == 5 || nargs == 6)) ||
             (f == jl_builtin_modifyfield && (nargs == 4 || nargs == 5))) {
        return emit_f_opfield(ctx, ret, f, argv, nargs, nullptr);
    }

    else if (f == jl_builtin_nfields && nargs == 1) {
        const jl_cgval_t &obj = argv[1];
        if (ctx.vaSlot > 0) {
            // optimize VA tuple
            if (LoadInst *load = dyn_cast_or_null<LoadInst>(obj.V)) {
                if (load->getPointerOperand() == ctx.slots[ctx.vaSlot].boxroot) {
                    *ret = mark_julia_type(ctx, emit_n_varargs(ctx), false, jl_long_type);
                    return true;
                }
            }
        }
        ssize_t nf = -1;
        if (obj.constant) {
            nf = jl_datatype_nfields(jl_typeof(obj.constant));
        }
        else if (jl_is_type_type(obj.typ)) {
            jl_value_t *tp0 = jl_tparam0(obj.typ);
            if (jl_is_datatype(tp0) && jl_is_datatype_singleton((jl_datatype_t*)tp0))
                nf = jl_datatype_nfields((jl_value_t*)jl_datatype_type);
        }
        else if (jl_is_concrete_type(obj.typ)) {
            nf = jl_datatype_nfields(obj.typ);
        }
        Value *sz;
        if (nf != -1)
            sz = ConstantInt::get(ctx.types().T_size, nf);
        else
            sz = emit_datatype_nfields(ctx, emit_typeof(ctx, obj, false, false));
        *ret = mark_julia_type(ctx, sz, false, jl_long_type);
        return true;
    }

    else if (f == jl_builtin_fieldtype && (nargs == 2 || nargs == 3)) {
        const jl_cgval_t &typ = argv[1];
        const jl_cgval_t &fld = argv[2];
        if ((jl_is_type_type(typ.typ) && jl_is_concrete_type(jl_tparam0(typ.typ))) ||
                (typ.constant && jl_is_concrete_type(typ.constant))) {
            if (fld.typ == (jl_value_t*)jl_long_type) {
                assert(typ.isboxed);
                Value *tyv = boxed(ctx, typ);
                Value *types_svec = emit_datatype_types(ctx, tyv);
                Value *types_len = emit_datatype_nfields(ctx, tyv);
                Value *idx = emit_unbox(ctx, ctx.types().T_size, fld, (jl_value_t*)jl_long_type);
                jl_value_t *boundscheck = (nargs == 3 ? argv[3].constant : jl_true);
                if (nargs == 3)
                    emit_typecheck(ctx, argv[3], (jl_value_t*)jl_bool_type, "fieldtype");
                emit_bounds_check(ctx, typ, (jl_value_t*)jl_datatype_type, idx, types_len, boundscheck);
                Value *fieldtyp_p = ctx.builder.CreateInBoundsGEP(ctx.types().T_prjlvalue, decay_derived(ctx, emit_bitcast(ctx, types_svec, ctx.types().T_pprjlvalue)), idx);
                jl_aliasinfo_t ai = jl_aliasinfo_t::fromTBAA(ctx, ctx.tbaa().tbaa_const);
                Value *fieldtyp = ai.decorateInst(ctx.builder.CreateAlignedLoad(ctx.types().T_prjlvalue, fieldtyp_p, Align(sizeof(void*))));
                setName(ctx.emission_context, fieldtyp, "fieldtype");
                *ret = mark_julia_type(ctx, fieldtyp, true, (jl_value_t*)jl_type_type);
                return true;
            }
        }
    }

    else if (f == jl_builtin_sizeof && nargs == 1) {
        const jl_cgval_t &obj = argv[1];
        jl_datatype_t *sty = (jl_datatype_t*)jl_unwrap_unionall(obj.typ);
        assert(jl_string_type->name->mutabl);
        if (sty == jl_string_type || sty == jl_simplevector_type) {
            if (obj.constant) {
                size_t sz;
                if (sty == jl_string_type) {
                    sz = jl_string_len(obj.constant);
                }
                else {
                    sz = (1 + jl_svec_len(obj.constant)) * sizeof(void*);
                }
                *ret = mark_julia_type(ctx, ConstantInt::get(ctx.types().T_size, sz), false, jl_long_type);
                return true;
            }
            // String and SimpleVector's length fields have the same layout
            auto ptr = emit_bitcast(ctx, boxed(ctx, obj), ctx.types().T_size->getPointerTo());
            jl_aliasinfo_t ai = jl_aliasinfo_t::fromTBAA(ctx, ctx.tbaa().tbaa_const);
            Value *len = ai.decorateInst(ctx.builder.CreateAlignedLoad(ctx.types().T_size, ptr, ctx.types().alignof_ptr));
            MDBuilder MDB(ctx.builder.getContext());
            if (sty == jl_simplevector_type) {
                auto rng = MDB.createRange(
                    Constant::getNullValue(ctx.types().T_size), ConstantInt::get(ctx.types().T_size, INTPTR_MAX / sizeof(void*) - 1));
                cast<LoadInst>(len)->setMetadata(LLVMContext::MD_range, rng);
                len = ctx.builder.CreateMul(len, ConstantInt::get(ctx.types().T_size, sizeof(void*)));
                len = ctx.builder.CreateAdd(len, ConstantInt::get(ctx.types().T_size, sizeof(void*)));
            }
            else {
                auto rng = MDB.createRange(Constant::getNullValue(ctx.types().T_size), ConstantInt::get(ctx.types().T_size, INTPTR_MAX));
                cast<LoadInst>(len)->setMetadata(LLVMContext::MD_range, rng);
            }
            setName(ctx.emission_context, len, "sizeof");
            *ret = mark_julia_type(ctx, len, false, jl_long_type);
            return true;
        }
        else if (jl_is_genericmemory_type(sty)) {
            Value *v = boxed(ctx, obj);
            auto len = emit_genericmemorylen(ctx, v, (jl_value_t*)sty);
            auto elsize = emit_genericmemoryelsize(ctx, v, obj.typ, true);
            *ret = mark_julia_type(ctx, ctx.builder.CreateMul(len, elsize), false, jl_long_type);
            return true;
        }
    }

    else if (f == jl_builtin_apply_type && nargs > 0) {
        if (jl_is_method(ctx.linfo->def.method)) {
            // don't bother codegen constant-folding for toplevel.
            jl_value_t *ty = static_apply_type(ctx, argv, nargs + 1);
            if (ty != NULL) {
                ty = jl_ensure_rooted(ctx, ty);
                *ret = mark_julia_const(ctx, ty);
                return true;
            }
        }
    }

    else if (f == jl_builtin_isdefined && (nargs == 2 || nargs == 3)) {
        const jl_cgval_t &obj = argv[1];
        const jl_cgval_t &fld = argv[2];
        jl_datatype_t *stt = (jl_datatype_t*)obj.typ;
        ssize_t fieldidx = -1;
        if (jl_is_type_type((jl_value_t*)stt)) {
            // the representation type of Type{T} is either typeof(T), or unknown
            // TODO: could use `issingletontype` predicate here, providing better type knowledge
            // than only handling DataType
            if (jl_is_concrete_type(jl_tparam0(stt)))
                stt = (jl_datatype_t*)jl_typeof(jl_tparam0(stt));
            else
                return false;
        }
        if (!jl_is_concrete_type((jl_value_t*)stt) || jl_is_array_type(stt) ||
            stt == jl_module_type) { // TODO: use ->layout here instead of concrete_type
            goto isdefined_unknown_idx;
        }
        assert(jl_is_datatype(stt));

        if (fld.constant && jl_is_symbol(fld.constant)) {
            jl_sym_t *sym = (jl_sym_t*)fld.constant;
            fieldidx = jl_field_index(stt, sym, 0);
        }
        else if (fld.constant && fld.typ == (jl_value_t*)jl_long_type) {
            fieldidx = jl_unbox_long(fld.constant) - 1;
        }
        else {
isdefined_unknown_idx:
            if (nargs == 3 || fld.typ != (jl_value_t*)jl_long_type)
                return false;
            Value *vidx = emit_unbox(ctx, ctx.types().T_size, fld, (jl_value_t*)jl_long_type);
            vidx = ctx.builder.CreateSub(vidx, ConstantInt::get(ctx.types().T_size, 1));
            Value *isd = ctx.builder.CreateCall(prepare_call(jlfieldisdefinedchecked_func), { boxed(ctx, obj), vidx });
            isd = ctx.builder.CreateTrunc(isd, getInt8Ty(ctx.builder.getContext()));
            *ret = mark_julia_type(ctx, isd, false, jl_bool_type);
            return true;
        }
        enum jl_memory_order order = jl_memory_order_unspecified;
        if (nargs == 3) {
            const jl_cgval_t &ord = argv[3];
            emit_typecheck(ctx, ord, (jl_value_t*)jl_symbol_type, "isdefined");
            if (!ord.constant)
                return false;
            order = jl_get_atomic_order((jl_sym_t*)ord.constant, true, false);
        }
        if (order == jl_memory_order_invalid) {
            emit_atomic_error(ctx, "invalid atomic ordering");
            *ret = jl_cgval_t(); // unreachable
            return true;
        }
        ssize_t nf = jl_datatype_nfields(stt);
        if (fieldidx < 0 || fieldidx >= nf) {
            if (order != jl_memory_order_unspecified) {
                emit_atomic_error(ctx, "isdefined: atomic ordering cannot be specified for nonexistent field");
                *ret = jl_cgval_t(); // unreachable
                return true;
            }
            *ret = mark_julia_const(ctx, jl_false);
            return true;
        }
        bool isatomic = jl_field_isatomic(stt, fieldidx);
        if (!isatomic && order != jl_memory_order_notatomic && order != jl_memory_order_unspecified) {
            emit_atomic_error(ctx, "isdefined: non-atomic field cannot be accessed atomically");
            *ret = jl_cgval_t(); // unreachable
            return true;
        }
        if (isatomic && order == jl_memory_order_notatomic) {
            emit_atomic_error(ctx, "isdefined: atomic field cannot be accessed non-atomically");
            *ret = jl_cgval_t(); // unreachable
            return true;
        }
        else if (fieldidx < nf - stt->name->n_uninitialized) {
            *ret = mark_julia_const(ctx, jl_true);
        }
        else if (jl_field_isptr(stt, fieldidx) || jl_type_hasptr(jl_field_type(stt, fieldidx))) {
            Value *fldv;
            size_t offs = jl_field_offset(stt, fieldidx) / sizeof(jl_value_t*);
            if (obj.ispointer()) {
                auto tbaa = best_field_tbaa(ctx, obj, stt, fieldidx, offs);
                if (!jl_field_isptr(stt, fieldidx))
                    offs += ((jl_datatype_t*)jl_field_type(stt, fieldidx))->layout->first_ptr;
                Value *ptr = emit_bitcast(ctx, data_pointer(ctx, obj), ctx.types().T_pprjlvalue);
                Value *addr = ctx.builder.CreateConstInBoundsGEP1_32(ctx.types().T_prjlvalue, ptr, offs);
                // emit this using the same type as emit_getfield_knownidx
                // so that LLVM may be able to load-load forward them and fold the result
                jl_aliasinfo_t ai = jl_aliasinfo_t::fromTBAA(ctx, tbaa);
                fldv = ai.decorateInst(ctx.builder.CreateAlignedLoad(ctx.types().T_prjlvalue, addr, ctx.types().alignof_ptr));
                cast<LoadInst>(fldv)->setOrdering(order <= jl_memory_order_notatomic ? AtomicOrdering::Unordered : get_llvm_atomic_order(order));
            }
            else {
                fldv = ctx.builder.CreateExtractValue(obj.V, offs);
                if (!jl_field_isptr(stt, fieldidx)) {
                    fldv = extract_first_ptr(ctx, fldv);
                    assert(fldv);
                }
            }
            Value *isdef = ctx.builder.CreateIsNotNull(fldv);
            setName(ctx.emission_context, isdef, "isdefined");
            *ret = mark_julia_type(ctx, isdef, false, jl_bool_type);
        }
        else {
            *ret = mark_julia_const(ctx, jl_true);
        }
        if (order > jl_memory_order_monotonic && ret->constant) {
            // fence instructions may only have acquire, release, acq_rel, or seq_cst ordering.
            ctx.builder.CreateFence(get_llvm_atomic_order(order));
        }
        return true;
    }

    else if (f == jl_builtin_donotdelete) {
        // For now we emit this as a vararg call to the builtin
        // (which doesn't look at the arguments). In the future,
        // this should be an LLVM builtin.
        auto it = builtin_func_map().find(jl_f_donotdelete_addr);
        if (it == builtin_func_map().end()) {
            return false;
        }

        *ret = mark_julia_const(ctx, jl_nothing);
        FunctionType *Fty = FunctionType::get(getVoidTy(ctx.builder.getContext()), true);
        Function *dnd = prepare_call(it->second);
        SmallVector<Value*, 1> call_args;

        for (size_t i = 1; i <= nargs; ++i) {
            const jl_cgval_t &obj = argv[i];
            if (obj.V) {
                // TODO is this strong enough to constitute a read of any contained
                // pointers?
                Value *V = obj.V;
                if (obj.isboxed) {
                    V = emit_pointer_from_objref(ctx, V);
                }
                call_args.push_back(V);
            }
        }
        ctx.builder.CreateCall(Fty, dnd, call_args);
        return true;
    }

    else if (f == jl_builtin_compilerbarrier && (nargs == 2)) {
        emit_typecheck(ctx, argv[1], (jl_value_t*)jl_symbol_type, "compilerbarrier");
        *ret = argv[2];
        return true;
    }

    return false;
}

// Returns ctx.types().T_prjlvalue
static CallInst *emit_jlcall(jl_codectx_t &ctx, FunctionCallee theFptr, Value *theF,
                             const jl_cgval_t *argv, size_t nargs, JuliaFunction<> *trampoline)
{
    ++EmittedJLCalls;
    Function *TheTrampoline = prepare_call(trampoline);
    // emit arguments
    SmallVector<Value*, 4> theArgs;
    theArgs.push_back(theFptr.getCallee());
    if (theF)
        theArgs.push_back(theF);
    for (size_t i = 0; i < nargs; i++) {
        Value *arg = boxed(ctx, argv[i]);
        theArgs.push_back(arg);
    }
    CallInst *result = ctx.builder.CreateCall(TheTrampoline, theArgs);
    result->setAttributes(TheTrampoline->getAttributes());
    // TODO: we could add readonly attributes in many cases to the args
    return result;
}

// Returns ctx.types().T_prjlvalue
static CallInst *emit_jlcall(jl_codectx_t &ctx, JuliaFunction<> *theFptr, Value *theF,
                             const jl_cgval_t *argv, size_t nargs, JuliaFunction<> *trampoline)
{
    return emit_jlcall(ctx, prepare_call(theFptr), theF, argv, nargs, trampoline);
}

static jl_cgval_t emit_call_specfun_other(jl_codectx_t &ctx, bool is_opaque_closure, jl_value_t *specTypes, jl_value_t *jlretty, llvm::Value *callee, StringRef specFunctionObject, jl_code_instance_t *fromexternal,
                                          const jl_cgval_t *argv, size_t nargs, jl_returninfo_t::CallingConv *cc, unsigned *return_roots, jl_value_t *inferred_retty)
{
    ++EmittedSpecfunCalls;
    // emit specialized call site
    bool gcstack_arg = JL_FEAT_TEST(ctx, gcstack_arg);
    jl_returninfo_t returninfo = get_specsig_function(ctx, jl_Module, callee, specFunctionObject, specTypes, jlretty, is_opaque_closure, gcstack_arg);
    FunctionType *cft = returninfo.decl.getFunctionType();
    *cc = returninfo.cc;
    *return_roots = returninfo.return_roots;

    size_t nfargs = cft->getNumParams();
    SmallVector<Value *, 0> argvals(nfargs);
    unsigned idx = 0;
    AllocaInst *result = nullptr;
    switch (returninfo.cc) {
    case jl_returninfo_t::Boxed:
    case jl_returninfo_t::Register:
    case jl_returninfo_t::Ghosts:
        break;
    case jl_returninfo_t::SRet:
        result = emit_static_alloca(ctx, getAttributeAtIndex(returninfo.attrs, 1, Attribute::StructRet).getValueAsType());
        assert(cast<PointerType>(result->getType())->hasSameElementTypeAs(cast<PointerType>(cft->getParamType(0))));
        argvals[idx] = result;
        idx++;
        break;
    case jl_returninfo_t::Union:
        result = emit_static_alloca(ctx, ArrayType::get(getInt8Ty(ctx.builder.getContext()), returninfo.union_bytes));
        setName(ctx.emission_context, result, "sret_box");
        if (returninfo.union_align > 1)
            result->setAlignment(Align(returninfo.union_align));
        argvals[idx] = result;
        idx++;
        break;
    }

    if (returninfo.return_roots) {
        AllocaInst *return_roots = emit_static_alloca(ctx, ArrayType::get(ctx.types().T_prjlvalue, returninfo.return_roots));
        argvals[idx] = return_roots;
        idx++;
    }
    if (gcstack_arg) {
        argvals[idx] = ctx.pgcstack;
        idx++;
    }
    for (size_t i = 0; i < nargs; i++) {
        jl_value_t *jt = jl_nth_slot_type(specTypes, i);
        // n.b.: specTypes is required to be a datatype by construction for specsig
        jl_cgval_t arg = argv[i];
        if (is_opaque_closure && i == 0) {
            Type *at = cft->getParamType(idx);
            // Special optimization for opaque closures: We know that specsig opaque
            // closures don't look at their type tag (they are fairly quickly discarded
            // for their environments). Therefore, we can just pass these as a pointer,
            // rather than a boxed value.
            arg = value_to_pointer(ctx, arg);
            argvals[idx] = decay_derived(ctx, maybe_bitcast(ctx, data_pointer(ctx, arg), at));
        }
        else if (is_uniquerep_Type(jt)) {
            continue;
        } else {
            bool isboxed = deserves_argbox(jt);
            Type *et = isboxed ? ctx.types().T_prjlvalue : julia_type_to_llvm(ctx, jt);
            if (type_is_ghost(et))
                continue;
            assert(idx < nfargs);
            Type *at = cft->getParamType(idx);
            if (isboxed) {
                assert(at == ctx.types().T_prjlvalue && et == ctx.types().T_prjlvalue);
                argvals[idx] = boxed(ctx, arg);
            }
            else if (et->isAggregateType()) {
                arg = value_to_pointer(ctx, arg);
                // can lazy load on demand, no copy needed
                assert(at == PointerType::get(et, AddressSpace::Derived));
                argvals[idx] = decay_derived(ctx, maybe_bitcast(ctx, data_pointer(ctx, arg), at));
            }
            else {
                assert(at == et);
                Value *val = emit_unbox(ctx, et, arg, jt);
                if (!val) {
                    // There was a type mismatch of some sort - exit early
                    CreateTrap(ctx.builder);
                    return jl_cgval_t();
                }
                argvals[idx] = val;
            }
        }
        idx++;
    }
    assert(idx == nfargs);
    Value *TheCallee = returninfo.decl.getCallee();
    if (fromexternal) {
        std::string namep("p");
        namep += cast<Function>(returninfo.decl.getCallee())->getName();
        GlobalVariable *GV = cast_or_null<GlobalVariable>(jl_Module->getNamedValue(namep));
        if (GV == nullptr) {
            GV = new GlobalVariable(*jl_Module, TheCallee->getType(), false,
                                    GlobalVariable::ExternalLinkage,
                                    Constant::getNullValue(TheCallee->getType()),
                                    namep);
            ctx.emission_context.external_fns[std::make_tuple(fromexternal, true)] = GV;
        }
        jl_aliasinfo_t ai = jl_aliasinfo_t::fromTBAA(ctx, ctx.tbaa().tbaa_const);
        TheCallee = ai.decorateInst(ctx.builder.CreateAlignedLoad(TheCallee->getType(), GV, Align(sizeof(void*))));
        setName(ctx.emission_context, TheCallee, namep);
    }
    CallInst *call = ctx.builder.CreateCall(cft, TheCallee, argvals);
    call->setAttributes(returninfo.attrs);
    if (gcstack_arg)
        call->setCallingConv(CallingConv::Swift);

    jl_cgval_t retval;
    switch (returninfo.cc) {
        case jl_returninfo_t::Boxed:
            retval = mark_julia_type(ctx, call, true, jlretty);
            break;
        case jl_returninfo_t::Register:
            retval = mark_julia_type(ctx, call, false, jlretty);
            break;
        case jl_returninfo_t::SRet:
            assert(result);
            retval = mark_julia_slot(result, jlretty, NULL, ctx.tbaa().tbaa_stack);
            break;
        case jl_returninfo_t::Union: {
            Value *box = ctx.builder.CreateExtractValue(call, 0);
            Value *tindex = ctx.builder.CreateExtractValue(call, 1);
            Value *derived = ctx.builder.CreateSelect(
                ctx.builder.CreateICmpEQ(
                        ctx.builder.CreateAnd(tindex, ConstantInt::get(getInt8Ty(ctx.builder.getContext()), 0x80)),
                        ConstantInt::get(getInt8Ty(ctx.builder.getContext()), 0)),
                decay_derived(ctx, ctx.builder.CreateBitCast(argvals[0], ctx.types().T_pjlvalue)),
                decay_derived(ctx, box)
            );
            retval = mark_julia_slot(derived,
                                     jlretty,
                                     tindex,
                                     ctx.tbaa().tbaa_stack);
            retval.Vboxed = box;
            break;
        }
        case jl_returninfo_t::Ghosts:
            retval = mark_julia_slot(NULL, jlretty, call, ctx.tbaa().tbaa_stack);
            break;
    }
    // see if inference has a different / better type for the call than the lambda
    return update_julia_type(ctx, retval, inferred_retty);
}

static jl_cgval_t emit_call_specfun_other(jl_codectx_t &ctx, jl_method_instance_t *mi, jl_value_t *jlretty, StringRef specFunctionObject, jl_code_instance_t *fromexternal,
                                          const jl_cgval_t *argv, size_t nargs, jl_returninfo_t::CallingConv *cc, unsigned *return_roots, jl_value_t *inferred_retty)
{
    bool is_opaque_closure = jl_is_method(mi->def.value) && mi->def.method->is_for_opaque_closure;
    return emit_call_specfun_other(ctx, is_opaque_closure, mi->specTypes, jlretty, NULL,
        specFunctionObject, fromexternal, argv, nargs, cc, return_roots, inferred_retty);
}

static jl_cgval_t emit_call_specfun_boxed(jl_codectx_t &ctx, jl_value_t *jlretty, StringRef specFunctionObject, jl_code_instance_t *fromexternal,
                                          const jl_cgval_t *argv, size_t nargs, jl_value_t *inferred_retty)
{
    Value *theFptr;
    if (fromexternal) {
        std::string namep("p");
        namep += specFunctionObject;
        GlobalVariable *GV = cast_or_null<GlobalVariable>(jl_Module->getNamedValue(namep));
        Type *pfunc = ctx.types().T_jlfunc->getPointerTo();
        if (GV == nullptr) {
            GV = new GlobalVariable(*jl_Module, pfunc, false,
                                    GlobalVariable::ExternalLinkage,
                                    Constant::getNullValue(pfunc),
                                    namep);
            ctx.emission_context.external_fns[std::make_tuple(fromexternal, false)] = GV;
        }
        jl_aliasinfo_t ai = jl_aliasinfo_t::fromTBAA(ctx, ctx.tbaa().tbaa_const);
        theFptr = ai.decorateInst(ctx.builder.CreateAlignedLoad(pfunc, GV, Align(sizeof(void*))));
        setName(ctx.emission_context, theFptr, specFunctionObject);
    }
    else {
        theFptr = jl_Module->getOrInsertFunction(specFunctionObject, ctx.types().T_jlfunc).getCallee();
        addRetAttr(cast<Function>(theFptr), Attribute::NonNull);
    }
    Value *ret = emit_jlcall(ctx, FunctionCallee(ctx.types().T_jlfunc, theFptr), nullptr, argv, nargs, julia_call);
    return update_julia_type(ctx, mark_julia_type(ctx, ret, true, jlretty), inferred_retty);
}

static jl_cgval_t emit_invoke(jl_codectx_t &ctx, jl_expr_t *ex, jl_value_t *rt)
{
    jl_value_t **args = jl_array_data(ex->args, jl_value_t*);
    size_t arglen = jl_array_dim0(ex->args);
    size_t nargs = arglen - 1;
    assert(arglen >= 2);

    jl_cgval_t lival = emit_expr(ctx, args[0]);
    SmallVector<jl_cgval_t, 0> argv(nargs);
    for (size_t i = 0; i < nargs; ++i) {
        argv[i] = emit_expr(ctx, args[i + 1]);
        if (argv[i].typ == jl_bottom_type)
            return jl_cgval_t();
    }
    return emit_invoke(ctx, lival, argv.data(), nargs, rt);
}

static jl_cgval_t emit_invoke(jl_codectx_t &ctx, const jl_cgval_t &lival, const jl_cgval_t *argv, size_t nargs, jl_value_t *rt)
{
    ++EmittedInvokes;
    bool handled = false;
    jl_cgval_t result;
    if (lival.constant) {
        jl_method_instance_t *mi = (jl_method_instance_t*)lival.constant;
        assert(jl_is_method_instance(mi));
        if (mi == ctx.linfo) {
            // handle self-recursion specially
            jl_returninfo_t::CallingConv cc = jl_returninfo_t::CallingConv::Boxed;
            FunctionType *ft = ctx.f->getFunctionType();
            StringRef protoname = ctx.f->getName();
            if (ft == ctx.types().T_jlfunc) {
                result = emit_call_specfun_boxed(ctx, ctx.rettype, protoname, nullptr, argv, nargs, rt);
                handled = true;
            }
            else if (ft != ctx.types().T_jlfuncparams) {
                unsigned return_roots = 0;
                result = emit_call_specfun_other(ctx, mi, ctx.rettype, protoname, nullptr, argv, nargs, &cc, &return_roots, rt);
                handled = true;
            }
        }
        else {
            jl_value_t *ci = ctx.params->lookup(mi, ctx.world, ctx.world); // TODO: need to use the right pair world here
            if (ci != jl_nothing) {
                jl_code_instance_t *codeinst = (jl_code_instance_t*)ci;
                auto invoke = jl_atomic_load_acquire(&codeinst->invoke);
                 // check if we know how to handle this specptr
                if (invoke == jl_fptr_const_return_addr) {
                    result = mark_julia_const(ctx, codeinst->rettype_const);
                    handled = true;
                }
                else if (invoke != jl_fptr_sparam_addr) {
                    bool specsig, needsparams;
                    std::tie(specsig, needsparams) = uses_specsig(mi, codeinst->rettype, ctx.params->prefer_specsig);
                    std::string name;
                    StringRef protoname;
                    bool need_to_emit = true;
                    bool cache_valid = ctx.use_cache || ctx.external_linkage;
                    bool external = false;

                    // Check if we already queued this up
                    auto it = ctx.call_targets.find(codeinst);
                    if (need_to_emit && it != ctx.call_targets.end()) {
                        protoname = it->second.decl->getName();
                        need_to_emit = cache_valid = false;
                    }

                    // Check if it is already compiled (either JIT or externally)
                    if (cache_valid) {
                        // optimization: emit the correct name immediately, if we know it
                        // TODO: use `emitted` map here too to try to consolidate names?
                        // WARNING: isspecsig is protected by the codegen-lock. If that lock is removed, then the isspecsig load needs to be properly atomically sequenced with this.
                        auto fptr = jl_atomic_load_relaxed(&codeinst->specptr.fptr);
                        if (fptr) {
                            while (!(jl_atomic_load_acquire(&codeinst->specsigflags) & 0b10)) {
                                jl_cpu_pause();
                            }
                            invoke = jl_atomic_load_relaxed(&codeinst->invoke);
                            if (specsig ? jl_atomic_load_relaxed(&codeinst->specsigflags) & 0b1 : invoke == jl_fptr_args_addr) {
                                protoname = jl_ExecutionEngine->getFunctionAtAddress((uintptr_t)fptr, codeinst);
                                if (ctx.external_linkage) {
                                    // TODO: Add !specsig support to aotcompile.cpp
                                    // Check that the codeinst is containing native code
                                    if (specsig && jl_atomic_load_relaxed(&codeinst->specsigflags) & 0b100) {
                                        external = true;
                                        need_to_emit = false;
                                    }
                                }
                                else { // ctx.use_cache
                                    need_to_emit = false;
                                }
                            }
                        }
                    }
                    if (need_to_emit) {
                        raw_string_ostream(name) << (specsig ? "j_" : "j1_") << name_from_method_instance(mi) << "_" << jl_atomic_fetch_add(&globalUniqueGeneratedNames, 1);
                        protoname = StringRef(name);
                    }
                    jl_returninfo_t::CallingConv cc = jl_returninfo_t::CallingConv::Boxed;
                    unsigned return_roots = 0;
                    if (specsig)
                        result = emit_call_specfun_other(ctx, mi, codeinst->rettype, protoname, external ? codeinst : nullptr, argv, nargs, &cc, &return_roots, rt);
                    else
                        result = emit_call_specfun_boxed(ctx, codeinst->rettype, protoname, external ? codeinst : nullptr, argv, nargs, rt);
                    handled = true;
                    if (need_to_emit) {
                        Function *trampoline_decl = cast<Function>(jl_Module->getNamedValue(protoname));
                        ctx.call_targets[codeinst] = {cc, return_roots, trampoline_decl, specsig};
                    }
                }
            }
        }
    }
    if (!handled) {
        Value *r = emit_jlcall(ctx, jlinvoke_func, boxed(ctx, lival), argv, nargs, julia_call2);
        result = mark_julia_type(ctx, r, true, rt);
    }
    if (result.typ == jl_bottom_type)
        CreateTrap(ctx.builder);
    return result;
}

static jl_cgval_t emit_invoke_modify(jl_codectx_t &ctx, jl_expr_t *ex, jl_value_t *rt)
{
    ++EmittedInvokes;
    jl_value_t **args = jl_array_data(ex->args, jl_value_t*);
    size_t arglen = jl_array_dim0(ex->args);
    size_t nargs = arglen - 1;
    assert(arglen >= 2);
    jl_cgval_t lival = emit_expr(ctx, args[0]);
    SmallVector<jl_cgval_t, 0> argv(nargs);
    for (size_t i = 0; i < nargs; ++i) {
        argv[i] = emit_expr(ctx, args[i + 1]);
        if (argv[i].typ == jl_bottom_type)
            return jl_cgval_t();
    }
    const jl_cgval_t &f = argv[0];
    jl_cgval_t ret;
    if (f.constant && f.constant == jl_builtin_modifyfield) {
        if (emit_f_opfield(ctx, &ret, jl_builtin_modifyfield, argv.data(), nargs - 1, &lival))
            return ret;
        auto it = builtin_func_map().find(jl_f_modifyfield_addr);
        assert(it != builtin_func_map().end());
        Value *oldnew = emit_jlcall(ctx, it->second, Constant::getNullValue(ctx.types().T_prjlvalue), &argv[1], nargs - 1, julia_call);
        return mark_julia_type(ctx, oldnew, true, rt);
    }
    if (f.constant && jl_typetagis(f.constant, jl_intrinsic_type)) {
        JL_I::intrinsic fi = (intrinsic)*(uint32_t*)jl_data_ptr(f.constant);
        if (fi == JL_I::atomic_pointermodify && jl_intrinsic_nargs((int)fi) == nargs - 1)
            return emit_atomic_pointerop(ctx, fi, argv.data(), nargs - 1, &lival);
    }

    // emit function and arguments
    Value *callval = emit_jlcall(ctx, jlapplygeneric_func, nullptr, argv.data(), nargs, julia_call);
    return mark_julia_type(ctx, callval, true, rt);
}

static jl_cgval_t emit_specsig_oc_call(jl_codectx_t &ctx, jl_value_t *oc_type, jl_value_t *sigtype, jl_cgval_t *argv, size_t nargs)
{
    jl_datatype_t *oc_argt = (jl_datatype_t *)jl_tparam0(oc_type);
    jl_value_t *oc_rett = jl_tparam1(oc_type);
    jl_svec_t *types = jl_get_fieldtypes((jl_datatype_t*)oc_argt);
    size_t ntypes = jl_svec_len(types);
    for (size_t i = 0; i < nargs-1; ++i) {
        jl_value_t *typ = i >= ntypes ? jl_svecref(types, ntypes-1) : jl_svecref(types, i);
        if (jl_is_vararg(typ))
            typ = jl_unwrap_vararg(typ);
        emit_typecheck(ctx, argv[i+1], typ, "typeassert");
        argv[i+1] = update_julia_type(ctx, argv[i+1], typ);
        if (argv[i+1].typ == jl_bottom_type)
            return jl_cgval_t();
    }
    jl_returninfo_t::CallingConv cc = jl_returninfo_t::CallingConv::Boxed;
    unsigned return_roots = 0;

    // Load specptr
    jl_cgval_t &theArg = argv[0];
    jl_cgval_t closure_specptr = emit_getfield_knownidx(ctx, theArg, 4, (jl_datatype_t*)oc_type, jl_memory_order_notatomic);
    Value *specptr = emit_unbox(ctx, ctx.types().T_size, closure_specptr, (jl_value_t*)jl_long_type);
    JL_GC_PUSH1(&sigtype);
    jl_cgval_t r = emit_call_specfun_other(ctx, true, sigtype, oc_rett, specptr, "", NULL, argv, nargs,
        &cc, &return_roots, oc_rett);
    JL_GC_POP();
    return r;
}

static jl_cgval_t emit_call(jl_codectx_t &ctx, jl_expr_t *ex, jl_value_t *rt, bool is_promotable)
{
    ++EmittedCalls;
    jl_value_t **args = jl_array_data(ex->args, jl_value_t*);
    size_t nargs = jl_array_dim0(ex->args);
    assert(nargs >= 1);
    jl_cgval_t f = emit_expr(ctx, args[0]);
    if (f.typ == jl_bottom_type) {
        return jl_cgval_t();
    }

    if (f.constant && jl_typetagis(f.constant, jl_intrinsic_type)) {
        JL_I::intrinsic fi = (intrinsic)*(uint32_t*)jl_data_ptr(f.constant);
        return emit_intrinsic(ctx, fi, args, nargs - 1);
    }

    size_t n_generic_args = nargs;

    SmallVector<jl_cgval_t, 0> generic_argv(n_generic_args);
    jl_cgval_t *argv = generic_argv.data();

    argv[0] = f;
    for (size_t i = 1; i < nargs; ++i) {
        argv[i] = emit_expr(ctx, args[i]);
        if (argv[i].typ == jl_bottom_type)
            return jl_cgval_t(); // anything past here is unreachable
    }

    if (jl_subtype(f.typ, (jl_value_t*)jl_builtin_type)) {
        if (f.constant) {
            if (f.constant == jl_builtin_ifelse && nargs == 4)
                return emit_ifelse(ctx, argv[1], argv[2], argv[3], rt);
            jl_cgval_t result;
            bool handled = emit_builtin_call(ctx, &result, f.constant, argv, nargs - 1, rt, ex, is_promotable);
            if (handled)
                return result;

            // special case for some known builtin not handled by emit_builtin_call
            auto it = builtin_func_map().find(jl_get_builtin_fptr((jl_datatype_t*)jl_typeof(f.constant)));
            if (it != builtin_func_map().end()) {
                Value *ret = emit_jlcall(ctx, it->second, Constant::getNullValue(ctx.types().T_prjlvalue), &argv[1], nargs - 1, julia_call);
                setName(ctx.emission_context, ret, it->second->name + "_ret");
                return mark_julia_type(ctx, ret, true, rt);
            }
        }
        FunctionCallee fptr;
        Value *F;
        JuliaFunction<> *cc;
        if (f.typ == (jl_value_t*)jl_intrinsic_type) {
            fptr = prepare_call(jlintrinsic_func);
            F = f.ispointer() ? data_pointer(ctx, f) : value_to_pointer(ctx, f).V;
            F = decay_derived(ctx, maybe_bitcast(ctx, F, ctx.types().T_pjlvalue));
            cc = julia_call3;
        }
        else {
            fptr = FunctionCallee(get_func_sig(ctx.builder.getContext()), ctx.builder.CreateCall(prepare_call(jlgetbuiltinfptr_func), {emit_typeof(ctx, f)}));
            F = boxed(ctx, f);
            cc = julia_call;
        }
        Value *ret = emit_jlcall(ctx, fptr, F, &argv[1], nargs - 1, cc);
        setName(ctx.emission_context, ret, "Builtin_ret");
        return mark_julia_type(ctx, ret, true, rt);
    }

    // handle calling an OpaqueClosure
    if (jl_is_concrete_type(f.typ) && jl_subtype(f.typ, (jl_value_t*)jl_opaque_closure_type)) {
        jl_value_t *oc_argt = jl_tparam0(f.typ);
        jl_value_t *oc_rett = jl_tparam1(f.typ);
        if (jl_is_datatype(oc_argt) && jl_tupletype_length_compat(oc_argt, nargs-1)) {
            jl_value_t *sigtype = jl_argtype_with_function_type((jl_value_t*)f.typ, (jl_value_t*)oc_argt);
            if (uses_specsig(sigtype, false, true, oc_rett, true)) {
                JL_GC_PUSH1(&sigtype);
                jl_cgval_t r = emit_specsig_oc_call(ctx, f.typ, sigtype, argv, nargs);
                JL_GC_POP();
                return r;
            }
        }
    }

    // emit function and arguments
    Value *callval = emit_jlcall(ctx, jlapplygeneric_func, nullptr, generic_argv.data(), n_generic_args, julia_call);
    return mark_julia_type(ctx, callval, true, rt);
}

// --- accessing and assigning variables ---

static void undef_var_error_ifnot(jl_codectx_t &ctx, Value *ok, jl_sym_t *name)
{
    ++EmittedUndefVarErrors;
    BasicBlock *err = BasicBlock::Create(ctx.builder.getContext(), "err", ctx.f);
    BasicBlock *ifok = BasicBlock::Create(ctx.builder.getContext(), "ok");
    ctx.builder.CreateCondBr(ok, ifok, err);
    ctx.builder.SetInsertPoint(err);
    ctx.builder.CreateCall(prepare_call(jlundefvarerror_func),
        mark_callee_rooted(ctx, literal_pointer_val(ctx, (jl_value_t*)name)));
    ctx.builder.CreateUnreachable();
    ifok->insertInto(ctx.f);
    ctx.builder.SetInsertPoint(ifok);
}

static void emit_hasnofield_error_ifnot(jl_codectx_t &ctx, Value *ok, jl_sym_t *type, jl_cgval_t name)
{
    ++EmittedUndefVarErrors;
    assert(name.typ == (jl_value_t*)jl_symbol_type);
    BasicBlock *err = BasicBlock::Create(ctx.builder.getContext(), "err", ctx.f);
    BasicBlock *ifok = BasicBlock::Create(ctx.builder.getContext(), "ok");
    ctx.builder.CreateCondBr(ok, ifok, err);
    ctx.builder.SetInsertPoint(err);
    ctx.builder.CreateCall(prepare_call(jlhasnofield_func),
                          {mark_callee_rooted(ctx, literal_pointer_val(ctx, (jl_value_t*)type)),
                           mark_callee_rooted(ctx, boxed(ctx, name))});
    ctx.builder.CreateUnreachable();
    ifok->insertInto(ctx.f);
    ctx.builder.SetInsertPoint(ifok);
}

// returns a jl_ppvalue_t location for the global variable m.s
// if the reference currently bound or assign == true,
//   pbnd will also be assigned with the binding address
static Value *global_binding_pointer(jl_codectx_t &ctx, jl_module_t *m, jl_sym_t *s,
                                     jl_binding_t **pbnd, bool assign)
{
    jl_binding_t *b = jl_get_module_binding(m, s, 1);
    if (assign) {
        if (jl_atomic_load_relaxed(&b->owner) == NULL)
            // not yet declared
            b = NULL;
    }
    else {
        b = jl_atomic_load_relaxed(&b->owner);
        if (b == NULL)
            // try to look this up now
            b = jl_get_binding(m, s);
    }
    if (b == NULL) {
        // var not found. switch to delayed lookup.
        Constant *initnul = Constant::getNullValue(ctx.types().T_pjlvalue);
        GlobalVariable *bindinggv = new GlobalVariable(*ctx.f->getParent(), ctx.types().T_pjlvalue,
                false, GlobalVariable::PrivateLinkage, initnul, "jl_binding_ptr"); // LLVM has bugs with nameless globals
        LoadInst *cachedval = ctx.builder.CreateAlignedLoad(ctx.types().T_pjlvalue, bindinggv, Align(sizeof(void*)));
        setName(ctx.emission_context, cachedval, jl_symbol_name(m->name) + StringRef(".") + jl_symbol_name(s) + ".cached");
        cachedval->setOrdering(AtomicOrdering::Unordered);
        BasicBlock *have_val = BasicBlock::Create(ctx.builder.getContext(), "found");
        BasicBlock *not_found = BasicBlock::Create(ctx.builder.getContext(), "notfound");
        BasicBlock *currentbb = ctx.builder.GetInsertBlock();
        auto iscached = ctx.builder.CreateICmpNE(cachedval, initnul);
        setName(ctx.emission_context, iscached, "iscached");
        ctx.builder.CreateCondBr(iscached, have_val, not_found);
        not_found->insertInto(ctx.f);
        ctx.builder.SetInsertPoint(not_found);
        Value *bval = ctx.builder.CreateCall(prepare_call(assign ? jlgetbindingwrorerror_func : jlgetbindingorerror_func),
                { literal_pointer_val(ctx, (jl_value_t*)m),
                  literal_pointer_val(ctx, (jl_value_t*)s) });
        setName(ctx.emission_context, bval, jl_symbol_name(m->name) + StringRef(".") + jl_symbol_name(s) + ".found");
        ctx.builder.CreateAlignedStore(bval, bindinggv, Align(sizeof(void*)))->setOrdering(AtomicOrdering::Release);
        ctx.builder.CreateBr(have_val);
        have_val->insertInto(ctx.f);
        ctx.builder.SetInsertPoint(have_val);
        PHINode *p = ctx.builder.CreatePHI(ctx.types().T_pjlvalue, 2);
        p->addIncoming(cachedval, currentbb);
        p->addIncoming(bval, not_found);
        setName(ctx.emission_context, p, jl_symbol_name(m->name) + StringRef(".") + jl_symbol_name(s));
        return p;
    }
    if (assign) {
        if (jl_atomic_load_relaxed(&b->owner) != b) {
            // this will fail at runtime, so defer to the runtime to create the error
            ctx.builder.CreateCall(prepare_call(jlgetbindingwrorerror_func),
                    { literal_pointer_val(ctx, (jl_value_t*)m),
                      literal_pointer_val(ctx, (jl_value_t*)s) });
            CreateTrap(ctx.builder);
            return NULL;
        }
    }
    else {
        if (b->deprecated)
            cg_bdw(ctx, s, b);
    }
    *pbnd = b;
    return julia_binding_gv(ctx, b);
}

static jl_cgval_t emit_checked_var(jl_codectx_t &ctx, Value *bp, jl_sym_t *name, bool isvol, MDNode *tbaa)
{
    LoadInst *v = ctx.builder.CreateAlignedLoad(ctx.types().T_prjlvalue, bp, Align(sizeof(void*)));
    setName(ctx.emission_context, v, jl_symbol_name(name) + StringRef(".checked"));
    if (isvol)
        v->setVolatile(true);
    v->setOrdering(AtomicOrdering::Unordered);
    if (tbaa) {
        jl_aliasinfo_t ai = jl_aliasinfo_t::fromTBAA(ctx, tbaa);
        ai.decorateInst(v);
    }
    undef_var_error_ifnot(ctx, ctx.builder.CreateIsNotNull(v), name);
    return mark_julia_type(ctx, v, true, jl_any_type);
}

static jl_cgval_t emit_sparam(jl_codectx_t &ctx, size_t i)
{
    if (jl_svec_len(ctx.linfo->sparam_vals) > 0) {
        jl_value_t *e = jl_svecref(ctx.linfo->sparam_vals, i);
        if (!jl_is_typevar(e)) {
            return mark_julia_const(ctx, e);
        }
    }
    assert(ctx.spvals_ptr != NULL);
    Value *bp = ctx.builder.CreateConstInBoundsGEP1_32(
            ctx.types().T_prjlvalue,
            ctx.spvals_ptr,
            i + sizeof(jl_svec_t) / sizeof(jl_value_t*));
    jl_aliasinfo_t ai = jl_aliasinfo_t::fromTBAA(ctx, ctx.tbaa().tbaa_const);
    Value *sp = ai.decorateInst(ctx.builder.CreateAlignedLoad(ctx.types().T_prjlvalue, bp, Align(sizeof(void*))));
    setName(ctx.emission_context, sp, "sparam");
    Value *isnull = ctx.builder.CreateICmpNE(emit_typeof(ctx, sp, false, true), emit_tagfrom(ctx, jl_tvar_type));
    jl_unionall_t *sparam = (jl_unionall_t*)ctx.linfo->def.method->sig;
    for (size_t j = 0; j < i; j++) {
        sparam = (jl_unionall_t*)sparam->body;
        assert(jl_is_unionall(sparam));
    }
    undef_var_error_ifnot(ctx, isnull, sparam->var->name);
    return mark_julia_type(ctx, sp, true, jl_any_type);
}

static jl_cgval_t emit_isdefined(jl_codectx_t &ctx, jl_value_t *sym)
{
    Value *isnull = NULL;
    if (jl_is_slotnumber(sym) || jl_is_argument(sym)) {
        size_t sl = jl_slot_number(sym) - 1;
        jl_varinfo_t &vi = ctx.slots[sl];
        if (!vi.usedUndef)
            return mark_julia_const(ctx, jl_true);
        if (vi.boxroot == NULL || vi.pTIndex != NULL) {
            assert(vi.defFlag);
            isnull = ctx.builder.CreateAlignedLoad(getInt1Ty(ctx.builder.getContext()), vi.defFlag, Align(1), vi.isVolatile);
        }
        if (vi.boxroot != NULL) {
            Value *boxed = ctx.builder.CreateAlignedLoad(ctx.types().T_prjlvalue, vi.boxroot, Align(sizeof(void*)), vi.isVolatile);
            Value *box_isnull = ctx.builder.CreateICmpNE(boxed, Constant::getNullValue(ctx.types().T_prjlvalue));
            if (vi.pTIndex) {
                // value is either boxed in the stack slot, or unboxed in value
                // as indicated by testing (pTIndex & 0x80)
                Value *tindex = ctx.builder.CreateAlignedLoad(getInt8Ty(ctx.builder.getContext()), vi.pTIndex, Align(sizeof(void*)), vi.isVolatile);
                Value *load_unbox = ctx.builder.CreateICmpEQ(
                            ctx.builder.CreateAnd(tindex, ConstantInt::get(getInt8Ty(ctx.builder.getContext()), 0x80)),
                            ConstantInt::get(getInt8Ty(ctx.builder.getContext()), 0));
                isnull = ctx.builder.CreateSelect(load_unbox, isnull, box_isnull);
            }
            else {
                isnull = box_isnull;
            }
        }
    }
    else if (jl_is_expr(sym)) {
        assert(((jl_expr_t*)sym)->head == jl_static_parameter_sym && "malformed isdefined expression");
        size_t i = jl_unbox_long(jl_exprarg(sym, 0)) - 1;
        if (jl_svec_len(ctx.linfo->sparam_vals) > 0) {
            jl_value_t *e = jl_svecref(ctx.linfo->sparam_vals, i);
            if (!jl_is_typevar(e)) {
                return mark_julia_const(ctx, jl_true);
            }
        }
        assert(ctx.spvals_ptr != NULL);
        Value *bp = ctx.builder.CreateConstInBoundsGEP1_32(
                ctx.types().T_prjlvalue,
                ctx.spvals_ptr,
                i + sizeof(jl_svec_t) / sizeof(jl_value_t*));
        jl_aliasinfo_t ai = jl_aliasinfo_t::fromTBAA(ctx, ctx.tbaa().tbaa_const);
        Value *sp = ai.decorateInst(ctx.builder.CreateAlignedLoad(ctx.types().T_prjlvalue, bp, Align(sizeof(void*))));
        isnull = ctx.builder.CreateICmpNE(emit_typeof(ctx, sp, false, true), emit_tagfrom(ctx, jl_tvar_type));
    }
    else {
        jl_module_t *modu;
        jl_sym_t *name;
        if (jl_is_globalref(sym)) {
            modu = jl_globalref_mod(sym);
            name = jl_globalref_name(sym);
        }
        else {
            assert(jl_is_symbol(sym) && "malformed isdefined expression");
            modu = ctx.module;
            name = (jl_sym_t*)sym;
        }
        jl_binding_t *bnd = jl_get_binding(modu, name);
        if (bnd) {
            if (jl_atomic_load_relaxed(&bnd->value) != NULL)
                return mark_julia_const(ctx, jl_true);
            Value *bp = julia_binding_gv(ctx, bnd);
            bp = julia_binding_pvalue(ctx, bp);
            LoadInst *v = ctx.builder.CreateAlignedLoad(ctx.types().T_prjlvalue, bp, Align(sizeof(void*)));
            jl_aliasinfo_t ai = jl_aliasinfo_t::fromTBAA(ctx, ctx.tbaa().tbaa_binding);
            ai.decorateInst(v);
            v->setOrdering(AtomicOrdering::Unordered);
            isnull = ctx.builder.CreateICmpNE(v, Constant::getNullValue(ctx.types().T_prjlvalue));
        }
        else {
            Value *v = ctx.builder.CreateCall(prepare_call(jlboundp_func), {
                    literal_pointer_val(ctx, (jl_value_t*)modu),
                    literal_pointer_val(ctx, (jl_value_t*)name)
                });
            isnull = ctx.builder.CreateICmpNE(v, ConstantInt::get(getInt32Ty(ctx.builder.getContext()), 0));
        }
    }
    return mark_julia_type(ctx, isnull, false, jl_bool_type);
}

static jl_cgval_t emit_varinfo(jl_codectx_t &ctx, jl_varinfo_t &vi, jl_sym_t *varname) {
    jl_value_t *typ = vi.value.typ;
    jl_cgval_t v;
    Value *isnull = NULL;
    if (vi.boxroot == NULL || vi.pTIndex != NULL) {
        if ((!vi.isVolatile && vi.isSA) || vi.isArgument || vi.value.constant || !vi.value.V) {
            v = vi.value;
            if (vi.pTIndex)
                v.TIndex = ctx.builder.CreateAlignedLoad(getInt8Ty(ctx.builder.getContext()), vi.pTIndex, Align(1));
        }
        else {
            // copy value to a non-mutable (non-volatile SSA) location
            AllocaInst *varslot = cast<AllocaInst>(vi.value.V);
            setName(ctx.emission_context, varslot, jl_symbol_name(varname));
            Type *T = varslot->getAllocatedType();
            assert(!varslot->isArrayAllocation() && "variables not expected to be VLA");
            AllocaInst *ssaslot = cast<AllocaInst>(varslot->clone());
            setName(ctx.emission_context, ssaslot, jl_symbol_name(varname) + StringRef(".ssa"));
            ssaslot->insertAfter(varslot);
            if (vi.isVolatile) {
                Value *unbox = ctx.builder.CreateAlignedLoad(ssaslot->getAllocatedType(), varslot,
                        varslot->getAlign(),
                        true);
                ctx.builder.CreateAlignedStore(unbox, ssaslot, ssaslot->getAlign());
            }
            else {
                const DataLayout &DL = jl_Module->getDataLayout();
                uint64_t sz = DL.getTypeStoreSize(T);
                emit_memcpy(ctx, ssaslot, jl_aliasinfo_t::fromTBAA(ctx, ctx.tbaa().tbaa_stack), vi.value, sz, ssaslot->getAlign().value(), varslot->getAlign().value());
            }
            Value *tindex = NULL;
            if (vi.pTIndex)
                tindex = ctx.builder.CreateAlignedLoad(getInt8Ty(ctx.builder.getContext()), vi.pTIndex, Align(1), vi.isVolatile);
            v = mark_julia_slot(ssaslot, vi.value.typ, tindex, ctx.tbaa().tbaa_stack);
        }
        if (vi.boxroot == NULL)
            v = update_julia_type(ctx, v, typ);
        if (vi.usedUndef) {
            assert(vi.defFlag);
            isnull = ctx.builder.CreateAlignedLoad(getInt1Ty(ctx.builder.getContext()), vi.defFlag, Align(1), vi.isVolatile);
        }
    }
    if (vi.boxroot != NULL) {
        Instruction *boxed = ctx.builder.CreateAlignedLoad(ctx.types().T_prjlvalue, vi.boxroot, Align(sizeof(void*)), vi.isVolatile);
        Value *box_isnull = NULL;
        if (vi.usedUndef)
            box_isnull = ctx.builder.CreateICmpNE(boxed, Constant::getNullValue(ctx.types().T_prjlvalue));
        maybe_mark_load_dereferenceable(boxed, vi.usedUndef || vi.pTIndex, typ);
        if (vi.pTIndex) {
            // value is either boxed in the stack slot, or unboxed in value
            // as indicated by testing (pTIndex & 0x80)
            Value *load_unbox = ctx.builder.CreateICmpEQ(
                        ctx.builder.CreateAnd(v.TIndex, ConstantInt::get(getInt8Ty(ctx.builder.getContext()), 0x80)),
                        ConstantInt::get(getInt8Ty(ctx.builder.getContext()), 0));
            if (vi.usedUndef)
                isnull = ctx.builder.CreateSelect(load_unbox, isnull, box_isnull);
            if (v.V) { // v.V will be null if it is a union of all ghost values
                v.V = ctx.builder.CreateSelect(load_unbox, emit_bitcast(ctx,
                    decay_derived(ctx, v.V), boxed->getType()), decay_derived(ctx, boxed));
            } else
                v.V = boxed;
            v.Vboxed = boxed;
            v = update_julia_type(ctx, v, typ);
        }
        else {
            v = mark_julia_type(ctx, boxed, true, typ);
            if (vi.usedUndef)
                isnull = box_isnull;
        }
    }
    if (isnull) {
        setName(ctx.emission_context, isnull, jl_symbol_name(varname) + StringRef("_is_null"));
        undef_var_error_ifnot(ctx, isnull, varname);
    }
    return v;
}

static jl_cgval_t emit_local(jl_codectx_t &ctx, jl_value_t *slotload)
{
    size_t sl = jl_slot_number(slotload) - 1;
    jl_varinfo_t &vi = ctx.slots[sl];
    jl_sym_t *sym = slot_symbol(ctx, sl);
    if (sym == jl_unused_sym) {
        // This shouldn't happen in well-formed input, but let's be robust,
        // since we otherwise cause undefined behavior here.
        emit_error(ctx, "(INTERNAL ERROR): Tried to use `#undef#` argument.");
        return jl_cgval_t();
    }
    return emit_varinfo(ctx, vi, sym);
}

static void emit_vi_assignment_unboxed(jl_codectx_t &ctx, jl_varinfo_t &vi, Value *isboxed, jl_cgval_t rval_info)
{
    if (vi.usedUndef)
        store_def_flag(ctx, vi, true);

    if (!vi.value.constant) { // check that this is not a virtual store
        assert(vi.value.ispointer() || (vi.pTIndex && vi.value.V == NULL));
        // store value
        if (vi.value.V == NULL) {
            // all ghost values in destination - nothing to copy or store
        }
        else if (rval_info.constant || !rval_info.ispointer()) {
            if (rval_info.isghost) {
                // all ghost values in source - nothing to copy or store
            }
            else {
                if (rval_info.typ != vi.value.typ && !vi.pTIndex && !rval_info.TIndex) {
                    // isbits cast-on-assignment is invalid. this branch should be dead-code.
                    CreateTrap(ctx.builder);
                }
                else {
                    Value *dest = vi.value.V;
                    if (vi.pTIndex)
                        ctx.builder.CreateStore(UndefValue::get(cast<AllocaInst>(vi.value.V)->getAllocatedType()), vi.value.V);
                    Type *store_ty = julia_type_to_llvm(ctx, rval_info.constant ? jl_typeof(rval_info.constant) : rval_info.typ);
                    Type *dest_ty = store_ty->getPointerTo();
                    if (dest_ty != dest->getType())
                        dest = emit_bitcast(ctx, dest, dest_ty);
                    jl_aliasinfo_t ai = jl_aliasinfo_t::fromTBAA(ctx, ctx.tbaa().tbaa_stack);
                    ai.decorateInst(ctx.builder.CreateStore(
                                      emit_unbox(ctx, store_ty, rval_info, rval_info.typ),
                                      dest,
                                      vi.isVolatile));
                }
            }
        }
        else {
            if (vi.pTIndex == NULL) {
                assert(jl_is_concrete_type(vi.value.typ));
                // Sometimes we can get into situations where the LHS and RHS
                // are the same slot. We're not allowed to memcpy in that case
                // due to LLVM bugs.
                // This check should probably mostly catch the relevant situations.
                if (vi.value.V != rval_info.V) {
                    Value *copy_bytes = ConstantInt::get(getInt32Ty(ctx.builder.getContext()), jl_datatype_size(vi.value.typ));
                    emit_memcpy(ctx, vi.value.V, jl_aliasinfo_t::fromTBAA(ctx, ctx.tbaa().tbaa_stack), rval_info, copy_bytes,
                                julia_alignment(rval_info.typ), julia_alignment(rval_info.typ), vi.isVolatile);
                }
            }
            else {
                emit_unionmove(ctx, vi.value.V, ctx.tbaa().tbaa_stack, rval_info, /*skip*/isboxed, vi.isVolatile);
            }
        }
    }
    else {
        assert(vi.pTIndex == NULL);
    }
}

static void emit_phinode_assign(jl_codectx_t &ctx, ssize_t idx, jl_value_t *r)
{
    jl_value_t *ssavalue_types = (jl_value_t*)ctx.source->ssavaluetypes;
    jl_value_t *phiType = NULL;
    if (jl_is_array(ssavalue_types)) {
        phiType = jl_array_ptr_ref(ssavalue_types, idx);
    } else {
        phiType = (jl_value_t*)jl_any_type;
    }
    jl_array_t *edges = (jl_array_t*)jl_fieldref_noalloc(r, 0);
    BasicBlock *BB = ctx.builder.GetInsertBlock();
    auto InsertPt = BB->getFirstInsertionPt();
    if (phiType == jl_bottom_type) {
        return;
    }
    AllocaInst *dest = nullptr;
    // N.B.: For any memory space, used as a phi,
    // we need to emit space twice here. The reason for this is that
    // phi nodes may be arguments of other phi nodes, so if we don't
    // have two buffers, one may be overwritten before its value is
    // used. Hopefully LLVM will be able to fold this back where legal.
    if (jl_is_uniontype(phiType)) {
        bool allunbox;
        size_t min_align, nbytes;
        dest = try_emit_union_alloca(ctx, ((jl_uniontype_t*)phiType), allunbox, min_align, nbytes);
        if (dest) {
            Instruction *phi = dest->clone();
            phi->insertAfter(dest);
            PHINode *Tindex_phi = PHINode::Create(getInt8Ty(ctx.builder.getContext()), jl_array_nrows(edges), "tindex_phi");
            BB->getInstList().insert(InsertPt, Tindex_phi);
            PHINode *ptr_phi = PHINode::Create(ctx.types().T_prjlvalue, jl_array_nrows(edges), "ptr_phi");
            BB->getInstList().insert(InsertPt, ptr_phi);
            Value *isboxed = ctx.builder.CreateICmpNE(
                    ctx.builder.CreateAnd(Tindex_phi, ConstantInt::get(getInt8Ty(ctx.builder.getContext()), 0x80)),
                    ConstantInt::get(getInt8Ty(ctx.builder.getContext()), 0));
            ctx.builder.CreateMemCpy(phi, MaybeAlign(min_align), dest, dest->getAlign(), nbytes, false);
            ctx.builder.CreateLifetimeEnd(dest);
            Value *ptr = ctx.builder.CreateSelect(isboxed,
                maybe_bitcast(ctx, decay_derived(ctx, ptr_phi), getInt8PtrTy(ctx.builder.getContext())),
                maybe_bitcast(ctx, decay_derived(ctx, phi), getInt8PtrTy(ctx.builder.getContext())));
            jl_cgval_t val = mark_julia_slot(ptr, phiType, Tindex_phi, ctx.tbaa().tbaa_stack); // XXX: this TBAA is wrong for ptr_phi
            val.Vboxed = ptr_phi;
            ctx.PhiNodes.push_back(std::make_tuple(val, BB, dest, ptr_phi, r));
            ctx.SAvalues[idx] = val;
            ctx.ssavalue_assigned[idx] = true;
            return;
        }
        else if (allunbox) {
            PHINode *Tindex_phi = PHINode::Create(getInt8Ty(ctx.builder.getContext()), jl_array_nrows(edges), "tindex_phi");
            BB->getInstList().insert(InsertPt, Tindex_phi);
            jl_cgval_t val = mark_julia_slot(NULL, phiType, Tindex_phi, ctx.tbaa().tbaa_stack);
            ctx.PhiNodes.push_back(std::make_tuple(val, BB, dest, (PHINode*)NULL, r));
            ctx.SAvalues[idx] = val;
            ctx.ssavalue_assigned[idx] = true;
            return;
        }
    }
    bool isboxed = !deserves_stack(phiType);
    Type *vtype = isboxed ? ctx.types().T_prjlvalue : julia_type_to_llvm(ctx, phiType);
    // The frontend should really not emit this, but we allow it
    // for convenience.
    if (type_is_ghost(vtype)) {
        assert(jl_is_datatype(phiType) && jl_is_datatype_singleton((jl_datatype_t*)phiType));
        // Skip adding it to the PhiNodes list, since we didn't create one.
        ctx.SAvalues[idx] = mark_julia_const(ctx, ((jl_datatype_t*)phiType)->instance);
        ctx.ssavalue_assigned[idx] = true;
        return;
    }
    jl_cgval_t slot;
    PHINode *value_phi = NULL;
    if (vtype->isAggregateType() && CountTrackedPointers(vtype).count == 0) {
        // the value will be moved into dest in the predecessor critical block.
        // here it's moved into phi in the successor (from dest)
        dest = emit_static_alloca(ctx, vtype);
        Value *phi = emit_static_alloca(ctx, vtype);
        ctx.builder.CreateMemCpy(phi, Align(julia_alignment(phiType)),
             dest, dest->getAlign(),
             jl_datatype_size(phiType), false);
        ctx.builder.CreateLifetimeEnd(dest);
        slot = mark_julia_slot(phi, phiType, NULL, ctx.tbaa().tbaa_stack);
    }
    else {
        value_phi = PHINode::Create(vtype, jl_array_nrows(edges), "value_phi");
        BB->getInstList().insert(InsertPt, value_phi);
        slot = mark_julia_type(ctx, value_phi, isboxed, phiType);
    }
    ctx.PhiNodes.push_back(std::make_tuple(slot, BB, dest, value_phi, r));
    ctx.SAvalues[idx] = slot;
    ctx.ssavalue_assigned[idx] = true;
    return;
}

static void emit_ssaval_assign(jl_codectx_t &ctx, ssize_t ssaidx_0based, jl_value_t *r)
{
    assert(!ctx.ssavalue_assigned[ssaidx_0based]);
    if (jl_is_phinode(r)) {
        return emit_phinode_assign(ctx, ssaidx_0based, r);
    }

    jl_cgval_t slot;
    if (jl_is_phicnode(r)) {
        auto it = ctx.phic_slots.find(ssaidx_0based);
        if (it == ctx.phic_slots.end()) {
            it = ctx.phic_slots.emplace(ssaidx_0based, jl_varinfo_t(ctx.builder.getContext())).first;
        }
        slot = emit_varinfo(ctx, it->second, jl_symbol("phic"));
    } else {
        slot = emit_expr(ctx, r, ssaidx_0based); // slot could be a jl_value_t (unboxed) or jl_value_t* (ispointer)
    }
    if (slot.isboxed || slot.TIndex) {
        // see if inference suggested a different type for the ssavalue than the expression
        // e.g. sometimes the information is inconsistent after inlining getfield on a Tuple
        jl_value_t *ssavalue_types = (jl_value_t*)ctx.source->ssavaluetypes;
        if (jl_is_array(ssavalue_types)) {
            jl_value_t *declType = jl_array_ptr_ref(ssavalue_types, ssaidx_0based);
            if (declType != slot.typ) {
                slot = update_julia_type(ctx, slot, declType);
            }
        }
    }
    ctx.SAvalues[ssaidx_0based] = slot; // now SAvalues[ssaidx_0based] contains the SAvalue
    ctx.ssavalue_assigned[ssaidx_0based] = true;
}

static void emit_varinfo_assign(jl_codectx_t &ctx, jl_varinfo_t &vi, jl_cgval_t rval_info, jl_value_t *l=NULL, bool allow_mismatch=false)
{
    if (!vi.used || vi.value.typ == jl_bottom_type)
        return;

    // convert rval-type to lval-type
    jl_value_t *slot_type = vi.value.typ;
    // If allow_mismatch is set, type mismatches will not result in traps.
    // This is used for upsilon nodes, where the destination can have a narrower
    // type than the store, if inference determines that the store is never read.
    Value *dummy = NULL;
    Value **skip = allow_mismatch ? &dummy : NULL;
    rval_info = convert_julia_type(ctx, rval_info, slot_type, skip);
    if (rval_info.typ == jl_bottom_type)
        return;

    // compute / store tindex info
    if (vi.pTIndex) {
        Value *tindex;
        if (rval_info.TIndex) {
            tindex = rval_info.TIndex;
            if (!vi.boxroot)
                tindex = ctx.builder.CreateAnd(tindex, ConstantInt::get(getInt8Ty(ctx.builder.getContext()), 0x7f));
        }
        else {
            assert(rval_info.isboxed || rval_info.constant);
            tindex = compute_tindex_unboxed(ctx, rval_info, vi.value.typ);
            if (vi.boxroot)
                tindex = ctx.builder.CreateOr(tindex, ConstantInt::get(getInt8Ty(ctx.builder.getContext()), 0x80));
            else
                rval_info.TIndex = tindex;
        }
        ctx.builder.CreateStore(tindex, vi.pTIndex, vi.isVolatile);
    }

    // store boxed variables
    Value *isboxed = NULL;
    if (vi.boxroot) {
        Value *rval;
        if (vi.pTIndex && rval_info.TIndex) {
            ctx.builder.CreateStore(rval_info.TIndex, vi.pTIndex, vi.isVolatile);
            isboxed = ctx.builder.CreateICmpNE(
                    ctx.builder.CreateAnd(rval_info.TIndex, ConstantInt::get(getInt8Ty(ctx.builder.getContext()), 0x80)),
                    ConstantInt::get(getInt8Ty(ctx.builder.getContext()), 0));
            rval = rval_info.Vboxed ? rval_info.Vboxed : Constant::getNullValue(ctx.types().T_prjlvalue);
            assert(rval->getType() == ctx.types().T_prjlvalue);
            assert(!vi.value.constant);
        }
        else {
            assert(!vi.pTIndex || rval_info.isboxed || rval_info.constant);
            rval = boxed(ctx, rval_info);
        }
        ctx.builder.CreateStore(rval, vi.boxroot, vi.isVolatile);
    }

    // store unboxed variables
    if (!vi.boxroot || (vi.pTIndex && rval_info.TIndex)) {
        emit_vi_assignment_unboxed(ctx, vi, isboxed, rval_info);
    }
}

static void emit_assignment(jl_codectx_t &ctx, jl_value_t *l, jl_value_t *r, ssize_t ssaval)
{
    assert(!jl_is_ssavalue(l));
    jl_cgval_t rval_info = emit_expr(ctx, r, ssaval);

    if (jl_is_slotnumber(l)) {
        int sl = jl_slot_number(l) - 1;
        // it's a local variable
        jl_varinfo_t &vi = ctx.slots[sl];
        return emit_varinfo_assign(ctx, vi, rval_info, l);
    }

    jl_module_t *mod;
    jl_sym_t *sym;
    if (jl_is_symbol(l)) {
        mod = ctx.module;
        sym = (jl_sym_t*)l;
    }
    else {
        assert(jl_is_globalref(l));
        mod = jl_globalref_mod(l);
        sym = jl_globalref_name(l);
    }
    emit_globalset(ctx, mod, sym, rval_info, AtomicOrdering::Release);
    // Global variable. Does not need debug info because the debugger knows about
    // its memory location.
}

static void emit_upsilonnode(jl_codectx_t &ctx, ssize_t phic, jl_value_t *val)
{
    auto it = ctx.phic_slots.find(phic);
    if (it == ctx.phic_slots.end()) {
        it = ctx.phic_slots.emplace(phic, jl_varinfo_t(ctx.builder.getContext())).first;
    }
    jl_varinfo_t &vi = it->second;
    // If the val is null, we can ignore the store.
    // The middle end guarantees that the value from this
    // upsilon node is not dynamically observed.
    if (val) {
        jl_cgval_t rval_info = emit_expr(ctx, val);
        if (rval_info.typ == jl_bottom_type)
            // as a special case, PhiC nodes are allowed to use undefined
            // values, since they are just copy operations, so we need to
            // ignore the store (it will not by dynamically observed), while
            // normally, for any other operation result, we'd assume this store
            // was unreachable and dead
            val = NULL;
        else
            emit_varinfo_assign(ctx, vi, rval_info, NULL, true);
    }
    if (!val) {
        if (vi.boxroot) {
            // memory optimization: eagerly clear this gc-root now
            ctx.builder.CreateAlignedStore(Constant::getNullValue(ctx.types().T_prjlvalue), vi.boxroot, Align(sizeof(void*)), true);
        }
        if (vi.pTIndex) {
            // We don't care what the contents of the variable are, but it
            // does need to satisfy the union invariants (i.e. inbounds
            // tindex).
            ctx.builder.CreateAlignedStore(
                vi.boxroot ? ConstantInt::get(getInt8Ty(ctx.builder.getContext()), 0x80) :
                             ConstantInt::get(getInt8Ty(ctx.builder.getContext()), 0x01),
                vi.pTIndex, Align(1), true);
        }
        else if (vi.value.V && !vi.value.constant && vi.value.typ != jl_bottom_type) {
            assert(vi.value.ispointer());
            Type *T = cast<AllocaInst>(vi.value.V)->getAllocatedType();
            if (CountTrackedPointers(T).count) {
                // make sure gc pointers (including ptr_phi of union-split) are initialized to NULL
                ctx.builder.CreateStore(Constant::getNullValue(T), vi.value.V, true);
            }
        }
    }
}

// --- convert expression to code ---

static jl_cgval_t emit_cfunction(jl_codectx_t &ctx, jl_value_t *output_type, const jl_cgval_t &fexpr, jl_value_t *rt, jl_svec_t *argt);

static Value *emit_condition(jl_codectx_t &ctx, const jl_cgval_t &condV, const Twine &msg)
{
    bool isbool = (condV.typ == (jl_value_t*)jl_bool_type);
    if (!isbool) {
        if (condV.TIndex) {
            // check whether this might be bool
            isbool = jl_subtype((jl_value_t*)jl_bool_type, condV.typ);
        }
        emit_typecheck(ctx, condV, (jl_value_t*)jl_bool_type, msg);
    }
    if (isbool) {
        Value *cond = emit_unbox(ctx, getInt8Ty(ctx.builder.getContext()), condV, (jl_value_t*)jl_bool_type);
        assert(cond->getType() == getInt8Ty(ctx.builder.getContext()));
        return ctx.builder.CreateXor(ctx.builder.CreateTrunc(cond, getInt1Ty(ctx.builder.getContext())), ConstantInt::get(getInt1Ty(ctx.builder.getContext()), 1));
    }
    if (condV.isboxed) {
        return ctx.builder.CreateICmpEQ(boxed(ctx, condV),
            track_pjlvalue(ctx, literal_pointer_val(ctx, jl_false)));
    }
    // not a boolean
    return ConstantInt::get(getInt1Ty(ctx.builder.getContext()), 0); // TODO: replace with Undef
}

static Value *emit_condition(jl_codectx_t &ctx, jl_value_t *cond, const Twine &msg)
{
    return emit_condition(ctx, emit_expr(ctx, cond), msg);
}

static void emit_stmtpos(jl_codectx_t &ctx, jl_value_t *expr, int ssaval_result)
{
    if (jl_is_ssavalue(expr) && ssaval_result == -1)
        return; // value not used, no point in attempting codegen for it
    if (jl_is_slotnumber(expr) && ssaval_result == -1) {
        size_t sl = jl_slot_number(expr) - 1;
        jl_varinfo_t &vi = ctx.slots[sl];
        if (vi.usedUndef)
            (void)emit_expr(ctx, expr);
        return;
    }
    if (jl_is_argument(expr) && ssaval_result == -1) {
        return;
    }
    if (jl_is_newvarnode(expr)) {
        jl_value_t *var = jl_fieldref(expr, 0);
        assert(jl_is_slotnumber(var));
        jl_varinfo_t &vi = ctx.slots[jl_slot_number(var)-1];
        if (vi.usedUndef) {
            // create a new uninitialized variable
            Value *lv = vi.boxroot;
            if (lv != NULL)
                ctx.builder.CreateStore(Constant::getNullValue(ctx.types().T_prjlvalue), lv);
            if (lv == NULL || vi.pTIndex != NULL)
                store_def_flag(ctx, vi, false);
        }
        return;
    }
    if (!jl_is_expr(expr)) {
        assert(ssaval_result != -1);
        emit_ssaval_assign(ctx, ssaval_result, expr);
        return;
    }
    jl_expr_t *ex = (jl_expr_t*)expr;
    jl_value_t **args = jl_array_data(ex->args, jl_value_t*);
    jl_sym_t *head = ex->head;
    if (head == jl_meta_sym || head == jl_inbounds_sym || head == jl_coverageeffect_sym
            || head == jl_aliasscope_sym || head == jl_popaliasscope_sym || head == jl_inline_sym || head == jl_noinline_sym) {
        // some expression types are metadata and can be ignored
        // in statement position
        return;
    }
    else if (head == jl_leave_sym) {
        int hand_n_leave = 0;
        for (size_t i = 0; i < jl_expr_nargs(ex); ++i) {
            jl_value_t *arg = args[i];
            if (arg == jl_nothing)
                continue;
            assert(jl_is_ssavalue(arg));
            jl_value_t *enter_stmt = jl_array_ptr_ref(ctx.code, ((jl_ssavalue_t*)arg)->id - 1);
            if (enter_stmt == jl_nothing)
                continue;
            hand_n_leave += 1;
        }
        ctx.builder.CreateCall(prepare_call(jlleave_func),
                           ConstantInt::get(getInt32Ty(ctx.builder.getContext()), hand_n_leave));
    }
    else if (head == jl_pop_exception_sym) {
        jl_cgval_t excstack_state = emit_expr(ctx, jl_exprarg(expr, 0));
        assert(excstack_state.V && excstack_state.V->getType() == ctx.types().T_size);
        ctx.builder.CreateCall(prepare_call(jl_restore_excstack_func), excstack_state.V);
        return;
    }
    else {
        assert(ssaval_result != -1);
        emit_ssaval_assign(ctx, ssaval_result, expr);
    }
}

static std::pair<Function*, Function*> get_oc_function(jl_codectx_t &ctx, jl_method_t *closure_method, jl_tupletype_t *env_t, jl_tupletype_t *argt_typ, jl_value_t *rettype)
{
    jl_svec_t *sig_args = NULL;
    jl_value_t *sigtype = NULL;
    JL_GC_PUSH2(&sig_args, &sigtype);

    size_t nsig = 1 + jl_svec_len(argt_typ->parameters);
    sig_args = jl_alloc_svec_uninit(nsig);
    jl_svecset(sig_args, 0, env_t);
    for (size_t i = 0; i < jl_svec_len(argt_typ->parameters); ++i) {
        jl_svecset(sig_args, 1+i, jl_svecref(argt_typ->parameters, i));
    }
    sigtype = jl_apply_tuple_type_v(jl_svec_data(sig_args), nsig);

    jl_method_instance_t *mi = jl_specializations_get_linfo(closure_method, sigtype, jl_emptysvec);
    jl_code_instance_t *ci = (jl_code_instance_t*)jl_rettype_inferred_addr(mi, ctx.world, ctx.world);

    if (ci == NULL || (jl_value_t*)ci == jl_nothing) {
        JL_GC_POP();
        return std::make_pair((Function*)NULL, (Function*)NULL);
    }
    auto inferred = jl_atomic_load_relaxed(&ci->inferred);
    if (!inferred || inferred == jl_nothing) {
        JL_GC_POP();
        return std::make_pair((Function*)NULL, (Function*)NULL);
    }

    auto it = ctx.emission_context.compiled_functions.find(ci);

    if (it == ctx.emission_context.compiled_functions.end()) {
        ++EmittedOpaqueClosureFunctions;
        jl_code_info_t *ir = jl_uncompress_ir(closure_method, ci, (jl_value_t*)inferred);
        JL_GC_PUSH1(&ir);
        // TODO: Emit this inline and outline it late using LLVM's coroutine support.
        orc::ThreadSafeModule closure_m = jl_create_ts_module(
                name_from_method_instance(mi), ctx.emission_context.tsctx,
                jl_Module->getDataLayout(), Triple(jl_Module->getTargetTriple()));
        jl_llvm_functions_t closure_decls = emit_function(closure_m, mi, ir, rettype, ctx.emission_context);
        JL_GC_POP();
        it = ctx.emission_context.compiled_functions.insert(std::make_pair(ci, std::make_pair(std::move(closure_m), std::move(closure_decls)))).first;
    }

    auto &closure_m = it->second.first;
    auto &closure_decls = it->second.second;

    assert(closure_decls.functionObject != "jl_fptr_sparam");
    bool isspecsig = closure_decls.functionObject != "jl_fptr_args";

    Function *F = NULL;
    std::string fname = isspecsig ?
        closure_decls.functionObject :
        closure_decls.specFunctionObject;
    if (GlobalValue *V = jl_Module->getNamedValue(fname)) {
        F = cast<Function>(V);
    } else {
        F = Function::Create(get_func_sig(ctx.builder.getContext()),
                             Function::ExternalLinkage,
                             fname, jl_Module);
        jl_init_function(F, ctx.emission_context.TargetTriple);
        jl_name_jlfunc_args(ctx.emission_context, F);
        F->setAttributes(AttributeList::get(ctx.builder.getContext(), {get_func_attrs(ctx.builder.getContext()), F->getAttributes()}));
    }
    Function *specF = NULL;
    if (!isspecsig) {
        specF = F;
    } else {
        //emission context holds context lock so can get module
        specF = closure_m.getModuleUnlocked()->getFunction(closure_decls.specFunctionObject);
        if (specF) {
            jl_returninfo_t returninfo = get_specsig_function(ctx, jl_Module, NULL,
                closure_decls.specFunctionObject, sigtype, rettype, true, JL_FEAT_TEST(ctx,gcstack_arg));
            specF = cast<Function>(returninfo.decl.getCallee());
        }
    }
    JL_GC_POP();
    return std::make_pair(F, specF);
}

// `expr` is not clobbered in JL_TRY
JL_GCC_IGNORE_START("-Wclobbered")
static jl_cgval_t emit_expr(jl_codectx_t &ctx, jl_value_t *expr, ssize_t ssaidx_0based)
{
    if (jl_is_symbol(expr)) {
        jl_sym_t *sym = (jl_sym_t*)expr;
        return emit_globalref(ctx, ctx.module, sym, AtomicOrdering::Unordered);
    }
    if (jl_is_slotnumber(expr) || jl_is_argument(expr)) {
        return emit_local(ctx, expr);
    }
    if (jl_is_ssavalue(expr)) {
        ssize_t idx = ((jl_ssavalue_t*)expr)->id - 1;
        assert(idx >= 0);
        if (!ctx.ssavalue_assigned[idx]) {
            ctx.ssavalue_assigned[idx] = true; // (assignment, not comparison test)
            return jl_cgval_t(); // dead code branch
        }
        else {
            return ctx.SAvalues[idx]; // at this point, SAvalues[idx] actually contains the SAvalue
        }
    }
    if (jl_is_globalref(expr)) {
        return emit_globalref(ctx, jl_globalref_mod(expr), jl_globalref_name(expr), AtomicOrdering::Unordered);
    }
    if (jl_is_linenode(expr)) {
        jl_error("LineNumberNode in value position");
    }
    if (jl_is_gotonode(expr)) {
        jl_error("GotoNode in value position");
    }
    if (jl_is_gotoifnot(expr)) {
        jl_error("GotoIfNot in value position");
    }
    if (jl_is_pinode(expr)) {
        Value *skip = NULL;
        return convert_julia_type(ctx, emit_expr(ctx, jl_fieldref_noalloc(expr, 0)), jl_fieldref_noalloc(expr, 1), &skip);
    }
    if (!jl_is_expr(expr)) {
        jl_value_t *val = expr;
        if (jl_is_quotenode(expr))
            val = jl_fieldref_noalloc(expr, 0);
        if (jl_is_method(ctx.linfo->def.method)) // toplevel exprs are already rooted
            val = jl_ensure_rooted(ctx, val);
        return mark_julia_const(ctx, val);
    }

    jl_expr_t *ex = (jl_expr_t*)expr;
    jl_value_t **args = jl_array_data(ex->args, jl_value_t*);
    size_t nargs = jl_array_nrows(ex->args);
    jl_sym_t *head = ex->head;
    // this is object-disoriented.
    // however, this is a good way to do it because it should *not* be easy
    // to add new node types.
    if (head == jl_isdefined_sym) {
        assert(nargs == 1);
        return emit_isdefined(ctx, args[0]);
    }
    else if (head == jl_throw_undef_if_not_sym) {
        assert(nargs == 2);
        jl_sym_t *var = (jl_sym_t*)args[0];
        Value *cond = ctx.builder.CreateTrunc(emit_unbox(ctx, getInt8Ty(ctx.builder.getContext()), emit_expr(ctx, args[1]), (jl_value_t*)jl_bool_type), getInt1Ty(ctx.builder.getContext()));
        if (var == jl_getfield_undefref_sym) {
            raise_exception_unless(ctx, cond,
                literal_pointer_val(ctx, jl_undefref_exception));
        }
        else {
            undef_var_error_ifnot(ctx, cond, var);
        }
        return ghostValue(ctx, jl_nothing_type);
    }
    else if (head == jl_invoke_sym) {
        assert(ssaidx_0based >= 0);
        jl_value_t *expr_t = jl_is_long(ctx.source->ssavaluetypes) ? (jl_value_t*)jl_any_type :
            jl_array_ptr_ref(ctx.source->ssavaluetypes, ssaidx_0based);
        return emit_invoke(ctx, ex, expr_t);
    }
    else if (head == jl_invoke_modify_sym) {
        assert(ssaidx_0based >= 0);
        jl_value_t *expr_t = jl_is_long(ctx.source->ssavaluetypes) ? (jl_value_t*)jl_any_type :
            jl_array_ptr_ref(ctx.source->ssavaluetypes, ssaidx_0based);
        return emit_invoke_modify(ctx, ex, expr_t);
    }
    else if (head == jl_call_sym) {
        jl_value_t *expr_t;
        bool is_promotable = false;
        if (ssaidx_0based < 0)
            // TODO: this case is needed for the call to emit_expr in emit_llvmcall
            expr_t = (jl_value_t*)jl_any_type;
        else {
            expr_t = jl_is_long(ctx.source->ssavaluetypes) ? (jl_value_t*)jl_any_type : jl_array_ptr_ref(ctx.source->ssavaluetypes, ssaidx_0based);
            is_promotable = ctx.ssavalue_usecount[ssaidx_0based] == 1;
        }
        jl_cgval_t res = emit_call(ctx, ex, expr_t, is_promotable);
        // some intrinsics (e.g. typeassert) can return a wider type
        // than what's actually possible
        if (is_promotable && res.promotion_point && res.promotion_ssa == -1) {
            res.promotion_ssa = ssaidx_0based;
        }
        res = update_julia_type(ctx, res, expr_t);
        if (res.typ == jl_bottom_type || expr_t == jl_bottom_type) {
            CreateTrap(ctx.builder);
        }
        return res;
    }
    else if (head == jl_foreigncall_sym) {
        return emit_ccall(ctx, args, jl_array_dim0(ex->args));
    }
    else if (head == jl_cfunction_sym) {
        assert(nargs == 5);
        jl_cgval_t fexpr_rt = emit_expr(ctx, args[1]);
        return emit_cfunction(ctx, args[0], fexpr_rt, args[2], (jl_svec_t*)args[3]);
    }
    else if (head == jl_assign_sym) {
        assert(nargs == 2);
        emit_assignment(ctx, args[0], args[1], ssaidx_0based);
        return ghostValue(ctx, jl_nothing_type);
    }
    else if (head == jl_static_parameter_sym) {
        assert(nargs == 1);
        return emit_sparam(ctx, jl_unbox_long(args[0]) - 1);
    }
    else if (head == jl_method_sym) {
        if (nargs == 1) {
            jl_value_t *mn = args[0];
            assert(jl_is_symbol(mn) || jl_is_slotnumber(mn));

            Value *bp = NULL, *name;
            jl_binding_t *bnd = NULL;
            bool issym = jl_is_symbol(mn);
            bool isglobalref = !issym && jl_is_globalref(mn);
            jl_module_t *mod = ctx.module;
            if (issym || isglobalref) {
                if (isglobalref) {
                    mod = jl_globalref_mod(mn);
                    mn = (jl_value_t*)jl_globalref_name(mn);
                }
                JL_TRY {
                    if (jl_symbol_name((jl_sym_t*)mn)[0] == '@')
                        jl_errorf("macro definition not allowed inside a local scope");
                    name = literal_pointer_val(ctx, mn);
                    bnd = jl_get_binding_for_method_def(mod, (jl_sym_t*)mn);
                }
                JL_CATCH {
                    jl_value_t *e = jl_current_exception();
                    // errors. boo. :(
                    e = jl_as_global_root(e);
                    raise_exception(ctx, literal_pointer_val(ctx, e));
                    return ghostValue(ctx, jl_nothing_type);
                }
                bp = julia_binding_gv(ctx, bnd);
                bp = julia_binding_pvalue(ctx, bp);
            }
            else if (jl_is_slotnumber(mn) || jl_is_argument(mn)) {
                // XXX: eval_methoddef does not have this code branch
                int sl = jl_slot_number(mn)-1;
                jl_varinfo_t &vi = ctx.slots[sl];
                bp = vi.boxroot;
                name = literal_pointer_val(ctx, (jl_value_t*)slot_symbol(ctx, sl));
            }
            if (bp) {
                Value *mdargs[] = { name, literal_pointer_val(ctx, (jl_value_t*)mod), bp, literal_pointer_val(ctx, bnd) };
                jl_cgval_t gf = mark_julia_type(
                        ctx,
                        ctx.builder.CreateCall(prepare_call(jlgenericfunction_func), ArrayRef<Value*>(mdargs)),
                        true,
                        jl_function_type);
                return gf;
            }
            emit_error(ctx, "method: invalid declaration");
            return jl_cgval_t();
        }
        assert(nargs == 3);
        Value *a1 = boxed(ctx, emit_expr(ctx, args[1]));
        Value *a2 = boxed(ctx, emit_expr(ctx, args[2]));
        Value *mdargs[4] = {
            /*argdata*/a1,
            ConstantPointerNull::get(cast<PointerType>(ctx.types().T_prjlvalue)),
            /*code*/a2,
            /*module*/literal_pointer_val(ctx, (jl_value_t*)ctx.module)
        };
        jl_cgval_t meth = mark_julia_type(
            ctx,
            ctx.builder.CreateCall(prepare_call(jlmethod_func), ArrayRef<Value*>(mdargs)),
            true,
            jl_method_type);
        return meth;
    }
    else if (head == jl_const_sym) {
        assert(nargs == 1);
        jl_sym_t *sym = (jl_sym_t*)args[0];
        jl_module_t *mod = ctx.module;
        if (jl_is_globalref(sym)) {
            mod = jl_globalref_mod(sym);
            sym = jl_globalref_name(sym);
        }
        if (jl_is_symbol(sym)) {
            jl_binding_t *bnd = NULL;
            Value *bp = global_binding_pointer(ctx, mod, sym, &bnd, true);
            if (bp)
                ctx.builder.CreateCall(prepare_call(jldeclareconst_func),
                        { bp, literal_pointer_val(ctx, (jl_value_t*)mod), literal_pointer_val(ctx, (jl_value_t*)sym) });
        }
    }
    else if (head == jl_new_sym) {
        bool is_promotable = false;
        if (ssaidx_0based >= 0) {
            is_promotable = ctx.ssavalue_usecount[ssaidx_0based] == 1;
        }
        assert(nargs > 0);
        SmallVector<jl_cgval_t, 0> argv(nargs);
        for (size_t i = 0; i < nargs; ++i) {
            argv[i] = emit_expr(ctx, args[i]);
        }
        jl_value_t *ty = argv[0].typ;
        if (jl_is_type_type(ty) &&
                jl_is_datatype(jl_tparam0(ty)) &&
                jl_is_concrete_type(jl_tparam0(ty))) {
            assert(nargs <= jl_datatype_nfields(jl_tparam0(ty)) + 1);
            jl_cgval_t res = emit_new_struct(ctx, jl_tparam0(ty), nargs - 1, argv.data() + 1, is_promotable);
            if (is_promotable && res.promotion_point && res.promotion_ssa==-1)
                res.promotion_ssa = ssaidx_0based;
            return res;
        }
        Value *val = emit_jlcall(ctx, jlnew_func, nullptr, argv.data(), nargs, julia_call);
        // temporarily mark as `Any`, expecting `emit_ssaval_assign` to update
        // it to the inferred type.
        return mark_julia_type(ctx, val, true, (jl_value_t*)jl_any_type);
    }
    else if (head == jl_splatnew_sym) {
        jl_cgval_t argv[2] = {jl_cgval_t(), jl_cgval_t()};
        assert(nargs == 2);
        argv[0] = emit_expr(ctx, args[0]);
        argv[1] = emit_expr(ctx, args[1]);
        Value *typ = boxed(ctx, argv[0]);
        Value *tup = boxed(ctx, argv[1]);
        Value *val = ctx.builder.CreateCall(prepare_call(jlsplatnew_func), { typ, tup });
        // temporarily mark as `Any`, expecting `emit_ssaval_assign` to update
        // it to the inferred type.
        return mark_julia_type(ctx, val, true, (jl_value_t*)jl_any_type);
    }
    else if (head == jl_new_opaque_closure_sym) {
        assert(nargs >= 4 && "Not enough arguments in new_opaque_closure");
        SmallVector<jl_cgval_t, 4> argv(nargs, jl_cgval_t());
        for (size_t i = 0; i < nargs; ++i) {
            argv[i] = emit_expr(ctx, args[i]);
        }
        const jl_cgval_t &argt = argv[0];
        const jl_cgval_t &lb = argv[1];
        const jl_cgval_t &ub = argv[2];
        const jl_cgval_t &source = argv[3];
        if (source.constant == NULL) {
            // For now, we require non-constant source to be handled by using
            // eval. This should probably be a verifier error and an abort here.
            emit_error(ctx, "(internal error) invalid IR: opaque closure source must be constant");
            return jl_cgval_t();
        }
        bool can_optimize = argt.constant != NULL && lb.constant != NULL && ub.constant != NULL &&
            jl_is_tuple_type(argt.constant) &&
            jl_is_type(lb.constant) && jl_is_type(ub.constant) && jl_is_method(source.constant) &&
            ((jl_method_t*)source.constant)->nargs > 0 &&
            jl_is_valid_oc_argtype((jl_tupletype_t*)argt.constant, (jl_method_t*)source.constant);

        if (can_optimize) {
            jl_value_t *closure_t = NULL;
            jl_value_t *env_t = NULL;
            JL_GC_PUSH2(&closure_t, &env_t);

            SmallVector<jl_value_t *, 0> env_component_ts(nargs-4);
            for (size_t i = 0; i < nargs - 4; ++i) {
                env_component_ts[i] = argv[4+i].typ;
            }

            env_t = jl_apply_tuple_type_v(env_component_ts.data(), nargs-4);
            // we need to know the full env type to look up the right specialization
            if (jl_is_concrete_type(env_t)) {
                jl_tupletype_t *argt_typ = (jl_tupletype_t*)argt.constant;
                Function *F, *specF;
                std::tie(F, specF) = get_oc_function(ctx, (jl_method_t*)source.constant, (jl_tupletype_t*)env_t, argt_typ, ub.constant);
                if (F) {
                    jl_cgval_t jlcall_ptr = mark_julia_type(ctx, F, false, jl_voidpointer_type);
                    jl_aliasinfo_t ai = jl_aliasinfo_t::fromTBAA(ctx, ctx.tbaa().tbaa_gcframe);
                    Instruction *I = ctx.builder.CreateAlignedLoad(ctx.types().T_size, get_last_age_field(ctx), ctx.types().alignof_ptr);
                    jl_cgval_t world_age = mark_julia_type(ctx, ai.decorateInst(I), false, jl_long_type);
                    jl_cgval_t fptr;
                    if (specF)
                        fptr = mark_julia_type(ctx, specF, false, jl_voidpointer_type);
                    else
                        fptr = mark_julia_type(ctx, Constant::getNullValue(ctx.types().T_size), false, jl_voidpointer_type);

                    // TODO: Inline the env at the end of the opaque closure and generate a descriptor for GC
                    jl_cgval_t env = emit_new_struct(ctx, env_t, nargs-4, &argv.data()[4]);

                    jl_cgval_t closure_fields[5] = {
                        env,
                        world_age,
                        source,
                        jlcall_ptr,
                        fptr
                    };

                    closure_t = jl_apply_type2((jl_value_t*)jl_opaque_closure_type, (jl_value_t*)argt_typ, ub.constant);
                    jl_cgval_t ret = emit_new_struct(ctx, closure_t, 5, closure_fields);

                    JL_GC_POP();
                    return ret;
                }
            }
            JL_GC_POP();
        }

        return mark_julia_type(ctx,
                emit_jlcall(ctx, jl_new_opaque_closure_jlcall_func, Constant::getNullValue(ctx.types().T_prjlvalue), argv.data(), nargs, julia_call),
                true, jl_any_type);
    }
    else if (head == jl_exc_sym) {
        assert(nargs == 0);
        return mark_julia_type(ctx,
                ctx.builder.CreateCall(prepare_call(jl_current_exception_func)),
                true, jl_any_type);
    }
    else if (head == jl_copyast_sym) {
        assert(nargs == 1);
        jl_cgval_t ast = emit_expr(ctx, args[0]);
        if (ast.typ != (jl_value_t*)jl_expr_type && ast.typ != (jl_value_t*)jl_any_type) {
            // elide call to jl_copy_ast when possible
            return ast;
        }
        return mark_julia_type(ctx,
                ctx.builder.CreateCall(prepare_call(jlcopyast_func),
                                       boxed(ctx, ast)), true, jl_expr_type);
    }
    else if (head == jl_loopinfo_sym) {
        // parse Expr(:loopinfo, "julia.simdloop", ("llvm.loop.vectorize.width", 4))
        // to LLVM LoopID
        SmallVector<Metadata *, 8> MDs;

        // Reserve first location for self reference to the LoopID metadata node.
        TempMDTuple TempNode = MDNode::getTemporary(ctx.builder.getContext(), None);
        MDs.push_back(TempNode.get());

        for (int i = 0, ie = nargs; i < ie; ++i) {
            Metadata *MD = to_md_tree(args[i], ctx.builder.getContext());
            if (MD)
                MDs.push_back(MD);
        }

        ctx.LoopID = MDNode::getDistinct(ctx.builder.getContext(), MDs);
        // Replace the temporary node with a self-reference.
        ctx.LoopID->replaceOperandWith(0, ctx.LoopID);
        return jl_cgval_t();
    }
    else if (head == jl_leave_sym || head == jl_coverageeffect_sym
            || head == jl_pop_exception_sym || head == jl_enter_sym || head == jl_inbounds_sym
            || head == jl_aliasscope_sym || head == jl_popaliasscope_sym || head == jl_inline_sym || head == jl_noinline_sym) {
        jl_errorf("Expr(:%s) in value position", jl_symbol_name(head));
    }
    else if (head == jl_boundscheck_sym) {
        jl_value_t *def = (nargs == 0) ? jl_true : args[0];
        return mark_julia_const(ctx, bounds_check_enabled(ctx, def) ? jl_true : jl_false);
    }
    else if (head == jl_gc_preserve_begin_sym) {
        SmallVector<jl_cgval_t, 0> argv(nargs);
        for (size_t i = 0; i < nargs; ++i) {
            argv[i] = emit_expr(ctx, args[i]);
        }
        SmallVector<Value*, 0> vals;
        for (size_t i = 0; i < nargs; ++i) {
            Value *gc_root = get_gc_root_for(ctx, argv[i]);
            if (gc_root)
                vals.push_back(gc_root);
        }
        Value *token = vals.empty()
            ? (Value*)ConstantTokenNone::get(ctx.builder.getContext())
            : ctx.builder.CreateCall(prepare_call(gc_preserve_begin_func), vals);
        jl_cgval_t tok(token, (jl_value_t*)jl_nothing_type, NULL);
        return tok;
    }
    else if (head == jl_gc_preserve_end_sym) {
        // We only support ssa values as the argument. Everything else will
        // fall back to the default behavior of preserving the argument value
        // until the end of the scope, which is correct, but not optimal.
        if (!jl_is_ssavalue(args[0])) {
            return jl_cgval_t((jl_value_t*)jl_nothing_type);
        }
        jl_cgval_t token = emit_expr(ctx, args[0]);
        assert(token.V->getType()->isTokenTy());
        if (!isa<ConstantTokenNone>(token.V))
            ctx.builder.CreateCall(prepare_call(gc_preserve_end_func), {token.V});
        return jl_cgval_t((jl_value_t*)jl_nothing_type);
    }
    else {
        if (jl_is_toplevel_only_expr(expr) &&
            !jl_is_method(ctx.linfo->def.method)) {
            // call interpreter to run a toplevel expr from inside a
            // compiled toplevel thunk.
            Value *args[2] = {
                literal_pointer_val(ctx, (jl_value_t*)ctx.module),
                literal_pointer_val(ctx, expr)
            };
            ctx.builder.CreateCall(prepare_call(jltopeval_func), args);
            return ghostValue(ctx, jl_nothing_type);
        }
        jl_errorf("unsupported or misplaced expression \"%s\" in function %s",
                  jl_symbol_name(head), ctx.name);
    }
    return jl_cgval_t();
}
JL_GCC_IGNORE_STOP

// --- generate function bodies ---

// gc frame emission
static void allocate_gc_frame(jl_codectx_t &ctx, BasicBlock *b0, bool or_new=false)
{
    // allocate a placeholder gc instruction
    // this will require the runtime, but it gets deleted later if unused
    ctx.topalloca = ctx.builder.CreateCall(prepare_call(or_new ? jladoptthread_func : jlpgcstack_func));
    ctx.pgcstack = ctx.topalloca;
    ctx.pgcstack->setName("pgcstack");
}

static Value *get_current_task(jl_codectx_t &ctx)
{
    return get_current_task_from_pgcstack(ctx.builder, ctx.types().T_size, ctx.pgcstack);
}

// Get PTLS through current task.
static Value *get_current_ptls(jl_codectx_t &ctx)
{
    return get_current_ptls_from_task(ctx.builder, ctx.types().T_size, get_current_task(ctx), ctx.tbaa().tbaa_gcframe);
}

// Get the address of the world age of the current task
static Value *get_last_age_field(jl_codectx_t &ctx)
{
    Value *ct = get_current_task(ctx);
    return ctx.builder.CreateInBoundsGEP(
            ctx.types().T_size,
            ctx.builder.CreateBitCast(ct, ctx.types().T_size->getPointerTo()),
            ConstantInt::get(ctx.types().T_size, offsetof(jl_task_t, world_age) / ctx.types().sizeof_ptr),
            "world_age");
}

static Function *emit_tojlinvoke(jl_code_instance_t *codeinst, Module *M, jl_codegen_params_t &params)
{
    ++EmittedToJLInvokes;
    jl_codectx_t ctx(M->getContext(), params);
    std::string name;
    raw_string_ostream(name) << "tojlinvoke" << jl_atomic_fetch_add(&globalUniqueGeneratedNames, 1);
    Function *f = Function::Create(ctx.types().T_jlfunc,
            GlobalVariable::InternalLinkage,
            name, M);
    jl_init_function(f, params.TargetTriple);
    jl_name_jlfunc_args(params, f);
    //f->setAlwaysInline();
    ctx.f = f; // for jl_Module
    BasicBlock *b0 = BasicBlock::Create(ctx.builder.getContext(), "top", f);
    ctx.builder.SetInsertPoint(b0);
    Function *theFunc;
    Value *theFarg;
    auto invoke = jl_atomic_load_relaxed(&codeinst->invoke);
    bool cache_valid = params.cache;

    if (cache_valid && invoke != NULL) {
        StringRef theFptrName = jl_ExecutionEngine->getFunctionAtAddress((uintptr_t)invoke, codeinst);
        theFunc = cast<Function>(
            M->getOrInsertFunction(theFptrName, jlinvoke_func->_type(ctx.builder.getContext())).getCallee());
        theFarg = literal_pointer_val(ctx, (jl_value_t*)codeinst);
    }
    else {
        theFunc = prepare_call(jlinvoke_func);
        theFarg = literal_pointer_val(ctx, (jl_value_t*)codeinst->def);
    }
    theFarg = track_pjlvalue(ctx, theFarg);
    auto args = f->arg_begin();
    CallInst *r = ctx.builder.CreateCall(theFunc, { &*args, &*++args, &*++args, theFarg });
    r->setAttributes(theFunc->getAttributes());
    ctx.builder.CreateRet(r);
    return f;
}

static Type *get_returnroots_type(jl_codectx_t &ctx, unsigned rootcount) {
    return ArrayType::get(ctx.types().T_prjlvalue, rootcount);
}

static Type *get_unionbytes_type(LLVMContext &C, unsigned unionbytes) {
    return ArrayType::get(getInt8Ty(C), unionbytes);
}

static void emit_cfunc_invalidate(
        Function *gf_thunk, jl_returninfo_t::CallingConv cc, unsigned return_roots,
        jl_value_t *calltype, jl_value_t *rettype, bool is_for_opaque_closure,
        size_t nargs,
        jl_codegen_params_t &params,
        Function *target)
{
    ++EmittedCFuncInvalidates;
    jl_codectx_t ctx(gf_thunk->getParent()->getContext(), params);
    ctx.f = gf_thunk;

    BasicBlock *b0 = BasicBlock::Create(ctx.builder.getContext(), "top", gf_thunk);
    ctx.builder.SetInsertPoint(b0);
    DebugLoc noDbg;
    ctx.builder.SetCurrentDebugLocation(noDbg);
    allocate_gc_frame(ctx, b0);
    Function::arg_iterator AI = gf_thunk->arg_begin();
    SmallVector<jl_cgval_t, 0> myargs(nargs);
    if (cc == jl_returninfo_t::SRet || cc == jl_returninfo_t::Union)
        ++AI;
    if (return_roots)
        ++AI;
    if (JL_FEAT_TEST(ctx,gcstack_arg)){
        ++AI; // gcstack_arg
    }
    for (size_t i = 0; i < nargs; i++) {
        jl_value_t *jt = jl_nth_slot_type(calltype, i);
        // n.b. specTypes is required to be a datatype by construction for specsig
        bool isboxed = false;
        Type *et;
        if (i == 0 && is_for_opaque_closure) {
            et = PointerType::get(ctx.types().T_jlvalue, AddressSpace::Derived);
        }
        else if (deserves_argbox(jt)) {
            et = ctx.types().T_prjlvalue;
            isboxed = true;
        }
        else {
            et = julia_type_to_llvm(ctx, jt);
        }
        if (is_uniquerep_Type(jt)) {
            myargs[i] = mark_julia_const(ctx, jl_tparam0(jt));
        }
        else if (type_is_ghost(et)) {
            assert(jl_is_datatype(jt) && jl_is_datatype_singleton((jl_datatype_t*)jt));
            myargs[i] = mark_julia_const(ctx, ((jl_datatype_t*)jt)->instance);
        }
        else {
            Value *arg_v = &*AI;
            ++AI;
            Type *at = arg_v->getType();
            if ((i == 0 && is_for_opaque_closure) || (!isboxed && et->isAggregateType())) {
                myargs[i] = mark_julia_slot(arg_v, jt, NULL, ctx.tbaa().tbaa_const);
            }
            else {
                assert(at == et);
                myargs[i] = mark_julia_type(ctx, arg_v, isboxed, jt);
            }
            (void)at;
        }
    }
    assert(AI == gf_thunk->arg_end());
    Value *gf_ret = emit_jlcall(ctx, target, nullptr, myargs.data(), nargs, julia_call);
    jl_cgval_t gf_retbox = mark_julia_type(ctx, gf_ret, true, jl_any_type);
    if (cc != jl_returninfo_t::Boxed) {
        emit_typecheck(ctx, gf_retbox, rettype, "cfunction");
    }

    switch (cc) {
    case jl_returninfo_t::Boxed:
        ctx.builder.CreateRet(gf_ret);
        break;
    case jl_returninfo_t::Register: {
        Type *gfrt = gf_thunk->getReturnType();
        if (gfrt->isVoidTy()) {
            ctx.builder.CreateRetVoid();
        }
        else {
            gf_ret = emit_bitcast(ctx, gf_ret, gfrt->getPointerTo());
            ctx.builder.CreateRet(ctx.builder.CreateAlignedLoad(gfrt, gf_ret, Align(julia_alignment(rettype))));
        }
        break;
    }
    case jl_returninfo_t::SRet: {
        if (return_roots) {
            Value *root1 = gf_thunk->arg_begin() + 1; // root1 has type [n x {}*]*
            assert(cast<PointerType>(root1->getType())->isOpaqueOrPointeeTypeMatches(get_returnroots_type(ctx, return_roots)));
            root1 = ctx.builder.CreateConstInBoundsGEP2_32(get_returnroots_type(ctx, return_roots), root1, 0, 0);
            ctx.builder.CreateStore(gf_ret, root1);
        }
        emit_memcpy(ctx, &*gf_thunk->arg_begin(), jl_aliasinfo_t::fromTBAA(ctx, nullptr), gf_ret,
                    jl_aliasinfo_t::fromTBAA(ctx, nullptr), jl_datatype_size(rettype), julia_alignment(rettype), julia_alignment(rettype));
        ctx.builder.CreateRetVoid();
        break;
    }
    case jl_returninfo_t::Union: {
        Type *retty = gf_thunk->getReturnType();
        Value *gf_retval = UndefValue::get(retty);
        Value *tindex = compute_box_tindex(ctx, emit_typeof(ctx, gf_retbox, false, true), (jl_value_t*)jl_any_type, rettype);
        tindex = ctx.builder.CreateOr(tindex, ConstantInt::get(getInt8Ty(ctx.builder.getContext()), 0x80));
        gf_retval = ctx.builder.CreateInsertValue(gf_retval, gf_ret, 0);
        gf_retval = ctx.builder.CreateInsertValue(gf_retval, tindex, 1);
        ctx.builder.CreateRet(gf_retval);
        break;
    }
    case jl_returninfo_t::Ghosts: {
        Value *gf_retval = compute_tindex_unboxed(ctx, gf_retbox, rettype);
        ctx.builder.CreateRet(gf_retval);
        break;
    }
    }
}

static void emit_cfunc_invalidate(
        Function *gf_thunk, jl_returninfo_t::CallingConv cc, unsigned return_roots,
        jl_value_t *calltype, jl_value_t *rettype, bool is_for_opaque_closure,
        size_t nargs,
        jl_codegen_params_t &params)
{
    emit_cfunc_invalidate(gf_thunk, cc, return_roots, calltype, rettype, is_for_opaque_closure, nargs, params,
        prepare_call_in(gf_thunk->getParent(), jlapplygeneric_func));
}

static Function* gen_cfun_wrapper(
    Module *into, jl_codegen_params_t &params,
    const function_sig_t &sig, jl_value_t *ff, const char *aliasname,
    jl_value_t *declrt, jl_method_instance_t *lam,
    jl_unionall_t *unionall_env, jl_svec_t *sparam_vals, jl_array_t **closure_types)
{
    ++GeneratedCFuncWrappers;
    // Generate a c-callable wrapper
    assert(into);
    size_t nargs = sig.nccallargs;
    const char *name = "cfunction";
    size_t world = jl_atomic_load_acquire(&jl_world_counter);
    jl_code_instance_t *codeinst = NULL;
    bool nest = (!ff || unionall_env);
    jl_value_t *astrt = (jl_value_t*)jl_any_type;
    void *callptr = NULL;
    int calltype = 0;
    if (aliasname)
        name = aliasname;
    else if (lam)
        name = jl_symbol_name(lam->def.method->name);
    if (lam && params.cache) {
        // TODO: this isn't ideal to be unconditionally calling type inference (and compile) from here
        codeinst = jl_compile_method_internal(lam, world);
        auto invoke = jl_atomic_load_acquire(&codeinst->invoke);
        auto fptr = jl_atomic_load_relaxed(&codeinst->specptr.fptr);
        assert(invoke);
        if (fptr) {
            while (!(jl_atomic_load_acquire(&codeinst->specsigflags) & 0b10)) {
                jl_cpu_pause();
            }
            invoke = jl_atomic_load_relaxed(&codeinst->invoke);
        }
        // WARNING: this invoke load is protected by the codegen-lock. If that lock is removed, then the isspecsig load needs to be properly atomically sequenced with this.
        if (invoke == jl_fptr_args_addr) {
            callptr = fptr;
            calltype = 1;
        }
        else if (invoke == jl_fptr_const_return_addr) {
            // don't need the fptr
            callptr = (void*)codeinst->rettype_const;
            calltype = 2;
        }
        else if (jl_atomic_load_relaxed(&codeinst->specsigflags) & 0b1) {
            callptr = fptr;
            calltype = 3;
        }
        astrt = codeinst->rettype;
        if (astrt != (jl_value_t*)jl_bottom_type &&
            jl_type_intersection(astrt, declrt) == jl_bottom_type) {
            // Do not warn if the function never returns since it is
            // occasionally required by the C API (typically error callbacks)
            // even though we're likely to encounter memory errors in that case
            jl_printf(JL_STDERR, "WARNING: cfunction: return type of %s does not match\n", name);
        }
    }

    std::string funcName;
    raw_string_ostream(funcName) << "jlcapi_" << name << "_" << jl_atomic_fetch_add(&globalUniqueGeneratedNames, 1);

    Module *M = into; // Safe because ctx lock is held by params
    AttributeList attributes = sig.attributes;
    FunctionType *functype;
    if (nest) {
        // add nest parameter (pointer to jl_value_t* data array) after sret arg
        assert(closure_types);
        SmallVector<Type*, 0> fargt_sig(sig.fargt_sig.begin(), sig.fargt_sig.end());

        fargt_sig.insert(fargt_sig.begin() + sig.sret, JuliaType::get_pprjlvalue_ty(M->getContext()));

        // Shift LLVM attributes for parameters one to the right, as
        // we are adding the extra nest parameter after sret arg.
        SmallVector<std::pair<unsigned, AttributeSet>, 0> newAttributes;
        newAttributes.reserve(attributes.getNumAttrSets() + 1);
        auto it = *attributes.indexes().begin();
        const auto it_end = *attributes.indexes().end();

        // Skip past FunctionIndex
        if (it == AttributeList::AttrIndex::FunctionIndex) {
            ++it;
        }

        // Move past ReturnValue and parameter return value
        for (;it < AttributeList::AttrIndex::FirstArgIndex + sig.sret; ++it) {
            if (hasAttributesAtIndex(attributes, it)) {
                newAttributes.emplace_back(it, attributes.getAttributes(it));
            }
        }

        // Add the new nest attribute
        AttrBuilder attrBuilder(M->getContext());
        attrBuilder.addAttribute(Attribute::Nest);
        newAttributes.emplace_back(it, AttributeSet::get(M->getContext(), attrBuilder));

        // Shift forward the rest of the attributes
        if (attributes.getNumAttrSets() > 0) { // without this check the loop range below is invalid
            for(; it != it_end; ++it) {
                if (hasAttributesAtIndex(attributes, it)) {
                    newAttributes.emplace_back(it + 1, attributes.getAttributes(it));
                }
            }
        }

        // Remember to add back FunctionIndex
        if (hasAttributesAtIndex(attributes, AttributeList::AttrIndex::FunctionIndex)) {
            newAttributes.emplace_back(AttributeList::AttrIndex::FunctionIndex,
                                       getFnAttrs(attributes));
        }

        // Create the new AttributeList
        attributes = AttributeList::get(M->getContext(), newAttributes);
        functype = FunctionType::get(sig.sret ? getVoidTy(M->getContext()) : sig.prt, fargt_sig, /*isVa*/false);
    }
    else {
        functype = sig.functype(M->getContext());
    }
    Function *cw = Function::Create(functype,
            GlobalVariable::ExternalLinkage,
            funcName, M);
    jl_init_function(cw, params.TargetTriple);
    cw->setAttributes(AttributeList::get(M->getContext(), {attributes, cw->getAttributes()}));

    jl_codectx_t ctx(M->getContext(), params);
    ctx.f = cw;
    ctx.world = world;
    ctx.name = name;
    ctx.funcName = name;

    BasicBlock *b0 = BasicBlock::Create(ctx.builder.getContext(), "top", cw);
    ctx.builder.SetInsertPoint(b0);
    DebugLoc noDbg;
    ctx.builder.SetCurrentDebugLocation(noDbg);
    allocate_gc_frame(ctx, b0, true);

    Value *world_age_field = get_last_age_field(ctx);
    jl_aliasinfo_t ai = jl_aliasinfo_t::fromTBAA(ctx, ctx.tbaa().tbaa_gcframe);
    Value *last_age = ai.decorateInst(
            ctx.builder.CreateAlignedLoad(ctx.types().T_size, world_age_field, ctx.types().alignof_ptr));

    Value *world_v = ctx.builder.CreateAlignedLoad(ctx.types().T_size,
        prepare_global_in(jl_Module, jlgetworld_global), ctx.types().alignof_ptr);
    cast<LoadInst>(world_v)->setOrdering(AtomicOrdering::Acquire);

    Value *age_ok = NULL;
    if (calltype) {
        LoadInst *lam_max = ctx.builder.CreateAlignedLoad(
                ctx.types().T_size,
                ctx.builder.CreateConstInBoundsGEP1_32(
                    ctx.types().T_size,
                    emit_bitcast(ctx, literal_pointer_val(ctx, (jl_value_t*)codeinst), ctx.types().T_size->getPointerTo()),
                    offsetof(jl_code_instance_t, max_world) / ctx.types().sizeof_ptr),
                ctx.types().alignof_ptr);
        age_ok = ctx.builder.CreateICmpUGE(lam_max, world_v);
    }
    ctx.builder.CreateStore(world_v, world_age_field);

    // first emit code to record the arguments
    Function::arg_iterator AI = cw->arg_begin();
    Value *sretPtr = sig.sret ? &*AI++ : NULL;
    Value *nestPtr = nest ? &*AI++ : NULL;
    SmallVector<jl_cgval_t, 0> inputargs(nargs + 1);
    if (ff) {
        // we need to pass the function object even if (even though) it is a singleton
        inputargs[0] = mark_julia_const(ctx, ff);
    }
    else {
        assert(nest && nestPtr);
        Value *ff = ctx.builder.CreateAlignedLoad(ctx.types().T_prjlvalue, nestPtr, Align(sizeof(void*)));
        inputargs[0] = mark_julia_type(ctx, ff, true, jl_any_type);
    }
    // XXX: these values may need to be rooted until the end of the function
    jl_value_t *rt1 = NULL;
    jl_value_t *rt2 = NULL;
    JL_GC_PUSH2(&rt1, &rt2);
    for (size_t i = 0; i < nargs; ++i, ++AI) {
        // figure out how to unpack this argument type
        Value *val = &*AI;
        assert(sig.fargt_sig[i + sig.sret] == val->getType());
        jl_cgval_t &inputarg = inputargs[i + 1];
        jl_value_t *jargty = jl_svecref(sig.at, i);
        bool aref = jl_is_abstract_ref_type(jargty);
        if (aref) // a pointer to a value
            jargty = jl_tparam0(jargty);

        // if we know the outer function sparams, try to fill those in now
        // so that the julia_to_native type checks are more likely to be doable (e.g. concrete types) at compile-time
        jl_value_t *jargty_proper = jargty;
        bool static_at = !(unionall_env && jl_has_typevar_from_unionall(jargty, unionall_env));
        if (!static_at) {
            if (sparam_vals) {
                jargty_proper = rt1 = jl_instantiate_type_in_env(jargty, unionall_env, jl_svec_data(sparam_vals));
                assert(jargty_proper != jargty);
                jargty = jargty_proper;
                static_at = true;
            }
            else {
                jargty_proper = rt1 = jl_rewrap_unionall(jargty, (jl_value_t*)unionall_env);
            }
        }

        if (aref) {
            if (jargty == (jl_value_t*)jl_any_type) {
                inputarg = mark_julia_type(ctx,
                        ctx.builder.CreateAlignedLoad(ctx.types().T_prjlvalue, emit_bitcast(ctx, val, ctx.types().T_pprjlvalue), Align(sizeof(void*))),
                        true, jl_any_type);
            }
            else if (static_at && jl_is_concrete_immutable(jargty)) { // anything that could be stored unboxed
                bool isboxed;
                Type *T = julia_type_to_llvm(ctx, jargty, &isboxed);
                assert(!isboxed);
                // a T* (of unknown origin)
                if (type_is_ghost(T)) {
                    inputarg = ghostValue(ctx, jargty);
                }
                else {
                    val = emit_bitcast(ctx, val, T->getPointerTo());
                    val = ctx.builder.CreateAlignedLoad(T, val, Align(1)); // make no alignment assumption about pointer from C
                    inputarg = mark_julia_type(ctx, val, false, jargty);
                }
            }
            else if (static_at || (!jl_is_typevar(jargty) && !jl_is_immutable_datatype(jargty))) {
                // must be a jl_value_t* (because it's mutable or contains gc roots)
                inputarg = mark_julia_type(ctx, maybe_decay_untracked(ctx, emit_bitcast(ctx, val, ctx.types().T_prjlvalue)), true, jargty_proper);
            }
            else {
                // allocate val into a new box, if it might not be boxed
                // otherwise preserve / reuse the existing box identity
                // TODO: could inspect `jargty` and eliminate some of these cases
                if (!*closure_types)
                    *closure_types = jl_alloc_vec_any(0);
                jl_array_ptr_1d_push(*closure_types, jargty);
                Value *runtime_dt = ctx.builder.CreateAlignedLoad(ctx.types().T_prjlvalue,
                        ctx.builder.CreateConstInBoundsGEP1_32(ctx.types().T_prjlvalue, nestPtr, jl_array_nrows(*closure_types)),
                        Align(sizeof(void*)));
                BasicBlock *boxedBB = BasicBlock::Create(ctx.builder.getContext(), "isboxed", cw);
                BasicBlock *loadBB = BasicBlock::Create(ctx.builder.getContext(), "need-load", cw);
                BasicBlock *unboxedBB = BasicBlock::Create(ctx.builder.getContext(), "maybe-unboxed", cw);
                BasicBlock *isanyBB = BasicBlock::Create(ctx.builder.getContext(), "any", cw);
                BasicBlock *afterBB = BasicBlock::Create(ctx.builder.getContext(), "after", cw);
                Value *isrtboxed = ctx.builder.CreateIsNull(val); // XXX: this is the wrong condition and should be inspecting runtime_dt instead
                ctx.builder.CreateCondBr(isrtboxed, boxedBB, loadBB);
                ctx.builder.SetInsertPoint(boxedBB);
                Value *p1 = ctx.builder.CreateBitCast(val, ctx.types().T_pjlvalue);
                p1 = track_pjlvalue(ctx, p1);
                ctx.builder.CreateBr(afterBB);
                ctx.builder.SetInsertPoint(loadBB);
                Value *isrtany = ctx.builder.CreateICmpEQ(
                        literal_pointer_val(ctx, (jl_value_t*)jl_any_type),
                        ctx.builder.CreateBitCast(val, ctx.types().T_pjlvalue));
                ctx.builder.CreateCondBr(isrtany, isanyBB, unboxedBB);
                ctx.builder.SetInsertPoint(isanyBB);
                Value *p2 = ctx.builder.CreateAlignedLoad(ctx.types().T_prjlvalue, ctx.builder.CreateBitCast(val, ctx.types().T_pprjlvalue), Align(sizeof(void*)));
                ctx.builder.CreateBr(afterBB);
                ctx.builder.SetInsertPoint(unboxedBB);
                Value *p3 = emit_new_bits(ctx, runtime_dt, val);
                unboxedBB = ctx.builder.GetInsertBlock(); // could have changed
                ctx.builder.CreateBr(afterBB);
                ctx.builder.SetInsertPoint(afterBB);
                PHINode *p = ctx.builder.CreatePHI(ctx.types().T_prjlvalue, 3);
                p->addIncoming(p1, boxedBB);
                p->addIncoming(p2, isanyBB);
                p->addIncoming(p3, unboxedBB);
                inputarg = mark_julia_type(ctx, p, true, jargty_proper);
            }
        }
        else {
            bool argboxed = sig.fargt_isboxed[i];
            if (argboxed) {
                // a jl_value_t*, even when represented as a struct
                inputarg = mark_julia_type(ctx, val, true, jargty_proper);
            }
            else {
                // something of type T
                // undo whatever we might have done to this poor argument
                assert(jl_is_datatype(jargty));
                if (sig.byRefList[i]) {
                    val = ctx.builder.CreateAlignedLoad(sig.fargt[i], val, Align(1)); // unknown alignment from C
                }
                else {
                    bool issigned = jl_signed_type && jl_subtype(jargty_proper, (jl_value_t*)jl_signed_type);
                    val = llvm_type_rewrite(ctx, val, sig.fargt[i], issigned);
                }
                // passed an unboxed T, but may need something boxed (not valid to be unboxed)
                if (static_at) {
                    bool isboxed;
                    assert(jargty == jargty_proper);
                    (void)julia_type_to_llvm(ctx, jargty, &isboxed);
                    if (isboxed)
                        inputarg = mark_julia_type(ctx,
                                box_ccall_result(ctx, val, literal_pointer_val(ctx, jargty), jargty),
                                true, jargty_proper);
                    else
                        inputarg = mark_julia_type(ctx, val, false, jargty);
                }
                else {
                    if (!*closure_types)
                        *closure_types = jl_alloc_vec_any(0);
                    jl_array_ptr_1d_push(*closure_types, jargty);
                    Value *runtime_dt = ctx.builder.CreateAlignedLoad(ctx.types().T_prjlvalue,
                            ctx.builder.CreateConstInBoundsGEP1_32(ctx.types().T_prjlvalue, nestPtr, jl_array_nrows(*closure_types)),
                            Align(sizeof(void*)));
                    Value *strct = box_ccall_result(ctx, val, runtime_dt, jargty);
                    inputarg = mark_julia_type(ctx, strct, true, jargty_proper);
                }
            }
        }
    }
    JL_GC_POP();
    assert(AI == cw->arg_end());

    // Create the call
    bool jlfunc_sret;
    jl_cgval_t retval;
    if (calltype == 2) {
        nargs = 0; // arguments not needed -- TODO: not really true, should emit an age_ok test and jlcall
        jlfunc_sret = false;
        retval = mark_julia_const(ctx, (jl_value_t*)callptr);
    }
    else if (calltype == 0 || calltype == 1) {
        // emit a jlcall
        jlfunc_sret = false;
        Function *theFptr = NULL;
        if (calltype == 1) {
            StringRef fname = jl_ExecutionEngine->getFunctionAtAddress((uintptr_t)callptr, codeinst);
            theFptr = cast_or_null<Function>(jl_Module->getNamedValue(fname));
            if (!theFptr) {
                theFptr = Function::Create(ctx.types().T_jlfunc, GlobalVariable::ExternalLinkage,
                                           fname, jl_Module);
                jl_init_function(theFptr, ctx.emission_context.TargetTriple);
                jl_name_jlfunc_args(ctx.emission_context, theFptr);
                addRetAttr(theFptr, Attribute::NonNull);
            }
            else {
                assert(theFptr->getFunctionType() == ctx.types().T_jlfunc);
            }
        }
        BasicBlock *b_generic, *b_jlcall, *b_after;
        Value *ret_jlcall;
        if (age_ok) {
            assert(theFptr);
            b_generic = BasicBlock::Create(ctx.builder.getContext(), "generic", cw);
            b_jlcall = BasicBlock::Create(ctx.builder.getContext(), "apply", cw);
            b_after = BasicBlock::Create(ctx.builder.getContext(), "after", cw);
            ctx.builder.CreateCondBr(age_ok, b_jlcall, b_generic);
            ctx.builder.SetInsertPoint(b_jlcall);
            // for jlcall, we need to pass the function object even if it is a ghost.
            Value *theF = boxed(ctx, inputargs[0]);
            assert(theF);
            ret_jlcall = emit_jlcall(ctx, theFptr, theF, &inputargs[1], nargs, julia_call);
            ctx.builder.CreateBr(b_after);
            ctx.builder.SetInsertPoint(b_generic);
        }
        Value *ret = emit_jlcall(ctx, jlapplygeneric_func, NULL, inputargs.data(), nargs + 1, julia_call);
        if (age_ok) {
            ctx.builder.CreateBr(b_after);
            ctx.builder.SetInsertPoint(b_after);
            PHINode *retphi = ctx.builder.CreatePHI(ctx.types().T_prjlvalue, 2);
            retphi->addIncoming(ret_jlcall, b_jlcall);
            retphi->addIncoming(ret, b_generic);
            ret = retphi;
        }
        retval = mark_julia_type(ctx, ret, true, astrt);
    }
    else {
        bool is_opaque_closure = jl_is_method(lam->def.value) && lam->def.method->is_for_opaque_closure;
        assert(calltype == 3);
        // emit a specsig call
        bool gcstack_arg = JL_FEAT_TEST(ctx, gcstack_arg);
        StringRef protoname = jl_ExecutionEngine->getFunctionAtAddress((uintptr_t)callptr, codeinst);
        jl_returninfo_t returninfo = get_specsig_function(ctx, M, NULL, protoname, lam->specTypes, astrt, is_opaque_closure, gcstack_arg);
        FunctionType *cft = returninfo.decl.getFunctionType();
        jlfunc_sret = (returninfo.cc == jl_returninfo_t::SRet);

        // TODO: Can use use emit_call_specfun_other here?
        SmallVector<Value*, 0> args;
        Value *result = nullptr;
        if (jlfunc_sret || returninfo.cc == jl_returninfo_t::Union) {
            // fuse the two sret together, or emit an alloca to hold it
            if (sig.sret && jlfunc_sret) {
                result = emit_bitcast(ctx, sretPtr, cft->getParamType(0));
            }
            else {
                if (jlfunc_sret) {
                    result = emit_static_alloca(ctx, getAttributeAtIndex(returninfo.attrs, 1, Attribute::StructRet).getValueAsType());
                    setName(ctx.emission_context, result, "sret");
                    assert(cast<PointerType>(result->getType())->hasSameElementTypeAs(cast<PointerType>(cft->getParamType(0))));
                } else {
                    result = emit_static_alloca(ctx, get_unionbytes_type(ctx.builder.getContext(), returninfo.union_bytes));
                    setName(ctx.emission_context, result, "result_union");
                    assert(cast<PointerType>(result->getType())->hasSameElementTypeAs(cast<PointerType>(cft->getParamType(0))));
                }
            }
            args.push_back(result);
        }
        if (returninfo.return_roots) {
            AllocaInst *return_roots = emit_static_alloca(ctx, get_returnroots_type(ctx, returninfo.return_roots));
            setName(ctx.emission_context, return_roots, "return_roots");
            args.push_back(return_roots);
        }
        if (gcstack_arg)
            args.push_back(ctx.pgcstack);
        for (size_t i = 0; i < nargs + 1; i++) {
            // figure out how to repack the arguments
            jl_cgval_t &inputarg = inputargs[i];
            Value *arg;
            jl_value_t *spect = (i == 0 && is_opaque_closure) ? (jl_value_t*)jl_any_type :
                jl_nth_slot_type(lam->specTypes, i);
            // n.b. specTypes is required to be a datatype by construction for specsig
            bool isboxed = deserves_argbox(spect);
            Type *T = isboxed ? ctx.types().T_prjlvalue : julia_type_to_llvm(ctx, spect);
            if (is_uniquerep_Type(spect)) {
                continue;
            }
            else if (isboxed) {
                arg = boxed(ctx, inputarg);
            }
            else if (type_is_ghost(T)) {
                continue; // ghost types are skipped by the specsig method signature
            }
            else if (T->isAggregateType()) {
                // aggregate types are passed by pointer
                inputarg = value_to_pointer(ctx, inputarg);
                arg = maybe_bitcast(ctx, decay_derived(ctx, data_pointer(ctx, inputarg)),
                    T->getPointerTo());
            }
            else {
                arg = emit_unbox(ctx, T, inputarg, spect);
                assert(!isa<UndefValue>(arg));
            }

            // add to argument list
            args.push_back(arg);
        }
        Value *theFptr = returninfo.decl.getCallee();
        assert(theFptr);
        if (age_ok) {
            funcName += "_gfthunk";
            Function *gf_thunk = Function::Create(returninfo.decl.getFunctionType(),
                    GlobalVariable::InternalLinkage, funcName, M);
            jl_init_function(gf_thunk, ctx.emission_context.TargetTriple);
            gf_thunk->setAttributes(AttributeList::get(M->getContext(), {returninfo.attrs, gf_thunk->getAttributes()}));
            // build a  specsig -> jl_apply_generic converter thunk
            // this builds a method that calls jl_apply_generic (as a closure over a singleton function pointer),
            // but which has the signature of a specsig
            emit_cfunc_invalidate(gf_thunk, returninfo.cc, returninfo.return_roots, lam->specTypes, codeinst->rettype, is_opaque_closure, nargs + 1, ctx.emission_context);
            theFptr = ctx.builder.CreateSelect(age_ok, theFptr, gf_thunk);
        }

        assert(cast<PointerType>(theFptr->getType())->isOpaqueOrPointeeTypeMatches(returninfo.decl.getFunctionType()));
        CallInst *call = ctx.builder.CreateCall(
            returninfo.decl.getFunctionType(),
            theFptr, ArrayRef<Value*>(args));
        call->setAttributes(returninfo.attrs);
        if (gcstack_arg)
            call->setCallingConv(CallingConv::Swift);

        switch (returninfo.cc) {
            case jl_returninfo_t::Boxed:
                retval = mark_julia_type(ctx, call, true, astrt);
                break;
            case jl_returninfo_t::Register:
                retval = mark_julia_type(ctx, call, false, astrt);
                break;
            case jl_returninfo_t::SRet:
                retval = mark_julia_slot(result, astrt, NULL, ctx.tbaa().tbaa_stack);
                break;
            case jl_returninfo_t::Union: {
                Value *box = ctx.builder.CreateExtractValue(call, 0);
                Value *tindex = ctx.builder.CreateExtractValue(call, 1);
                Value *derived = ctx.builder.CreateSelect(
                    ctx.builder.CreateICmpEQ(
                            ctx.builder.CreateAnd(tindex, ConstantInt::get(getInt8Ty(ctx.builder.getContext()), 0x80)),
                            ConstantInt::get(getInt8Ty(ctx.builder.getContext()), 0)),
                    decay_derived(ctx, ctx.builder.CreateBitCast(result, ctx.types().T_pjlvalue)),
                    decay_derived(ctx, box));
                retval = mark_julia_slot(derived,
                                         astrt,
                                         tindex,
                                         ctx.tbaa().tbaa_stack);
                assert(box->getType() == ctx.types().T_prjlvalue);
                retval.Vboxed = box;
                break;
            }
            case jl_returninfo_t::Ghosts:
                retval = mark_julia_slot(NULL, astrt, call, ctx.tbaa().tbaa_stack);
                break;
        }
    }

    // inline a call to typeassert here, if required
    emit_typecheck(ctx, retval, declrt, "cfunction");
    retval = update_julia_type(ctx, retval, declrt);

    // Prepare the return value
    Value *r;
    if (sig.retboxed) {
        assert(!sig.sret);
        // return a jl_value_t*
        r = boxed(ctx, retval);
    }
    else if (sig.sret && jlfunc_sret) {
        // nothing to do
        r = NULL;
    }
    else if (!type_is_ghost(sig.lrt)) {
        Type *prt = sig.prt;
        bool issigned = jl_signed_type && jl_subtype(declrt, (jl_value_t*)jl_signed_type);
        Value *v = emit_unbox(ctx, sig.lrt, retval, retval.typ);
        r = llvm_type_rewrite(ctx, v, prt, issigned);
        if (sig.sret) {
            ctx.builder.CreateStore(r, sretPtr);
            r = NULL;
        }
    }
    else {
        r = NULL;
    }

    ctx.builder.CreateStore(last_age, world_age_field);
    ctx.builder.CreateRet(r);

    ctx.builder.SetCurrentDebugLocation(noDbg);
    ctx.builder.ClearInsertionPoint();

    if (aliasname) {
        GlobalAlias::create(cw->getValueType(), cw->getType()->getAddressSpace(),
                            GlobalValue::ExternalLinkage, aliasname, cw, M);
    }

    if (nest) {
        funcName += "make";
        Function *cw_make = Function::Create(
                FunctionType::get(getInt8PtrTy(ctx.builder.getContext()), { getInt8PtrTy(ctx.builder.getContext()), ctx.types().T_ppjlvalue }, false),
                GlobalVariable::ExternalLinkage,
                funcName, M);
        jl_init_function(cw_make, ctx.emission_context.TargetTriple);
        cw_make->getArg(0)->setName("wrapper");
        cw_make->getArg(1)->setName("newval");
        BasicBlock *b0 = BasicBlock::Create(ctx.builder.getContext(), "top", cw_make);
        IRBuilder<> cwbuilder(b0);
        Function::arg_iterator AI = cw_make->arg_begin();
        Argument *Tramp = &*AI; ++AI;
        Argument *NVal = &*AI; ++AI;
        Function *init_trampoline = Intrinsic::getDeclaration(cw_make->getParent(), Intrinsic::init_trampoline);
        Function *adjust_trampoline = Intrinsic::getDeclaration(cw_make->getParent(), Intrinsic::adjust_trampoline);
        cwbuilder.CreateCall(init_trampoline, {
                Tramp,
                cwbuilder.CreateBitCast(cw, getInt8PtrTy(ctx.builder.getContext())),
                cwbuilder.CreateBitCast(NVal, getInt8PtrTy(ctx.builder.getContext()))
            });
        cwbuilder.CreateRet(cwbuilder.CreateCall(adjust_trampoline, { Tramp }));
        cw = cw_make;
    }

    return cw;
}

// Get the LLVM Function* for the C-callable entry point for a certain function
// and argument types.
// here argt does not include the leading function type argument
static jl_cgval_t emit_cfunction(jl_codectx_t &ctx, jl_value_t *output_type, const jl_cgval_t &fexpr_rt, jl_value_t *declrt, jl_svec_t *argt)
{
    jl_unionall_t *unionall_env = (jl_is_method(ctx.linfo->def.method) && jl_is_unionall(ctx.linfo->def.method->sig))
        ? (jl_unionall_t*)ctx.linfo->def.method->sig
        : NULL;
    jl_svec_t *sparam_vals = NULL;
    if (ctx.spvals_ptr == NULL && jl_svec_len(ctx.linfo->sparam_vals) > 0)
        sparam_vals = ctx.linfo->sparam_vals;

    jl_value_t *rt = declrt;
    if (jl_is_abstract_ref_type(declrt)) {
        declrt = jl_tparam0(declrt);
        if (!verify_ref_type(ctx, declrt, unionall_env, 0, "cfunction")) {
            return jl_cgval_t();
        }
        if (unionall_env)
            declrt = jl_rewrap_unionall(declrt, (jl_value_t*)unionall_env);
        rt = (jl_value_t*)jl_any_type; // convert return type to jl_value_t*
    }

    // some sanity checking and check whether there's a vararg
    size_t nargt = jl_svec_len(argt);
    bool isVa = (nargt > 0 && jl_is_vararg(jl_svecref(argt, nargt - 1)));
    assert(!isVa); (void)isVa;

    jl_array_t *closure_types = NULL;
    jl_value_t *sigt = NULL; // dispatch-sig = type signature with Ref{} annotations removed and applied to the env
    JL_GC_PUSH4(&declrt, &sigt, &rt, &closure_types);
    Type *lrt;
    bool retboxed;
    bool static_rt;
    const std::string err = verify_ccall_sig(
            /* inputs:  */
            rt, (jl_value_t*)argt, unionall_env,
            sparam_vals,
            &ctx.emission_context,
            /* outputs: */
            lrt, ctx.builder.getContext(),
            retboxed, static_rt);
    if (!err.empty()) {
        emit_error(ctx, "cfunction " + err);
        JL_GC_POP();
        return jl_cgval_t();
    }
    if (rt != declrt && rt != (jl_value_t*)jl_any_type)
        rt = jl_ensure_rooted(ctx, rt);

    function_sig_t sig("cfunction", lrt, rt, retboxed, argt, unionall_env, false, CallingConv::C, false, &ctx.emission_context);
    assert(sig.fargt.size() + sig.sret == sig.fargt_sig.size());
    if (!sig.err_msg.empty()) {
        emit_error(ctx, sig.err_msg);
        JL_GC_POP();
        return jl_cgval_t();
    }

    // compute+verify the dispatch signature, and see if it depends on the environment sparams
    bool approx = false;
    sigt = (jl_value_t*)jl_alloc_svec(nargt + 1);
    jl_svecset(sigt, 0, fexpr_rt.typ);
    if (!fexpr_rt.constant && (!jl_is_concrete_type(fexpr_rt.typ) || jl_is_kind(fexpr_rt.typ)))
        approx = true;
    for (size_t i = 0; i < nargt; i++) {
        jl_value_t *jargty = jl_svecref(argt, i);
        if (jl_is_abstract_ref_type(jargty)) {
            jargty = jl_tparam0(jargty);
            if (!verify_ref_type(ctx, jargty, unionall_env, i + 1, "cfunction")) {
                JL_GC_POP();
                return jl_cgval_t();
            }
        }
        if (unionall_env && jl_has_typevar_from_unionall(jargty, unionall_env)) {
            if (sparam_vals)
                jargty = jl_instantiate_type_in_env(jargty, unionall_env, jl_svec_data(sparam_vals));
            else
                approx = true;
        }
        jl_svecset(sigt, i + 1, jargty);
    }
    if (approx) {
        sigt = NULL;
    }
    else {
        sigt = jl_apply_tuple_type((jl_svec_t*)sigt, 1);
    }
    if (sigt && !(unionall_env && jl_has_typevar_from_unionall(rt, unionall_env))) {
        unionall_env = NULL;
    }

    bool nest = (!fexpr_rt.constant || unionall_env);
    if (ctx.emission_context.TargetTriple.isAArch64() || ctx.emission_context.TargetTriple.isARM() || ctx.emission_context.TargetTriple.isPPC64()) {
        if (nest) {
            emit_error(ctx, "cfunction: closures are not supported on this platform");
            return jl_cgval_t();
        }
    }
    size_t world = jl_atomic_load_acquire(&jl_world_counter);
    size_t min_valid = 0;
    size_t max_valid = ~(size_t)0;
    // try to look up this function for direct invoking
    jl_method_instance_t *lam = sigt ? jl_get_specialization1((jl_tupletype_t*)sigt, world, &min_valid, &max_valid, 0) : NULL;
    Value *F = gen_cfun_wrapper(
            jl_Module, ctx.emission_context,
            sig, fexpr_rt.constant, NULL,
            declrt, lam,
            unionall_env, sparam_vals, &closure_types);
    bool outboxed;
    if (nest) {
        // F is actually an init_trampoline function that returns the real address
        // Now fill in the nest parameters
        Value *fobj = boxed(ctx, fexpr_rt);
        jl_svec_t *fill = jl_emptysvec;
        if (closure_types) {
            assert(ctx.spvals_ptr);
            size_t n = jl_array_nrows(closure_types);
            jl_svec_t *fill = jl_alloc_svec_uninit(n);
            for (size_t i = 0; i < n; i++) {
                jl_svecset(fill, i, jl_array_ptr_ref(closure_types, i));
            }
            fill = (jl_svec_t*)jl_ensure_rooted(ctx, (jl_value_t*)fill);
        }
        Type *T_htable = ArrayType::get(ctx.types().T_size, sizeof(htable_t) / sizeof(void*));
        Value *cache = new GlobalVariable(*jl_Module, T_htable, false,
                               GlobalVariable::PrivateLinkage,
                               ConstantAggregateZero::get(T_htable));
        F = ctx.builder.CreateCall(prepare_call(jlgetcfunctiontrampoline_func), {
                 fobj,
                 literal_pointer_val(ctx, output_type),
                 ctx.builder.CreateBitCast(cache, getInt8PtrTy(ctx.builder.getContext())),
                 literal_pointer_val(ctx, (jl_value_t*)fill),
                 F,
                 closure_types ? literal_pointer_val(ctx, (jl_value_t*)unionall_env) : Constant::getNullValue(ctx.types().T_pjlvalue),
                 closure_types ? ctx.spvals_ptr : ConstantPointerNull::get(cast<PointerType>(ctx.types().T_pprjlvalue))
             });
        outboxed = true;
    }
    else {
        F = ctx.builder.CreatePtrToInt(F, ctx.types().T_size);
        outboxed = (output_type != (jl_value_t*)jl_voidpointer_type);
        if (outboxed) {
            assert(jl_datatype_size(output_type) == sizeof(void*) * 4);
            Value *strct = emit_allocobj(ctx, (jl_datatype_t*)output_type);
            setName(ctx.emission_context, strct, "cfun_result");
            Value *derived_strct = emit_bitcast(ctx, decay_derived(ctx, strct), ctx.types().T_size->getPointerTo());
            MDNode *tbaa = best_tbaa(ctx.tbaa(), output_type);
            jl_aliasinfo_t ai = jl_aliasinfo_t::fromTBAA(ctx, tbaa);
            ai.decorateInst(ctx.builder.CreateStore(F, derived_strct));
            ai.decorateInst(ctx.builder.CreateStore(
                ctx.builder.CreatePtrToInt(literal_pointer_val(ctx, fexpr_rt.constant), ctx.types().T_size),
                ctx.builder.CreateConstInBoundsGEP1_32(ctx.types().T_size, derived_strct, 1)));
            ai.decorateInst(ctx.builder.CreateStore(Constant::getNullValue(ctx.types().T_size),
                    ctx.builder.CreateConstInBoundsGEP1_32(ctx.types().T_size, derived_strct, 2)));
            ai.decorateInst(ctx.builder.CreateStore(Constant::getNullValue(ctx.types().T_size),
                    ctx.builder.CreateConstInBoundsGEP1_32(ctx.types().T_size, derived_strct, 3)));
            F = strct;
        }
    }
    JL_GC_POP();
    return mark_julia_type(ctx, F, outboxed, output_type);
}

// do codegen to create a C-callable alias/wrapper, or if sysimg_handle is set,
// restore one from a loaded system image.
const char *jl_generate_ccallable(LLVMOrcThreadSafeModuleRef llvmmod, void *sysimg_handle, jl_value_t *declrt, jl_value_t *sigt, jl_codegen_params_t &params)
{
    ++GeneratedCCallables;
    jl_datatype_t *ft = (jl_datatype_t*)jl_tparam0(sigt);
    jl_value_t *ff = ft->instance;
    assert(ff);
    const char *name = jl_symbol_name(ft->name->mt->name);
    jl_value_t *crt = declrt;
    if (jl_is_abstract_ref_type(declrt)) {
        declrt = jl_tparam0(declrt);
        crt = (jl_value_t*)jl_any_type;
    }
    bool toboxed;
    Type *lcrt = _julia_struct_to_llvm(&params, *params.tsctx.getContext(), crt, &toboxed);
    if (toboxed)
        lcrt = JuliaType::get_prjlvalue_ty(lcrt->getContext());
    size_t nargs = jl_nparams(sigt)-1;
    jl_svec_t *argtypes = NULL;
    JL_GC_PUSH1(&argtypes);
    argtypes = jl_alloc_svec(nargs);
    for (size_t i = 0; i < nargs; i++) {
        jl_svecset(argtypes, i, jl_tparam(sigt, i+1));
    }
    jl_value_t *err;
    { // scope block for sig
        function_sig_t sig("cfunction", lcrt, crt, toboxed,
                           argtypes, NULL, false, CallingConv::C, false, &params);
        if (sig.err_msg.empty()) {
            size_t world = jl_atomic_load_acquire(&jl_world_counter);
            size_t min_valid = 0;
            size_t max_valid = ~(size_t)0;
            if (sysimg_handle) {
                // restore a ccallable from the system image
                void *addr;
                int found = jl_dlsym(sysimg_handle, name, &addr, 0);
                if (found)
                    add_named_global(name, addr);
                else {
                    err = jl_get_exceptionf(jl_errorexception_type, "%s not found in sysimg", name);
                    jl_throw(err);
                }
            }
            else {
                jl_method_instance_t *lam = jl_get_specialization1((jl_tupletype_t*)sigt, world, &min_valid, &max_valid, 0);
                //Safe b/c params holds context lock
                gen_cfun_wrapper(unwrap(llvmmod)->getModuleUnlocked(), params, sig, ff, name, declrt, lam, NULL, NULL, NULL);
            }
            JL_GC_POP();
            return name;
        }
        err = jl_get_exceptionf(jl_errorexception_type, "%s", sig.err_msg.c_str());
    }
    jl_throw(err);
}

// generate a julia-callable function that calls f (AKA lam)
static Function *gen_invoke_wrapper(jl_method_instance_t *lam, jl_value_t *jlretty, const jl_returninfo_t &f, int retarg, StringRef funcName,
        Module *M, jl_codegen_params_t &params)
{
    ++GeneratedInvokeWrappers;
    Function *w = Function::Create(get_func_sig(M->getContext()), GlobalVariable::ExternalLinkage, funcName, M);
    jl_init_function(w, params.TargetTriple);
    jl_name_jlfunc_args(params, w);
    w->setAttributes(AttributeList::get(M->getContext(), {get_func_attrs(M->getContext()), w->getAttributes()}));
    w->addFnAttr(Attribute::OptimizeNone);
    w->addFnAttr(Attribute::NoInline);
    Function::arg_iterator AI = w->arg_begin();
    Value *funcArg = &*AI++;
    Value *argArray = &*AI++;
    Value *argCount = &*AI++; (void)argCount; // unused
    //Value *mfunc = &*AI++; (void)mfunc; // unused
    assert(AI == w->arg_end());

    jl_codectx_t ctx(M->getContext(), params);
    ctx.f = w;
    ctx.linfo = lam;
    ctx.rettype = jlretty;
    ctx.world = 0;

    BasicBlock *b0 = BasicBlock::Create(ctx.builder.getContext(), "top", w);
    ctx.builder.SetInsertPoint(b0);
    DebugLoc noDbg;
    ctx.builder.SetCurrentDebugLocation(noDbg);
    allocate_gc_frame(ctx, b0);

    // TODO: replace this with emit_call_specfun_other?
    FunctionType *ftype = const_cast<llvm::FunctionCallee&>(f.decl).getFunctionType();
    size_t nfargs = ftype->getNumParams();
    SmallVector<Value *, 0> args(nfargs);
    unsigned idx = 0;
    AllocaInst *result = NULL;
    switch (f.cc) {
    case jl_returninfo_t::Boxed:
    case jl_returninfo_t::Register:
    case jl_returninfo_t::Ghosts:
        break;
    case jl_returninfo_t::SRet:
        assert(cast<PointerType>(ftype->getParamType(0))->isOpaqueOrPointeeTypeMatches(getAttributeAtIndex(f.attrs, 1, Attribute::StructRet).getValueAsType()));
        result = ctx.builder.CreateAlloca(getAttributeAtIndex(f.attrs, 1, Attribute::StructRet).getValueAsType());
        setName(ctx.emission_context, result, "sret");
        args[idx] = result;
        idx++;
        break;
    case jl_returninfo_t::Union:
        result = ctx.builder.CreateAlloca(ArrayType::get(getInt8Ty(ctx.builder.getContext()), f.union_bytes));
        if (f.union_align > 1)
            result->setAlignment(Align(f.union_align));
        args[idx] = result;
        idx++;
        setName(ctx.emission_context, result, "result_union");
        break;
    }
    if (f.return_roots) {
        AllocaInst *return_roots = emit_static_alloca(ctx, ArrayType::get(ctx.types().T_prjlvalue, f.return_roots));
        setName(ctx.emission_context, return_roots, "return_roots");
        args[idx] = return_roots;
        idx++;
    }
    bool gcstack_arg = JL_FEAT_TEST(ctx, gcstack_arg);
    if (gcstack_arg) {
        args[idx] = ctx.pgcstack;
        idx++;
    }
    bool is_opaque_closure = jl_is_method(lam->def.value) && lam->def.method->is_for_opaque_closure;
    for (size_t i = 0; i < jl_nparams(lam->specTypes) && idx < nfargs; ++i) {
        jl_value_t *ty = ((i == 0) && is_opaque_closure) ? (jl_value_t*)jl_any_type :
            jl_nth_slot_type(lam->specTypes, i);
        // n.b. specTypes is required to be a datatype by construction for specsig
        bool isboxed = deserves_argbox(ty);
        Type *lty = isboxed ?  ctx.types().T_prjlvalue : julia_type_to_llvm(ctx, ty);
        if (type_is_ghost(lty) || is_uniquerep_Type(ty))
            continue;
        Value *theArg;
        if (i == 0) {
            // This function adapts from generic jlcall to OC specsig. Generic jlcall pointers
            // come in as ::Tracked, but specsig expected ::Derived.
            if (is_opaque_closure)
                theArg = decay_derived(ctx, funcArg);
            else
                theArg = funcArg;
        }
        else {
            Value *argPtr = ctx.builder.CreateConstInBoundsGEP1_32(ctx.types().T_prjlvalue, argArray, i - 1);
            jl_aliasinfo_t ai = jl_aliasinfo_t::fromTBAA(ctx, ctx.tbaa().tbaa_const);
            theArg = ai.decorateInst(maybe_mark_load_dereferenceable(
                    ctx.builder.CreateAlignedLoad(ctx.types().T_prjlvalue, argPtr, Align(sizeof(void*))),
                    false,
                    ty));
        }
        if (!isboxed) {
            theArg = decay_derived(ctx, emit_bitcast(ctx, theArg, PointerType::get(lty, 0)));
            if (!lty->isAggregateType()) // keep "aggregate" type values in place as pointers
                theArg = ctx.builder.CreateAlignedLoad(lty, theArg, Align(julia_alignment(ty)));
        }
        assert(dyn_cast<UndefValue>(theArg) == NULL);
        args[idx] = theArg;
        idx++;
    }
    CallInst *call = ctx.builder.CreateCall(f.decl, args);
    call->setAttributes(f.attrs);
    if (gcstack_arg)
        call->setCallingConv(CallingConv::Swift);
    jl_cgval_t retval;
    if (retarg != -1) {
        Value *theArg;
        if (retarg == 0)
            theArg = funcArg;
        else
            theArg = ctx.builder.CreateAlignedLoad(ctx.types().T_prjlvalue,
                    ctx.builder.CreateConstInBoundsGEP1_32(ctx.types().T_prjlvalue, argArray, retarg - 1),
                    Align(sizeof(void*)));
        retval = mark_julia_type(ctx, theArg, true, jl_any_type);
    }
    else {
        switch (f.cc) {
        case jl_returninfo_t::Boxed:
            retval = mark_julia_type(ctx, call, true, jlretty);
            break;
        case jl_returninfo_t::Register:
            retval = mark_julia_type(ctx, call, false, jlretty);
            break;
        case jl_returninfo_t::SRet:
            retval = mark_julia_slot(result, jlretty, NULL, ctx.tbaa().tbaa_stack);
            break;
        case jl_returninfo_t::Union:
            // result is technically not right here, but `boxed` will only look at it
            // for the unboxed values, so it's ok.
            retval = mark_julia_slot(result,
                                     jlretty,
                                     ctx.builder.CreateExtractValue(call, 1),
                                     ctx.tbaa().tbaa_stack);
            retval.Vboxed = ctx.builder.CreateExtractValue(call, 0);
            assert(retval.Vboxed->getType() == ctx.types().T_prjlvalue);
            break;
        case jl_returninfo_t::Ghosts:
            retval = mark_julia_slot(NULL, jlretty, call, ctx.tbaa().tbaa_stack);
            break;
        }
    }
    ctx.builder.CreateRet(boxed(ctx, retval));
    return w;
}

static jl_returninfo_t get_specsig_function(jl_codectx_t &ctx, Module *M, Value *fval, StringRef name, jl_value_t *sig, jl_value_t *jlrettype, bool is_opaque_closure, bool gcstack_arg, BitVector *used_arguments, size_t *arg_offset)
{
    jl_returninfo_t props = {};
    SmallVector<Type*, 8> fsig;
    SmallVector<std::string, 4> argnames;
    Type *rt = NULL;
    Type *srt = NULL;
    if (jlrettype == (jl_value_t*)jl_bottom_type) {
        rt = getVoidTy(ctx.builder.getContext());
        props.cc = jl_returninfo_t::Register;
    }
    else if (jl_is_structtype(jlrettype) && jl_is_datatype_singleton((jl_datatype_t*)jlrettype)) {
        rt = getVoidTy(ctx.builder.getContext());
        props.cc = jl_returninfo_t::Register;
    }
    else if (jl_is_uniontype(jlrettype)) {
        bool allunbox;
        union_alloca_type((jl_uniontype_t*)jlrettype, allunbox, props.union_bytes, props.union_align, props.union_minalign);
        if (props.union_bytes) {
            props.cc = jl_returninfo_t::Union;
            Type *AT = ArrayType::get(getInt8Ty(ctx.builder.getContext()), props.union_bytes);
            fsig.push_back(AT->getPointerTo());
            argnames.push_back("union_bytes_return");
            Type *pair[] = { ctx.types().T_prjlvalue, getInt8Ty(ctx.builder.getContext()) };
            rt = StructType::get(ctx.builder.getContext(), ArrayRef<Type*>(pair));
        }
        else if (allunbox) {
            props.cc = jl_returninfo_t::Ghosts;
            rt = getInt8Ty(ctx.builder.getContext());
        }
        else {
            rt = ctx.types().T_prjlvalue;
        }
    }
    else if (!deserves_retbox(jlrettype)) {
        bool retboxed;
        rt = julia_type_to_llvm(ctx, jlrettype, &retboxed);
        assert(!retboxed);
        if (rt != getVoidTy(ctx.builder.getContext()) && deserves_sret(jlrettype, rt)) {
            auto tracked = CountTrackedPointers(rt, true);
            assert(!tracked.derived);
            if (tracked.count && !tracked.all)
                props.return_roots = tracked.count;
            props.cc = jl_returninfo_t::SRet;
            // sret is always passed from alloca
            assert(M);
            fsig.push_back(rt->getPointerTo(M->getDataLayout().getAllocaAddrSpace()));
            argnames.push_back("sret_return");
            srt = rt;
            rt = getVoidTy(ctx.builder.getContext());
        }
        else {
            props.cc = jl_returninfo_t::Register;
        }
    }
    else {
        rt = ctx.types().T_prjlvalue;
    }

    SmallVector<AttributeSet, 8> attrs; // function declaration attributes
    if (props.cc == jl_returninfo_t::SRet) {
        assert(srt);
        AttrBuilder param(ctx.builder.getContext());
        param.addStructRetAttr(srt);
        param.addAttribute(Attribute::NoAlias);
        param.addAttribute(Attribute::NoCapture);
        param.addAttribute(Attribute::NoUndef);
        attrs.push_back(AttributeSet::get(ctx.builder.getContext(), param));
        assert(fsig.size() == 1);
    }
    if (props.cc == jl_returninfo_t::Union) {
        AttrBuilder param(ctx.builder.getContext());
        param.addAttribute(Attribute::NoAlias);
        param.addAttribute(Attribute::NoCapture);
        param.addAttribute(Attribute::NoUndef);
        attrs.push_back(AttributeSet::get(ctx.builder.getContext(), param));
        assert(fsig.size() == 1);
    }

    if (props.return_roots) {
        AttrBuilder param(ctx.builder.getContext());
        param.addAttribute(Attribute::NoAlias);
        param.addAttribute(Attribute::NoCapture);
        param.addAttribute(Attribute::NoUndef);
        attrs.push_back(AttributeSet::get(ctx.builder.getContext(), param));
        fsig.push_back(get_returnroots_type(ctx, props.return_roots)->getPointerTo(0));
        argnames.push_back("return_roots");
    }

    if (gcstack_arg){
        AttrBuilder param(ctx.builder.getContext());
        param.addAttribute(Attribute::SwiftSelf);
        param.addAttribute(Attribute::NonNull);
        attrs.push_back(AttributeSet::get(ctx.builder.getContext(), param));
        fsig.push_back(PointerType::get(JuliaType::get_ppjlvalue_ty(ctx.builder.getContext()), 0));
        argnames.push_back("pgcstack_arg");
    }

    if (arg_offset)
        *arg_offset = fsig.size();
    size_t nparams = jl_nparams(sig);
    if (used_arguments)
        used_arguments->resize(nparams);

    for (size_t i = 0; i < nparams; i++) {
        jl_value_t *jt = jl_tparam(sig, i);
        bool isboxed = false;
        Type *ty = NULL;
        if (i == 0 && is_opaque_closure) {
            ty = PointerType::get(ctx.types().T_jlvalue, AddressSpace::Derived);
            isboxed = true; // true-ish anyway - we might not have the type tag
        }
        else {
            if (is_uniquerep_Type(jt))
                continue;
            isboxed = deserves_argbox(jt);
            ty = isboxed ? ctx.types().T_prjlvalue : julia_type_to_llvm(ctx, jt);
        }
        if (type_is_ghost(ty))
            continue;
        AttrBuilder param(ctx.builder.getContext());
        if (ty->isAggregateType()) { // aggregate types are passed by pointer
            param.addAttribute(Attribute::NoCapture);
            param.addAttribute(Attribute::ReadOnly);
            ty = PointerType::get(ty, AddressSpace::Derived);
        }
        else if (isboxed && jl_is_immutable_datatype(jt)) {
            param.addAttribute(Attribute::ReadOnly);
        }
        else if (jl_is_primitivetype(jt) && ty->isIntegerTy()) {
            bool issigned = jl_signed_type && jl_subtype(jt, (jl_value_t*)jl_signed_type);
            Attribute::AttrKind attr = issigned ? Attribute::SExt : Attribute::ZExt;
            param.addAttribute(attr);
        }
        attrs.push_back(AttributeSet::get(ctx.builder.getContext(), param));
        fsig.push_back(ty);
        if (used_arguments)
            used_arguments->set(i);
    }

    AttributeSet FnAttrs;
    AttributeSet RetAttrs;
    if (jlrettype == (jl_value_t*)jl_bottom_type)
        FnAttrs = FnAttrs.addAttribute(ctx.builder.getContext(), Attribute::NoReturn);
    else if (rt == ctx.types().T_prjlvalue)
        RetAttrs = RetAttrs.addAttribute(ctx.builder.getContext(), Attribute::NonNull);
    AttributeList attributes = AttributeList::get(ctx.builder.getContext(), FnAttrs, RetAttrs, attrs);

    FunctionType *ftype = FunctionType::get(rt, fsig, false);
    if (fval == NULL) {
        Function *f = M ? cast_or_null<Function>(M->getNamedValue(name)) : NULL;
        if (f == NULL) {
            f = Function::Create(ftype, GlobalVariable::ExternalLinkage, name, M);
            jl_init_function(f, ctx.emission_context.TargetTriple);
            if (ctx.emission_context.debug_level >= 2) {
                ios_t sigbuf;
                ios_mem(&sigbuf, 0);
                jl_static_show_func_sig((JL_STREAM*) &sigbuf, sig);
                f->setAttributes(AttributeList::get(f->getContext(), {attributes.addFnAttribute(ctx.builder.getContext(),"julia.fsig", StringRef(sigbuf.buf, sigbuf.size)), f->getAttributes()}));
                ios_close(&sigbuf);
            } else
                f->setAttributes(AttributeList::get(f->getContext(), {attributes, f->getAttributes()}));
        }
        else {
            assert(f->getFunctionType() == ftype);
        }
        fval = f;
    }
    else {
        if (fval->getType()->isIntegerTy())
            fval = emit_inttoptr(ctx, fval, ftype->getPointerTo());
        else
            fval = emit_bitcast(ctx, fval, ftype->getPointerTo());
    }
    if (auto F = dyn_cast<Function>(fval)) {
        if (gcstack_arg)
            F->setCallingConv(CallingConv::Swift);
        assert(F->arg_size() >= argnames.size());
        for (size_t i = 0; i < argnames.size(); i++) {
            F->getArg(i)->setName(argnames[i]);
        }
    }
    props.decl = FunctionCallee(ftype, fval);
    props.attrs = attributes;
    return props;
}

static void emit_sret_roots(jl_codectx_t &ctx, bool isptr, Value *Src, Type *T, Value *Shadow, Type *ShadowT, unsigned count)
{
    if (isptr && !cast<PointerType>(Src->getType())->isOpaqueOrPointeeTypeMatches(T))
        Src = ctx.builder.CreateBitCast(Src, T->getPointerTo(Src->getType()->getPointerAddressSpace()));
    unsigned emitted = TrackWithShadow(Src, T, isptr, Shadow, ShadowT, ctx.builder); //This comes from Late-GC-Lowering??
    assert(emitted == count); (void)emitted; (void)count;
}

static DISubroutineType *
get_specsig_di(jl_codectx_t &ctx, jl_debugcache_t &debuginfo, jl_value_t *rt, jl_value_t *sig, DIBuilder &dbuilder)
{
    size_t nargs = jl_nparams(sig); // TODO: if this is a Varargs function, our debug info for the `...` var may be misleading
    SmallVector<Metadata*, 0> ditypes(nargs + 1);
    ditypes[0] = julia_type_to_di(ctx, debuginfo, rt, &dbuilder, false);
    for (size_t i = 0; i < nargs; i++) {
        jl_value_t *jt = jl_tparam(sig, i);
        ditypes[i + 1] = julia_type_to_di(ctx, debuginfo, jt, &dbuilder, false);
    }
    return dbuilder.createSubroutineType(dbuilder.getOrCreateTypeArray(ditypes));
}

/* aka Core.Compiler.tuple_tfunc */
static jl_datatype_t *compute_va_type(jl_method_instance_t *lam, size_t nreq)
{
    size_t nvargs = jl_nparams(lam->specTypes)-nreq;
    jl_svec_t *tupargs = jl_alloc_svec(nvargs);
    JL_GC_PUSH1(&tupargs);
    for (size_t i = nreq; i < jl_nparams(lam->specTypes); ++i) {
        jl_value_t *argType = jl_nth_slot_type(lam->specTypes, i);
        // n.b. specTypes is required to be a datatype by construction for specsig
        if (is_uniquerep_Type(argType))
            argType = jl_typeof(jl_tparam0(argType));
        else if (jl_has_intersect_type_not_kind(argType)) {
            jl_value_t *ts[2] = {argType, (jl_value_t*)jl_type_type};
            argType = jl_type_union(ts, 2);
        }
        jl_svecset(tupargs, i-nreq, argType);
    }
    jl_value_t *typ = jl_apply_tuple_type(tupargs, 1);
    JL_GC_POP();
    return (jl_datatype_t*)typ;
}

static std::string get_function_name(bool specsig, bool needsparams, const char *unadorned_name, const Triple &TargetTriple)
{
    std::string _funcName;
    raw_string_ostream funcName(_funcName);
    // try to avoid conflicts in the global symbol table
    if (specsig)
        funcName << "julia_"; // api 5
    else if (needsparams)
        funcName << "japi3_";
    else
        funcName << "japi1_";
    if (TargetTriple.isOSLinux()) {
        if (unadorned_name[0] == '@')
            unadorned_name++;
    }
    funcName << unadorned_name << "_" << jl_atomic_fetch_add(&globalUniqueGeneratedNames, 1);
    return funcName.str();
}

// Compile to LLVM IR, using a specialized signature if applicable.
static jl_llvm_functions_t
    emit_function(
        orc::ThreadSafeModule &TSM,
        jl_method_instance_t *lam,
        jl_code_info_t *src,
        jl_value_t *jlrettype,
        jl_codegen_params_t &params)
{
    ++EmittedFunctions;
    // step 1. unpack AST and allocate codegen context for this function
    jl_llvm_functions_t declarations;
    jl_codectx_t ctx(*params.tsctx.getContext(), params);
    jl_datatype_t *vatyp = NULL;
    JL_GC_PUSH2(&ctx.code, &vatyp);
    ctx.code = src->code;
    ctx.source = src;

    std::map<int, BasicBlock*> labels;
    bool toplevel = false;
    ctx.module = jl_is_method(lam->def.method) ? lam->def.method->module : lam->def.module;
    ctx.linfo = lam;
    ctx.name = TSM.getModuleUnlocked()->getModuleIdentifier().data();
    size_t nreq = 0;
    int va = 0;
    if (jl_is_method(lam->def.method)) {
        ctx.nargs = nreq = lam->def.method->nargs;
        ctx.is_opaque_closure = lam->def.method->is_for_opaque_closure;
        if ((nreq > 0 && jl_is_method(lam->def.value) && lam->def.method->isva)) {
            assert(nreq > 0);
            nreq--;
            va = 1;
        }
    }
    else {
        ctx.nargs = 0;
    }
    ctx.nReqArgs = nreq;
    if (va) {
        jl_sym_t *vn = slot_symbol(ctx, ctx.nargs-1);
        if (vn != jl_unused_sym)
            ctx.vaSlot = ctx.nargs - 1;
    }
    toplevel = !jl_is_method(lam->def.method);
    ctx.rettype = jlrettype;
    ctx.funcName = ctx.name;
    ctx.spvals_ptr = NULL;
    jl_array_t *stmts = ctx.code;
    size_t stmtslen = jl_array_dim0(stmts);

    // step 1b. unpack debug information
    int coverage_mode = jl_options.code_coverage;
    int malloc_log_mode = jl_options.malloc_log;
    if (!JL_FEAT_TEST(ctx, code_coverage))
        coverage_mode = JL_LOG_NONE;
    if (!JL_FEAT_TEST(ctx, track_allocations))
        malloc_log_mode = JL_LOG_NONE;

    StringRef dbgFuncName = ctx.name;
    int toplineno = -1;
    if (lam && jl_is_method(lam->def.method)) {
        toplineno = lam->def.method->line;
        ctx.file = jl_symbol_name(lam->def.method->file);
    }
    else if (jl_array_nrows(src->linetable) > 0) {
        jl_value_t *locinfo = jl_array_ptr_ref(src->linetable, 0);
        ctx.file = jl_symbol_name((jl_sym_t*)jl_fieldref_noalloc(locinfo, 2));
        toplineno = jl_unbox_int32(jl_fieldref(locinfo, 3));
    }
    if (ctx.file.empty())
        ctx.file = "<missing>";
    // jl_printf(JL_STDERR, "\n*** compiling %s at %s:%d\n\n",
    //           jl_symbol_name(ctx.name), ctx.file.str().c_str(), toplineno);

    bool debug_enabled = ctx.emission_context.debug_level != 0;
    if (dbgFuncName.empty()) // Should never happen anymore?
        debug_enabled = false;

    // step 2. process var-info lists to see what vars need boxing
    int n_ssavalues = jl_is_long(src->ssavaluetypes) ? jl_unbox_long(src->ssavaluetypes) : jl_array_nrows(src->ssavaluetypes);
    size_t vinfoslen = jl_array_dim0(src->slotflags);
    ctx.slots.resize(vinfoslen, jl_varinfo_t(ctx.builder.getContext()));
    assert(lam->specTypes); // the specTypes field should always be assigned


    // create SAvalue locations for SSAValue objects
    ctx.ssavalue_assigned.assign(n_ssavalues, false);
    ctx.SAvalues.assign(n_ssavalues, jl_cgval_t());
    ctx.ssavalue_usecount.assign(n_ssavalues, 0);

    bool specsig, needsparams;
    std::tie(specsig, needsparams) = uses_specsig(lam, jlrettype, params.params->prefer_specsig);
    if (!src->inferred)
        specsig = false;

    // step 3. some variable analysis
    size_t i;
    for (i = 0; i < nreq; i++) {
        jl_varinfo_t &varinfo = ctx.slots[i];
        varinfo.isArgument = true;
        jl_sym_t *argname = slot_symbol(ctx, i);
        if (argname == jl_unused_sym)
            continue;
        jl_value_t *ty = jl_nth_slot_type(lam->specTypes, i);
        // TODO: jl_nth_slot_type should call jl_rewrap_unionall
        //  specTypes is required to be a datatype by construction for specsig, but maybe not otherwise
        // OpaqueClosure implicitly loads the env
        if (i == 0 && ctx.is_opaque_closure) {
            if (jl_is_array(src->slottypes)) {
                ty = jl_array_ptr_ref((jl_array_t*)src->slottypes, i);
            }
            else {
                ty = (jl_value_t*)jl_any_type;
            }
        }
        varinfo.value = mark_julia_type(ctx, (Value*)NULL, false, ty);
    }
    if (va && ctx.vaSlot != -1) {
        jl_varinfo_t &varinfo = ctx.slots[ctx.vaSlot];
        varinfo.isArgument = true;
        vatyp = specsig ? compute_va_type(lam, nreq) : (jl_tuple_type);
        varinfo.value = mark_julia_type(ctx, (Value*)NULL, false, vatyp);
    }

    for (i = 0; i < vinfoslen; i++) {
        jl_varinfo_t &varinfo = ctx.slots[i];
        uint8_t flags = jl_array_uint8_ref(src->slotflags, i);
        varinfo.isSA = (jl_vinfo_sa(flags) != 0) || varinfo.isArgument;
        varinfo.usedUndef = (jl_vinfo_usedundef(flags) != 0) || (!varinfo.isArgument && !src->inferred);
        if (!varinfo.isArgument) {
            varinfo.value = mark_julia_type(ctx, (Value*)NULL, false, (jl_value_t*)jl_any_type);
        }
    }

    // finish recording variable use info
    for (i = 0; i < stmtslen; i++)
        simple_use_analysis(ctx, jl_array_ptr_ref(stmts, i));

    // determine which vars need to be volatile
    mark_volatile_vars(stmts, ctx.slots);

    // step 4. determine function signature
    if (!specsig)
        ctx.nReqArgs--;  // function not part of argArray in jlcall

    std::string _funcName = get_function_name(specsig, needsparams, ctx.name, ctx.emission_context.TargetTriple);
    declarations.specFunctionObject = _funcName;

    // allocate Function declarations and wrapper objects
    //Safe because params holds ctx lock
    Module *M = TSM.getModuleUnlocked();
    M->addModuleFlag(Module::Warning, "julia.debug_level", ctx.emission_context.debug_level);
    jl_debugcache_t debuginfo;
    debuginfo.initialize(M);
    jl_returninfo_t returninfo = {};
    Function *f = NULL;
    bool has_sret = false;
    if (specsig) { // assumes !va and !needsparams
        BitVector used_args;
        size_t args_begin;
        returninfo = get_specsig_function(ctx, M, NULL, declarations.specFunctionObject, lam->specTypes,
                                          jlrettype, ctx.is_opaque_closure, JL_FEAT_TEST(ctx,gcstack_arg), &used_args, &args_begin);
        f = cast<Function>(returninfo.decl.getCallee());
        has_sret = (returninfo.cc == jl_returninfo_t::SRet || returninfo.cc == jl_returninfo_t::Union);
        jl_init_function(f, ctx.emission_context.TargetTriple);
        if (ctx.emission_context.debug_level >= 2) {
            auto arg_typename = [&](size_t i) JL_NOTSAFEPOINT {
                auto tp = jl_tparam(lam->specTypes, i);
                return jl_is_datatype(tp) ? jl_symbol_name(((jl_datatype_t*)tp)->name->name) : "<unknown type>";
            };
            size_t nreal = 0;
            for (size_t i = 0; i < std::min(nreq, static_cast<size_t>(used_args.size())); i++) {
                jl_sym_t *argname = slot_symbol(ctx, i);
                if (argname == jl_unused_sym)
                    continue;
                if (used_args.test(i)) {
                    auto &arg = *f->getArg(args_begin++);
                    nreal++;
                    auto name = jl_symbol_name(argname);
                    if (!name[0]) {
                        arg.setName(StringRef("#") + Twine(nreal) + StringRef("::") + arg_typename(i));
                    } else {
                        arg.setName(name + StringRef("::") + arg_typename(i));
                    }
                }
            }
            if (va && ctx.vaSlot != -1) {
                size_t vidx = 0;
                for (size_t i = nreq; i < used_args.size(); i++) {
                    if (used_args.test(i)) {
                        auto &arg = *f->getArg(args_begin++);
                        auto type = arg_typename(i);
                        const char *name = jl_symbol_name(slot_symbol(ctx, ctx.vaSlot));
                        if (!name[0])
                            name = "...";
                        vidx++;
                        arg.setName(name + StringRef("[") + Twine(vidx) + StringRef("]::") + type);
                    }
                }
            }
        }

        // common pattern: see if all return statements are an argument in that
        // case the apply-generic call can re-use the original box for the return
        int retarg = [stmts, nreq]() {
            int retarg = -1;
            for (size_t i = 0; i < jl_array_nrows(stmts); ++i) {
                jl_value_t *stmt = jl_array_ptr_ref(stmts, i);
                if (jl_is_returnnode(stmt)) {
                    stmt = jl_returnnode_value(stmt);
                    if (stmt == NULL)
                        continue;
                    if (!jl_is_argument(stmt))
                        return -1;
                    unsigned sl = jl_slot_number(stmt) - 1;
                    if (sl >= nreq)
                        return -1;
                    if (retarg == -1)
                        retarg = sl;
                    else if ((unsigned)retarg != sl)
                        return -1;
                }
            }
            return retarg;
        }();

        std::string wrapName;
        raw_string_ostream(wrapName) << "jfptr_" << ctx.name << "_" << jl_atomic_fetch_add(&globalUniqueGeneratedNames, 1);
        declarations.functionObject = wrapName;
        (void)gen_invoke_wrapper(lam, jlrettype, returninfo, retarg, declarations.functionObject, M, ctx.emission_context);
        // TODO: add attributes: maybe_mark_argument_dereferenceable(Arg, argType)
        // TODO: add attributes: dereferenceable<sizeof(void*) * nreq>
        // TODO: (if needsparams) add attributes: dereferenceable<sizeof(void*) * length(sp)>, readonly, nocapture
    }
    else {
        f = Function::Create(needsparams ? ctx.types().T_jlfuncparams : ctx.types().T_jlfunc,
                             GlobalVariable::ExternalLinkage,
                             declarations.specFunctionObject, M);
        jl_init_function(f, ctx.emission_context.TargetTriple);
        if (needsparams) {
            jl_name_jlfuncparams_args(ctx.emission_context, f);
        } else {
            jl_name_jlfunc_args(ctx.emission_context, f);
        }
        f->setAttributes(AttributeList::get(ctx.builder.getContext(), {get_func_attrs(ctx.builder.getContext()), f->getAttributes()}));
        returninfo.decl = f;
        declarations.functionObject = needsparams ? "jl_fptr_sparam" : "jl_fptr_args";
    }

    if (ctx.emission_context.debug_level >= 2 && lam->def.method && jl_is_method(lam->def.method) && lam->specTypes != (jl_value_t*)jl_emptytuple_type) {
        ios_t sigbuf;
        ios_mem(&sigbuf, 0);
        jl_static_show_func_sig((JL_STREAM*) &sigbuf, (jl_value_t*)lam->specTypes);
        f->addFnAttr("julia.fsig", StringRef(sigbuf.buf, sigbuf.size));
        ios_close(&sigbuf);
    }

    AttrBuilder FnAttrs(ctx.builder.getContext(), f->getAttributes().getFnAttrs());
    AttrBuilder RetAttrs(ctx.builder.getContext(), f->getAttributes().getRetAttrs());

    if (jlrettype == (jl_value_t*)jl_bottom_type)
        FnAttrs.addAttribute(Attribute::NoReturn);

#ifdef USE_POLLY
    if (!jl_has_meta(stmts, jl_polly_sym) || jl_options.polly == JL_OPTIONS_POLLY_OFF)
        FnAttrs.addAttribute(polly::PollySkipFnAttr);
#endif

    if (src->inlining == 2)
        FnAttrs.addAttribute(Attribute::NoInline);

#ifdef JL_DEBUG_BUILD
    FnAttrs.addAttribute(Attribute::StackProtectStrong);
#endif

#ifdef _COMPILER_TSAN_ENABLED_
    // TODO: enable this only when a argument like `-race` is passed to Julia
    //       add a macro for no_sanitize_thread
    FnAttrs.addAttribute(llvm::Attribute::SanitizeThread);
#endif

    // add the optimization level specified for this module, if any
    int optlevel = jl_get_module_optlevel(ctx.module);
    if (optlevel >= 0 && optlevel <= 3) {
        static const char* const optLevelStrings[] = { "0", "1", "2", "3" };
        FnAttrs.addAttribute("julia-optimization-level", optLevelStrings[optlevel]);
    }

    ctx.f = f;

    // Step 4b. determine debug info signature and other type info for locals
    DICompileUnit::DebugEmissionKind emissionKind = (DICompileUnit::DebugEmissionKind) ctx.params->debug_info_kind;
    DICompileUnit::DebugNameTableKind tableKind;
    if (JL_FEAT_TEST(ctx, gnu_pubnames))
        tableKind = DICompileUnit::DebugNameTableKind::GNU;
    else
        tableKind = DICompileUnit::DebugNameTableKind::None;
    DIBuilder dbuilder(*M, true, debug_enabled ? getOrCreateJuliaCU(*M, emissionKind, tableKind) : NULL);
    DIFile *topfile = NULL;
    DISubprogram *SP = NULL;
    DebugLoc noDbg, topdebugloc;
    if (debug_enabled) {
        topfile = dbuilder.createFile(ctx.file, ".");
        DISubroutineType *subrty;
        if (ctx.emission_context.debug_level <= 1)
            subrty = debuginfo.jl_di_func_null_sig;
        else if (!specsig)
            subrty = debuginfo.jl_di_func_sig;
        else
            subrty = get_specsig_di(ctx, debuginfo, jlrettype, lam->specTypes, dbuilder);
        SP = dbuilder.createFunction(nullptr
                                     ,dbgFuncName      // Name
                                     ,f->getName()     // LinkageName
                                     ,topfile          // File
                                     ,toplineno        // LineNo
                                     ,subrty           // Ty
                                     ,toplineno        // ScopeLine
                                     ,DINode::FlagZero // Flags
                                     ,DISubprogram::SPFlagDefinition | DISubprogram::SPFlagOptimized // SPFlags
                                     ,nullptr          // Template Parameters
                                     ,nullptr          // Template Declaration
                                     ,nullptr          // ThrownTypes
                                     );
        topdebugloc = DILocation::get(ctx.builder.getContext(), toplineno, 0, SP, NULL);
        f->setSubprogram(SP);
        if (ctx.emission_context.debug_level >= 2) {
            const bool AlwaysPreserve = true;
            // Go over all arguments and local variables and initialize their debug information
            for (i = 0; i < nreq; i++) {
                jl_sym_t *argname = slot_symbol(ctx, i);
                if (argname == jl_unused_sym)
                    continue;
                jl_varinfo_t &varinfo = ctx.slots[i];
                varinfo.dinfo = dbuilder.createParameterVariable(
                    SP,                                 // Scope (current function will be fill in later)
                    jl_symbol_name(argname),            // Variable name
                    has_sret + i + 1,                   // Argument number (1-based)
                    topfile,                            // File
                    toplineno == -1 ? 0 : toplineno,    // Line
                    // Variable type
                    julia_type_to_di(ctx, debuginfo, varinfo.value.typ, &dbuilder, false),
                    AlwaysPreserve,                     // May be deleted if optimized out
                    DINode::FlagZero);                  // Flags (TODO: Do we need any)
            }
            if (va && ctx.vaSlot != -1) {
                ctx.slots[ctx.vaSlot].dinfo = dbuilder.createParameterVariable(
                    SP,                                 // Scope (current function will be fill in later)
                    std::string(jl_symbol_name(slot_symbol(ctx, ctx.vaSlot))) + "...",  // Variable name
                    has_sret + nreq + 1,                // Argument number (1-based)
                    topfile,                            // File
                    toplineno == -1 ? 0 : toplineno,    // Line (for now, use lineno of the function)
                    julia_type_to_di(ctx, debuginfo, ctx.slots[ctx.vaSlot].value.typ, &dbuilder, false),
                    AlwaysPreserve,                     // May be deleted if optimized out
                    DINode::FlagZero);                  // Flags (TODO: Do we need any)
            }
            for (i = 0; i < vinfoslen; i++) {
                jl_sym_t *s = slot_symbol(ctx, i);
                jl_varinfo_t &varinfo = ctx.slots[i];
                if (varinfo.isArgument || s == jl_empty_sym || s == jl_unused_sym)
                    continue;
                // LLVM 4.0: Assume the variable has default alignment
                varinfo.dinfo = dbuilder.createAutoVariable(
                    SP,                      // Scope (current function will be fill in later)
                    jl_symbol_name(s),       // Variable name
                    topfile,                 // File
                    toplineno == -1 ? 0 : toplineno, // Line (for now, use lineno of the function)
                    julia_type_to_di(ctx, debuginfo, varinfo.value.typ, &dbuilder, false), // Variable type
                    AlwaysPreserve,          // May be deleted if optimized out
                    DINode::FlagZero         // Flags (TODO: Do we need any)
                    );
            }
        }
    }

    // step 5. create first basic block
    BasicBlock *b0 = BasicBlock::Create(ctx.builder.getContext(), "top", f);
    ctx.builder.SetInsertPoint(b0);
    ctx.builder.SetCurrentDebugLocation(noDbg);

    // spill arguments into stack slots
    // so it is more likely to be possible to find them when debugging
    Value *fArg=NULL, *argArray=NULL, *pargArray=NULL, *argCount=NULL;
    if (!specsig) {
        Function::arg_iterator AI = f->arg_begin();
        fArg = &*AI++;
        argArray = &*AI++;
        pargArray = ctx.builder.CreateAlloca(argArray->getType());
        setName(ctx.emission_context, pargArray, "stackargs");
        ctx.builder.CreateStore(argArray, pargArray, true/*volatile store to prevent removal of this alloca*/);
        argCount = &*AI++;
        ctx.argArray = argArray;
        ctx.argCount = argCount;
        if (needsparams) {
            ctx.spvals_ptr = &*AI++;
        }
    }
    // step 6. set up GC frame
    allocate_gc_frame(ctx, b0);
    Value *last_age = NULL;
    Value *world_age_field = get_last_age_field(ctx);
    if (toplevel || ctx.is_opaque_closure) {
        jl_aliasinfo_t ai = jl_aliasinfo_t::fromTBAA(ctx, ctx.tbaa().tbaa_gcframe);
        last_age = ai.decorateInst(ctx.builder.CreateAlignedLoad(
            ctx.types().T_size, world_age_field, ctx.types().alignof_ptr));
    }

    // step 7. allocate local variables slots
    // must be in the first basic block for the llvm mem2reg pass to work
    auto allocate_local = [&](jl_varinfo_t &varinfo, jl_sym_t *s) {
        jl_value_t *jt = varinfo.value.typ;
        assert(!varinfo.boxroot); // variables shouldn't have memory locs already
        if (varinfo.value.constant) {
            // no need to explicitly load/store a constant/ghost value
            alloc_def_flag(ctx, varinfo);
            return;
        }
        else if (varinfo.isArgument && !(specsig && i == (size_t)ctx.vaSlot)) {
            // if we can unbox it, just use the input pointer
            if (i != (size_t)ctx.vaSlot && jl_is_concrete_immutable(jt))
                return;
        }
        else if (jl_is_uniontype(jt)) {
            bool allunbox;
            size_t align, nbytes;
            Value *lv = try_emit_union_alloca(ctx, (jl_uniontype_t*)jt, allunbox, align, nbytes);
            if (lv) {
                lv->setName(jl_symbol_name(s));
                varinfo.value = mark_julia_slot(lv, jt, NULL, ctx.tbaa().tbaa_stack);
                varinfo.pTIndex = emit_static_alloca(ctx, getInt8Ty(ctx.builder.getContext()));
                setName(ctx.emission_context, varinfo.pTIndex, "tindex");
            }
            else if (allunbox) {
                // all ghost values just need a selector allocated
                AllocaInst *lv = emit_static_alloca(ctx, getInt8Ty(ctx.builder.getContext()));
                lv->setName(jl_symbol_name(s));
                varinfo.pTIndex = lv;
                varinfo.value.tbaa = NULL;
                varinfo.value.isboxed = false;
            }
            if (lv || allunbox)
                alloc_def_flag(ctx, varinfo);
            if (allunbox)
                return;
        }
        else if (deserves_stack(jt)) {
            bool isboxed;
            Type *vtype = julia_type_to_llvm(ctx, jt, &isboxed);
            assert(!isboxed);
            assert(!type_is_ghost(vtype) && "constants should already be handled");
            Value *lv = new AllocaInst(vtype, M->getDataLayout().getAllocaAddrSpace(), nullptr, Align(jl_datatype_align(jt)), jl_symbol_name(s), /*InsertBefore*/ctx.topalloca);
            if (CountTrackedPointers(vtype).count) {
                StoreInst *SI = new StoreInst(Constant::getNullValue(vtype), lv, false, Align(sizeof(void*)));
                SI->insertAfter(ctx.topalloca);
            }
            varinfo.value = mark_julia_slot(lv, jt, NULL, ctx.tbaa().tbaa_stack);
            alloc_def_flag(ctx, varinfo);
            if (debug_enabled && varinfo.dinfo) {
                assert((Metadata*)varinfo.dinfo->getType() != debuginfo.jl_pvalue_dillvmt);
                dbuilder.insertDeclare(lv, varinfo.dinfo, dbuilder.createExpression(),
                                       topdebugloc,
                                       ctx.builder.GetInsertBlock());
            }
            return;
        }
        if (!varinfo.isArgument || // always need a slot if the variable is assigned
            specsig || // for arguments, give them stack slots if they aren't in `argArray` (otherwise, will use that pointer)
            (va && (int)i == ctx.vaSlot) || // or it's the va arg tuple
            i == 0) { // or it is the first argument (which isn't in `argArray`)
            AllocaInst *av = new AllocaInst(ctx.types().T_prjlvalue, M->getDataLayout().getAllocaAddrSpace(),
                nullptr, Align(sizeof(jl_value_t*)), jl_symbol_name(s), /*InsertBefore*/ctx.topalloca);
            StoreInst *SI = new StoreInst(Constant::getNullValue(ctx.types().T_prjlvalue), av, false, Align(sizeof(void*)));
            SI->insertAfter(ctx.topalloca);
            varinfo.boxroot = av;
            if (debug_enabled && varinfo.dinfo) {
                DIExpression *expr;
                if ((Metadata*)varinfo.dinfo->getType() == debuginfo.jl_pvalue_dillvmt) {
                    expr = dbuilder.createExpression();
                }
                else {
                    SmallVector<uint64_t, 8> addr;
                    addr.push_back(llvm::dwarf::DW_OP_deref);
                    expr = dbuilder.createExpression(addr);
                }
                dbuilder.insertDeclare(av, varinfo.dinfo, expr,
                                            topdebugloc,
                                ctx.builder.GetInsertBlock());
            }
        }
    };

    // get pointers for locals stored in the gc frame array (argTemp)
    for (i = 0; i < vinfoslen; i++) {
        jl_sym_t *s = slot_symbol(ctx, i);
        if (s == jl_unused_sym)
            continue;
        jl_varinfo_t &varinfo = ctx.slots[i];
        if (!varinfo.used) {
            varinfo.usedUndef = false;
            continue;
        }
        allocate_local(varinfo, s);
    }

    std::map<int, int> upsilon_to_phic;

    // Scan for PhiC nodes, emit their slots and record which upsilon nodes
    // yield to them.
    // Also count ssavalue uses.
    {
        for (size_t i = 0; i < jl_array_nrows(stmts); ++i) {
            jl_value_t *stmt = jl_array_ptr_ref(stmts, i);

            auto scan_ssavalue = [&](jl_value_t *val) {
                if (jl_is_ssavalue(val)) {
                    ctx.ssavalue_usecount[((jl_ssavalue_t*)val)->id-1] += 1;
                    return true;
                }
                return false;
            };
            general_use_analysis(ctx, stmt, scan_ssavalue);

            if (jl_is_phicnode(stmt)) {
                jl_array_t *values = (jl_array_t*)jl_fieldref_noalloc(stmt, 0);
                for (size_t j = 0; j < jl_array_nrows(values); ++j) {
                    jl_value_t *val = jl_array_ptr_ref(values, j);
                    assert(jl_is_ssavalue(val));
                    upsilon_to_phic[((jl_ssavalue_t*)val)->id] = i;
                }
                jl_varinfo_t &vi = (ctx.phic_slots.emplace(i, jl_varinfo_t(ctx.builder.getContext())).first->second =
                                    jl_varinfo_t(ctx.builder.getContext()));
                jl_value_t *typ = jl_array_ptr_ref(src->ssavaluetypes, i);
                vi.used = true;
                vi.isVolatile = true;
                vi.value = mark_julia_type(ctx, (Value*)NULL, false, typ);
                allocate_local(vi, jl_symbol("phic"));
            }
        }
    }

    // step 8. move args into local variables
    Function::arg_iterator AI = f->arg_begin();
    SmallVector<AttributeSet, 0> attrs(f->arg_size()); // function declaration attributes

    auto get_specsig_arg = [&](jl_value_t *argType, Type *llvmArgType, bool isboxed) {
        if (type_is_ghost(llvmArgType)) { // this argument is not actually passed
            return ghostValue(ctx, argType);
        }
        else if (is_uniquerep_Type(argType)) {
            return mark_julia_const(ctx, jl_tparam0(argType));
        }
        Argument *Arg = &*AI;
        ++AI;
        AttrBuilder param(ctx.builder.getContext(), f->getAttributes().getParamAttrs(Arg->getArgNo()));
        jl_cgval_t theArg;
        if (llvmArgType->isAggregateType()) {
            maybe_mark_argument_dereferenceable(param, argType);
            theArg = mark_julia_slot(Arg, argType, NULL, ctx.tbaa().tbaa_const); // this argument is by-pointer
        }
        else {
            if (isboxed) // e.g. is-pointer
                maybe_mark_argument_dereferenceable(param, argType);
            theArg = mark_julia_type(ctx, Arg, isboxed, argType);
            if (theArg.tbaa == ctx.tbaa().tbaa_immut)
                theArg.tbaa = ctx.tbaa().tbaa_const;
        }
        attrs[Arg->getArgNo()] = AttributeSet::get(Arg->getContext(), param); // function declaration attributes
        return theArg;
    };

    if (has_sret) {
        Argument *Arg = &*AI;
        ++AI;
        AttrBuilder param(ctx.builder.getContext(), f->getAttributes().getParamAttrs(Arg->getArgNo()));
        if (returninfo.cc == jl_returninfo_t::Union) {
            param.addAttribute(Attribute::NonNull);
            // The `dereferenceable` below does not imply `nonnull` for non addrspace(0) pointers.
            param.addDereferenceableAttr(returninfo.union_bytes);
            param.addAlignmentAttr(returninfo.union_align);
        }
        else {
            const DataLayout &DL = jl_Module->getDataLayout();
            Type *RT = Arg->getParamStructRetType();
            TypeSize sz = DL.getTypeAllocSize(RT);
            Align al = DL.getPrefTypeAlign(RT);
            param.addAttribute(Attribute::NonNull);
            // The `dereferenceable` below does not imply `nonnull` for non addrspace(0) pointers.
            param.addDereferenceableAttr(sz);
            param.addAlignmentAttr(al);
        }
        attrs[Arg->getArgNo()] = AttributeSet::get(Arg->getContext(), param); // function declaration attributes
    }
    if (returninfo.return_roots) {
        Argument *Arg = &*AI;
        ++AI;
        AttrBuilder param(ctx.builder.getContext(), f->getAttributes().getParamAttrs(Arg->getArgNo()));
        param.addAttribute(Attribute::NonNull);
        // The `dereferenceable` below does not imply `nonnull` for non addrspace(0) pointers.
        size_t size = returninfo.return_roots * sizeof(jl_value_t*);
        param.addDereferenceableAttr(size);
        param.addAlignmentAttr(Align(sizeof(jl_value_t*)));
        attrs[Arg->getArgNo()] = AttributeSet::get(Arg->getContext(), param); // function declaration attributes
    }
    if (specsig && JL_FEAT_TEST(ctx, gcstack_arg)){
        Argument *Arg = &*AI;
        ++AI;
        AttrBuilder param(ctx.builder.getContext());
        attrs[Arg->getArgNo()] = AttributeSet::get(Arg->getContext(), param);
    }
    for (i = 0; i < nreq; i++) {
        jl_sym_t *s = slot_symbol(ctx, i);
        jl_value_t *argType = jl_nth_slot_type(lam->specTypes, i);
        // TODO: jl_nth_slot_type should call jl_rewrap_unionall?
        //  specTypes is required to be a datatype by construction for specsig, but maybe not otherwise
        bool isboxed = deserves_argbox(argType);
        Type *llvmArgType = NULL;
        if (i == 0 && ctx.is_opaque_closure) {
            isboxed = true;
            llvmArgType = PointerType::get(ctx.types().T_jlvalue, AddressSpace::Derived);
            argType = (jl_value_t*)jl_any_type;
        }
        else {
            llvmArgType = isboxed ? ctx.types().T_prjlvalue : julia_type_to_llvm(ctx, argType);
        }
        if (s == jl_unused_sym) {
            if (specsig && !type_is_ghost(llvmArgType) && !is_uniquerep_Type(argType))
                ++AI;
            continue;
        }
        jl_varinfo_t &vi = ctx.slots[i];
        jl_cgval_t theArg;
        if (s == jl_unused_sym || vi.value.constant) {
            assert(vi.boxroot == NULL);
            if (specsig && !type_is_ghost(llvmArgType) && !is_uniquerep_Type(argType))
                ++AI;
        }
        else {
            // If this is an opaque closure, implicitly load the env and switch
            // the world age.
            if (i == 0 && ctx.is_opaque_closure) {
                // Load closure world
                Value *oc_this = decay_derived(ctx, &*AI++);
                Value *argaddr = emit_bitcast(ctx, oc_this, getInt8PtrTy(ctx.builder.getContext()));
                Value *worldaddr = ctx.builder.CreateInBoundsGEP(
                        getInt8Ty(ctx.builder.getContext()), argaddr,
                        ConstantInt::get(ctx.types().T_size, offsetof(jl_opaque_closure_t, world)));

                jl_cgval_t closure_world = typed_load(ctx, worldaddr, NULL, (jl_value_t*)jl_long_type,
                    nullptr, nullptr, false, AtomicOrdering::NotAtomic, false, ctx.types().alignof_ptr.value());
                emit_unbox_store(ctx, closure_world, world_age_field, ctx.tbaa().tbaa_gcframe, ctx.types().alignof_ptr.value());

                // Load closure env
                Value *envaddr = ctx.builder.CreateInBoundsGEP(
                        getInt8Ty(ctx.builder.getContext()), argaddr,
                        ConstantInt::get(ctx.types().T_size, offsetof(jl_opaque_closure_t, captures)));

                jl_cgval_t closure_env = typed_load(ctx, envaddr, NULL, (jl_value_t*)jl_any_type,
                    nullptr, nullptr, true, AtomicOrdering::NotAtomic, false, sizeof(void*));
                theArg = update_julia_type(ctx, closure_env, vi.value.typ);
            }
            else if (specsig) {
                theArg = get_specsig_arg(argType, llvmArgType, isboxed);
            }
            else {
                if (i == 0) {
                    // first (function) arg is separate in jlcall
                    theArg = mark_julia_type(ctx, fArg, true, vi.value.typ);
                }
                else {
                    Value *argPtr = ctx.builder.CreateConstInBoundsGEP1_32(ctx.types().T_prjlvalue, argArray, i - 1);
                    jl_aliasinfo_t ai = jl_aliasinfo_t::fromTBAA(ctx, ctx.tbaa().tbaa_const);
                    Value *load = ai.decorateInst(maybe_mark_load_dereferenceable(
                            ctx.builder.CreateAlignedLoad(ctx.types().T_prjlvalue, argPtr, Align(sizeof(void*))),
                            false, vi.value.typ));
                    theArg = mark_julia_type(ctx, load, true, vi.value.typ);
                    if (debug_enabled && vi.dinfo && !vi.boxroot && !vi.value.V) {
                        SmallVector<uint64_t, 8> addr;
                        addr.push_back(llvm::dwarf::DW_OP_deref);
                        addr.push_back(llvm::dwarf::DW_OP_plus_uconst);
                        addr.push_back((i - 1) * sizeof(void*));
                        if ((Metadata*)vi.dinfo->getType() != debuginfo.jl_pvalue_dillvmt)
                            addr.push_back(llvm::dwarf::DW_OP_deref);
                        dbuilder.insertDeclare(pargArray, vi.dinfo, dbuilder.createExpression(addr),
                                        topdebugloc,
                                        ctx.builder.GetInsertBlock());
                    }
                }
            }


            if (vi.boxroot == NULL) {
                assert(vi.value.V == NULL && "unexpected variable slot created for argument");
                // keep track of original (possibly boxed) value to avoid re-boxing or moving
                vi.value = theArg;
                if (specsig && theArg.V && debug_enabled && vi.dinfo) {
                    SmallVector<uint64_t, 8> addr;
                    Value *parg;
                    if (theArg.ispointer()) {
                        parg = theArg.V;
                        if ((Metadata*)vi.dinfo->getType() != debuginfo.jl_pvalue_dillvmt)
                            addr.push_back(llvm::dwarf::DW_OP_deref);
                    }
                    else {
                        parg = ctx.builder.CreateAlloca(theArg.V->getType(), NULL, jl_symbol_name(s));
                        ctx.builder.CreateStore(theArg.V, parg);
                    }
                    dbuilder.insertDeclare(parg, vi.dinfo, dbuilder.createExpression(addr),
                                                topdebugloc,
                                                ctx.builder.GetInsertBlock());
                }
            }
            else {
                Value *argp = boxed(ctx, theArg);
                ctx.builder.CreateStore(argp, vi.boxroot);
            }
        }
    }

    // step 9. allocate rest argument
    CallInst *restTuple = NULL;
    if (va && ctx.vaSlot != -1) {
        jl_varinfo_t &vi = ctx.slots[ctx.vaSlot];
        if (vi.value.constant || !vi.used) {
            assert(vi.boxroot == NULL);
        }
        else if (specsig) {
            ctx.nvargs = jl_nparams(lam->specTypes) - nreq;
            SmallVector<jl_cgval_t, 0> vargs(ctx.nvargs);
            for (size_t i = nreq; i < jl_nparams(lam->specTypes); ++i) {
                jl_value_t *argType = jl_nth_slot_type(lam->specTypes, i);
                // n.b. specTypes is required to be a datatype by construction for specsig
                bool isboxed = deserves_argbox(argType);
                Type *llvmArgType = isboxed ?  ctx.types().T_prjlvalue : julia_type_to_llvm(ctx, argType);
                vargs[i - nreq] = get_specsig_arg(argType, llvmArgType, isboxed);
            }
            if (jl_is_concrete_type(vi.value.typ)) {
                jl_cgval_t tuple = emit_new_struct(ctx, vi.value.typ, ctx.nvargs, vargs.data());
                emit_varinfo_assign(ctx, vi, tuple);
            }
            else {
                restTuple = emit_jlcall(ctx, jltuple_func, Constant::getNullValue(ctx.types().T_prjlvalue),
                    vargs.data(), ctx.nvargs, julia_call);
                jl_cgval_t tuple = mark_julia_type(ctx, restTuple, true, vi.value.typ);
                emit_varinfo_assign(ctx, vi, tuple);
            }
        }
        else {
            // restarg = jl_f_tuple(NULL, &args[nreq], nargs - nreq)
            Function *F = prepare_call(jltuple_func);
            restTuple =
                ctx.builder.CreateCall(F,
                        { Constant::getNullValue(ctx.types().T_prjlvalue),
                          ctx.builder.CreateInBoundsGEP(ctx.types().T_prjlvalue, argArray,
                                  ConstantInt::get(ctx.types().T_size, nreq - 1)),
                          ctx.builder.CreateSub(argCount,
                                  ConstantInt::get(getInt32Ty(ctx.builder.getContext()), nreq - 1)) });
            restTuple->setAttributes(F->getAttributes());
            ctx.builder.CreateStore(restTuple, vi.boxroot);
        }
    }

    AttributeList attributes = AttributeList::get(ctx.builder.getContext(), AttributeSet::get(f->getContext(), FnAttrs), AttributeSet::get(f->getContext(), RetAttrs), attrs);
    // attributes should be a superset of f->getAttributes() based on how we constructed it, but we merge just in case it isn't
    f->setAttributes(AttributeList::get(ctx.builder.getContext(), {attributes, f->getAttributes()}));

    // step 10. Compute properties for each statements
    //     This needs to be computed by iterating in the IR order
    //     instead of control flow order.
    auto in_user_mod = [] (jl_module_t *mod) {
        return (!jl_is_submodule(mod, jl_base_module) &&
                !jl_is_submodule(mod, jl_core_module));
    };
    auto in_tracked_path = [] (StringRef file) {
        return jl_options.tracked_path != NULL && file.startswith(jl_options.tracked_path);
    };
    bool mod_is_user_mod = in_user_mod(ctx.module);
    bool mod_is_tracked = in_tracked_path(ctx.file);
    struct DebugLineTable {
        DebugLoc loc;
        StringRef file;
        ssize_t line;
        bool is_user_code;
        bool is_tracked; // falls within an explicitly set file or directory
        unsigned inlined_at;
        bool operator ==(const DebugLineTable &other) const {
            return other.loc == loc && other.file == file && other.line == line && other.is_user_code == is_user_code && other.is_tracked == is_tracked && other.inlined_at == inlined_at;
        }
    };
    SmallVector<DebugLineTable, 0> linetable;
    { // populate the linetable data format
        assert(jl_is_array(src->linetable));
        size_t nlocs = jl_array_nrows(src->linetable);
        std::map<std::tuple<StringRef, StringRef>, DISubprogram*> subprograms;
        linetable.resize(nlocs + 1);
        DebugLineTable &topinfo = linetable[0];
        topinfo.file = ctx.file;
        topinfo.line = toplineno;
        topinfo.is_user_code = mod_is_user_mod;
        topinfo.is_tracked = mod_is_tracked;
        topinfo.inlined_at = 0;
        topinfo.loc = topdebugloc;
        for (size_t i = 0; i < nlocs; i++) {
            // LineInfoNode(mod::Module, method::Any, file::Symbol, line::Int32, inlined_at::Int32)
            jl_value_t *locinfo = jl_array_ptr_ref(src->linetable, i);
            DebugLineTable &info = linetable[i + 1];
            assert(jl_typetagis(locinfo, jl_lineinfonode_type));
            jl_module_t *module = (jl_module_t*)jl_fieldref_noalloc(locinfo, 0);
            jl_value_t *method = jl_fieldref_noalloc(locinfo, 1);
            jl_sym_t *filesym = (jl_sym_t*)jl_fieldref_noalloc(locinfo, 2);
            info.line = jl_unbox_int32(jl_fieldref(locinfo, 3));
            info.inlined_at = jl_unbox_int32(jl_fieldref(locinfo, 4));
            assert(info.inlined_at <= i);
            info.file = jl_symbol_name(filesym);
            if (info.file.empty())
                info.file = "<missing>";
            if (module == ctx.module)
                info.is_user_code = mod_is_user_mod;
            else
                info.is_user_code = in_user_mod(module);
            info.is_tracked = in_tracked_path(info.file);
            if (debug_enabled) {
                StringRef fname;
                if (jl_is_method_instance(method))
                    method = ((jl_method_instance_t*)method)->def.value;
                if (jl_is_method(method))
                    method = (jl_value_t*)((jl_method_t*)method)->name;
                if (jl_is_symbol(method))
                    fname = jl_symbol_name((jl_sym_t*)method);
                if (fname.empty())
                    fname = "macro expansion";
                if (info.inlined_at == 0 && info.file == ctx.file) { // if everything matches, emit a toplevel line number
                    info.loc = DILocation::get(ctx.builder.getContext(), info.line, 0, SP, NULL);
                }
                else { // otherwise, describe this as an inlining frame
                    DISubprogram *&inl_SP = subprograms[std::make_tuple(fname, info.file)];
                    if (inl_SP == NULL) {
                        DIFile *difile = dbuilder.createFile(info.file, ".");
                        inl_SP = dbuilder.createFunction(difile
                                                     ,std::string(fname) + ";" // Name
                                                     ,fname            // LinkageName
                                                     ,difile           // File
                                                     ,0                // LineNo
                                                     ,debuginfo.jl_di_func_null_sig // Ty
                                                     ,0                // ScopeLine
                                                     ,DINode::FlagZero // Flags
                                                     ,DISubprogram::SPFlagDefinition | DISubprogram::SPFlagOptimized // SPFlags
                                                     ,nullptr          // Template Parameters
                                                     ,nullptr          // Template Declaration
                                                     ,nullptr          // ThrownTypes
                                                     );
                    }
                    DebugLoc inl_loc = (info.inlined_at == 0) ? DebugLoc(DILocation::get(ctx.builder.getContext(), 0, 0, SP, NULL)) : linetable[info.inlined_at].loc;
                    info.loc = DILocation::get(ctx.builder.getContext(), info.line, 0, inl_SP, inl_loc);
                }
            }
        }
    }

    SmallVector<MDNode*, 0> aliasscopes;
    MDNode* current_aliasscope = nullptr;
    SmallVector<Metadata*, 0> scope_stack;
    SmallVector<MDNode*, 0> scope_list_stack;
    {
        size_t nstmts = jl_array_nrows(stmts);
        aliasscopes.resize(nstmts + 1, nullptr);
        MDBuilder mbuilder(ctx.builder.getContext());
        MDNode *alias_domain = mbuilder.createAliasScopeDomain(ctx.name);
        for (i = 0; i < nstmts; i++) {
            jl_value_t *stmt = jl_array_ptr_ref(stmts, i);
            jl_expr_t *expr = jl_is_expr(stmt) ? (jl_expr_t*)stmt : nullptr;
            if (expr) {
                if (expr->head == jl_aliasscope_sym) {
                    MDNode *scope = mbuilder.createAliasScope("aliasscope", alias_domain);
                    scope_stack.push_back(scope);
                    MDNode *scope_list = MDNode::get(ctx.builder.getContext(), ArrayRef<Metadata*>(scope_stack));
                    scope_list_stack.push_back(scope_list);
                    current_aliasscope = scope_list;
                } else if (expr->head == jl_popaliasscope_sym) {
                    scope_stack.pop_back();
                    scope_list_stack.pop_back();
                    if (scope_list_stack.empty()) {
                        current_aliasscope = NULL;
                    } else {
                        current_aliasscope = scope_list_stack.back();
                    }
                }
            }
            aliasscopes[i+1] = current_aliasscope;
        }
    }

    Instruction &prologue_end = ctx.builder.GetInsertBlock()->back();

    // step 11a. For top-level code, load the world age
    if (toplevel && !ctx.is_opaque_closure) {
        LoadInst *world = ctx.builder.CreateAlignedLoad(ctx.types().T_size,
            prepare_global_in(jl_Module, jlgetworld_global), ctx.types().alignof_ptr);
        world->setOrdering(AtomicOrdering::Acquire);
        ctx.builder.CreateAlignedStore(world, world_age_field, ctx.types().alignof_ptr);
    }

    // step 11b. Emit the entry safepoint
    if (JL_FEAT_TEST(ctx, safepoint_on_entry))
        emit_gc_safepoint(ctx.builder, ctx.types().T_size, get_current_ptls(ctx), ctx.tbaa().tbaa_const);

    // step 11c. Do codegen in control flow order
    SmallVector<int, 0> workstack;
    std::map<int, BasicBlock*> BB;
    std::map<size_t, BasicBlock*> come_from_bb;
    int cursor = 0;
    int current_label = 0;
    auto find_next_stmt = [&] (int seq_next) {
        // new style ir is always in dominance order, but frontend IR might not be
        // `seq_next` is the next statement we want to emit
        // i.e. if it exists, it's the next one following control flow and
        // should be emitted into the current insert point.
        if (seq_next >= 0 && (unsigned)seq_next < stmtslen) {
            workstack.push_back(seq_next);
        }
        else if (ctx.builder.GetInsertBlock() && !ctx.builder.GetInsertBlock()->getTerminator()) {
            CreateTrap(ctx.builder, false);
        }
        while (!workstack.empty()) {
            int item = workstack.back();
            workstack.pop_back();
            auto nextbb = BB.find(item + 1);
            if (nextbb == BB.end()) {
                // Not a BB
                cursor = item;
                return;
            }
            if (seq_next != -1 && ctx.builder.GetInsertBlock() && !ctx.builder.GetInsertBlock()->getTerminator()) {
                come_from_bb[cursor + 1] = ctx.builder.GetInsertBlock();
                ctx.builder.CreateBr(nextbb->second);
            }
            seq_next = -1;
            // if this BB is non-empty, we've visited it before so skip it
            if (!nextbb->second->getTerminator()) {
                // New BB
                ctx.builder.SetInsertPoint(nextbb->second);
                cursor = item;
                current_label = item;
                return;
            }
        }
        cursor = -1;
    };

    auto do_coverage = [&] (bool in_user_code, bool is_tracked) {
        return (coverage_mode == JL_LOG_ALL ||
                (in_user_code && coverage_mode == JL_LOG_USER) ||
                (is_tracked && coverage_mode == JL_LOG_PATH));
    };
    auto do_malloc_log = [&] (bool in_user_code, bool is_tracked) {
        return (malloc_log_mode == JL_LOG_ALL ||
                (in_user_code && malloc_log_mode == JL_LOG_USER) ||
                (is_tracked && malloc_log_mode == JL_LOG_PATH));
    };
    SmallVector<unsigned, 0> current_lineinfo, new_lineinfo;
    auto coverageVisitStmt = [&] (size_t dbg) {
        if (dbg == 0 || dbg >= linetable.size())
            return;
        // Compute inlining stack for current line, inner frame first
        while (dbg) {
            new_lineinfo.push_back(dbg);
            dbg = linetable[dbg].inlined_at;
        }
        // Visit frames which differ from previous statement as tracked in
        // current_lineinfo (tracked outer frame first).
        current_lineinfo.resize(new_lineinfo.size(), 0);
        for (dbg = 0; dbg < new_lineinfo.size(); dbg++) {
            unsigned newdbg = new_lineinfo[new_lineinfo.size() - dbg - 1];
            if (newdbg != current_lineinfo[dbg]) {
                current_lineinfo[dbg] = newdbg;
                const auto &info = linetable[newdbg];
                if (do_coverage(info.is_user_code, info.is_tracked))
                    coverageVisitLine(ctx, info.file, info.line);
            }
        }
        new_lineinfo.clear();
    };
    auto mallocVisitStmt = [&] (unsigned dbg, Value *sync) {
        if (!do_malloc_log(mod_is_user_mod, mod_is_tracked) || dbg == 0) {
            if (do_malloc_log(true, mod_is_tracked) && sync)
                ctx.builder.CreateCall(prepare_call(sync_gc_total_bytes_func), {sync});
            return;
        }
        while (linetable[dbg].inlined_at)
            dbg = linetable[dbg].inlined_at;
        mallocVisitLine(ctx, ctx.file, linetable[dbg].line, sync);
    };
    if (coverage_mode != JL_LOG_NONE) {
        // record all lines that could be covered
        for (const auto &info : linetable)
            if (do_coverage(info.is_user_code, info.is_tracked))
                jl_coverage_alloc_line(info.file, info.line);
    }

    come_from_bb[0] = ctx.builder.GetInsertBlock();

    // First go through and collect all branch targets, so we know where to
    // split basic blocks.
    std::set<int> branch_targets; // 1-indexed
    {
        for (size_t i = 0; i < stmtslen; ++i) {
            jl_value_t *stmt = jl_array_ptr_ref(stmts, i);
            if (jl_is_gotoifnot(stmt)) {
                int dest = jl_gotoifnot_label(stmt);
                branch_targets.insert(dest);
                // The next 1-indexed statement
                branch_targets.insert(i + 2);
            } else if (jl_is_returnnode(stmt)) {
                // We don't do dead branch elimination before codegen
                // so we need to make sure to start a BB after any
                // return node, even if they aren't otherwise branch
                // targets.
                if (i + 2 <= stmtslen)
                    branch_targets.insert(i + 2);
            } else if (jl_is_expr(stmt)) {
                if (((jl_expr_t*)stmt)->head == jl_enter_sym) {
                    branch_targets.insert(i + 1);
                    if (i + 2 <= stmtslen)
                        branch_targets.insert(i + 2);
                    int dest = jl_unbox_long(jl_array_ptr_ref(((jl_expr_t*)stmt)->args, 0));
                    branch_targets.insert(dest);
                }
            } else if (jl_is_gotonode(stmt)) {
                int dest = jl_gotonode_label(stmt);
                branch_targets.insert(dest);
                if (i + 2 <= stmtslen)
                    branch_targets.insert(i + 2);
            } else if (jl_is_phinode(stmt)) {
                jl_array_t *edges = (jl_array_t*)jl_fieldref_noalloc(stmt, 0);
                for (size_t j = 0; j < jl_array_nrows(edges); ++j) {
                    size_t edge = jl_array_data(edges, int32_t)[j];
                    if (edge == i)
                        branch_targets.insert(i + 1);
                }
            }
        }
    }

    for (int label : branch_targets) {
        BasicBlock *bb = BasicBlock::Create(ctx.builder.getContext(),
            "L" + std::to_string(label), f);
        BB[label] = bb;
    }

    Value *sync_bytes = nullptr;
    if (do_malloc_log(true, mod_is_tracked))
        sync_bytes = ctx.builder.CreateCall(prepare_call(diff_gc_total_bytes_func), {});
    { // coverage for the function definition line number
        const auto &topinfo = linetable[0];
        if (linetable.size() > 1) {
            if (topinfo == linetable[1])
                current_lineinfo.push_back(1);
        }
        if (do_coverage(topinfo.is_user_code, topinfo.is_tracked))
            coverageVisitLine(ctx, topinfo.file, topinfo.line);
    }

    find_next_stmt(0);
    while (cursor != -1) {
        int32_t debuginfoloc = jl_array_data(src->codelocs, int32_t)[cursor];
        if (debuginfoloc > 0) {
            if (debug_enabled)
                ctx.builder.SetCurrentDebugLocation(linetable[debuginfoloc].loc);
            coverageVisitStmt(debuginfoloc);
        }
        ctx.noalias().aliasscope.current = aliasscopes[cursor];
        jl_value_t *stmt = jl_array_ptr_ref(stmts, cursor);
        jl_expr_t *expr = jl_is_expr(stmt) ? (jl_expr_t*)stmt : nullptr;
        if (jl_is_returnnode(stmt)) {
            jl_value_t *retexpr = jl_returnnode_value(stmt);
            if (retexpr == NULL) {
                CreateTrap(ctx.builder, false);
                find_next_stmt(-1);
                continue;
            }
            // this is basically a copy of emit_assignment,
            // but where the assignment slot is the retval
            jl_cgval_t retvalinfo = emit_expr(ctx, retexpr);

            if (ctx.is_opaque_closure) {
                emit_typecheck(ctx, retvalinfo, jlrettype, "OpaqueClosure");
            }

            retvalinfo = convert_julia_type(ctx, retvalinfo, jlrettype);
            if (retvalinfo.typ == jl_bottom_type) {
                CreateTrap(ctx.builder, false);
                find_next_stmt(-1);
                continue;
            }

            Value *isboxed_union = NULL;
            Value *retval = NULL;
            Value *sret = has_sret ? f->arg_begin() : NULL;
            Type *retty = f->getReturnType();
            switch (returninfo.cc) {
            case jl_returninfo_t::Boxed:
                retval = boxed(ctx, retvalinfo); // skip the gcroot on the return path
                break;
            case jl_returninfo_t::Register:
                if (type_is_ghost(retty))
                    retval = NULL;
                else
                    retval = emit_unbox(ctx, retty, retvalinfo, jlrettype);
                break;
            case jl_returninfo_t::SRet:
                retval = NULL;
                break;
            case jl_returninfo_t::Union: {
                Value *data, *tindex;
                if (retvalinfo.TIndex) {
                    tindex = retvalinfo.TIndex;
                    data = Constant::getNullValue(ctx.types().T_prjlvalue);
                    if (retvalinfo.V == NULL) {
                        // treat this as a simple Ghosts
                        sret = NULL;
                    }
                    else if (retvalinfo.Vboxed) {
                        // also need to account for the possibility the return object is boxed
                        // and avoid / skip copying it to the stack
                        isboxed_union = ctx.builder.CreateICmpNE(
                            ctx.builder.CreateAnd(tindex, ConstantInt::get(getInt8Ty(ctx.builder.getContext()), 0x80)),
                            ConstantInt::get(getInt8Ty(ctx.builder.getContext()), 0));
                        data = ctx.builder.CreateSelect(isboxed_union, retvalinfo.Vboxed, data);
                    }
                }
                else {
                    // treat this as a simple boxed returninfo
                    //assert(retvalinfo.isboxed);
                    tindex = compute_tindex_unboxed(ctx, retvalinfo, jlrettype);
                    tindex = ctx.builder.CreateOr(tindex, ConstantInt::get(getInt8Ty(ctx.builder.getContext()), 0x80));
                    data = boxed(ctx, retvalinfo);
                    sret = NULL;
                }
                retval = UndefValue::get(retty);
                retval = ctx.builder.CreateInsertValue(retval, data, 0);
                retval = ctx.builder.CreateInsertValue(retval, tindex, 1);
                break;
            }
            case jl_returninfo_t::Ghosts:
                retval = compute_tindex_unboxed(ctx, retvalinfo, jlrettype);
                break;
            }
            if (sret) {
                if (retvalinfo.ispointer()) {
                    if (returninfo.return_roots) {
                        Type *store_ty = julia_type_to_llvm(ctx, retvalinfo.typ);
                        emit_sret_roots(ctx, true, data_pointer(ctx, retvalinfo), store_ty, f->arg_begin() + 1, get_returnroots_type(ctx, returninfo.return_roots), returninfo.return_roots);
                    }
                    if (returninfo.cc == jl_returninfo_t::SRet) {
                        assert(jl_is_concrete_type(jlrettype));
                        emit_memcpy(ctx, sret, jl_aliasinfo_t::fromTBAA(ctx, nullptr), retvalinfo,
                                    jl_datatype_size(jlrettype), julia_alignment(jlrettype), julia_alignment(jlrettype));
                    }
                    else { // must be jl_returninfo_t::Union
                        emit_unionmove(ctx, sret, nullptr, retvalinfo, /*skip*/isboxed_union);
                    }
                }
                else {
                    Type *store_ty = retvalinfo.V->getType();
                    Type *dest_ty = store_ty->getPointerTo();
                    Value *Val = retvalinfo.V;
                    if (returninfo.return_roots) {
                        assert(julia_type_to_llvm(ctx, retvalinfo.typ) == store_ty);
                        emit_sret_roots(ctx, false, Val, store_ty, f->arg_begin() + 1, get_returnroots_type(ctx, returninfo.return_roots), returninfo.return_roots);
                    }
                    if (dest_ty != sret->getType())
                        sret = emit_bitcast(ctx, sret, dest_ty);
                    ctx.builder.CreateAlignedStore(Val, sret, Align(julia_alignment(retvalinfo.typ)));
                    assert(retvalinfo.TIndex == NULL && "unreachable"); // unimplemented representation
                }
            }

            mallocVisitStmt(debuginfoloc, sync_bytes);
            if (toplevel || ctx.is_opaque_closure)
                ctx.builder.CreateStore(last_age, world_age_field);
            assert(type_is_ghost(retty) || returninfo.cc == jl_returninfo_t::SRet ||
                retval->getType() == ctx.f->getReturnType());
            ctx.builder.CreateRet(retval);
            find_next_stmt(-1);
            continue;
        }
        if (jl_is_gotonode(stmt)) {
            int lname = jl_gotonode_label(stmt);
            come_from_bb[cursor+1] = ctx.builder.GetInsertBlock();
            auto br = ctx.builder.CreateBr(BB[lname]);
            // Check if backwards branch
            if (ctx.LoopID && lname <= current_label) {
                br->setMetadata(LLVMContext::MD_loop, ctx.LoopID);
                ctx.LoopID = NULL;
            }
            find_next_stmt(lname - 1);
            continue;
        }
        if (jl_is_upsilonnode(stmt)) {
            emit_upsilonnode(ctx, upsilon_to_phic[cursor + 1], jl_fieldref_noalloc(stmt, 0));
            find_next_stmt(cursor + 1);
            continue;
        }
        if (jl_is_gotoifnot(stmt)) {
            jl_value_t *cond = jl_gotoifnot_cond(stmt);
            int lname = jl_gotoifnot_label(stmt);
            Value *isfalse = emit_condition(ctx, cond, "if");
            mallocVisitStmt(debuginfoloc, nullptr);
            come_from_bb[cursor+1] = ctx.builder.GetInsertBlock();
            workstack.push_back(lname - 1);
            BasicBlock *ifnot = BB[lname];
            BasicBlock *ifso = BB[cursor+2];
            Instruction *br;
            if (ifnot == ifso)
                br = ctx.builder.CreateBr(ifnot);
            else
                br = ctx.builder.CreateCondBr(isfalse, ifnot, ifso);

            // Check if backwards branch
            if (ctx.LoopID && lname <= current_label) {
                br->setMetadata(LLVMContext::MD_loop, ctx.LoopID);
                ctx.LoopID = NULL;
            }
            find_next_stmt(cursor + 1);
            continue;
        }
        else if (expr && expr->head == jl_enter_sym) {
            jl_value_t **args = jl_array_data(expr->args, jl_value_t*);

            assert(jl_is_long(args[0]));
            int lname = jl_unbox_long(args[0]);
            // Save exception stack depth at enter for use in pop_exception
            Value *excstack_state =
                ctx.builder.CreateCall(prepare_call(jl_excstack_state_func));
            assert(!ctx.ssavalue_assigned[cursor]);
            ctx.SAvalues[cursor] = jl_cgval_t(excstack_state, (jl_value_t*)jl_ulong_type, NULL);
            ctx.ssavalue_assigned[cursor] = true;
            CallInst *sj = ctx.builder.CreateCall(prepare_call(except_enter_func));
            // We need to mark this on the call site as well. See issue #6757
            sj->setCanReturnTwice();
            Value *isz = ctx.builder.CreateICmpEQ(sj, ConstantInt::get(getInt32Ty(ctx.builder.getContext()), 0));
            BasicBlock *tryblk = BasicBlock::Create(ctx.builder.getContext(), "try", f);
            BasicBlock *handlr = NULL;
            handlr = BB[lname];
            workstack.push_back(lname - 1);
            come_from_bb[cursor + 1] = ctx.builder.GetInsertBlock();
            ctx.builder.CreateCondBr(isz, tryblk, handlr);
            ctx.builder.SetInsertPoint(tryblk);
        }
        else {
            emit_stmtpos(ctx, stmt, cursor);
            mallocVisitStmt(debuginfoloc, nullptr);
        }
        find_next_stmt(cursor + 1);
    }

    // Delete any unreachable blocks
    for (auto &item : BB) {
        if (!item.second->getTerminator())
            item.second->eraseFromParent();
    }

    ctx.builder.SetCurrentDebugLocation(noDbg);
    ctx.builder.ClearInsertionPoint();

    // Codegen Phi nodes
    std::map<std::pair<BasicBlock*, BasicBlock*>, BasicBlock*> BB_rewrite_map;
    SmallVector<llvm::PHINode*, 0> ToDelete;
    for (auto &tup : ctx.PhiNodes) {
        jl_cgval_t phi_result;
        PHINode *VN;
        jl_value_t *r;
        AllocaInst *dest;
        BasicBlock *PhiBB;
        std::tie(phi_result, PhiBB, dest, VN, r) = tup;
        jl_value_t *phiType = phi_result.typ;
        jl_array_t *edges = (jl_array_t*)jl_fieldref_noalloc(r, 0);
        jl_array_t *values = (jl_array_t*)jl_fieldref_noalloc(r, 1);
        PHINode *TindexN = cast_or_null<PHINode>(phi_result.TIndex);
        DenseSet<BasicBlock*> preds;
        for (size_t i = 0; i < jl_array_nrows(edges); ++i) {
            size_t edge = jl_array_data(edges, int32_t)[i];
            jl_value_t *value = jl_array_ptr_ref(values, i);
            // This edge value is undef, handle it the same as if the edge wasn't listed at all
            if (!value)
                continue;
            BasicBlock *FromBB = come_from_bb[edge];
            // This edge was statically unreachable. Don't codegen it.
            if (!FromBB)
                continue;
            // see if this edge has already been rewritten
            // (we'll continue appending blocks to the current end)
            std::pair<BasicBlock*, BasicBlock*> LookupKey(FromBB, PhiBB);
            if (BB_rewrite_map.count(LookupKey)) {
                FromBB = BB_rewrite_map[LookupKey];
            }
            if (!preds.insert(FromBB).second) {
                // Only codegen this branch once for each PHI (the expression must be the same on all branches)
#ifndef NDEBUG
                for (size_t j = 0; j < i; ++j) {
                    size_t j_edge = jl_array_data(edges, int32_t)[j];
                    if (j_edge == edge) {
                        assert(jl_egal(value, jl_array_ptr_ref(values, j)));
                    }
                }
#endif
                continue;
            }
            assert(std::find(pred_begin(PhiBB), pred_end(PhiBB), FromBB) != pred_end(PhiBB)); // consistency check
            TerminatorInst *terminator = FromBB->getTerminator();
            if (!terminator->getParent()->getUniqueSuccessor()) {
                // Can't use `llvm::SplitCriticalEdge` here because
                // we may have invalid phi nodes in the destination.
                BasicBlock *NewBB = BasicBlock::Create(terminator->getContext(),
                   FromBB->getName() + "." + PhiBB->getName() + "_crit_edge", FromBB->getParent(), FromBB->getNextNode()); // insert after existing block
                terminator->replaceSuccessorWith(PhiBB, NewBB);
                DebugLoc Loc = terminator->getDebugLoc();
                terminator = BranchInst::Create(PhiBB);
                terminator->setDebugLoc(Loc);
                ctx.builder.SetInsertPoint(NewBB);
            }
            else {
                terminator->removeFromParent();
                ctx.builder.SetInsertPoint(FromBB);
            }
            if (dest)
                ctx.builder.CreateLifetimeStart(dest);
            jl_cgval_t val = emit_expr(ctx, value);
            if (val.constant)
                val = mark_julia_const(ctx, val.constant); // be over-conservative at making sure `.typ` is set concretely, not tindex
            if (!jl_is_uniontype(phiType) || !TindexN) {
                if (VN) {
                    Value *V;
                    if (val.typ == (jl_value_t*)jl_bottom_type) {
                        V = undef_value_for_type(VN->getType());
                    }
                    else if (VN->getType() == ctx.types().T_prjlvalue) {
                        // Includes the jl_is_uniontype(phiType) && !TindexN case
                        // TODO: if convert_julia_type says it is wasted effort and to skip it, is it worth using Constant::getNullValue(ctx.types().T_prjlvalue) (dynamically)?
                        V = boxed(ctx, val);
                    }
                    else {
                        // must be careful to emit undef here (rather than a bitcast or
                        // load of val) if the runtime type of val isn't phiType
                        Value *isvalid = emit_isa_and_defined(ctx, val, phiType);
                        V = emit_guarded_test(ctx, isvalid, undef_value_for_type(VN->getType()), [&] {
                            return emit_unbox(ctx, VN->getType(), val, phiType);
                        });
                    }
                    VN->addIncoming(V, ctx.builder.GetInsertBlock());
                    assert(!TindexN);
                }
                else if (dest && val.typ != (jl_value_t*)jl_bottom_type) {
                    // must be careful to emit undef here (rather than a bitcast or
                    // load of val) if the runtime type of val isn't phiType
                    Value *isvalid = emit_isa_and_defined(ctx, val, phiType);
                    emit_guarded_test(ctx, isvalid, nullptr, [&] {
                        emit_unbox_store(ctx, update_julia_type(ctx, val, phiType), dest, ctx.tbaa().tbaa_stack, julia_alignment(phiType));
                        return nullptr;
                    });
                }
            }
            else {
                Value *RTindex;
                // The branch below is a bit too complex for GCC to realize that
                // `V` is always initialized when it is used.
                // Ref https://gcc.gnu.org/bugzilla/show_bug.cgi?id=96629
                Value *V = nullptr;
                if (val.typ == (jl_value_t*)jl_bottom_type) {
                    if (VN)
                        V = undef_value_for_type(VN->getType());
                    RTindex = UndefValue::get(getInt8Ty(ctx.builder.getContext()));
                }
                else if (jl_is_concrete_type(val.typ) || val.constant) {
                    size_t tindex = get_box_tindex((jl_datatype_t*)val.typ, phiType);
                    if (tindex == 0) {
                        if (VN)
                            V = boxed(ctx, val);
                        RTindex = ConstantInt::get(getInt8Ty(ctx.builder.getContext()), 0x80);
                    }
                    else {
                        if (VN)
                            V = Constant::getNullValue(ctx.types().T_prjlvalue);
                        if (dest)
                            emit_unbox_store(ctx, val, dest, ctx.tbaa().tbaa_stack, julia_alignment(val.typ));
                        RTindex = ConstantInt::get(getInt8Ty(ctx.builder.getContext()), tindex);
                    }
                }
                else {
                    Value *skip = NULL;
                    // must compute skip here, since the runtime type of val might not be in phiType
                    // caution: only Phi and PhiC are allowed to do this (and maybe sometimes Pi)
                    jl_cgval_t new_union = convert_julia_type(ctx, val, phiType, &skip);
                    RTindex = new_union.TIndex;
                    if (!RTindex) {
                        assert(new_union.isboxed && new_union.Vboxed && "convert_julia_type failed");
                        RTindex = compute_tindex_unboxed(ctx, new_union, phiType, true);
                        if (dest) {
                            // If dest is not set, this is a ghost union, the recipient of which
                            // is often not prepared to handle a boxed representation of the ghost.
                            RTindex = ctx.builder.CreateOr(RTindex, ConstantInt::get(getInt8Ty(ctx.builder.getContext()), 0x80));
                        }
                        new_union.TIndex = RTindex;
                    }
                    if (VN)
                        V = new_union.Vboxed ? new_union.Vboxed : Constant::getNullValue(ctx.types().T_prjlvalue);
                    if (dest) { // basically, if !ghost union
                        if (new_union.Vboxed != nullptr) {
                            Value *isboxed = ctx.builder.CreateICmpNE( // if 0x80 is set, we won't select this slot anyways
                                    ctx.builder.CreateAnd(RTindex, ConstantInt::get(getInt8Ty(ctx.builder.getContext()), 0x80)),
                                    ConstantInt::get(getInt8Ty(ctx.builder.getContext()), 0));
                            skip = skip ? ctx.builder.CreateOr(isboxed, skip) : isboxed;
                        }
                        emit_unionmove(ctx, dest, ctx.tbaa().tbaa_arraybuf, new_union, skip);
                    }
                }
                if (VN)
                    VN->addIncoming(V, ctx.builder.GetInsertBlock());
                if (TindexN)
                    TindexN->addIncoming(RTindex, ctx.builder.GetInsertBlock());
            }
            // put the branch back at the end of our current basic block
            ctx.builder.Insert(terminator);
            // Record the current tail of this Phi edge in the rewrite map and
            // check any phi nodes in the Phi block to see if by emitting on the edges
            // we made things inconsistent.
            BasicBlock *NewBB = ctx.builder.GetInsertBlock();
            if (FromBB != NewBB) {
                BB_rewrite_map[LookupKey] = NewBB;
                preds.insert(NewBB);
                PhiBB->replacePhiUsesWith(FromBB, NewBB);
            }
            ctx.builder.ClearInsertionPoint();
        }
        // In LLVM IR it is illegal to have phi nodes without incoming values, even if
        // there are no operands (no incoming branches), so delete any such phi nodes
        if (pred_empty(PhiBB)) {
            if (VN)
                ToDelete.push_back(VN);
            if (TindexN)
                ToDelete.push_back(TindexN);
            continue;
        }
        // Julia PHINodes may be incomplete with respect to predecessors, LLVM's may not
        for (auto *FromBB : predecessors(PhiBB)) {
            if (preds.count(FromBB))
                continue;
            ctx.builder.SetInsertPoint(FromBB->getTerminator());
            // PHI is undef on this branch. But still may need to put a valid pointer in place.
            Value *RTindex = TindexN ? UndefValue::get(getInt8Ty(ctx.builder.getContext())) : NULL;
            if (VN) {
                Value *undef = undef_value_for_type(VN->getType());
                VN->addIncoming(undef, FromBB);
                if (TindexN) // let the runtime / optimizer know this is unknown / boxed / null, so that it won't try to union_move / copy it later
                    RTindex = ConstantInt::get(getInt8Ty(ctx.builder.getContext()), 0x80);
            }
            if (TindexN)
                TindexN->addIncoming(RTindex, FromBB);
            if (dest) {
                ctx.builder.CreateLifetimeStart(dest);
                if (CountTrackedPointers(dest->getAllocatedType()).count)
                    ctx.builder.CreateStore(Constant::getNullValue(dest->getAllocatedType()), dest);
            }
            ctx.builder.ClearInsertionPoint();
        }
    }

    for (PHINode *PN : ToDelete) {
        PN->replaceAllUsesWith(UndefValue::get(PN->getType()));
        PN->eraseFromParent();
    }

    // step 12. Perform any delayed instantiations
    bool in_prologue = true;
    for (auto &BB : *ctx.f) {
        for (auto &I : BB) {
            CallBase *call = dyn_cast<CallBase>(&I);
            if (call) {
                if (debug_enabled && !I.getDebugLoc()) {
                    // LLVM Verifier: inlinable function call in a function with debug info must have a !dbg location
                    // make sure that anything we attempt to call has some inlining info, just in case optimization messed up
                    // (except if we know that it is an intrinsic used in our prologue, which should never have its own debug subprogram)
                    Function *F = call->getCalledFunction();
                    if (!in_prologue || !F || !(F->isIntrinsic() || F->getName().startswith("julia.") || &I == restTuple)) {
                        I.setDebugLoc(topdebugloc);
                    }
                }
                if (toplevel && !ctx.is_opaque_closure && !in_prologue) {
                    // we're at toplevel; insert an atomic barrier between every instruction
                    // TODO: inference is invalid if this has any effect (which it often does)
                    LoadInst *world = new LoadInst(ctx.types().T_size,
                        prepare_global_in(jl_Module, jlgetworld_global), Twine(),
                        /*isVolatile*/false, ctx.types().alignof_ptr, /*insertBefore*/&I);
                    world->setOrdering(AtomicOrdering::Acquire);
                    StoreInst *store_world = new StoreInst(world, world_age_field,
                        /*isVolatile*/false, ctx.types().alignof_ptr, /*insertBefore*/&I);
                    (void)store_world;
                }
            }
            if (&I == &prologue_end)
                in_prologue = false;
        }
    }
    if (debug_enabled)
        dbuilder.finalize();

    if (ctx.vaSlot > 0) {
        // remove VA allocation if we never referenced it
        Instruction *root = cast_or_null<Instruction>(ctx.slots[ctx.vaSlot].boxroot);
        if (root) {
            Instruction *store_value = NULL;
            bool have_real_use = false;
            for (Use &U : root->uses()) {
                User *RU = U.getUser();
                if (StoreInst *SRU = dyn_cast<StoreInst>(RU)) {
                    if (!store_value)
                        store_value = dyn_cast<Instruction>(SRU->getValueOperand());
                }
                else if (isa<DbgInfoIntrinsic>(RU)) {
                }
                else if (isa<LoadInst>(RU) && RU->use_empty()) {
                }
                else {
                    have_real_use = true;
                    break;
                }
            }
            if (!have_real_use) {
                Instruction *use = NULL;
                for (Use &U : root->uses()) {
                    if (use) // erase after the iterator moves on
                        use->eraseFromParent();
                    User *RU = U.getUser();
                    use = cast<Instruction>(RU);
                }
                if (use)
                    use->eraseFromParent();
                root->eraseFromParent();
                assert(!store_value || store_value == restTuple);
                restTuple->eraseFromParent();
            }
        }
    }

    // link the dependent llvmcall modules, but switch their function's linkage to internal
    // so that they don't conflict when they show up in the execution engine.
    Linker L(*jl_Module);
    for (auto &Mod : ctx.llvmcall_modules) {
        SmallVector<std::string, 1> Exports;
        for (const auto &F: Mod->functions())
            if (!F.isDeclaration())
                Exports.push_back(F.getName().str());
        bool error = L.linkInModule(std::move(Mod));
        assert(!error && "linking llvmcall modules failed");
        (void)error;
        for (auto FN: Exports)
            jl_Module->getFunction(FN)->setLinkage(GlobalVariable::InternalLinkage);
    }

    JL_GC_POP();
    return declarations;
}

// --- entry point ---

void jl_add_code_in_flight(StringRef name, jl_code_instance_t *codeinst, const DataLayout &DL);

JL_GCC_IGNORE_START("-Wclobbered")
jl_llvm_functions_t jl_emit_code(
        orc::ThreadSafeModule &m,
        jl_method_instance_t *li,
        jl_code_info_t *src,
        jl_value_t *jlrettype,
        jl_codegen_params_t &params)
{
    JL_TIMING(CODEGEN, CODEGEN_LLVM);
    jl_timing_show_func_sig((jl_value_t *)li->specTypes, JL_TIMING_DEFAULT_BLOCK);
    // caller must hold codegen_lock
    jl_llvm_functions_t decls = {};
    assert((params.params == &jl_default_cgparams /* fast path */ || !params.cache ||
        compare_cgparams(params.params, &jl_default_cgparams)) &&
        "functions compiled with custom codegen params must not be cached");
    JL_TRY {
        decls = emit_function(m, li, src, jlrettype, params);
        auto stream = *jl_ExecutionEngine->get_dump_emitted_mi_name_stream();
        if (stream) {
            jl_printf(stream, "%s\t", decls.specFunctionObject.c_str());
            // NOTE: We print the Type Tuple without surrounding quotes, because the quotes
            // break CSV parsing if there are any internal quotes in the Type name (e.g. in
            // Symbol("...")). The \t delineator should be enough to ensure whitespace is
            // handled correctly. (And we don't need to worry about any tabs in the printed
            // string, because tabs are printed as "\t" by `show`.)
            jl_static_show(stream, li->specTypes);
            jl_printf(stream, "\n");
        }
    }
    JL_CATCH {
        // Something failed! This is very, very bad.
        // Try to pretend that it isn't and attempt to recover.
        std::string mname = m.getModuleUnlocked()->getModuleIdentifier();
        m = orc::ThreadSafeModule();
        decls.functionObject = "";
        decls.specFunctionObject = "";
        jl_printf((JL_STREAM*)STDERR_FILENO, "Internal error: encountered unexpected error during compilation of %s:\n", mname.c_str());
        jl_static_show((JL_STREAM*)STDERR_FILENO, jl_current_exception());
        jl_printf((JL_STREAM*)STDERR_FILENO, "\n");
        jlbacktrace(); // written to STDERR_FILENO
    }

    return decls;
}

static jl_llvm_functions_t jl_emit_oc_wrapper(orc::ThreadSafeModule &m, jl_codegen_params_t &params, jl_method_instance_t *mi, jl_value_t *rettype)
{
    Module *M = m.getModuleUnlocked();
    jl_codectx_t ctx(M->getContext(), params);
    ctx.name = M->getModuleIdentifier().data();
    std::string funcName = get_function_name(true, false, ctx.name, ctx.emission_context.TargetTriple);
    jl_llvm_functions_t declarations;
    declarations.functionObject = "jl_f_opaque_closure_call";
    if (uses_specsig(mi->specTypes, false, true, rettype, true)) {
        jl_returninfo_t returninfo = get_specsig_function(ctx, M, NULL, funcName, mi->specTypes, rettype, true, JL_FEAT_TEST(ctx,gcstack_arg));
        Function *gf_thunk = cast<Function>(returninfo.decl.getCallee());
        jl_init_function(gf_thunk, ctx.emission_context.TargetTriple);
        size_t nrealargs = jl_nparams(mi->specTypes);
        emit_cfunc_invalidate(gf_thunk, returninfo.cc, returninfo.return_roots, mi->specTypes, rettype, true, nrealargs, ctx.emission_context);
        declarations.specFunctionObject = funcName;
    }
    return declarations;
}

static int effects_foldable(uint32_t effects)
{
    // N.B.: This needs to be kept in sync with Core.Compiler.is_foldable(effects, true)
    return ((effects & 0x7) == 0) && // is_consistent(effects)
           (((effects >> 10) & 0x03) == 0) && // is_noub(effects)
           (((effects >> 3) & 0x03) == 0) && // is_effect_free(effects)
           ((effects >> 6) & 0x01); // is_terminates(effects)
}

jl_llvm_functions_t jl_emit_codeinst(
        orc::ThreadSafeModule &m,
        jl_code_instance_t *codeinst,
        jl_code_info_t *src,
        jl_codegen_params_t &params)
{
    JL_TIMING(CODEGEN, CODEGEN_Codeinst);
    jl_timing_show_method_instance(codeinst->def, JL_TIMING_DEFAULT_BLOCK);
    JL_GC_PUSH1(&src);
    if (!src) {
        src = (jl_code_info_t*)jl_atomic_load_relaxed(&codeinst->inferred);
        jl_method_t *def = codeinst->def->def.method;
        // Check if this is the generic method for opaque closure wrappers -
        // if so, generate the specsig -> invoke converter.
        if (def == jl_opaque_closure_method) {
            JL_GC_POP();
            return jl_emit_oc_wrapper(m, params, codeinst->def, codeinst->rettype);
        }
        if (src && (jl_value_t*)src != jl_nothing && jl_is_method(def))
            src = jl_uncompress_ir(def, codeinst, (jl_value_t*)src);
        if (!src || !jl_is_code_info(src)) {
            JL_GC_POP();
            m = orc::ThreadSafeModule();
            return jl_llvm_functions_t(); // failed
        }
    }
    jl_llvm_functions_t decls = jl_emit_code(m, codeinst->def, src, codeinst->rettype, params);

    const std::string &specf = decls.specFunctionObject;
    const std::string &f = decls.functionObject;
    if (params.cache && !f.empty()) {
        // Prepare debug info to receive this function
        // record that this function name came from this linfo,
        // so we can build a reverse mapping for debug-info.
        bool toplevel = !jl_is_method(codeinst->def->def.method);
        if (!toplevel) {
            //Safe b/c params holds context lock
            const DataLayout &DL = m.getModuleUnlocked()->getDataLayout();
            // but don't remember toplevel thunks because
            // they may not be rooted in the gc for the life of the program,
            // and the runtime doesn't notify us when the code becomes unreachable :(
            if (!specf.empty())
                jl_add_code_in_flight(specf, codeinst, DL);
            if (!f.empty() && f != "jl_fptr_args" && f != "jl_fptr_sparam")
                jl_add_code_in_flight(f, codeinst, DL);
        }

        if (params.world) {// don't alter `inferred` when the code is not directly being used
            jl_value_t *inferred = jl_atomic_load_relaxed(&codeinst->inferred);
            // don't change inferred state
            if (inferred) {
                jl_method_t *def = codeinst->def->def.method;
                if (// keep code when keeping everything
                    !(JL_DELETE_NON_INLINEABLE) ||
                    // aggressively keep code when debugging level >= 2
                    // note that this uses the global jl_options.debug_level, not the local emission_ctx.debug_level
                    jl_options.debug_level > 1) {
                    // update the stored code
                    if (inferred != (jl_value_t*)src) {
                        if (jl_is_method(def)) {
                            src = (jl_code_info_t*)jl_compress_ir(def, src);
                            assert(jl_is_string(src));
                            codeinst->relocatability = jl_string_data(src)[jl_string_len(src)-1];
                        }
                        jl_atomic_store_release(&codeinst->inferred, (jl_value_t*)src);
                        jl_gc_wb(codeinst, src);
                    }
                }
                // delete non-inlineable code, since it won't be needed again
                // because we already emitted LLVM code from it and the native
                // Julia-level optimization will never need to see it
                else if (jl_is_method(def) && // don't delete toplevel code
                         inferred != jl_nothing && // and there is something to delete (test this before calling jl_ir_inlining_cost)
                         !effects_foldable(codeinst->ipo_purity_bits) && // don't delete code we may want for irinterp
                         ((jl_ir_inlining_cost(inferred) == UINT16_MAX) || // don't delete inlineable code
                          jl_atomic_load_relaxed(&codeinst->invoke) == jl_fptr_const_return_addr) && // unless it is constant
                         !(params.imaging_mode || jl_options.incremental)) { // don't delete code when generating a precompile file
                    jl_atomic_store_release(&codeinst->inferred, jl_nothing);
                }
            }
        }
    }
    JL_GC_POP();
    return decls;
}


void jl_compile_workqueue(
    jl_codegen_params_t &params,
    CompilationPolicy policy)
{
    JL_TIMING(CODEGEN, CODEGEN_Workqueue);
    jl_code_info_t *src = NULL;
    JL_GC_PUSH1(&src);
    while (!params.workqueue.empty()) {
        jl_code_instance_t *codeinst;
        auto it = params.workqueue.back();
        codeinst = it.first;
        auto proto = it.second;
        params.workqueue.pop_back();
        // try to emit code for this item from the workqueue
        assert(codeinst->min_world <= params.world && codeinst->max_world >= params.world &&
            "invalid world for code-instance");
        StringRef preal_decl = "";
        bool preal_specsig = false;
        auto invoke = jl_atomic_load_acquire(&codeinst->invoke);
        bool cache_valid = params.cache;
        // WARNING: isspecsig is protected by the codegen-lock. If that lock is removed, then the isspecsig load needs to be properly atomically sequenced with this.
        if (cache_valid && invoke != NULL) {
            auto fptr = jl_atomic_load_relaxed(&codeinst->specptr.fptr);
            if (fptr) {
                while (!(jl_atomic_load_acquire(&codeinst->specsigflags) & 0b10)) {
                    jl_cpu_pause();
                }
                // in case we are racing with another thread that is emitting this function
                invoke = jl_atomic_load_relaxed(&codeinst->invoke);
            }
            if (invoke == jl_fptr_args_addr) {
                preal_decl = jl_ExecutionEngine->getFunctionAtAddress((uintptr_t)fptr, codeinst);
            }
            else if (jl_atomic_load_relaxed(&codeinst->specsigflags) & 0b1) {
                preal_decl = jl_ExecutionEngine->getFunctionAtAddress((uintptr_t)fptr, codeinst);
                preal_specsig = true;
            }
        }
        else {
            auto it = params.compiled_functions.find(codeinst);
            if (it == params.compiled_functions.end()) {
                // Reinfer the function. The JIT came along and removed the inferred
                // method body. See #34993
                if (policy != CompilationPolicy::Default &&
                    jl_atomic_load_relaxed(&codeinst->inferred) == jl_nothing) {
                    src = jl_type_infer(codeinst->def, jl_atomic_load_acquire(&jl_world_counter), 0);
                    if (src) {
                        orc::ThreadSafeModule result_m =
                        jl_create_ts_module(name_from_method_instance(codeinst->def),
                            params.tsctx, params.DL, params.TargetTriple);
                        auto decls = jl_emit_code(result_m, codeinst->def, src, src->rettype, params);
                        if (result_m)
                            it = params.compiled_functions.insert(std::make_pair(codeinst, std::make_pair(std::move(result_m), std::move(decls)))).first;
                    }
                }
                else {
                    orc::ThreadSafeModule result_m =
                        jl_create_ts_module(name_from_method_instance(codeinst->def),
                            params.tsctx, params.DL, params.TargetTriple);
                    auto decls = jl_emit_codeinst(result_m, codeinst, NULL, params);
                    if (result_m)
                        it = params.compiled_functions.insert(std::make_pair(codeinst, std::make_pair(std::move(result_m), std::move(decls)))).first;
                }
            }
            if (it != params.compiled_functions.end()) {
                auto &decls = it->second.second;
                if (decls.functionObject == "jl_fptr_args") {
                    preal_decl = decls.specFunctionObject;
                }
                else if (decls.functionObject != "jl_fptr_sparam") {
                    preal_decl = decls.specFunctionObject;
                    preal_specsig = true;
                }
            }
        }
        // patch up the prototype we emitted earlier
        Module *mod = proto.decl->getParent();
        assert(proto.decl->isDeclaration());
        if (proto.specsig) {
            // expected specsig
            if (!preal_specsig) {
                // emit specsig-to-(jl)invoke conversion
                Function *preal = emit_tojlinvoke(codeinst, mod, params);
                proto.decl->setLinkage(GlobalVariable::InternalLinkage);
                //protodecl->setAlwaysInline();
                jl_init_function(proto.decl, params.TargetTriple);
                size_t nrealargs = jl_nparams(codeinst->def->specTypes); // number of actual arguments being passed
                // TODO: maybe this can be cached in codeinst->specfptr?
                emit_cfunc_invalidate(proto.decl, proto.cc, proto.return_roots, codeinst->def->specTypes, codeinst->rettype, false, nrealargs, params, preal);
                preal_decl = ""; // no need to fixup the name
            }
            else {
                assert(!preal_decl.empty());
            }
        }
        else {
            // expected non-specsig
            if (preal_decl.empty() || preal_specsig) {
                // emit jlcall1-to-(jl)invoke conversion
                preal_decl = emit_tojlinvoke(codeinst, mod, params)->getName();
            }
        }
        if (!preal_decl.empty()) {
            // merge and/or rename this prototype to the real function
            if (Value *specfun = mod->getNamedValue(preal_decl)) {
                if (proto.decl != specfun)
                    proto.decl->replaceAllUsesWith(specfun);
            }
            else {
                proto.decl->setName(preal_decl);
            }
        }
    }
    JL_GC_POP();
}


// --- initialization ---
SmallVector<std::pair<jl_value_t**, JuliaVariable*>, 0> gv_for_global;
static void global_jlvalue_to_llvm(JuliaVariable *var, jl_value_t **addr)
{
    gv_for_global.push_back(std::make_pair(addr, var));
}
static JuliaVariable *julia_const_gv(jl_value_t *val)
{
    for (auto &kv : gv_for_global) {
        if (*kv.first == val)
            return kv.second;
    }
    return nullptr;
}

static void init_jit_functions(void)
{
    add_named_global(jl_small_typeof_var, &jl_small_typeof);
    add_named_global(jlstack_chk_guard_var, &__stack_chk_guard);
    add_named_global(jlRTLD_DEFAULT_var, &jl_RTLD_DEFAULT_handle);
    add_named_global(jlexe_var, &jl_exe_handle);
    add_named_global(jldll_var, &jl_libjulia_handle);
    add_named_global(jldlli_var, &jl_libjulia_internal_handle);
    auto size2pjlvalue = [](Type *T_size) -> Type * {
        return get_pjlvalue(T_size->getContext());
    };
    global_jlvalue_to_llvm(new JuliaVariable{"jl_true", true, size2pjlvalue}, &jl_true);
    global_jlvalue_to_llvm(new JuliaVariable{"jl_false", true, size2pjlvalue}, &jl_false);
    global_jlvalue_to_llvm(new JuliaVariable{"jl_nothing", true, size2pjlvalue}, &jl_nothing);
    global_jlvalue_to_llvm(new JuliaVariable{"jl_emptysvec", true, size2pjlvalue}, (jl_value_t**)&jl_emptysvec);
    global_jlvalue_to_llvm(new JuliaVariable{"jl_emptytuple", true, size2pjlvalue}, &jl_emptytuple);
    global_jlvalue_to_llvm(new JuliaVariable{"jl_diverror_exception", true, size2pjlvalue}, &jl_diverror_exception);
    global_jlvalue_to_llvm(new JuliaVariable{"jl_undefref_exception", true, size2pjlvalue}, &jl_undefref_exception);
    add_named_global(jlgetworld_global, &jl_world_counter);
    add_named_global("__stack_chk_fail", &__stack_chk_fail);
    add_named_global(jlpgcstack_func, (void*)NULL);
    add_named_global(jlerror_func, &jl_error);
    add_named_global(jlatomicerror_func, &jl_atomic_error);
    add_named_global(jlthrow_func, &jl_throw);
    add_named_global(jlundefvarerror_func, &jl_undefined_var_error);
    add_named_global(jlhasnofield_func, &jl_has_no_field_error);
    add_named_global(jlboundserrorv_func, &jl_bounds_error_ints);
    add_named_global(jlboundserror_func, &jl_bounds_error_int);
    add_named_global(jlvboundserror_func, &jl_bounds_error_tuple_int);
    add_named_global(jluboundserror_func, &jl_bounds_error_unboxed_int);
    add_named_global(jlnew_func, &jl_new_structv);
    add_named_global(jlsplatnew_func, &jl_new_structt);
    add_named_global(setjmp_func, &jl_setjmp_f);
    add_named_global(memcmp_func, &memcmp);
    add_named_global(jltypeerror_func, &jl_type_error);
    add_named_global(jlcheckassign_func, &jl_checked_assignment);
    add_named_global(jldeclareconst_func, &jl_declare_constant);
    add_named_global(jlgetbindingorerror_func, &jl_get_binding_or_error);
    add_named_global(jlgetbindingwrorerror_func, &jl_get_binding_wr);
    add_named_global(jlboundp_func, &jl_boundp);
    for (auto it : builtin_func_map())
        add_named_global(it.second, it.first);
    add_named_global(jlintrinsic_func, &jl_f_intrinsic_call);
    add_named_global(jlgetbuiltinfptr_func, &jl_get_builtin_fptr);
    add_named_global(jlapplygeneric_func, &jl_apply_generic);
    add_named_global(jlinvoke_func, &jl_invoke);
    add_named_global(jltopeval_func, &jl_toplevel_eval);
    add_named_global(jlcopyast_func, &jl_copy_ast);
    //add_named_global(jlnsvec_func, &jl_svec);
    add_named_global(jlmethod_func, &jl_method_def);
    add_named_global(jlgenericfunction_func, &jl_generic_function_def);
    add_named_global(jlenter_func, &jl_enter_handler);
    add_named_global(jl_current_exception_func, &jl_current_exception);
    add_named_global(jlleave_func, &jl_pop_handler);
    add_named_global(jl_restore_excstack_func, &jl_restore_excstack);
    add_named_global(jl_excstack_state_func, &jl_excstack_state);
    add_named_global(jlegalx_func, &jl_egal__unboxed);
    add_named_global(jlisa_func, &jl_isa);
    add_named_global(jlsubtype_func, &jl_subtype);
    add_named_global(jltypeassert_func, &jl_typeassert);
    add_named_global(jlapplytype_func, &jl_instantiate_type_in_env);
    add_named_global(jl_object_id__func, &jl_object_id_);
    add_named_global(jl_alloc_obj_func, (void*)NULL);
    add_named_global(jl_newbits_func, (void*)jl_new_bits);
    add_named_global(jl_typeof_func, (void*)NULL);
    add_named_global(jl_write_barrier_func, (void*)NULL);
    add_named_global(jldlsym_func, &jl_load_and_lookup);
    add_named_global("jl_adopt_thread", &jl_adopt_thread);
    add_named_global(jlgetcfunctiontrampoline_func, &jl_get_cfunction_trampoline);
    add_named_global(jlgetnthfieldchecked_func, &jl_get_nth_field_checked);
    add_named_global(jlfieldindex_func, &jl_field_index);
    add_named_global(diff_gc_total_bytes_func, &jl_gc_diff_total_bytes);
    add_named_global(sync_gc_total_bytes_func, &jl_gc_sync_total_bytes);
    add_named_global(gcroot_flush_func, (void*)NULL);
    add_named_global(gc_preserve_begin_func, (void*)NULL);
    add_named_global(gc_preserve_end_func, (void*)NULL);
    add_named_global(pointer_from_objref_func, (void*)NULL);
    add_named_global(except_enter_func, (void*)NULL);
    add_named_global(julia_call, (void*)NULL);
    add_named_global(julia_call2, (void*)NULL);

#ifdef _OS_WINDOWS_
#if defined(_CPU_X86_64_)
#if defined(_COMPILER_GCC_)
    add_named_global("___chkstk_ms", &___chkstk_ms);
#else
    add_named_global("__chkstk", &__chkstk);
#endif
#else
#if defined(_COMPILER_GCC_)
    add_named_global("_alloca", &_alloca);
#else
    add_named_global("_chkstk", &_chkstk);
#endif
#endif
#endif

#define BOX_F(ct) add_named_global(XSTR(jl_box_##ct), &jl_box_##ct);
    BOX_F(int8); BOX_F(uint8);
    BOX_F(int16); BOX_F(uint16);
    BOX_F(int32); BOX_F(uint32);
    BOX_F(int64); BOX_F(uint64);
    BOX_F(float32); BOX_F(float64);
    BOX_F(char); BOX_F(ssavalue);
#undef BOX_F
}

#ifdef JL_USE_INTEL_JITEVENTS
char jl_using_intel_jitevents; // Non-zero if running under Intel VTune Amplifier
#endif

#ifdef JL_USE_OPROFILE_JITEVENTS
char jl_using_oprofile_jitevents = 0; // Non-zero if running under OProfile
#endif

#ifdef JL_USE_PERF_JITEVENTS
char jl_using_perf_jitevents = 0;
#endif

extern "C" void jl_init_llvm(void)
{
    jl_page_size = jl_getpagesize();
    jl_default_debug_info_kind = (int) DICompileUnit::DebugEmissionKind::FullDebug;
    jl_default_cgparams.debug_info_level = (int) jl_options.debug_level;
    InitializeNativeTarget();
    InitializeNativeTargetAsmPrinter();
    InitializeNativeTargetAsmParser();
    InitializeNativeTargetDisassembler();

    // Initialize passes
    PassRegistry &Registry = *PassRegistry::getPassRegistry();
    initializeCore(Registry);
#if JL_LLVM_VERSION < 150000
    initializeCoroutines(Registry);
#endif
    initializeScalarOpts(Registry);
    initializeVectorization(Registry);
    initializeAnalysis(Registry);
    initializeTransformUtils(Registry);
    initializeInstCombine(Registry);
#if JL_LLVM_VERSION >= 160000
    // TODO
#else
    initializeAggressiveInstCombine(Registry);
    initializeInstrumentation(Registry);
#endif
    initializeTarget(Registry);
#ifdef USE_POLLY
    polly::initializePollyPasses(Registry);
#endif

    // Parse command line flags after initialization
    StringMap<cl::Option*> &llvmopts = cl::getRegisteredOptions();
    const char *const argv[1] = {"julia"};
    cl::ParseCommandLineOptions(1, argv, "", nullptr, "JULIA_LLVM_ARGS");

    // Set preferred non-default options
    cl::Option *clopt;
    clopt = llvmopts.lookup("enable-tail-merge"); // NOO TOUCHIE; NO TOUCH! See #922
    if (clopt->getNumOccurrences() == 0)
        cl::ProvidePositionalOption(clopt, "0", 1);
    // For parity with LoopUnswitch
    clopt = llvmopts.lookup("unswitch-threshold");
    if (clopt->getNumOccurrences() == 0)
        cl::ProvidePositionalOption(clopt, "100", 1);
    // if the patch adding this option has been applied, lower its limit to provide
    // better DAGCombiner performance.
    clopt = llvmopts.lookup("combiner-store-merge-dependence-limit");
    if (clopt && clopt->getNumOccurrences() == 0)
        cl::ProvidePositionalOption(clopt, "4", 1);

    // we want the opaque-pointers to be opt-in, per LLVMContext, for this release
    // so change the default value back to pre-14.x, without changing the NumOccurrences flag for it
    clopt = llvmopts.lookup("opaque-pointers");
    if (clopt && clopt->getNumOccurrences() == 0) {
        clopt->addOccurrence(1, clopt->ArgStr, "false", true);
    }
    jl_ExecutionEngine = new JuliaOJIT();

    bool jl_using_gdb_jitevents = false;
    // Register GDB event listener
#if defined(JL_DEBUG_BUILD)
    jl_using_gdb_jitevents = true;
#endif
    const char *jit_gdb = getenv("ENABLE_GDBLISTENER");
    if (jit_gdb) {
        jl_using_gdb_jitevents = !!atoi(jit_gdb);
    }
    if (jl_using_gdb_jitevents)
        jl_ExecutionEngine->enableJITDebuggingSupport();

#if defined(JL_USE_INTEL_JITEVENTS) || \
    defined(JL_USE_OPROFILE_JITEVENTS) || \
    defined(JL_USE_PERF_JITEVENTS)
#ifdef JL_USE_JITLINK
#pragma message("JIT profiling support (JL_USE_*_JITEVENTS) not yet available on platforms that use JITLink")
#else
    const char *jit_profiling = getenv("ENABLE_JITPROFILING");

#if defined(JL_USE_INTEL_JITEVENTS)
    if (jit_profiling && atoi(jit_profiling)) {
        jl_using_intel_jitevents = 1;
    }
#endif

#if defined(JL_USE_OPROFILE_JITEVENTS)
    if (jit_profiling && atoi(jit_profiling)) {
        jl_using_oprofile_jitevents = 1;
    }
#endif

#if defined(JL_USE_PERF_JITEVENTS)
    if (jit_profiling && atoi(jit_profiling)) {
        jl_using_perf_jitevents= 1;
    }
#endif

#ifdef JL_USE_INTEL_JITEVENTS
    if (jl_using_intel_jitevents)
        jl_ExecutionEngine->RegisterJITEventListener(JITEventListener::createIntelJITEventListener());
#endif

#ifdef JL_USE_OPROFILE_JITEVENTS
    if (jl_using_oprofile_jitevents)
        jl_ExecutionEngine->RegisterJITEventListener(JITEventListener::createOProfileJITEventListener());
#endif

#ifdef JL_USE_PERF_JITEVENTS
    if (jl_using_perf_jitevents)
        jl_ExecutionEngine->RegisterJITEventListener(JITEventListener::createPerfJITEventListener());
#endif
#endif
#endif

    cl::PrintOptionValues();
}

extern "C" JL_DLLEXPORT_CODEGEN void jl_init_codegen_impl(void)
{
    jl_init_llvm();
    // Now that the execution engine exists, initialize all modules
    init_jit_functions();
}

extern "C" JL_DLLEXPORT_CODEGEN void jl_teardown_codegen_impl() JL_NOTSAFEPOINT
{
    // output LLVM timings and statistics
    // Guard against exits before we have initialized the ExecutionEngine
    if (jl_ExecutionEngine)
        jl_ExecutionEngine->printTimers();
    PrintStatistics();
    JL_LOCK(&jl_codegen_lock); // TODO: If this lock gets removed reconsider
                                    // LLVM global state/destructors (maybe a rwlock)
}

// the rest of this file are convenience functions
// that are exported for assisting with debugging from gdb
extern "C" void jl_dump_llvm_value(void *v)
{
    llvm_dump((Value*)v);
}

extern "C" void jl_dump_llvm_inst_function(void *v)
{
    llvm_dump(cast<Instruction>(((Value*)v))->getParent()->getParent());
}

extern "C" void jl_dump_llvm_type(void *v)
{
    llvm_dump((Type*)v);
}

extern "C" void jl_dump_llvm_module(void *v)
{
    llvm_dump((Module*)v);
}

extern "C" void jl_dump_llvm_metadata(void *v)
{
    llvm_dump((Metadata*)v);
}

extern "C" void jl_dump_llvm_debugloc(void *v)
{
    llvm_dump((DebugLoc*)v);
}

namespace llvm {
    class MachineBasicBlock;
    class MachineFunction;
    raw_ostream& operator<<(raw_ostream &OS, const MachineBasicBlock &MBB);
    void printMIR(raw_ostream &OS, const MachineFunction &MF);
}
extern "C" void jl_dump_llvm_mbb(void *v)
{
    errs() << *(llvm::MachineBasicBlock*)v;
}
extern "C" void jl_dump_llvm_mfunction(void *v)
{
    llvm::printMIR(errs(), *(llvm::MachineFunction*)v);
}


extern void jl_write_bitcode_func(void *F, char *fname) {
    std::error_code EC;
    raw_fd_ostream OS(fname, EC, sys::fs::OF_None);
    llvm::WriteBitcodeToFile(*((llvm::Function*)F)->getParent(), OS);
}

extern void jl_write_bitcode_module(void *M, char *fname) {
    std::error_code EC;
    raw_fd_ostream OS(fname, EC, sys::fs::OF_None);
    llvm::WriteBitcodeToFile(*(llvm::Module*)M, OS);
}

#ifdef _OS_WINDOWS_
#include <psapi.h>
#else
#include <dlfcn.h>
#endif

#include <llvm-c/Core.h>

extern "C" JL_DLLEXPORT_CODEGEN jl_value_t *jl_get_libllvm_impl(void) JL_NOTSAFEPOINT
{
#if defined(_OS_WINDOWS_)
    HMODULE mod;
    if (!GetModuleHandleEx(GET_MODULE_HANDLE_EX_FLAG_FROM_ADDRESS, (LPCSTR)&llvm::DebugFlag, &mod))
        return jl_nothing;
    wchar_t path16[MAX_PATH];
    DWORD n16 = GetModuleFileNameW(mod, path16, MAX_PATH);
    if (n16 <= 0)
        return jl_nothing;
    path16[n16++] = 0;
    char path8[MAX_PATH * 3];
    if (!WideCharToMultiByte(CP_UTF8, 0, path16, n16, path8, MAX_PATH * 3, NULL, NULL))
        return jl_nothing;
    return (jl_value_t*) jl_symbol(path8);
#else
    Dl_info dli;
    if (!dladdr((void*)LLVMContextCreate, &dli))
        return jl_nothing;
    return (jl_value_t*) jl_symbol(dli.dli_fname);
#endif
}<|MERGE_RESOLUTION|>--- conflicted
+++ resolved
@@ -610,10 +610,7 @@
     for (size_t i = 0; i < extra.size(); i++)
         attrs[attrkinds.size() + i] = extra.begin()[i];
     return AttributeSet::get(C, ArrayRef<Attribute>(attrs));
-<<<<<<< HEAD
-=======
-}
->>>>>>> 2a842146
+}
 
 static Type *get_pjlvalue(LLVMContext &C) { return JuliaType::get_pjlvalue_ty(C); }
 
