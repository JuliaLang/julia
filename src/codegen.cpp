// This file is a part of Julia. License is MIT: https://julialang.org/license

#undef DEBUG
#include "llvm-version.h"
#include "platform.h"

#ifndef __STDC_LIMIT_MACROS
#define __STDC_LIMIT_MACROS
#define __STDC_CONSTANT_MACROS
#endif

#include <setjmp.h>
#include <string>
#include <fstream>
#include <map>
#include <array>
#include <vector>
#include <set>
#include <unordered_set>
#include <functional>

// target machine computation
#include <llvm/CodeGen/TargetSubtargetInfo.h>
#include <llvm/MC/TargetRegistry.h>
#include <llvm/Target/TargetOptions.h>
#include <llvm/TargetParser/Host.h>
#include <llvm/Support/TargetSelect.h>
#include <llvm/Object/SymbolSize.h>

#include <llvm/InitializePasses.h>

// IR building
#include <llvm/IR/IntrinsicInst.h>
#include <llvm/Object/ObjectFile.h>
#include <llvm/IR/DIBuilder.h>
#include <llvm/AsmParser/Parser.h>
#include <llvm/DebugInfo/DIContext.h>
#include "llvm/IR/DebugInfoMetadata.h"
#include <llvm/IR/DerivedTypes.h>
#include <llvm/IR/Intrinsics.h>
#include <llvm/IR/Attributes.h>
#include <llvm/IR/IRBuilder.h>
#include <llvm/IR/MDBuilder.h>
#include <llvm/Analysis/InstructionSimplify.h>

// support
#include <llvm/ADT/SmallBitVector.h>
#include <llvm/ADT/Statistic.h>
#include <llvm/Support/raw_ostream.h>
#include <llvm/Support/FormattedStream.h>
#include <llvm/Support/SourceMgr.h> // for llvmcall
#include <llvm/Transforms/Utils/Cloning.h> // for llvmcall inlining
#include <llvm/Transforms/Utils/BasicBlockUtils.h>
#include <llvm/IR/Verifier.h> // for llvmcall validation
#include <llvm/IR/PassTimingInfo.h>
#include <llvm/Bitcode/BitcodeWriter.h>

// C API
#include <llvm-c/Types.h>

// for configuration options
#include <llvm/Support/PrettyStackTrace.h>
#include <llvm/Support/CommandLine.h>
#include <llvm/Support/Process.h>

#include <llvm/IR/InlineAsm.h>
#if defined(_CPU_ARM_) || defined(_CPU_AARCH64_)
#  include <sys/utsname.h>
#endif
#if defined(USE_POLLY)
#include <polly/RegisterPasses.h>
#include <polly/ScopDetection.h>
#endif
#include <llvm/Target/TargetMachine.h>

#include "llvm/Support/Path.h" // for llvm::sys::path
#include <llvm/Bitcode/BitcodeReader.h>
#include <llvm/Linker/Linker.h>
#include <llvm/CodeGen/MachineModuleInfo.h>

#ifdef USE_ITTAPI
#include "ittapi/ittnotify.h"
#endif

using namespace llvm;

static bool jl_floattemp_var_needed(const Triple &TT) {
#ifdef JL_NEED_FLOATTEMP_VAR
    return true;
#endif
    return TT.getArch() == Triple::x86;
}

//Drag some useful type functions into our namespace
//to reduce verbosity of our code
auto getInt1Ty(LLVMContext &ctxt) {
    return Type::getInt1Ty(ctxt);
}
auto getInt8Ty(LLVMContext &ctxt) {
    return Type::getInt8Ty(ctxt);
}
auto getInt16Ty(LLVMContext &ctxt) {
    return Type::getInt16Ty(ctxt);
}
auto getInt32Ty(LLVMContext &ctxt) {
    return Type::getInt32Ty(ctxt);
}
auto getInt64Ty(LLVMContext &ctxt) {
    return Type::getInt64Ty(ctxt);
}
auto getHalfTy(LLVMContext &ctxt) {
    return Type::getHalfTy(ctxt);
}
auto getFloatTy(LLVMContext &ctxt) {
    return Type::getFloatTy(ctxt);
}
auto getDoubleTy(LLVMContext &ctxt) {
    return Type::getDoubleTy(ctxt);
}
auto getBFloatTy(LLVMContext &ctxt) {
    return Type::getBFloatTy(ctxt);
}
auto getFP128Ty(LLVMContext &ctxt) {
    return Type::getFP128Ty(ctxt);
}
auto getVoidTy(LLVMContext &ctxt) {
    return Type::getVoidTy(ctxt);
}
auto getCharTy(LLVMContext &ctxt) {
    return getInt32Ty(ctxt);
}
auto getPointerTy(LLVMContext &ctxt) {
    return PointerType::get(ctxt, 0);
}

typedef Instruction TerminatorInst;

#if defined(_OS_WINDOWS_) && !defined(NOMINMAX)
#define NOMINMAX
#endif

#include "jitlayers.h"
#include "processor.h"
#include "julia_assert.h"

#undef DEBUG_TYPE //LLVM occasionally likes to set DEBUG_TYPE in a header...
#define DEBUG_TYPE "julia_irgen_codegen"

void setName(jl_codegen_params_t &params, Value *V, const Twine &Name)
{
    // we do the constant check again later, duplicating it here just makes sure the assertion
    // fires on debug builds even if debug info is not enabled
    // note that if this assertion fires then the implication is that the caller of setName
    // is not checking that setName is only called for non-folded instructions (e.g. folded bitcasts
    // and 0-byte geps), which can result in information loss on the renamed instruction.
    assert((isa<Constant>(V) || isa<Instruction>(V)) && "Should only set names on instructions!");
    if (!isa<Constant>(V)) {
        V->setName(Name);
    }
}

void maybeSetName(jl_codegen_params_t &params, Value *V, const Twine &Name)
{
    // To be used when we may get an Instruction or something that is not an instruction i.e Constants/Arguments
    if (isa<Instruction>(V))
        V->setName(Name);
}

void setName(jl_codegen_params_t &params, Value *V, std::function<std::string()> GetName)
{
    assert((isa<Constant>(V) || isa<Instruction>(V)) && "Should only set names on instructions!");
    if (!params.getContext().shouldDiscardValueNames() && !isa<Constant>(V))
        V->setName(Twine(GetName()));
}

void setNameWithField(jl_codegen_params_t &params, Value *V, std::function<StringRef()> GetObjName, jl_datatype_t *jt, unsigned idx, const Twine &suffix)
{
    assert((isa<Constant>(V) || isa<Instruction>(V)) && "Should only set names on instructions!");
    if (!params.getContext().shouldDiscardValueNames() && !isa<Constant>(V)) {
        if (jl_is_tuple_type(jt)){
            V->setName(Twine(GetObjName()) + "[" + Twine(idx + 1) + "]"+ suffix);
            return;
        }

        if (jl_is_namedtuple_type(jt)) {
            auto names = jl_tparam0(jt);
            assert(jl_is_tuple(names));
            if (idx < jl_nfields(names)) {
                auto name = jl_fieldref(names, idx);
                assert(jl_is_symbol(name));
                V->setName(Twine(GetObjName()) + "." + Twine(jl_symbol_name((jl_sym_t*)name)) + suffix);
                return;
            }
        } else {
            auto flds = jl_field_names(jt);
            if (idx < jl_svec_len(flds)) {
                auto name = jl_svecref(flds, idx);
                assert(jl_is_symbol(name));
                V->setName(Twine(GetObjName()) + "." + Twine(jl_symbol_name((jl_sym_t*)name)) + suffix);
                return;
            }
        }
        V->setName(Twine(GetObjName()) + "." + Twine("unknown field") + suffix);
    }
}

STATISTIC(EmittedAllocas, "Number of allocas emitted");
STATISTIC(EmittedIntToPtrs, "Number of inttoptrs emitted");
STATISTIC(ModulesCreated, "Number of LLVM Modules created");
STATISTIC(EmittedBoxCompares, "Number of box compares emitted");
STATISTIC(EmittedBitsUnionCompares, "Number of bitsunion compares emitted");
STATISTIC(EmittedBitsCompares, "Number of bits compares emitted");
STATISTIC(EmittedEgals, "Number of egals emitted");
STATISTIC(EmittedOpfields, "Number of opfields emitted");
STATISTIC(EmittedBuiltinCalls, "Number of builtin calls emitted");
STATISTIC(EmittedJLCalls, "Number of jlcalls emitted");
STATISTIC(EmittedSpecfunCalls, "Number of specialized calls emitted");
STATISTIC(EmittedInvokes, "Number of invokes emitted");
STATISTIC(EmittedCalls, "Number of calls emitted");
STATISTIC(EmittedUndefVarErrors, "Number of undef var errors emitted");
STATISTIC(EmittedToJLInvokes, "Number of tojlinvoke calls emitted");
STATISTIC(EmittedCFuncInvalidates, "Number of C function invalidates emitted");
STATISTIC(GeneratedCFuncWrappers, "Number of C function wrappers generated");
STATISTIC(GeneratedCCallables, "Number of C-callable functions generated");
STATISTIC(GeneratedInvokeWrappers, "Number of invoke wrappers generated");
STATISTIC(EmittedFunctions, "Number of functions emitted");

extern "C" JL_DLLEXPORT_CODEGEN
void jl_dump_emitted_mi_name_impl(void *s)
{
    **jl_ExecutionEngine->get_dump_emitted_mi_name_stream() = (ios_t*)s;
}

extern "C" {

#include "builtin_proto.h"

extern void __stack_chk_fail();

#ifdef _OS_WINDOWS_
#if defined(_CPU_X86_64_)
#if defined(__MINGW32__)
extern void ___chkstk_ms(void);
#else
extern void __chkstk(void);
#endif
#else
#if defined(__MINGW32__)
#undef _alloca
extern void _alloca(void);
#else
extern void _chkstk(void);
#endif
#endif
//void *force_chkstk(void) {
//    return alloca(40960);
//}
#endif
}

// shared llvm state
#define jl_Module ctx.f->getParent()
#define jl_builderModule(builder) (builder).GetInsertBlock()->getParent()->getParent()
#define prepare_call(Callee) prepare_call_in(jl_Module, (Callee))

// types
struct jl_typecache_t {
    PointerType *T_ptr;
    Type *T_size;
    Type *T_jlvalue;
    PointerType *T_pjlvalue;
    PointerType *T_prjlvalue;
    PointerType *T_ppjlvalue;
    PointerType *T_pprjlvalue;
    StructType *T_jlgenericmemory;
    StructType *T_jlarray;
    PointerType *T_pjlarray;
    FunctionType *T_jlfunc;
    FunctionType *T_jlfuncparams;

    IntegerType *T_sigatomic;

    unsigned sizeof_ptr;
    Align alignof_ptr;

    bool initialized;

    jl_typecache_t() :
        T_ptr(nullptr), T_jlvalue(nullptr), T_pjlvalue(nullptr), T_prjlvalue(nullptr),
        T_ppjlvalue(nullptr), T_pprjlvalue(nullptr),
        T_jlgenericmemory(nullptr), T_jlarray(nullptr), T_pjlarray(nullptr),
        T_jlfunc(nullptr), T_jlfuncparams(nullptr), T_sigatomic(nullptr),
        initialized(false) {}

    void initialize(LLVMContext &context, const DataLayout &DL) {
        if (initialized) {
            return;
        }
        initialized = true;
        T_ptr = getPointerTy(context);
        T_sigatomic = Type::getIntNTy(context, sizeof(sig_atomic_t) * 8);
        T_size = DL.getIntPtrType(context);
        sizeof_ptr = DL.getPointerSize();
        // use pointer abi alignment for intptr_t
        alignof_ptr = DL.getPointerABIAlignment(0);
        T_jlvalue = JuliaType::get_jlvalue_ty(context);
        T_pjlvalue = getPointerTy(context);
        T_prjlvalue = PointerType::get(context, AddressSpace::Tracked);
        T_ppjlvalue = getPointerTy(context);
        T_pprjlvalue = getPointerTy(context);

        T_jlfunc = JuliaType::get_jlfunc_ty(context);
        assert(T_jlfunc != NULL);
        T_jlfuncparams = JuliaType::get_jlfuncparams_ty(context);
        assert(T_jlfuncparams != NULL);

        T_jlgenericmemory = StructType::get(context, { T_size, T_pprjlvalue /* [, real-owner] */ });
        Type *vaelts[] = { PointerType::get(context, AddressSpace::Loaded),
                           PointerType::get(context, AddressSpace::Tracked),
                           // dimsize[ndims]
        };
        T_jlarray = StructType::get(context, ArrayRef<Type*>(vaelts));
        T_pjlarray = getPointerTy(context);
    }
};

struct jl_tbaacache_t {
    // type-based alias analysis nodes.  Indentation of comments indicates hierarchy.
    MDNode *tbaa_root;     // Everything
    MDNode *tbaa_gcframe;    // GC frame
    // LLVM should have enough info for alias analysis of non-gcframe stack slot
    // this is mainly a place holder for `jl_cgval_t::tbaa`
    MDNode *tbaa_stack;      // stack slot
    MDNode *tbaa_unionselbyte;   // a selector byte in isbits Union struct fields
    MDNode *tbaa_data;       // Any user data that `pointerset/ref` are allowed to alias
    MDNode *tbaa_binding;        // jl_binding_t::value
    MDNode *tbaa_value;          // jl_value_t, that is not jl_array_t or jl_genericmemory_t
    MDNode *tbaa_mutab;              // mutable type
    MDNode *tbaa_datatype;               // datatype
    MDNode *tbaa_immut;              // immutable type
    MDNode *tbaa_ptrarraybuf;    // Data in an array of boxed values
    MDNode *tbaa_arraybuf;       // Data in an array of POD
    MDNode *tbaa_array;      // jl_array_t or jl_genericmemory_t
    MDNode *tbaa_arrayptr;       // The pointer inside a jl_array_t (to a memoryref)
    MDNode *tbaa_arraysize;      // A size in a jl_array_t
    MDNode *tbaa_arrayselbyte;   // a selector byte in a isbits Union jl_genericmemory_t
    MDNode *tbaa_memoryptr;      // The pointer inside a jl_genericmemory_t
    MDNode *tbaa_memorylen;      // The length in a jl_genericmemory_t
    MDNode *tbaa_memoryown;      // The owner in a foreign jl_genericmemory_t
    MDNode *tbaa_const;      // Memory that is immutable by the time LLVM can see it
    bool initialized;

    jl_tbaacache_t(): tbaa_root(nullptr), tbaa_gcframe(nullptr), tbaa_stack(nullptr),
                    tbaa_unionselbyte(nullptr), tbaa_data(nullptr), tbaa_binding(nullptr),
                    tbaa_value(nullptr), tbaa_mutab(nullptr), tbaa_datatype(nullptr),
                    tbaa_immut(nullptr), tbaa_ptrarraybuf(nullptr), tbaa_arraybuf(nullptr),
                    tbaa_array(nullptr), tbaa_arrayptr(nullptr), tbaa_arraysize(nullptr),
                    tbaa_arrayselbyte(nullptr), tbaa_memoryptr(nullptr), tbaa_memorylen(nullptr), tbaa_memoryown(nullptr),
                    tbaa_const(nullptr), initialized(false) {}

    auto tbaa_make_child(MDBuilder &mbuilder, const char *name, MDNode *parent = nullptr, bool isConstant = false) {
        MDNode *scalar = mbuilder.createTBAAScalarTypeNode(name, parent ? parent : tbaa_root);
        MDNode *n = mbuilder.createTBAAStructTagNode(scalar, scalar, 0, isConstant);
        return std::make_pair(n, scalar);
    }

    void initialize(llvm::LLVMContext &context) {
        if (initialized) {
            assert(&tbaa_root->getContext() == &context);
            return;
        }
        initialized = true;
        MDBuilder mbuilder(context);
        MDNode *jtbaa = mbuilder.createTBAARoot("jtbaa");
        tbaa_root = mbuilder.createTBAAScalarTypeNode("jtbaa", jtbaa);
        tbaa_gcframe = tbaa_make_child(mbuilder, "jtbaa_gcframe").first;
        MDNode *tbaa_stack_scalar;
        std::tie(tbaa_stack, tbaa_stack_scalar) = tbaa_make_child(mbuilder, "jtbaa_stack");
        tbaa_unionselbyte = tbaa_make_child(mbuilder, "jtbaa_unionselbyte", tbaa_stack_scalar).first;
        MDNode *tbaa_data_scalar;
        std::tie(tbaa_data, tbaa_data_scalar) = tbaa_make_child(mbuilder, "jtbaa_data");
        tbaa_binding = tbaa_make_child(mbuilder, "jtbaa_binding", tbaa_data_scalar).first;
        MDNode *tbaa_value_scalar;
        std::tie(tbaa_value, tbaa_value_scalar) =
            tbaa_make_child(mbuilder, "jtbaa_value", tbaa_data_scalar);
        MDNode *tbaa_mutab_scalar;
        std::tie(tbaa_mutab, tbaa_mutab_scalar) =
            tbaa_make_child(mbuilder, "jtbaa_mutab", tbaa_value_scalar);
        tbaa_datatype = tbaa_make_child(mbuilder, "jtbaa_datatype", tbaa_mutab_scalar).first;
        tbaa_immut = tbaa_make_child(mbuilder, "jtbaa_immut", tbaa_value_scalar).first;
        tbaa_arraybuf = tbaa_make_child(mbuilder, "jtbaa_arraybuf", tbaa_data_scalar).first;
        tbaa_ptrarraybuf = tbaa_make_child(mbuilder, "jtbaa_ptrarraybuf", tbaa_data_scalar).first;
        MDNode *tbaa_array_scalar;
        std::tie(tbaa_array, tbaa_array_scalar) = tbaa_make_child(mbuilder, "jtbaa_array");
        tbaa_arrayptr = tbaa_make_child(mbuilder, "jtbaa_arrayptr", tbaa_array_scalar).first;
        tbaa_arraysize = tbaa_make_child(mbuilder, "jtbaa_arraysize", tbaa_array_scalar).first;
        tbaa_arrayselbyte = tbaa_make_child(mbuilder, "jtbaa_arrayselbyte", tbaa_array_scalar).first;
        tbaa_memoryptr = tbaa_make_child(mbuilder, "jtbaa_memoryptr", tbaa_array_scalar).first;
        tbaa_memorylen = tbaa_make_child(mbuilder, "jtbaa_memorylen", tbaa_array_scalar).first;
        tbaa_memoryown = tbaa_make_child(mbuilder, "jtbaa_memoryown", tbaa_array_scalar).first;
        tbaa_const = tbaa_make_child(mbuilder, "jtbaa_const", nullptr, true).first;
    }
};

struct jl_noaliascache_t {
    // Each domain operates completely independently.
    // "No aliasing" is inferred if it is implied by any domain.

    // memory regions domain
    struct jl_regions_t {
        MDNode *gcframe;        // GC frame
        MDNode *stack;          // Stack slot
        MDNode *data;           // Any user data that `pointerset/ref` are allowed to alias
        MDNode *type_metadata;  // Non-user-accessible type metadata incl. union selectors, etc.
        MDNode *constant;       // Memory that is immutable by the time LLVM can see it

        jl_regions_t(): gcframe(nullptr), stack(nullptr), data(nullptr), type_metadata(nullptr), constant(nullptr) {}

        void initialize(llvm::LLVMContext &context) {
            MDBuilder mbuilder(context);
            MDNode *domain = mbuilder.createAliasScopeDomain("jnoalias");

            this->gcframe = mbuilder.createAliasScope("jnoalias_gcframe", domain);
            this->stack = mbuilder.createAliasScope("jnoalias_stack", domain);
            this->data = mbuilder.createAliasScope("jnoalias_data", domain);
            this->type_metadata = mbuilder.createAliasScope("jnoalias_typemd", domain);
            this->constant = mbuilder.createAliasScope("jnoalias_const", domain);
        }
    } regions;

    // `@aliasscope` domain
    struct jl_aliasscope_t {
        MDNode *current;

        jl_aliasscope_t(): current(nullptr) {}

        // No init required, this->current is only used to store the currently active aliasscope
        void initialize(llvm::LLVMContext &context) {}
    } aliasscope;

    bool initialized;

    jl_noaliascache_t(): regions(), aliasscope(), initialized(false) {}

    void initialize(llvm::LLVMContext &context) {
        if (initialized) {
            assert(&regions.constant->getContext() == &context);
            return;
        }
        initialized = true;
        regions.initialize(context);
        aliasscope.initialize(context);
    }
};

struct jl_debugcache_t {
    // Basic DITypes
    DIDerivedType *jl_pvalue_dillvmt;
    DIDerivedType *jl_ppvalue_dillvmt;
    DISubroutineType *jl_di_func_sig;
    DISubroutineType *jl_di_func_null_sig;
    bool initialized;

    jl_debugcache_t()
    : jl_pvalue_dillvmt(nullptr), jl_ppvalue_dillvmt(nullptr),
    jl_di_func_sig(nullptr), jl_di_func_null_sig(nullptr), initialized(false) {}

    void initialize(Module *m);
};


// constants
static bool type_is_ghost(Type *ty)
{
    return (ty == getVoidTy(ty->getContext()) || ty->isEmptyTy());
}

// should agree with `Core.Compiler.hasuniquerep`
static bool type_has_unique_rep(jl_value_t *t)
{
    if (t == (jl_value_t*)jl_typeofbottom_type)
        return false;
    if (t == jl_bottom_type)
        return true;
    if (jl_is_typevar(t))
        return false;
    if (!jl_is_kind(jl_typeof(t)))
        return true;
    if (jl_is_concrete_type(t))
        return true;
    if (jl_is_datatype(t)) {
        jl_datatype_t *dt = (jl_datatype_t*)t;
        if (dt->name != jl_tuple_typename) {
            for (size_t i = 0; i < jl_nparams(dt); i++)
                if (!type_has_unique_rep(jl_tparam(dt, i)))
                    return false;
            return true;
        }
    }
    return false;
}

static bool is_uniquerep_Type(jl_value_t *t)
{
    return jl_is_type_type(t) && type_has_unique_rep(jl_tparam0(t));
}

class jl_codectx_t;
struct JuliaVariable {
public:
    StringLiteral name;
    bool isconst;
    Type *(*_type)(Type *T_size);

    JuliaVariable(const JuliaVariable&) = delete;
    JuliaVariable(const JuliaVariable&&) = delete;
    GlobalVariable *realize(Module *m) {
        if (GlobalValue *V = m->getNamedValue(name))
            return cast<GlobalVariable>(V);
        auto T_size = m->getDataLayout().getIntPtrType(m->getContext());
        auto var = new GlobalVariable(*m, _type(T_size),
                isconst, GlobalVariable::ExternalLinkage,
                NULL, name);
        if (Triple(m->getTargetTriple()).isOSWindows())
            var->setDLLStorageClass(GlobalValue::DLLStorageClassTypes::DLLImportStorageClass); // Cross-library imports must be explicit for COFF (Windows)
        return var;
    }
    GlobalVariable *realize(jl_codectx_t &ctx);
};
static inline void add_named_global(JuliaVariable *name, void *addr)
{
    add_named_global(name->name, addr);
}


typedef FunctionType *(*TypeFnContextOnly)(LLVMContext &C);
typedef FunctionType *(*TypeFnContextAndSizeT)(LLVMContext &C, Type *T_size);
typedef FunctionType *(*TypeFnContextAndTriple)(LLVMContext &C, const Triple &triple);

FunctionType *invoke_type(TypeFnContextOnly f, Module &M)
{
    return f(M.getContext());
}

FunctionType *invoke_type(TypeFnContextAndSizeT f, Module &M)
{
    return f(M.getContext(), M.getDataLayout().getIntPtrType(M.getContext()));
}

FunctionType *invoke_type(TypeFnContextAndTriple f, Module &M)
{
    return f(M.getContext(), Triple(M.getTargetTriple()));
}

template<typename TypeFn_t = TypeFnContextOnly>
struct JuliaFunction {
public:
    template <size_t N>
    constexpr JuliaFunction(const char (&cname)[N], TypeFn_t _type, llvm::AttributeList (*_attrs)(llvm::LLVMContext &C))
        : name(StringRef(cname, N-1)), _type(_type), _attrs(_attrs) {}
    JuliaFunction(StringRef cname, TypeFn_t _type, llvm::AttributeList (*_attrs)(llvm::LLVMContext &C))
        : name(cname), _type(_type), _attrs(_attrs) {}
    JuliaFunction(char *cname, TypeFn_t _type, llvm::AttributeList (*_attrs)(llvm::LLVMContext &C)) = delete;

    llvm::StringRef name;
    TypeFn_t _type;
    llvm::AttributeList (*_attrs)(llvm::LLVMContext &C);

    JuliaFunction(const JuliaFunction&) = delete;
    JuliaFunction(const JuliaFunction&&) = delete;
    llvm::Function *realize(llvm::Module *m) {
        if (llvm::GlobalValue *V = m->getNamedValue(name))
            return llvm::cast<llvm::Function>(V);
        llvm::Function *F = llvm::Function::Create(invoke_type(_type, *m),
                         llvm::Function::ExternalLinkage,
                         name, m);
        if (_attrs)
            F->setAttributes(_attrs(m->getContext()));
        return F;
    }
};

template<typename T, typename TypeFn_t>
static inline void add_named_global(JuliaFunction<TypeFn_t> *name, T *addr)
{
    // cast through integer to avoid c++ pedantic warning about casting between
    // data and code pointers
    add_named_global(name->name, (void*)(uintptr_t)addr);
}
template<typename T>
static inline void add_named_global(StringRef name, T *addr)
{
    // cast through integer to avoid c++ pedantic warning about casting between
    // data and code pointers
    add_named_global(name, (void*)(uintptr_t)addr);
}

AttributeSet Attributes(LLVMContext &C, std::initializer_list<Attribute::AttrKind> attrkinds, std::initializer_list<Attribute> extra={})
{
    SmallVector<Attribute, 8> attrs(attrkinds.size() + extra.size());
    for (size_t i = 0; i < attrkinds.size(); i++)
        attrs[i] = Attribute::get(C, attrkinds.begin()[i]);
    for (size_t i = 0; i < extra.size(); i++)
        attrs[attrkinds.size() + i] = extra.begin()[i];
    return AttributeSet::get(C, ArrayRef<Attribute>(attrs));
}

static inline Attribute NoCaptureAttr(LLVMContext &C)
{
#if JL_LLVM_VERSION < 210000
    return Attribute::get(C, Attribute::NoCapture);
#else
    return Attribute::getWithCaptureInfo(C, CaptureInfo(CaptureComponents::None));
#endif
}

static inline void addNoCaptureAttr(AttrBuilder &param)
{
#if JL_LLVM_VERSION < 210000
    param.addAttribute(Attribute::NoCapture);
#else
    param.addCapturesAttr(CaptureInfo(CaptureComponents::None));
#endif
}

static Type *get_pjlvalue(LLVMContext &C) { return JuliaType::get_pjlvalue_ty(C); }

static FunctionType *get_func_sig(LLVMContext &C) { return JuliaType::get_jlfunc_ty(C); }
static FunctionType *get_func2_sig(LLVMContext &C) { return JuliaType::get_jlfunc2_ty(C); }
static FunctionType *get_func3_sig(LLVMContext &C) { return JuliaType::get_jlfunc3_ty(C); }

static AttributeList get_func_attrs(LLVMContext &C)
{
    return AttributeList::get(C,
            AttributeSet(),
            Attributes(C, {Attribute::NonNull}),
            {AttributeSet(),
             Attributes(C, {Attribute::NoAlias, Attribute::ReadOnly, Attribute::NoUndef}, {NoCaptureAttr(C)})});
}

static AttributeList get_attrs_noreturn(LLVMContext &C)
{
    return AttributeList::get(C,
                Attributes(C, {Attribute::NoReturn}),
                AttributeSet(),
                {});
}

static AttributeList get_attrs_basic(LLVMContext &C)
{
    return AttributeList::get(C,
                AttributeSet(),
                Attributes(C, {Attribute::NonNull}),
                {});
}

static AttributeList get_attrs_box_float(LLVMContext &C, unsigned nbytes)
{
    auto FnAttrs = AttrBuilder(C);
    FnAttrs.addAttribute(Attribute::WillReturn);
    FnAttrs.addAttribute(Attribute::NoUnwind);
    FnAttrs.addMemoryAttr(MemoryEffects::inaccessibleMemOnly() | MemoryEffects::readOnly());
    auto RetAttrs = AttrBuilder(C);
    RetAttrs.addAttribute(Attribute::NonNull);
    RetAttrs.addDereferenceableAttr(nbytes);
    RetAttrs.addAlignmentAttr(Align(alignof(void*)));
    return AttributeList::get(C,
                AttributeSet::get(C, FnAttrs),
                AttributeSet::get(C, RetAttrs),
                {});
}

static AttributeList get_attrs_box_sext(LLVMContext &C, unsigned nbytes)
{
    auto FnAttrs = AttrBuilder(C);
    FnAttrs.addAttribute(Attribute::WillReturn);
    FnAttrs.addAttribute(Attribute::NoUnwind);
    FnAttrs.addMemoryAttr(MemoryEffects::inaccessibleMemOnly() | MemoryEffects::readOnly());
    auto RetAttrs = AttrBuilder(C);
    RetAttrs.addAttribute(Attribute::NonNull);
    RetAttrs.addAttribute(Attribute::getWithDereferenceableBytes(C, nbytes));
    RetAttrs.addDereferenceableAttr(nbytes);
    RetAttrs.addAlignmentAttr(Align(alignof(void*)));
    return AttributeList::get(C,
                AttributeSet::get(C, FnAttrs),
                AttributeSet::get(C, RetAttrs),
                AttributeSet::get(C, {Attribute::get(C, Attribute::SExt)}));
}

static AttributeList get_attrs_box_zext(LLVMContext &C, unsigned nbytes)
{
    auto FnAttrs = AttrBuilder(C);
    FnAttrs.addAttribute(Attribute::WillReturn);
    FnAttrs.addAttribute(Attribute::NoUnwind);
    FnAttrs.addMemoryAttr(MemoryEffects::inaccessibleMemOnly() | MemoryEffects::readOnly());
    auto RetAttrs = AttrBuilder(C);
    RetAttrs.addAttribute(Attribute::NonNull);
    RetAttrs.addDereferenceableAttr(nbytes);
    RetAttrs.addAlignmentAttr(Align(alignof(void*)));
    return AttributeList::get(C,
                AttributeSet::get(C, FnAttrs),
                AttributeSet::get(C, RetAttrs),
                AttributeSet::get(C, {Attribute::get(C, Attribute::ZExt)}));
}


// global vars
static const auto jlRTLD_DEFAULT_var = new JuliaVariable{
    XSTR(jl_RTLD_DEFAULT_handle),
    true,
    [](Type *T_size) -> Type * { return getPointerTy(T_size->getContext()); },
};
static const auto jlexe_var = new JuliaVariable{
    XSTR(jl_exe_handle),
    true,
    [](Type *T_size) -> Type * { return getPointerTy(T_size->getContext()); },
};
static const auto jldll_var = new JuliaVariable{
    XSTR(jl_libjulia_handle),
    true,
    [](Type *T_size) -> Type * { return getPointerTy(T_size->getContext()); },
};
static const auto jldlli_var = new JuliaVariable{
    XSTR(jl_libjulia_internal_handle),
    true,
    [](Type *T_size) -> Type * { return getPointerTy(T_size->getContext()); },
};
static const auto jl_small_typeof_var = new JuliaVariable{
    XSTR(jl_small_typeof),
    true,
    [](Type *T_size) -> Type * { return getInt8Ty(T_size->getContext()); },
};

static const auto jlstack_chk_guard_var = new JuliaVariable{
    XSTR(__stack_chk_guard),
    true,
    [](Type *T_size) -> Type * { return get_pjlvalue(T_size->getContext()); },
};

static const auto jlgetworld_global = new JuliaVariable{
    XSTR(jl_world_counter),
    false,
    [](Type *T_size) -> Type * { return T_size; },
};

static const auto jlboxed_int8_cache = new JuliaVariable{
    XSTR(jl_boxed_int8_cache),
    true,
    [](Type *T_size) -> Type * { return ArrayType::get(get_pjlvalue(T_size->getContext()), 256); },
};

static const auto jlboxed_uint8_cache = new JuliaVariable{
    XSTR(jl_boxed_uint8_cache),
    true,
    [](Type *T_size) -> Type * { return ArrayType::get(get_pjlvalue(T_size->getContext()), 256); },
};

static const auto jlpgcstack_func = new JuliaFunction<>{
    "julia.get_pgcstack",
    [](LLVMContext &C) { return FunctionType::get(getPointerTy(C), false); },
    nullptr,
};

static const auto jladoptthread_func = new JuliaFunction<>{
    "julia.get_pgcstack_or_new",
    jlpgcstack_func->_type,
    jlpgcstack_func->_attrs,
};


// important functions
// Symbols are not gc-tracked, but we'll treat them as callee rooted anyway,
// because they may come from a gc-rooted location
static const auto jlnew_func = new JuliaFunction<>{
    XSTR(jl_new_structv),
    get_func_sig,
    get_func_attrs,
};
static const auto jlsplatnew_func = new JuliaFunction<>{
    XSTR(jl_new_structt),
    [](LLVMContext &C) {
        auto T_prjlvalue = JuliaType::get_prjlvalue_ty(C);
        return FunctionType::get(T_prjlvalue,
            {T_prjlvalue, T_prjlvalue}, false);
    },
    get_attrs_basic,
};
static const auto jlthrow_func = new JuliaFunction<>{
    XSTR(jl_throw),
    [](LLVMContext &C) { return FunctionType::get(getVoidTy(C),
            {PointerType::get(C, AddressSpace::CalleeRooted)}, false); },
    get_attrs_noreturn,
};
static const auto jlerror_func = new JuliaFunction<>{
    XSTR(jl_error),
    [](LLVMContext &C) { return FunctionType::get(getVoidTy(C),
            {getPointerTy(C)}, false); },
    get_attrs_noreturn,
};
static const auto jlargumenterror_func = new JuliaFunction<>{
    XSTR(jl_argument_error),
    [](LLVMContext &C) { return FunctionType::get(getVoidTy(C),
            {getPointerTy(C)}, false); },
    get_attrs_noreturn,
};
static const auto jlatomicerror_func = new JuliaFunction<>{
    XSTR(jl_atomic_error),
    [](LLVMContext &C) { return FunctionType::get(getVoidTy(C),
            {getPointerTy(C)}, false); },
    get_attrs_noreturn,
};
static const auto jltypeerror_func = new JuliaFunction<>{
    XSTR(jl_type_error),
    [](LLVMContext &C) { return FunctionType::get(getVoidTy(C),
            {getPointerTy(C), JuliaType::get_prjlvalue_ty(C), PointerType::get(C, AddressSpace::CalleeRooted)}, false); },
    get_attrs_noreturn,
};
static const auto jlundefvarerror_func = new JuliaFunction<>{
    XSTR(jl_undefined_var_error),
    [](LLVMContext &C) {
        Type *T = PointerType::get(C, AddressSpace::CalleeRooted);
        return FunctionType::get(getVoidTy(C), {T, T}, false);
    },
    get_attrs_noreturn,
};
static const auto jlhasnofield_func = new JuliaFunction<>{
    XSTR(jl_has_no_field_error),
    [](LLVMContext &C) { return FunctionType::get(getVoidTy(C),
            {PointerType::get(C, AddressSpace::CalleeRooted),
             PointerType::get(C, AddressSpace::CalleeRooted)}, false); },
    get_attrs_noreturn,
};
static const auto jlboundserrorv_func = new JuliaFunction<TypeFnContextAndSizeT>{
    XSTR(jl_bounds_error_ints),
    [](LLVMContext &C, Type *T_size) { return FunctionType::get(getVoidTy(C),
            {PointerType::get(C, AddressSpace::CalleeRooted), getPointerTy(C), T_size}, false); },
    get_attrs_noreturn,
};
static const auto jlboundserror_func = new JuliaFunction<TypeFnContextAndSizeT>{
    XSTR(jl_bounds_error_int),
    [](LLVMContext &C, Type *T_size) { return FunctionType::get(getVoidTy(C),
            {PointerType::get(C, AddressSpace::CalleeRooted), T_size}, false); },
    get_attrs_noreturn,
};
static const auto jlvboundserror_func = new JuliaFunction<TypeFnContextAndSizeT>{
    XSTR(jl_bounds_error_tuple_int),
    [](LLVMContext &C, Type *T_size) { return FunctionType::get(getVoidTy(C),
            {JuliaType::get_pprjlvalue_ty(C), T_size, T_size}, false); },
    get_attrs_noreturn,
};
static const auto jluboundserror_func = new JuliaFunction<TypeFnContextAndSizeT>{
    XSTR(jl_bounds_error_unboxed_int),
    [](LLVMContext &C, Type *T_size) {
        return FunctionType::get(getVoidTy(C),
            {PointerType::get(C, AddressSpace::Derived), JuliaType::get_pjlvalue_ty(C), T_size}, false); },
    get_attrs_noreturn,
};
static const auto jlcheckassign_func = new JuliaFunction<>{
    XSTR(jl_checked_assignment),
    [](LLVMContext &C) {
        auto T_pjlvalue = JuliaType::get_pjlvalue_ty(C);
        return FunctionType::get(getVoidTy(C),
            {T_pjlvalue, T_pjlvalue, T_pjlvalue, PointerType::get(C, AddressSpace::CalleeRooted)}, false); },
    nullptr,
};
static const auto jlcheckreplace_func = new JuliaFunction<>{
    XSTR(jl_checked_replace),
    [](LLVMContext &C) {
        auto T_pjlvalue = JuliaType::get_pjlvalue_ty(C);
        auto T_prjlvalue = JuliaType::get_prjlvalue_ty(C);
        return FunctionType::get(T_prjlvalue,
            {T_pjlvalue, T_pjlvalue, T_pjlvalue, T_prjlvalue, T_prjlvalue}, false); },
    nullptr,
};
static const auto jlcheckmodify_func = new JuliaFunction<>{
    XSTR(jl_checked_modify),
    [](LLVMContext &C) {
        auto T_pjlvalue = JuliaType::get_pjlvalue_ty(C);
        auto T_prjlvalue = JuliaType::get_prjlvalue_ty(C);
        return FunctionType::get(T_prjlvalue,
            {T_pjlvalue, T_pjlvalue, T_pjlvalue, T_prjlvalue, T_prjlvalue}, false); },
    nullptr,
};
static const auto jlcheckswap_func = new JuliaFunction<>{
    XSTR(jl_checked_swap),
    [](LLVMContext &C) {
        auto T_pjlvalue = JuliaType::get_pjlvalue_ty(C);
        auto T_prjlvalue = JuliaType::get_prjlvalue_ty(C);
        return FunctionType::get(T_prjlvalue,
            {T_pjlvalue, T_pjlvalue, T_pjlvalue, PointerType::get(C, AddressSpace::CalleeRooted)}, false); },
    nullptr,
};
static const auto jlcheckassignonce_func = new JuliaFunction<>{
    XSTR(jl_checked_assignonce),
    [](LLVMContext &C) {
        auto T_pjlvalue = JuliaType::get_pjlvalue_ty(C);
        auto T_prjlvalue = JuliaType::get_prjlvalue_ty(C);
        return FunctionType::get(T_prjlvalue,
            {T_pjlvalue, T_pjlvalue, T_pjlvalue, PointerType::get(C, AddressSpace::CalleeRooted)}, false); },
    nullptr,
};
static const auto jldeclareglobal_func = new JuliaFunction<>{
    XSTR(jl_declare_global),
    [](LLVMContext &C) {
        auto T_pjlvalue = JuliaType::get_pjlvalue_ty(C);
        auto T_prjlvalue = JuliaType::get_prjlvalue_ty(C);
        return FunctionType::get(getVoidTy(C),
            {T_pjlvalue, T_pjlvalue, T_prjlvalue, getInt32Ty(C)}, false); },
    nullptr,
};
static const auto jldepcheck_func = new JuliaFunction<>{
    XSTR(jl_binding_deprecation_check),
    [](LLVMContext &C) {
        auto T_pjlvalue = JuliaType::get_pjlvalue_ty(C);
        return FunctionType::get(getVoidTy(C),
            {T_pjlvalue}, false); },
    nullptr,
};
static const auto jlcheckbpwritable_func = new JuliaFunction<>{
    XSTR(jl_check_binding_currently_writable),
    [](LLVMContext &C) {
        auto T_pjlvalue = JuliaType::get_pjlvalue_ty(C);
        return FunctionType::get(getVoidTy(C),
                {T_pjlvalue, T_pjlvalue, T_pjlvalue}, false);
    },
    nullptr,
};
static const auto jlgetbindingvalue_func = new JuliaFunction<>{
    XSTR(jl_get_binding_value_seqcst),
    [](LLVMContext &C) {
        auto T_pjlvalue = JuliaType::get_pjlvalue_ty(C);
        auto T_prjlvalue = JuliaType::get_prjlvalue_ty(C);
        return FunctionType::get(T_prjlvalue,
                {T_pjlvalue}, false);
    },
    nullptr,
};
static const auto jlboundp_func = new JuliaFunction<>{
    XSTR(jl_boundp),
    [](LLVMContext &C) {
        auto T_pjlvalue = JuliaType::get_pjlvalue_ty(C);
        return FunctionType::get(getInt32Ty(C),
                {T_pjlvalue, T_pjlvalue, getInt32Ty(C)}, false);
    },
    nullptr,
};
static const auto jltopeval_func = new JuliaFunction<>{
    XSTR(jl_toplevel_eval),
    [](LLVMContext &C) {
        auto T_pjlvalue = JuliaType::get_pjlvalue_ty(C);
        return FunctionType::get(T_pjlvalue,
                {T_pjlvalue, T_pjlvalue}, false);
    },
    [](LLVMContext &C) { return AttributeList::get(C,
            AttributeSet(),
            Attributes(C, {Attribute::NonNull}),
            {}); },
};
static const auto jlcopyast_func = new JuliaFunction<>{
    XSTR(jl_copy_ast),
    [](LLVMContext &C) {
        auto T_prjlvalue = JuliaType::get_prjlvalue_ty(C);
        return FunctionType::get(T_prjlvalue,
                {T_prjlvalue}, false);
    },
    [](LLVMContext &C) { return AttributeList::get(C,
            AttributeSet(),
            Attributes(C, {Attribute::NonNull}),
            {}); },
};
static const auto jlapplygeneric_func = new JuliaFunction<>{
    XSTR(jl_apply_generic),
    get_func_sig,
    get_func_attrs,
};
static const auto jlinvoke_func = new JuliaFunction<>{
    XSTR(jl_invoke),
    get_func2_sig,
    get_func_attrs,
};
static const auto jlinvokeoc_func = new JuliaFunction<>{
    XSTR(jl_invoke_oc),
    get_func2_sig,
    get_func_attrs,
};
static const auto jlopaque_closure_call_func = new JuliaFunction<>{
    XSTR(jl_f_opaque_closure_call),
    get_func_sig,
    get_func_attrs,
};
static const auto jlmethod_func = new JuliaFunction<>{
    XSTR(jl_method_def),
    [](LLVMContext &C) {
        auto T_pjlvalue = getPointerTy(C);
        auto T_prjlvalue = PointerType::get(C, AddressSpace::Tracked);
        return FunctionType::get(T_prjlvalue,
                {T_prjlvalue, T_prjlvalue, T_prjlvalue, T_pjlvalue}, false);
    },
    nullptr,
};
static const auto jlgenericfunction_func = new JuliaFunction<>{
    XSTR(jl_declare_const_gf),
    [](LLVMContext &C) {
        auto T_pjlvalue = getPointerTy(C);
        auto T_prjlvalue = PointerType::get(C, AddressSpace::Tracked);
        return FunctionType::get(T_prjlvalue, {T_pjlvalue, T_pjlvalue}, false);
    },
    nullptr,
};
static const auto jllockvalue_func = new JuliaFunction<>{
    XSTR(jl_lock_value),
    [](LLVMContext &C) { return FunctionType::get(getVoidTy(C),
            {PointerType::get(C, AddressSpace::CalleeRooted)}, false); },
    [](LLVMContext &C) { return AttributeList::get(C,
            AttributeSet(),
            AttributeSet(),
            {Attributes(C, {}, {NoCaptureAttr(C)})}); },
};
static const auto jlunlockvalue_func = new JuliaFunction<>{
    XSTR(jl_unlock_value),
    [](LLVMContext &C) { return FunctionType::get(getVoidTy(C),
            {PointerType::get(C, AddressSpace::CalleeRooted)}, false); },
    [](LLVMContext &C) { return AttributeList::get(C,
            AttributeSet(),
            AttributeSet(),
            {Attributes(C, {}, {NoCaptureAttr(C)})}); },
};
static const auto jllockfield_func = new JuliaFunction<>{
    XSTR(jl_lock_field),
    [](LLVMContext &C) { return FunctionType::get(getVoidTy(C),
            {PointerType::get(C, AddressSpace::Loaded)}, false); },
    [](LLVMContext &C) { return AttributeList::get(C,
            AttributeSet(),
            AttributeSet(),
            {Attributes(C, {}, {NoCaptureAttr(C)})}); },
};
static const auto jlunlockfield_func = new JuliaFunction<>{
    XSTR(jl_unlock_field),
    [](LLVMContext &C) { return FunctionType::get(getVoidTy(C),
            {PointerType::get(C, AddressSpace::Loaded)}, false); },
    [](LLVMContext &C) { return AttributeList::get(C,
            AttributeSet(),
            AttributeSet(),
            {Attributes(C, {}, {NoCaptureAttr(C)})}); },
};
static const auto jlenter_func = new JuliaFunction<>{
    XSTR(jl_enter_handler),
    [](LLVMContext &C) {
        auto T_pjlvalue = JuliaType::get_pjlvalue_ty(C);
        return FunctionType::get(getVoidTy(C),
            {T_pjlvalue, getPointerTy(C)}, false); },
    nullptr,
};
static const auto jl_current_exception_func = new JuliaFunction<>{
    XSTR(jl_current_exception),
    [](LLVMContext &C) { return FunctionType::get(JuliaType::get_prjlvalue_ty(C), {JuliaType::get_pjlvalue_ty(C)}, false); },
    nullptr,
};
static const auto jlleave_func = new JuliaFunction<>{
    XSTR(jl_pop_handler),
    [](LLVMContext &C) {
        auto T_pjlvalue = JuliaType::get_pjlvalue_ty(C);
        return FunctionType::get(getVoidTy(C),
            {T_pjlvalue, getInt32Ty(C)}, false); },
    [](LLVMContext &C) {
            auto FnAttrs = AttrBuilder(C);
            FnAttrs.addAttribute(Attribute::WillReturn);
            FnAttrs.addAttribute(Attribute::NoUnwind);
            auto RetAttrs = AttrBuilder(C);
            return AttributeList::get(C,
                AttributeSet::get(C, FnAttrs),
                AttributeSet(),
                {});
        },
};
static const auto jlleave_noexcept_func = new JuliaFunction<>{
    XSTR(jl_pop_handler_noexcept),
    [](LLVMContext &C) {
        auto T_pjlvalue = JuliaType::get_pjlvalue_ty(C);
        return FunctionType::get(getVoidTy(C),
            {T_pjlvalue, getInt32Ty(C)}, false); },
    [](LLVMContext &C) {
            auto FnAttrs = AttrBuilder(C);
            FnAttrs.addAttribute(Attribute::WillReturn);
            FnAttrs.addAttribute(Attribute::NoUnwind);
            auto RetAttrs = AttrBuilder(C);
            return AttributeList::get(C,
                AttributeSet::get(C, FnAttrs),
                AttributeSet(),
                {});
        },
};
static const auto jl_restore_excstack_func = new JuliaFunction<TypeFnContextAndSizeT>{
    XSTR(jl_restore_excstack),
    [](LLVMContext &C, Type *T_size) {
        auto T_pjlvalue = JuliaType::get_pjlvalue_ty(C);
        return FunctionType::get(getVoidTy(C),
            {T_pjlvalue, T_size}, false); },
    nullptr,
};
static const auto jl_excstack_state_func = new JuliaFunction<TypeFnContextAndSizeT>{
    XSTR(jl_excstack_state),
    [](LLVMContext &C, Type *T_size) {
        auto T_pjlvalue = JuliaType::get_pjlvalue_ty(C);
        return FunctionType::get(T_size, {T_pjlvalue}, false); },
    nullptr,
};
static const auto jlegalx_func = new JuliaFunction<TypeFnContextAndSizeT>{
    XSTR(jl_egal__unboxed),
    [](LLVMContext &C, Type *T_size) {
        Type *T = PointerType::get(C, AddressSpace::Derived);
        return FunctionType::get(getInt32Ty(C), {T, T, T_size}, false); },
    [](LLVMContext &C) {
        AttrBuilder FnAttrs(C);
        FnAttrs.addMemoryAttr(MemoryEffects::inaccessibleOrArgMemOnly());
        FnAttrs.addAttribute(Attribute::NoUnwind);
        return AttributeList::get(C,
                AttributeSet::get(C, FnAttrs),
                AttributeSet(),
                {}); },
};
static const auto jl_alloc_obj_func = new JuliaFunction<TypeFnContextAndSizeT>{
    "julia.gc_alloc_obj",
    [](LLVMContext &C, Type *T_size) {
        auto T_pjlvalue = getPointerTy(C);
        auto T_prjlvalue = PointerType::get(C, AddressSpace::Tracked);
        return FunctionType::get(T_prjlvalue,
                {T_pjlvalue, T_size, T_prjlvalue}, false);
    },
    [](LLVMContext &C) {
        auto FnAttrs = AttrBuilder(C);
        FnAttrs.addAllocSizeAttr(1, None); // returns %1 bytes
        FnAttrs.addAllocKindAttr(AllocFnKind::Alloc);
        FnAttrs.addMemoryAttr(MemoryEffects::argMemOnly(ModRefInfo::Ref) | MemoryEffects::inaccessibleMemOnly());
        FnAttrs.addAttribute(Attribute::WillReturn);
        FnAttrs.addAttribute(Attribute::NoUnwind);
        auto RetAttrs = AttrBuilder(C);
        RetAttrs.addAttribute(Attribute::NoAlias);
        RetAttrs.addAttribute(Attribute::NonNull);
        return AttributeList::get(C,
            AttributeSet::get(C, FnAttrs),
            AttributeSet::get(C, RetAttrs),
            {});
    },
};
static const auto jl_alloc_genericmemory_unchecked_func = new JuliaFunction<TypeFnContextAndSizeT>{
    XSTR(jl_alloc_genericmemory_unchecked),
    [](LLVMContext &C, Type *T_size) {
        auto T_pjlvalue = getPointerTy(C);
        auto T_prjlvalue = PointerType::get(C, AddressSpace::Tracked);
        return FunctionType::get(T_prjlvalue,
                {T_pjlvalue, T_size, T_pjlvalue}, false);
    },
    [](LLVMContext &C) {
        auto FnAttrs = AttrBuilder(C);
        FnAttrs.addAllocKindAttr(AllocFnKind::Alloc);
        FnAttrs.addMemoryAttr(MemoryEffects::argMemOnly(ModRefInfo::Ref) | MemoryEffects::inaccessibleMemOnly());
        FnAttrs.addAttribute(Attribute::WillReturn);
        FnAttrs.addAttribute(Attribute::NoUnwind);
        auto RetAttrs = AttrBuilder(C);
        RetAttrs.addAttribute(Attribute::NoAlias);
        RetAttrs.addAttribute(Attribute::NonNull);
        return AttributeList::get(C,
            AttributeSet::get(C, FnAttrs),
            AttributeSet::get(C, RetAttrs),
            {});
    },
};
static const auto jl_newbits_func = new JuliaFunction<>{
    XSTR(jl_new_bits),
    [](LLVMContext &C) {
        auto T_prjlvalue = JuliaType::get_prjlvalue_ty(C);
        return FunctionType::get(T_prjlvalue,
                {T_prjlvalue, getPointerTy(C)}, false);
    },
    [](LLVMContext &C) { return AttributeList::get(C,
            AttributeSet(),
            Attributes(C, {Attribute::NonNull}),
            {}); },
};
// `julia.typeof` does read memory, but it is effectively readnone before we lower
// the allocation function. This is OK as long as we lower `julia.typeof` no later than
// `julia.gc_alloc_obj`.
static const auto jl_typeof_func = new JuliaFunction<>{
    "julia.typeof",
    [](LLVMContext &C) {
        auto T_prjlvalue = JuliaType::get_prjlvalue_ty(C);
        return FunctionType::get(T_prjlvalue,
                {T_prjlvalue}, false);
    },
    [](LLVMContext &C) {
        AttrBuilder FnAttrs(C);
        FnAttrs.addMemoryAttr(MemoryEffects::none());
        FnAttrs.addAttribute(Attribute::NoUnwind);
        FnAttrs.addAttribute(Attribute::NoRecurse);
        return AttributeList::get(C,
            AttributeSet::get(C, FnAttrs),
            Attributes(C, {Attribute::NonNull}),
            {}); },
};

static const auto jl_write_barrier_func = new JuliaFunction<>{
    "julia.write_barrier",
    [](LLVMContext &C) { return FunctionType::get(getVoidTy(C),
            {JuliaType::get_prjlvalue_ty(C)}, true); },
    [](LLVMContext &C) {
        AttrBuilder FnAttrs(C);
        FnAttrs.addMemoryAttr(MemoryEffects::inaccessibleMemOnly());
        FnAttrs.addAttribute(Attribute::NoUnwind);
        FnAttrs.addAttribute(Attribute::NoRecurse);
        return AttributeList::get(C,
            AttributeSet::get(C, FnAttrs),
            AttributeSet(),
            {Attributes(C, {Attribute::ReadOnly})});
    },
};

static const auto jlisa_func = new JuliaFunction<>{
    XSTR(jl_isa),
    [](LLVMContext &C) {
        auto T_prjlvalue = JuliaType::get_prjlvalue_ty(C);
        return FunctionType::get(getInt32Ty(C),
            {T_prjlvalue, T_prjlvalue}, false);
    },
    nullptr,
};

static const auto jlsubtype_func = new JuliaFunction<>{
    XSTR(jl_subtype),
    [](LLVMContext &C) {
        auto T_prjlvalue = JuliaType::get_prjlvalue_ty(C);
        return FunctionType::get(getInt32Ty(C),
            {T_prjlvalue, T_prjlvalue}, false);
    },
    nullptr,
};
static const auto jlapplytype_func = new JuliaFunction<>{
    XSTR(jl_instantiate_type_in_env),
    [](LLVMContext &C) {
        auto T_ptr = PointerType::get(C, 0);
        auto T_tracked = PointerType::get(C, AddressSpace::Tracked);
        auto T_derived = PointerType::get(C, AddressSpace::Derived);
        return FunctionType::get(T_tracked,
            {T_ptr, T_ptr, T_derived}, false);
    },
    [](LLVMContext &C) {
        return AttributeList::get(C,
            AttributeSet(),
            AttributeSet::get(C, ArrayRef<Attribute>({Attribute::get(C, Attribute::NonNull),
                                               Attribute::getWithAlignment(C, Align(16))})),
            {});
    },
};
static const auto jl_object_id__func = new JuliaFunction<TypeFnContextAndSizeT>{
    XSTR(jl_object_id_),
    [](LLVMContext &C, Type *T_size) { return FunctionType::get(T_size,
            {T_size, PointerType::get(C, AddressSpace::Derived)}, false); },
    nullptr,
};
static const auto setjmp_func = new JuliaFunction<TypeFnContextAndTriple>{
    jl_setjmp_name,
    [](LLVMContext &C, const Triple &T) {
        if (T.isOSWindows())
            return FunctionType::get(getInt32Ty(C),
                {getPointerTy(C)}, false);
        return FunctionType::get(getInt32Ty(C),
            {getPointerTy(C), getInt32Ty(C)}, false);
    },
    [](LLVMContext &C) { return AttributeList::get(C,
            Attributes(C, {Attribute::ReturnsTwice}),
            AttributeSet(),
            {}); },
};
static const auto memcmp_func = new JuliaFunction<TypeFnContextAndSizeT>{
    XSTR(memcmp),
    [](LLVMContext &C, Type *T_size) { return FunctionType::get(getInt32Ty(C),
            {getPointerTy(C), getPointerTy(C), T_size}, false); },
    [](LLVMContext &C) {
        AttrBuilder FnAttrs(C);
        FnAttrs.addMemoryAttr(MemoryEffects::argMemOnly(ModRefInfo::Ref));
        FnAttrs.addAttribute(Attribute::NoUnwind);
        return AttributeList::get(C,
            AttributeSet::get(C, FnAttrs),
            AttributeSet(),
            {}); },
    // TODO: inferLibFuncAttributes(*memcmp_func, TLI);
};
static const auto jldlsym_func = new JuliaFunction<>{
    XSTR(jl_load_and_lookup),
    [](LLVMContext &C) { return FunctionType::get(getPointerTy(C),
            {getPointerTy(C), getPointerTy(C), getPointerTy(C)}, false); },
    nullptr,
};
static const auto jllazydlsym_func = new JuliaFunction<>{
    XSTR(jl_lazy_load_and_lookup),
    [](LLVMContext &C) { return FunctionType::get(getPointerTy(C),
            {JuliaType::get_prjlvalue_ty(C), JuliaType::get_prjlvalue_ty(C)}, false); },
    nullptr,
};
static const auto jltypeassert_func = new JuliaFunction<>{
    XSTR(jl_typeassert),
    [](LLVMContext &C) {
        auto T_prjlvalue = JuliaType::get_prjlvalue_ty(C);
        return FunctionType::get(getVoidTy(C),
            {T_prjlvalue, T_prjlvalue}, false);
    },
    nullptr,
};
static const auto jlgetnthfieldchecked_func = new JuliaFunction<TypeFnContextAndSizeT>{
    XSTR(jl_get_nth_field_checked),
    [](LLVMContext &C, Type *T_size) {
        auto T_prjlvalue = JuliaType::get_prjlvalue_ty(C);
        return FunctionType::get(T_prjlvalue,
            {T_prjlvalue, T_size}, false);
    },
    [](LLVMContext &C) { return AttributeList::get(C,
            AttributeSet(),
            Attributes(C, {Attribute::NonNull}),
            {}); },
};
static const auto jlfieldindex_func = new JuliaFunction<>{
    XSTR(jl_field_index),
    [](LLVMContext &C) {
        auto T_prjlvalue = JuliaType::get_prjlvalue_ty(C);
        return FunctionType::get(getInt32Ty(C),
            {T_prjlvalue, T_prjlvalue, getInt32Ty(C)}, false);
    },
    [](LLVMContext &C) {
        AttrBuilder FnAttrs(C);
        FnAttrs.addMemoryAttr(MemoryEffects::readOnly());
        FnAttrs.addAttribute(Attribute::NoUnwind);
        FnAttrs.addAttribute(Attribute::WillReturn);
        return AttributeList::get(C,
            AttributeSet::get(C, FnAttrs),
            AttributeSet(),
            {}); }, // This function can error if the third argument is 1 so don't do that.
};
static const auto jlfieldisdefinedchecked_func = new JuliaFunction<TypeFnContextAndSizeT>{
    XSTR(jl_field_isdefined_checked),
    [](LLVMContext &C, Type *T_size) {
        auto T_prjlvalue = JuliaType::get_prjlvalue_ty(C);
        return FunctionType::get(getInt32Ty(C),
            {T_prjlvalue, T_size}, false);
    },
    [](LLVMContext &C) { return AttributeList::get(C,
            AttributeSet(),
            Attributes(C, {}),
            {}); },
};
static const auto jlgetcfunctiontrampoline_func = new JuliaFunction<>{
    XSTR(jl_get_cfunction_trampoline),
    [](LLVMContext &C) {
        auto T_pjlvalue = getPointerTy(C);
        auto T_prjlvalue = PointerType::get(C, AddressSpace::Tracked);
        auto T_derived = PointerType::get(C, AddressSpace::Derived);
        return FunctionType::get(T_prjlvalue,
            {
                T_prjlvalue, // f (object)
                T_pjlvalue, // result
                getPointerTy(C), // cache
                T_pjlvalue, // fill
                getPointerTy(C), // trampoline
                T_pjlvalue, // env
                T_derived, // vals
            }, false);
    },
    [](LLVMContext &C) { return AttributeList::get(C,
            AttributeSet(),
            Attributes(C, {Attribute::NonNull}),
            {}); },
};
static const auto jlgetabiconverter_func = new JuliaFunction<TypeFnContextAndSizeT>{
    XSTR(jl_get_abi_converter),
    [](LLVMContext &C, Type *T_size) {
        Type *T_ptr = getPointerTy(C);
        return FunctionType::get(T_ptr, {T_ptr, T_ptr}, false);
    },
    nullptr,
};
static const auto diff_gc_total_bytes_func = new JuliaFunction<>{
    XSTR(jl_gc_diff_total_bytes),
    [](LLVMContext &C) { return FunctionType::get(getInt64Ty(C), false); },
    nullptr,
};
static const auto sync_gc_total_bytes_func = new JuliaFunction<>{
    XSTR(jl_gc_sync_total_bytes),
    [](LLVMContext &C) { return FunctionType::get(getInt64Ty(C),
            {getInt64Ty(C)}, false); },
    nullptr,
};
static const auto jl_allocgenericmemory = new JuliaFunction<TypeFnContextAndSizeT>{
    XSTR(jl_alloc_genericmemory),
    [](LLVMContext &C, Type *T_Size) {
        auto T_prjlvalue = JuliaType::get_prjlvalue_ty(C);
        return FunctionType::get(T_prjlvalue, // new Memory
                                {T_prjlvalue, // type
                                T_Size        // nelements
                                }, false); },
        [](LLVMContext &C) {
            AttrBuilder FnAttrs(C);
            AttrBuilder RetAttrs(C);
            FnAttrs.addMemoryAttr(MemoryEffects::inaccessibleMemOnly() | MemoryEffects::readOnly());
            FnAttrs.addAttribute(Attribute::WillReturn);
            RetAttrs.addAlignmentAttr(Align(16));
            RetAttrs.addAttribute(Attribute::NonNull);
            RetAttrs.addDereferenceableAttr(16);
            return AttributeList::get(C,
                AttributeSet::get(C, FnAttrs),
                AttributeSet::get(C, RetAttrs),
                {}); },
};
#define BOX_FUNC(ct,at,attrs,nbytes)                                                    \
static const auto box_##ct##_func = new JuliaFunction<>{                           \
    XSTR(jl_box_##ct),                                                           \
    [](LLVMContext &C) { return FunctionType::get(JuliaType::get_prjlvalue_ty(C),\
            {at}, false); },                                                     \
    [](LLVMContext &C) { return attrs(C,nbytes); },                                                                \
}
BOX_FUNC(int16, getInt16Ty(C), get_attrs_box_sext, 2);
BOX_FUNC(uint16, getInt16Ty(C), get_attrs_box_zext, 2);
BOX_FUNC(int32, getInt32Ty(C), get_attrs_box_sext, 4);
BOX_FUNC(uint32, getInt32Ty(C), get_attrs_box_zext, 4);
BOX_FUNC(int64, getInt64Ty(C), get_attrs_box_sext, 8);
BOX_FUNC(uint64, getInt64Ty(C), get_attrs_box_zext, 8);
BOX_FUNC(char, getCharTy(C), get_attrs_box_zext, 1);
BOX_FUNC(float32, getFloatTy(C), get_attrs_box_float, 4);
BOX_FUNC(float64, getDoubleTy(C), get_attrs_box_float, 8);
#undef BOX_FUNC

static const auto box_ssavalue_func = new JuliaFunction<TypeFnContextAndSizeT>{
    XSTR(jl_box_ssavalue),
    [](LLVMContext &C, Type *T_size) {
        auto T_prjlvalue = JuliaType::get_prjlvalue_ty(C);
        return FunctionType::get(T_prjlvalue,
            {T_size}, false);
    },
    get_attrs_basic,
};
static const auto jldnd_func = new JuliaFunction<>{
    XSTR(jl_f_donotdelete),
    [](LLVMContext &C) {
        return FunctionType::get(getVoidTy(C), true);
    },
    [](LLVMContext &C) {
        AttrBuilder FnAttrs(C);
        FnAttrs.addMemoryAttr(MemoryEffects::inaccessibleMemOnly() | MemoryEffects::readOnly());
        FnAttrs.addAttribute(Attribute::WillReturn);
        FnAttrs.addAttribute(Attribute::NoUnwind);
        return AttributeList::get(C,
                AttributeSet::get(C, FnAttrs),
                Attributes(C, {}),
                {});
    },
};

// placeholder functions
static const auto gcroot_flush_func = new JuliaFunction<>{
    "julia.gcroot_flush",
    [](LLVMContext &C) { return FunctionType::get(getVoidTy(C), false); },
    nullptr,
};
static const auto gc_preserve_begin_func = new JuliaFunction<>{
    "llvm.julia.gc_preserve_begin",
    [](LLVMContext &C) { return FunctionType::get(Type::getTokenTy(C), true); },
    nullptr,
};
static const auto gc_preserve_end_func = new JuliaFunction<> {
    "llvm.julia.gc_preserve_end",
    [](LLVMContext &C) { return FunctionType::get(getVoidTy(C), {Type::getTokenTy(C)}, false); },
    nullptr,
};
static const auto pointer_from_objref_func = new JuliaFunction<>{
    "julia.pointer_from_objref",
    [](LLVMContext &C) { return FunctionType::get(JuliaType::get_pjlvalue_ty(C),
            {PointerType::get(C, AddressSpace::Derived)}, false); },
    [](LLVMContext &C) {
        AttrBuilder FnAttrs(C);
        FnAttrs.addMemoryAttr(MemoryEffects::none());
        FnAttrs.addAttribute(Attribute::NoUnwind);
        FnAttrs.addAttribute(Attribute::Speculatable);
        FnAttrs.addAttribute(Attribute::WillReturn);
        FnAttrs.addAttribute(Attribute::NoRecurse);
        FnAttrs.addAttribute(Attribute::NoSync);
        return AttributeList::get(C,
            AttributeSet::get(C, FnAttrs),
            Attributes(C, {Attribute::NonNull}),
            {}); },
};
static const auto gc_loaded_func = new JuliaFunction<>{
    "julia.gc_loaded",
    // # memory(none) nosync nounwind speculatable willreturn norecurse
    // declare nonnull noundef ptr(Loaded) @"julia.gc_loaded"(ptr(Tracked) nocapture nonnull noundef readnone, ptr nonnull noundef readnone)
    //  top:
    //   %metadata GC base pointer is ptr(Tracked)
    //   ret addrspacecast ptr to ptr(Loaded)
    [](LLVMContext &C) { return FunctionType::get(PointerType::get(C, AddressSpace::Loaded),
            {JuliaType::get_prjlvalue_ty(C), getPointerTy(C)}, false); },
    [](LLVMContext &C) {
        AttrBuilder FnAttrs(C);
        FnAttrs.addAttribute(Attribute::NoSync);
        FnAttrs.addAttribute(Attribute::NoUnwind);
        FnAttrs.addAttribute(Attribute::Speculatable);
        FnAttrs.addAttribute(Attribute::WillReturn);
        FnAttrs.addAttribute(Attribute::NoRecurse);
        FnAttrs.addMemoryAttr(MemoryEffects::none());
        AttrBuilder RetAttrs(C);
        RetAttrs.addAttribute(Attribute::NonNull);
        RetAttrs.addAttribute(Attribute::NoUndef);
        return AttributeList::get(C, AttributeSet::get(C,FnAttrs), AttributeSet::get(C,RetAttrs),
                { Attributes(C, {Attribute::NonNull, Attribute::NoUndef, Attribute::ReadNone}, {NoCaptureAttr(C)}),
                  Attributes(C, {Attribute::NonNull, Attribute::NoUndef, Attribute::ReadNone}) });
                  },
};

// julia.call represents a call with julia calling convention, it is used as
//
//   ptr julia.call(ptr %fptr, ptr %f, ptr %arg1, ptr %arg2, ...)
//
// In late lowering the call will then be rewritten as
//
//   ptr %fptr(ptr %f, ptr args, i64 nargs)
//
// with all the spelled out args appropriately moved into the argument stack buffer.
// By representing it this way rather than allocating the stack buffer earlier, we
// allow LLVM to make more aggressive optimizations on the call arguments.
static const auto julia_call = new JuliaFunction<>{
    "julia.call",
    [](LLVMContext &C) {
        auto T_prjlvalue = JuliaType::get_prjlvalue_ty(C);
        return FunctionType::get(T_prjlvalue,
            {getPointerTy(C),
             T_prjlvalue}, // %f
            true); }, // %args
    get_attrs_basic,
};

// julia.call2 is like julia.call, except that %arg1 gets passed as a register
// argument at the end of the argument list.
static const auto julia_call2 = new JuliaFunction<>{
    "julia.call2",
    [](LLVMContext &C) {
        auto T_prjlvalue = JuliaType::get_prjlvalue_ty(C);
        return FunctionType::get(T_prjlvalue,
            {getPointerTy(C),
             T_prjlvalue, // %arg1
             T_prjlvalue}, // %f
            true); }, // %args
    get_attrs_basic,
};

// julia.call3 is like julia.call, except that %fptr is derived rather than tracked
static const auto julia_call3 = new JuliaFunction<>{
    "julia.call3",
    [](LLVMContext &C) {
        auto T_prjlvalue = JuliaType::get_prjlvalue_ty(C);
        Type *T = PointerType::get(C, AddressSpace::Derived);
        return FunctionType::get(T_prjlvalue,
            {getPointerTy(C),
             T}, // %f
            true); }, // %args
    get_attrs_basic,
};


static const auto jltuple_func = new JuliaFunction<>{XSTR(jl_f_tuple), get_func_sig, get_func_attrs};
static const auto jlintrinsic_func = new JuliaFunction<>{XSTR(jl_f_intrinsic_call), get_func3_sig, get_func_attrs};
static const auto jl_new_opaque_closure_jlcall_func = new JuliaFunction<>{XSTR(jl_new_opaque_closure_jlcall), get_func_sig, get_func_attrs};

static const auto mk_builtin_func_map() {
    auto builtin_addrs = new DenseMap<jl_value_t*, JuliaFunction<>*>();
    for (int i = 0; i < jl_n_builtins; i++) {
        jl_value_t *builtin = jl_builtin_instances[i];
        if (builtin) // a couple do not have instances (e.g. IntrinsicFunction)
            (*builtin_addrs)[builtin] = new JuliaFunction<>{StringRef(jl_builtin_f_names[i]), get_func_sig, get_func_attrs};
    }
    return builtin_addrs;
}

static const auto &builtin_func_map() {
    static auto builtins = mk_builtin_func_map();
    return *builtins;
}

static _Atomic(uint64_t) globalUniqueGeneratedNames{1};

// --- code generation ---

static MDNode *best_tbaa(jl_tbaacache_t &tbaa_cache, jl_value_t *jt) {
    jt = jl_unwrap_unionall(jt);
    if (jt == (jl_value_t*)jl_datatype_type ||
        (jl_is_type_type(jt) && jl_is_datatype(jl_tparam0(jt))))
        return tbaa_cache.tbaa_datatype;
    if (!jl_is_datatype(jt))
        return tbaa_cache.tbaa_value;
    if (jl_is_abstracttype(jt))
        return tbaa_cache.tbaa_value;
    if (jl_is_genericmemory_type(jt) || jl_is_array_type(jt))
        return tbaa_cache.tbaa_array;
    // If we're here, we know all subtypes are (im)mutable, even if we
    // don't know what the exact type is
    return jl_is_mutable(jt) ? tbaa_cache.tbaa_mutab : tbaa_cache.tbaa_immut;
}

// tracks whether codegen is currently able to simply stack-allocate this type
// note that this includes jl_isbits, although codegen should work regardless
static bool jl_is_concrete_immutable(jl_value_t* t)
{
    return jl_may_be_immutable_datatype(t) && ((jl_datatype_t*)t)->isconcretetype;
}

static bool jl_is_pointerfree(jl_value_t* t)
{
    if (!jl_is_concrete_immutable(t))
        return 0;
    const jl_datatype_layout_t *layout = ((jl_datatype_t*)t)->layout;
    return layout && layout->npointers == 0;
}

static bool allpointers(size_t size, size_t npointers)
{
    return size == npointers * sizeof(void*);
}

static bool allpointers(jl_datatype_t *typ)
{
    return allpointers(jl_datatype_size(typ), typ->layout->npointers);
}

static unsigned get_box_tindex(jl_datatype_t *jt, jl_value_t *ut);


// these queries are usually related, but we split them out here
// for convenience and clarity (and because it changes the calling convention)
// n.b. this must include jl_is_datatype_singleton (ghostType) and primitive types
static bool deserves_stack(jl_value_t* t)
{
    if (!jl_is_concrete_immutable(t))
        return false;
    jl_datatype_t *dt = (jl_datatype_t*)t;
    return jl_is_datatype_singleton(dt) || jl_datatype_isinlinealloc(dt, /* (require) pointerfree */ 0);
}
static bool deserves_argbox(jl_value_t* t)
{
    return !deserves_stack(t);
}
static bool deserves_retbox(jl_value_t* t)
{
    return deserves_argbox(t);
}
static bool deserves_unionbox(jl_value_t* t)
{
    return !deserves_stack(t);
}
static bool deserves_sret(jl_value_t *dt, Type *T)
{
    assert(jl_is_datatype(dt));
    return (size_t)jl_datatype_size(dt) > sizeof(void*) && !T->isFloatingPointTy() && !T->isVectorTy();
}
static void union_alloca_type(jl_uniontype_t *ut,
        bool &allunbox, size_t &nbytes, size_t &align, size_t &min_align, size_t &inline_roots);

// Alias Analysis Info (analogous to llvm::AAMDNodes)
struct jl_aliasinfo_t {
    MDNode *tbaa = nullptr;          // '!tbaa': Struct-path TBAA. TBAA graph forms a tree (indexed by offset).
                                     //          Two pointers do not alias if they are not transitive parents
                                     //          (effectively, subfields) of each other or equal.
    MDNode *tbaa_struct = nullptr;   // '!tbaa.struct': Describes memory layout of struct.
    MDNode *scope = nullptr;         // '!alias.scope': Generic "noalias" memory access sets.
                                     //                 If alias.scope(inst_a) ⊆ noalias(inst_b) (in any "domain")
                                     //                    => inst_a, inst_b do not alias.
    MDNode *noalias = nullptr;       // '!noalias': See '!alias.scope' above.

    enum class Region { unknown, gcframe, stack, data, constant, type_metadata }; // See jl_regions_t

    explicit jl_aliasinfo_t() = default;
    explicit jl_aliasinfo_t(jl_codectx_t &ctx, Region r, MDNode *tbaa);
    explicit jl_aliasinfo_t(MDNode *tbaa, MDNode *tbaa_struct, MDNode *scope, MDNode *noalias)
        : tbaa(tbaa), tbaa_struct(tbaa_struct), scope(scope), noalias(noalias) {}
    jl_aliasinfo_t(const jl_aliasinfo_t &) = default;

    // Add !tbaa, !tbaa.struct, !alias.scope, !noalias annotations to an instruction.
    //
    // Also adds `invariant.load` to load instructions in the constant !noalias scope.
    Instruction *decorateInst(Instruction *inst) const {

        if (this->tbaa)
            inst->setMetadata(LLVMContext::MD_tbaa, this->tbaa);
        if (this->tbaa_struct)
            inst->setMetadata(LLVMContext::MD_tbaa_struct, this->tbaa_struct);
        if (this->scope)
            inst->setMetadata(LLVMContext::MD_alias_scope, this->scope);
        if (this->noalias)
            inst->setMetadata(LLVMContext::MD_noalias, this->noalias);

        if (this->scope && isa<LoadInst>(inst)) {
            // If this is in the read-only region, mark the load with "!invariant.load"
            if (this->scope->getNumOperands() == 1) {
                MDNode *operand = cast<MDNode>(this->scope->getOperand(0));
                auto scope_name = cast<MDString>(operand->getOperand(0))->getString();
                if (scope_name == "jnoalias_const")
                    inst->setMetadata(LLVMContext::MD_invariant_load, MDNode::get(inst->getContext(), {}));
            }
        }

        return inst;
    }

    // Merge two sets of alias information.
    jl_aliasinfo_t merge(const jl_aliasinfo_t &other) const {
        jl_aliasinfo_t result;
        result.tbaa = MDNode::getMostGenericTBAA(this->tbaa, other.tbaa);
        result.tbaa_struct = nullptr;
        result.scope = MDNode::getMostGenericAliasScope(this->scope, other.scope);
        result.noalias = MDNode::intersect(this->noalias, other.noalias);
        return result;
    }

    // Create alias information based on the provided TBAA metadata.
    //
    // This function only exists to help transition to using !noalias to encode
    // memory region non-aliasing. It should be deleted once the TBAA metadata
    // is improved to encode only memory layout and *not* memory regions.
    static jl_aliasinfo_t fromTBAA(jl_codectx_t &ctx, MDNode *tbaa);

    AAMDNodes toAAMDNodes() const
    {
#if JL_LLVM_VERSION < 220000
        return AAMDNodes(tbaa, tbaa_struct, scope, noalias);
#else
        return AAMDNodes(tbaa, tbaa_struct, scope, noalias, nullptr);
#endif
    }
};

// A class to hold GC roots that can be either:
// 1. Materialized: a SmallVector of Value* that have already been loaded
// 2. Lazy: a pointer + count + tbaa that allows loading on demand
// This allows deferring the load of GC roots until they are actually needed.
struct jl_gc_roots_t {
private:
    // Materialized roots (when ptr is null)
    SmallVector<Value*,0> roots;
    // Lazy loading state (when ptr is non-null)
    Value *ptr = nullptr;
    size_t count = 0;
    MDNode *tbaa = nullptr;

public:
    // Default constructor - empty roots
    jl_gc_roots_t() = default;

    // Constructor from ArrayRef
    template <typename U>
    explicit jl_gc_roots_t(ArrayRef<U*> roots) : roots(roots.begin(), roots.end()) {}

    // Constructor from SmallVector (move)
    explicit jl_gc_roots_t(SmallVector<Value*,0> &&values) : roots(std::move(values)) {}

    // Constructor for lazy loading
    jl_gc_roots_t(Value *ptr, size_t count, MDNode *tbaa)
        : ptr(ptr), count(count), tbaa(tbaa) {}

    // Copy constructor
    jl_gc_roots_t(const jl_gc_roots_t &other) = default;

    // Move constructor
    jl_gc_roots_t(jl_gc_roots_t &&other) = default;

    // Copy assignment
    jl_gc_roots_t &operator=(const jl_gc_roots_t &other) = default;

    // Move assignment
    jl_gc_roots_t &operator=(jl_gc_roots_t &&other) = default;

    // Get the number of roots
    size_t size() const { return ptr ? count : roots.size(); }

    // Check if empty
    bool empty() const { return size() == 0; }

    // Get a pointer to roots (tbaa_gcframe)
    Value *get_ptr(jl_codectx_t &ctx) const;

    // Get a single root at index i, loading lazily if needed
    Value *get(jl_codectx_t &ctx, size_t i) const;

    // Truncate to n roots
    void truncate(size_t n) {
        if (ptr) {
            assert(n <= count);
            count = n;
        } else {
            roots.truncate(n);
        }
    }

    // Extract roots from [first, first+numel), lazily
    jl_gc_roots_t slice(jl_codectx_t &ctx, size_t first, size_t numel) const;
};

// metadata tracking for a llvm Value* during codegen
const uint8_t UNION_BOX_MARKER = 0x80;
struct jl_cgval_t {
    Value *V; // may be of type T* or T, or set to NULL if ghost (or if the value has not been initialized yet, for a variable definition)
    // For unions, we may need to keep a reference to the boxed part individually.
    // If this is non-NULL, then, at runtime, we satisfy the invariant that (for the corresponding
    // runtime values) if `(TIndex | UNION_BOX_MARKER) != 0`, then `Vboxed == V` (by value).
    // For convenience, we also set this value of isboxed values, in which case
    // it is equal (at compile time) to V.

    // If this is non-NULL (at compile time), it is always of type `T_prjlvalue`.
    // N.B.: In general we expect this to always be a dereferenceable pointer at runtime.
    //       However, there are situations where this value may be a runtime NULL
    //       (PhiNodes with undef predecessors or PhiC with undef UpsilonNode).
    //       The middle-end arranges appropriate error checks before any use
    //       of this value that may read a non-dereferenceable Vboxed, with two
    //       exceptions: PhiNode and UpsilonNode arguments which need special
    //       handling to account for the possibility that this may be NULL.
    Value *Vboxed;

    Value *TIndex; // if `V` is an unboxed (tagged) Union described by `typ`, this gives the DataType index (1-based, small int) as an i8
    jl_gc_roots_t inline_roots; // if present, `V` is a pointer, but not in canonical layout
    jl_value_t *constant; // constant value (rooted in linfo.def.roots)
    jl_value_t *typ; // the original type of V, never nullptr
    bool isboxed; // whether this value is a jl_value_t* allocated on the heap with the right type tag
    bool isghost; // whether this value is "ghost"
    MDNode *tbaa; // The related tbaa node. Non-nullptr iff this holds an address.
    // If non-null, this memory location may be promoted on use, by hoisting the
    // destination memory above the promotion point.
    Instruction *promotion_point;
    // If promotion_ssa is non-null, the julia src ssa value that corresponds
    // to the promotion point. This is used for dominator analysis, since LLVM's
    // dominator analysis has algorithmic problems for large basic blocks.
    ssize_t promotion_ssa;
    bool ispointer() const
    {
        // whether this value is compatible with `data_pointer`
        assert(inline_roots.empty());
        return tbaa != nullptr;
    }
    jl_cgval_t(Value *Vval, jl_value_t *typ, Value *tindex) : // general value constructor
        V(Vval), // V is allowed to be nullptr in a jl_varinfo_t context, but not during codegen contexts
        Vboxed(nullptr),
        TIndex(tindex),
        inline_roots(),
        constant(nullptr),
        typ(typ),
        isboxed(false),
        isghost(false),
        tbaa(nullptr),
        promotion_point(nullptr),
        promotion_ssa(-1)
    {
        assert(TIndex == nullptr || TIndex->getType() == getInt8Ty(TIndex->getContext()));
    }
    jl_cgval_t(Value *Vptr, bool isboxed, jl_value_t *typ, Value *tindex, MDNode *tbaa, Value* inline_roots) = delete;
    jl_cgval_t(Value *Vptr, bool isboxed, jl_value_t *typ, Value *tindex, MDNode *tbaa, jl_gc_roots_t inline_roots) : // general pointer constructor
        V(Vptr),
        Vboxed(isboxed ? Vptr : nullptr),
        TIndex(tindex),
        inline_roots(std::move(inline_roots)),
        constant(nullptr),
        typ(typ),
        isboxed(isboxed),
        isghost(false),
        tbaa(tbaa),
        promotion_point(nullptr),
        promotion_ssa(-1)
    {
        if (Vboxed)
            assert(Vboxed->getType() == JuliaType::get_prjlvalue_ty(Vboxed->getContext()));
        assert(tbaa != nullptr);
        assert(TIndex == nullptr || TIndex->getType() == getInt8Ty(TIndex->getContext()));
    }
    explicit jl_cgval_t(jl_value_t *typ) : // ghost value constructor
        // mark explicit to avoid being used implicitly for conversion from nullptr (use jl_cgval_t() instead)
        V(nullptr),
        Vboxed(nullptr),
        TIndex(nullptr),
        inline_roots(),
        constant(((jl_datatype_t*)typ)->instance),
        typ(typ),
        isboxed(false),
        isghost(true),
        tbaa(nullptr),
        promotion_point(nullptr),
        promotion_ssa(-1)
    {
        assert(jl_is_datatype(typ));
        assert(constant);
    }
    jl_cgval_t(const jl_cgval_t &v, jl_value_t *typ, Value *tindex) : // copy constructor with new type
        V(v.V),
        Vboxed(v.Vboxed),
        TIndex(tindex),
        inline_roots(v.inline_roots),
        constant(v.constant),
        typ(typ),
        isboxed(v.isboxed),
        isghost(v.isghost),
        tbaa(v.tbaa),
        promotion_point(v.promotion_point),
        promotion_ssa(v.promotion_ssa)
    {
        if (Vboxed)
            assert(Vboxed->getType() == JuliaType::get_prjlvalue_ty(Vboxed->getContext()));
        // this constructor expects we had a badly or equivalently typed version
        // make sure we aren't discarding the actual type information
        if (v.TIndex) {
            assert((TIndex == nullptr) == jl_is_concrete_type(typ));
        }
        else {
            assert(isboxed || v.typ == typ || tindex);
        }
        // discard roots that do not apply anymore
        // or drop this whole value if there are not enough roots to populate it
        if (!inline_roots.empty()) {
            size_t inline_roots_count;
            bool allunbox;
            bool justpointers = false;
            if (tindex) {
                size_t nbytes, align, min_align;
                union_alloca_type((jl_uniontype_t*)typ, allunbox, nbytes, align, min_align, inline_roots_count);
                justpointers = nbytes == 0;
                if (inline_roots_count > inline_roots.size())
                    inline_roots_count = inline_roots.size();
            }
            else if (!deserves_stack(typ)) {
                inline_roots_count = 0;
                allunbox = false;
            }
            else {
                const jl_datatype_layout_t *layout = ((jl_datatype_t*)typ)->layout;
                inline_roots_count = layout ? layout->npointers : 0;
                justpointers = layout ? allpointers((jl_datatype_t*)typ) : 0;
                allunbox = true;
            }
            assert(v.TIndex || inline_roots.size() == inline_roots_count);
            if (V == nullptr && constant == nullptr && !isghost && (inline_roots_count == 0 || (!tindex && !justpointers)))
                *this = jl_cgval_t(); // no data to populate this value
            else if (inline_roots_count < inline_roots.size())
                inline_roots.truncate(inline_roots_count); // drop excess roots
            else if (inline_roots_count > inline_roots.size()) {
                if (allunbox || Vboxed == nullptr) {
                    *this = jl_cgval_t(); // not enough roots/boxes to populate this value
                }
                else {
                    // kill unboxed elements, just keeping boxed ones
                    V = Vboxed;
                    inline_roots.truncate(0);
                    if (tindex)
                        tindex = ConstantInt::get(tindex->getType(), UNION_BOX_MARKER);
                    isboxed = true;
                }
            }
            // drop data if all of the content is in the roots
            if (inline_roots_count > 0 && justpointers && Vboxed == nullptr)
                V = nullptr;
        }
    }
    explicit jl_cgval_t() : // undef / unreachable constructor
        V(nullptr),
        Vboxed(nullptr),
        TIndex(nullptr),
        inline_roots(),
        constant(nullptr),
        typ(jl_bottom_type),
        isboxed(false),
        isghost(true),
        tbaa(nullptr),
        promotion_point(nullptr),
        promotion_ssa(-1)
    {
    }
};

// per-local-variable information
struct jl_varinfo_t {
    Instruction *boxroot; // an address, if the var might be in a jl_value_t** stack slot (marked ctx.tbaa().tbaa_const, if appropriate)
    jl_cgval_t value; // a stack slot or constant value
    Value *pTIndex; // i8* stack slot for the value.TIndex tag describing `value.V`
    AllocaInst *inline_roots; // stack roots for the inline_roots array, if needed
    size_t inline_roots_count;
    DILocalVariable *dinfo;
    // if the variable might be used undefined and is not boxed
    // this i1 flag is true when it is defined
    Value *defFlag;
    bool isSA; // whether all stores dominate all uses
    bool isVolatile;
    bool isArgument;
    bool usedUndef;
    bool used;

    jl_varinfo_t(LLVMContext &ctxt) : boxroot(nullptr),
                     value(jl_cgval_t()),
                     pTIndex(nullptr),
                     inline_roots(nullptr),
                     inline_roots_count(0),
                     dinfo(nullptr),
                     defFlag(nullptr),
                     isSA(false),
                     isVolatile(false),
                     isArgument(false),
                     usedUndef(false),
                     used(false)
    {
    }
};

// information about the context of a piece of code: its enclosing
// function and module, and visible local variables and labels.
class jl_codectx_t {
public:
    IRBuilder<> builder;
    jl_codegen_params_t &emission_context;
    llvm::MapVector<jl_code_instance_t*, jl_codegen_call_target_t> call_targets;
    Function *f = NULL;
    MDNode* LoopID = NULL;
    // local var info. globals are not in here.
    SmallVector<jl_varinfo_t, 0> slots;
    std::map<int, jl_varinfo_t> phic_slots;
    std::map<int, std::pair<Value*, Value*> > scope_restore;
    std::map<jl_value_t*, AllocaInst*> eh_buffers;
    SmallVector<jl_cgval_t, 0> SAvalues;
    SmallVector<std::tuple<jl_cgval_t, BasicBlock *, AllocaInst *, PHINode *, SmallVector<PHINode*,0>, jl_value_t *>, 0> PhiNodes;
    SmallVector<bool, 0> ssavalue_assigned;
    SmallVector<int, 0> ssavalue_usecount;
    jl_module_t *module = NULL;
    jl_typecache_t type_cache;
    jl_tbaacache_t tbaa_cache;
    jl_noaliascache_t aliasscope_cache;
    jl_method_instance_t *linfo = NULL;
    jl_value_t *rettype = NULL;
    jl_code_info_t *source = NULL;
    jl_array_t *code = NULL;
    size_t min_world = 0;
    size_t max_world = -1;
    const char *name = NULL;
    StringRef file{};
    int32_t line = -1;
    Value *spvals_ptr = NULL;
    Value *argArray = NULL;
    Value *argCount = NULL;
    std::string funcName;
    int vaSlot = -1;        // name of vararg argument
    int nReqArgs = 0;
    int nargs = 0;
    int nvargs = -1;
    bool is_opaque_closure = false;

    Value *pgcstack = NULL;
    Instruction *topalloca = NULL;
    Value *world_age_at_entry = NULL;

    bool use_cache = false;
    bool external_linkage = false;
    const jl_cgparams_t *params = NULL;

    SmallVector<std::unique_ptr<Module>, 0> llvmcall_modules;

    jl_codectx_t(LLVMContext &llvmctx, jl_codegen_params_t &params, size_t min_world, size_t max_world)
      : builder(llvmctx),
        emission_context(params),
        call_targets(),
        min_world(min_world),
        max_world(max_world),
        use_cache(params.cache),
        external_linkage(params.external_linkage),
        params(params.params) {
    }

    jl_codectx_t(LLVMContext &llvmctx, jl_codegen_params_t &params, jl_code_instance_t *ci) :
        jl_codectx_t(llvmctx, params, jl_atomic_load_relaxed(&ci->min_world), jl_atomic_load_relaxed(&ci->max_world)) {}

    jl_typecache_t &types() {
        type_cache.initialize(builder.getContext(), emission_context.DL);
        return type_cache;
    }

    jl_tbaacache_t &tbaa() {
        tbaa_cache.initialize(builder.getContext());
        return tbaa_cache;
    }

    jl_noaliascache_t &noalias() {
        aliasscope_cache.initialize(builder.getContext());
        return aliasscope_cache;
    }

    ~jl_codectx_t() {
        // Transfer local delayed calls to the global queue
        for (auto call_target : call_targets)
            emission_context.workqueue.push_back(call_target);
    }
};

GlobalVariable *JuliaVariable::realize(jl_codectx_t &ctx) {
    return realize(jl_Module);
}

jl_aliasinfo_t::jl_aliasinfo_t(jl_codectx_t &ctx, Region r, MDNode *tbaa): tbaa(tbaa), tbaa_struct(nullptr) {
    MDNode *alias_scope = nullptr;
    jl_noaliascache_t::jl_regions_t regions = ctx.noalias().regions;
    switch (r) {
        case Region::unknown:
            alias_scope = nullptr;
            break;
        case Region::gcframe:
            alias_scope = regions.gcframe;
            break;
        case Region::stack:
            alias_scope = regions.stack;
            break;
        case Region::data:
            alias_scope = regions.data;
            break;
        case Region::constant:
            alias_scope = regions.constant;
            break;
        case Region::type_metadata:
            alias_scope = regions.type_metadata;
            break;
    }

    MDNode *all_scopes[5] = { regions.gcframe, regions.stack, regions.data, regions.type_metadata, regions.constant };
    if (alias_scope) {
        // The matching region is added to !alias.scope
        // All other regions are added to !noalias

        int i = 0;
        Metadata *scopes[1] = { alias_scope };
        Metadata *noaliases[4];
        for (auto const &scope: all_scopes) {
            if (scope == alias_scope) continue;
            noaliases[i++] = scope;
        }

        this->scope = MDNode::get(ctx.builder.getContext(), ArrayRef<Metadata*>(scopes));
        this->noalias = MDNode::get(ctx.builder.getContext(), ArrayRef<Metadata*>(noaliases));
    }
}

jl_aliasinfo_t jl_aliasinfo_t::fromTBAA(jl_codectx_t &ctx, MDNode *tbaa) {
    auto cache = ctx.tbaa();

    // Each top-level TBAA node has a corresponding !alias.scope scope
    MDNode *tbaa_srcs[5] = { cache.tbaa_gcframe, cache.tbaa_stack, cache.tbaa_data, cache.tbaa_array, cache.tbaa_const };
    Region regions[5] = { Region::gcframe, Region::stack, Region::data, Region::type_metadata, Region::constant };

    if (tbaa != nullptr) {
        MDNode *node = cast<MDNode>(tbaa->getOperand(1));
        if (cast<MDString>(node->getOperand(0))->getString() != "jtbaa") {

            // Climb up to node just before root
            MDNode *parent_node = cast<MDNode>(node->getOperand(1));
            while (cast<MDString>(parent_node->getOperand(0))->getString() != "jtbaa") {
                node = parent_node;
                parent_node = cast<MDNode>(node->getOperand(1));
            }

            // Find the matching node's index
            for (int i = 0; i < 5; i++) {
                if (cast<MDNode>(tbaa_srcs[i]->getOperand(1)) == node)
                    return jl_aliasinfo_t(ctx, regions[i], tbaa);
            }
        }
    }

    return jl_aliasinfo_t(ctx, Region::unknown, tbaa);
}

static Type *julia_type_to_llvm(jl_codectx_t &ctx, jl_value_t *jt, bool *isboxed = NULL);
static jl_returninfo_t get_specsig_function(jl_codegen_params_t &ctx, Module *M, Value *fval, StringRef name, jl_value_t *sig, jl_value_t *jlrettype, bool is_opaque_closure,
        ArrayRef<const char*> ArgNames={}, unsigned nreq=0);
static jl_cgval_t emit_expr(jl_codectx_t &ctx, jl_value_t *expr, ssize_t ssaval = -1);
static jl_cgval_t emit_checked_var(jl_codectx_t &ctx, Value *bp, jl_sym_t *name, jl_value_t *scope, bool isvol, MDNode *tbaa);
static jl_cgval_t emit_sparam(jl_codectx_t &ctx, size_t i);
static Value *emit_condition(jl_codectx_t &ctx, const jl_cgval_t &condV, const Twine &msg);
static Value *get_current_task(jl_codectx_t &ctx);
static Value *get_current_ptls(jl_codectx_t &ctx);
static Value *get_tls_world_age(jl_codectx_t &ctx);
static Value *get_scope_field(jl_codectx_t &ctx);
static Value *get_tls_world_age_field(jl_codectx_t &ctx);
static void CreateTrap(IRBuilder<> &irbuilder, bool create_new_block = true);
static CallInst *emit_jlcall(jl_codectx_t &ctx, Value *theFptr, Value *theF,
                             ArrayRef<jl_cgval_t> args, size_t nargs, JuliaFunction<> *trampoline);
static CallInst *emit_jlcall(jl_codectx_t &ctx, JuliaFunction<> *theFptr, Value *theF,
                             ArrayRef<jl_cgval_t> args, size_t nargs, JuliaFunction<> *trampoline);
static Value *emit_f_is(jl_codectx_t &ctx, const jl_cgval_t &arg1, const jl_cgval_t &arg2,
                        Value *nullcheck1 = nullptr, Value *nullcheck2 = nullptr);
static jl_cgval_t emit_new_struct(jl_codectx_t &ctx, jl_value_t *ty, size_t nargs, ArrayRef<jl_cgval_t> argv, bool is_promotable=false);
static jl_cgval_t emit_invoke(jl_codectx_t &ctx, const jl_cgval_t &lival, ArrayRef<jl_cgval_t> argv, size_t nargs, jl_value_t *rt, bool always_inline);

static Value *literal_pointer_val(jl_codectx_t &ctx, jl_value_t *p);
static unsigned julia_alignment(jl_value_t *jt);
static void recombine_value(jl_codectx_t &ctx, const jl_cgval_t &x, Value *dst, jl_aliasinfo_t const &dst_ai, Align alignment, bool isVolatile);

static GlobalVariable *prepare_global_in(Module *M, JuliaVariable *G)
{
    return G->realize(M);
}

template<typename TypeFn_t>
static Function *prepare_call_in(Module *M, JuliaFunction<TypeFn_t> *G)
{
    return G->realize(M);
}

static inline GlobalVariable *prepare_global_in(Module *M, GlobalVariable *G)
{
    if (G->getParent() == M)
        return G;
    GlobalValue *local = M->getNamedValue(G->getName());
    if (!local) {
        // Copy the GlobalVariable, but without the initializer, so it becomes a declaration
        GlobalVariable *proto = new GlobalVariable(*M, G->getValueType(),
                G->isConstant(), G->getLinkage(),
                nullptr, G->getName(), nullptr, G->getThreadLocalMode());
        if (proto->hasLocalLinkage()) {
            proto->setInitializer(G->getInitializer());
        }
        proto->copyAttributesFrom(G);
        return proto;
    }
    return cast<GlobalVariable>(local);
}

static Value *emit_ptrgep(jl_codectx_t &ctx, Value *base, size_t byte_offset, const Twine &Name="")
{
    if (byte_offset == 0)
        return base;
    auto *gep = ctx.builder.CreateConstInBoundsGEP1_32(getInt8Ty(ctx.builder.getContext()), base, byte_offset);
    setName(ctx.emission_context, gep, Name);
    return gep;
}

static Value *emit_ptrgep(jl_codectx_t &ctx, Value *base, Value *byte_offset, const Twine &Name="")
{
    auto *gep = ctx.builder.CreateInBoundsGEP(getInt8Ty(ctx.builder.getContext()), base, byte_offset, Name);
    setName(ctx.emission_context, gep, Name);
    return gep;
}


// --- convenience functions for tagging llvm values with julia types ---

static GlobalVariable *get_pointer_to_constant(jl_codegen_params_t &emission_context, Constant *val, Align align, const Twine &name, Module &M)
{
    GlobalVariable *&gv = emission_context.mergedConstants[val];
    auto get_gv = [&](const Twine &name) {
        auto gv = new GlobalVariable(
                M,
                val->getType(),
                true,
                GlobalVariable::PrivateLinkage,
                val,
                name);
        gv->setUnnamedAddr(GlobalValue::UnnamedAddr::Global);
        gv->setAlignment(align);
        return gv;
    };
    if (gv == nullptr) {
        gv = get_gv(name + "#" + Twine(emission_context.mergedConstants.size()));
    }
    else if (gv->getParent() != &M) {
        StringRef gvname = gv->getName();
        gv = M.getNamedGlobal(gvname);
        if (!gv) {
            gv = get_gv(gvname);
        }
    }
    assert(gv->getName().starts_with(name.str()));
    assert(val == gv->getInitializer());
    return gv;
}

static AllocaInst *emit_static_alloca(jl_codectx_t &ctx, Type *lty, Align align)
{
    ++EmittedAllocas;
    return new AllocaInst(lty, ctx.topalloca->getModule()->getDataLayout().getAllocaAddrSpace(), nullptr, align, "",
#if JL_LLVM_VERSION >= 200000
                /*InsertBefore=*/ctx.topalloca->getIterator()
#else
                /*InsertBefore=*/ctx.topalloca
#endif
    );
}

static AllocaInst *emit_static_alloca(jl_codectx_t &ctx, unsigned nb, Align align)
{
    // Stupid hack: SROA takes hints from the element type, and will happily split this allocation into lots of unaligned bits
    // if it cannot find something better to do, which is terrible for performance.
    // However, if we emit this with an element size equal to the alignment, it will instead split it into aligned chunks
    // which is great for performance and vectorization.
    if (alignTo(nb, align) == align.value()) // don't bother with making an array of length 1
        return emit_static_alloca(ctx, ctx.builder.getIntNTy(align.value() * 8), align);
    return emit_static_alloca(ctx, ArrayType::get(ctx.builder.getIntNTy(align.value() * 8), alignTo(nb, align) / align.value()), align);
}

static AllocaInst *emit_static_roots(jl_codectx_t &ctx, unsigned nroots)
{
    AllocaInst *staticroots = emit_static_alloca(ctx, ctx.types().T_prjlvalue, Align(sizeof(void*)));
    staticroots->setOperand(0, ConstantInt::get(getInt32Ty(ctx.builder.getContext()), nroots));
    IRBuilder<> builder(ctx.topalloca);
    jl_aliasinfo_t ai = jl_aliasinfo_t::fromTBAA(ctx, ctx.tbaa().tbaa_gcframe);
    // make sure these are nullptr early from LLVM's perspective, in case it decides to SROA it
    ai.decorateInst(builder.CreateMemSet(staticroots, builder.getInt8(0), nroots * sizeof(void*), staticroots->getAlign()))->moveAfter(ctx.topalloca);
    return staticroots;
}

static void undef_derived_strct(jl_codectx_t &ctx, Value *ptr, jl_datatype_t *sty, MDNode *tbaa)
{
    assert(ptr->getType()->getPointerAddressSpace() != AddressSpace::Tracked);
    size_t first_offset = sty->layout->nfields ? jl_field_offset(sty, 0) : 0;
    if (first_offset != 0)
        ctx.builder.CreateMemSet(ptr, ConstantInt::get(getInt8Ty(ctx.builder.getContext()), 0), first_offset, MaybeAlign(0));
    if (sty->layout->first_ptr < 0)
        return;
    size_t i, np = sty->layout->npointers;
    auto T_prjlvalue = JuliaType::get_prjlvalue_ty(ctx.builder.getContext());
    for (i = 0; i < np; i++) {
        Value *fld = emit_ptrgep(ctx, ptr, jl_ptr_offset(sty, i) * sizeof(jl_value_t*));
        jl_aliasinfo_t ai = jl_aliasinfo_t::fromTBAA(ctx, tbaa);
        ai.decorateInst(ctx.builder.CreateStore(Constant::getNullValue(T_prjlvalue), fld));
    }
}

static Value *emit_inttoptr(jl_codectx_t &ctx, Value *v, Type *ty)
{
    // Almost all of our inttoptr are generated due to representing `Ptr` with `ctx.types().T_size`
    // in LLVM and most of these integers are generated from `ptrtoint` in the first place.
    if (auto I = dyn_cast<PtrToIntInst>(v)) {
        auto ptr = I->getOperand(0);
        if (ty->getPointerAddressSpace() == ptr->getType()->getPointerAddressSpace())
            return ptr;
        else
            return ctx.builder.CreateAddrSpaceCast(ptr, ty);
    }
    ++EmittedIntToPtrs;
    return ctx.builder.CreateIntToPtr(v, ty);
}

static inline jl_cgval_t ghostValue(jl_codectx_t &ctx, jl_value_t *typ)
{
    if (typ == jl_bottom_type)
        return jl_cgval_t(); // Undef{}
    if (typ == (jl_value_t*)jl_typeofbottom_type) {
        // normalize TypeofBottom to Type{Union{}}
        typ = (jl_value_t*)jl_typeofbottom_type->super;
    }
    if (jl_is_type_type(typ)) {
        assert(is_uniquerep_Type(typ));
        // replace T::Type{T} with T, by assuming that T must be a leaftype of some sort
        jl_cgval_t constant(NULL, true, typ, NULL, best_tbaa(ctx.tbaa(), typ), jl_gc_roots_t());
        constant.constant = jl_tparam0(typ);
        if (typ == (jl_value_t*)jl_typeofbottom_type->super)
            constant.isghost = true;
        return constant;
    }
    return jl_cgval_t(typ);
}
static inline jl_cgval_t ghostValue(jl_codectx_t &ctx, jl_datatype_t *typ)
{
    return ghostValue(ctx, (jl_value_t*)typ);
}

static inline jl_cgval_t mark_julia_const(jl_codectx_t &ctx, jl_value_t *jv)
{
    jl_value_t *typ;
    if (jl_is_type(jv) && jv != jl_bottom_type) {
        typ = (jl_value_t*)jl_wrap_Type(jv); // TODO: gc-root this?
    }
    else {
        typ = jl_typeof(jv);
        if (jl_is_datatype_singleton((jl_datatype_t*)typ))
            return ghostValue(ctx, typ);
    }
    jl_cgval_t constant(NULL, true, typ, NULL, best_tbaa(ctx.tbaa(), typ), jl_gc_roots_t());
    constant.constant = jv;
    return constant;
}


static inline jl_cgval_t mark_julia_slot(Value *v, jl_value_t *typ, Value *tindex, MDNode *tbaa, jl_gc_roots_t &&inline_roots=jl_gc_roots_t())
{
    // this enables lazy-copying of immutable values and stack or argument slots
    jl_cgval_t tagval(v, false, typ, tindex, tbaa, std::move(inline_roots));
    return tagval;
}

static bool valid_as_globalinit(const Value *v) {
    if (isa<ConstantExpr>(v)) {
        // llvm can't handle all the things that could be inside a ConstantExpr
        // (such as addrspacecast), and we don't really mind losing this optimization
        return false;
    }
    if (const auto *CC = dyn_cast<ConstantAggregate>(v)) {
        for (const Value *elem : CC->operand_values())
            if (!valid_as_globalinit(elem))
                return false;
    }
    return isa<Constant>(v);
}

static Value *zext_struct(jl_codectx_t &ctx, Value *V);

// TODO: in the future, assume all callers will handle the interior pointers separately, and have
// have zext_struct strip them out, so we aren't saving those to the stack here causing shadow stores
// to be necessary too
static inline jl_cgval_t value_to_pointer(jl_codectx_t &ctx, Value *v, jl_value_t *typ, Value *tindex)
{
    Value *loc;
    v = zext_struct(ctx, v);
    Align align(julia_alignment(typ));
    if (valid_as_globalinit(v)) { // llvm can't handle all the things that could be inside a ConstantExpr
        assert(jl_is_concrete_type(typ)); // not legal to have an unboxed abstract type
        loc = get_pointer_to_constant(ctx.emission_context, cast<Constant>(v), align, "_j_const", *jl_Module);
    }
    else {
        loc = emit_static_alloca(ctx, v->getType(), align);
        ctx.builder.CreateAlignedStore(v, loc, align);
    }
    return mark_julia_slot(loc, typ, tindex, ctx.tbaa().tbaa_stack);
}
static inline jl_cgval_t value_to_pointer(jl_codectx_t &ctx, const jl_cgval_t &v)
{
    if (!v.inline_roots.empty()) {
        if (allpointers((jl_datatype_t*)v.typ))
            return mark_julia_slot(v.inline_roots.get_ptr(ctx), v.typ, v.TIndex, ctx.tbaa().tbaa_gcframe);
        Align align(julia_alignment(v.typ));
        Type *ty = julia_type_to_llvm(ctx, v.typ);
        AllocaInst *loc = emit_static_alloca(ctx, ty, align);
        auto tbaa = v.V == nullptr ? ctx.tbaa().tbaa_gcframe : ctx.tbaa().tbaa_stack;
        auto stack_ai = jl_aliasinfo_t::fromTBAA(ctx, tbaa);
        recombine_value(ctx, v, loc, stack_ai, align, false);
        return mark_julia_slot(loc, v.typ, v.TIndex, tbaa);
    }
    if (v.ispointer() || v.V == nullptr)
        return v;
    return value_to_pointer(ctx, v.V, v.typ, v.TIndex);
}

static inline jl_cgval_t mark_julia_type(jl_codectx_t &ctx, Value *v, bool isboxed, jl_value_t *typ)
{
    if (jl_is_type_type(typ)) {
        if (is_uniquerep_Type(typ)) {
            // replace T::Type{T} with T
            return ghostValue(ctx, typ);
        }
    }
    else if (jl_is_datatype(typ) && jl_is_datatype_singleton((jl_datatype_t*)typ)) {
        // no need to explicitly load/store a constant/ghost value
        return ghostValue(ctx, typ);
    }
    Type *T = julia_type_to_llvm(ctx, typ);
    if (type_is_ghost(T))
        return ghostValue(ctx, typ);
    if (isboxed)
        return jl_cgval_t(v, isboxed, typ, NULL, best_tbaa(ctx.tbaa(), typ), jl_gc_roots_t());
    if (v && v->getType()->isAggregateType()) {
        // eagerly put this back onto the stack
        // llvm mem2reg pass will remove this if unneeded
        if (CountTrackedPointers(v->getType()).count == 0)
            return value_to_pointer(ctx, v, typ, NULL);
        // TODO: move (split) pointers to stack also
        //if (!jl_is_genericmemoryref_type(typ)) {
        //    auto copy = split_value(ctx, jl_cgval_t(v, typ, NULL), Align(julia_alignment(typ)));
        //    return mark_julia_slot(copy.first, typ, NULL, ctx.tbaa().tbaa_stack, copy.second);
        //}
    }
    return jl_cgval_t(v, typ, NULL);
}

static inline jl_cgval_t mark_julia_type(jl_codectx_t &ctx, Value *v, bool isboxed, jl_datatype_t *typ)
{
    return mark_julia_type(ctx, v, isboxed, (jl_value_t*)typ);
}

static Value *emit_exactly_isa(jl_codectx_t &ctx, const jl_cgval_t &arg, jl_datatype_t *dt, bool could_be_null=false);
static jl_cgval_t convert_julia_type_to_union(jl_codectx_t &ctx, const jl_cgval_t &v, jl_value_t *typ, bool allow_mismatch);

// see if it might be profitable (and cheap) to change the type of v to typ,
static inline jl_cgval_t update_julia_type(jl_codectx_t &ctx, const jl_cgval_t &v, jl_value_t *typ, bool allow_mismatch=false)
{
    if (typ == (jl_value_t*)jl_typeofbottom_type)
        return ghostValue(ctx, typ); // normalize TypeofBottom to Type{Union{}}
    if (v.typ == jl_bottom_type || typ == (jl_value_t*)jl_any_type || jl_egal(v.typ, typ))
        return v; // fast-path
    if (v.constant)
        return jl_isa(v.constant, typ) ? v : jl_cgval_t();
    if (jl_is_concrete_type(typ)) {
        if (jl_is_concrete_type(v.typ)) {
            // type mismatch: changing from one leaftype to another
            if (!allow_mismatch)
                CreateTrap(ctx.builder);
            return jl_cgval_t();
        }
        Type *T = julia_type_to_llvm(ctx, typ);
        if (type_is_ghost(T))
            return ghostValue(ctx, typ);
    }
    else if (jl_is_concrete_type(v.typ) && !jl_is_kind(v.typ)) {
        return v;
    }
    if (v.TIndex) {
        jl_value_t *utyp = jl_unwrap_unionall(typ);
        if (jl_is_datatype(utyp)) {
            bool alwaysboxed;
            if (jl_is_concrete_type(utyp))
                alwaysboxed = deserves_unionbox(utyp) || get_box_tindex((jl_datatype_t*)utyp, v.typ) == 0;
            else
                alwaysboxed = !((jl_datatype_t*)utyp)->name->abstract && ((jl_datatype_t*)utyp)->name->mutabl;
            if (!v.Vboxed && alwaysboxed) {
                // type mismatch (there weren't any boxed values in the union)
                if (!allow_mismatch)
                    CreateTrap(ctx.builder);
                return jl_cgval_t();
            }
            if (v.Vboxed && (v.isboxed || alwaysboxed)) {
                return jl_cgval_t(v.Vboxed, true, typ, NULL, best_tbaa(ctx.tbaa(), typ), jl_gc_roots_t());
            }
        }
        if (!jl_is_concrete_type(typ))
            return v; // not generally worth trying to change type info (which would require recomputing tindex)
        if (v.V == NULL && v.inline_roots.empty()) {
            // type mismatch (there weren't any non-ghost values in the union)
            if (!allow_mismatch)
                CreateTrap(ctx.builder);
            return jl_cgval_t();
        }
    }
    return jl_cgval_t(v, typ, NULL);
}

Value *jl_gc_roots_t::get(jl_codectx_t &ctx, size_t i) const
{
    if (ptr) {
        // Lazy mode - load the root on demand
        Type *T_prjlvalue = ctx.types().T_prjlvalue;
        auto roots_ai = jl_aliasinfo_t::fromTBAA(ctx, tbaa);
        LoadInst *load = ctx.builder.CreateAlignedLoad(T_prjlvalue, emit_ptrgep(ctx, ptr, i * sizeof(jl_value_t*)), Align(sizeof(void*)));
        roots_ai.decorateInst(load);
        return load;
    }
    return roots[i];
}

Value *jl_gc_roots_t::get_ptr(jl_codectx_t &ctx) const
{
    if (ptr)
        return ptr;
    auto roots_ai = jl_aliasinfo_t::fromTBAA(ctx, ctx.tbaa().tbaa_gcframe);
    Value *copyptr = emit_static_roots(ctx, size());
    for (size_t i = 0; i < size(); i++) {
        StoreInst *SI = ctx.builder.CreateAlignedStore(get(ctx, i), emit_ptrgep(ctx, copyptr, i * sizeof(void*)), Align(sizeof(void*)));
        roots_ai.decorateInst(SI);
    }
    return copyptr;
}

jl_gc_roots_t jl_gc_roots_t::slice(jl_codectx_t &ctx, size_t first, size_t numel) const {
    if (numel == 0)
        return jl_gc_roots_t();
    else if (ptr)
        return jl_gc_roots_t(emit_ptrgep(ctx, ptr, first * sizeof(void*)), numel, tbaa);
    else
        return jl_gc_roots_t(ArrayRef(roots).slice(first, numel));
}

// --- allocating local variables ---

static jl_sym_t *slot_symbol(jl_codectx_t &ctx, int s)
{
    return (jl_sym_t*)jl_array_ptr_ref(ctx.source->slotnames, s);
}

static void store_def_flag(jl_codectx_t &ctx, const jl_varinfo_t &vi, bool val)
{
    assert((!vi.boxroot || vi.pTIndex) && "undef check is null pointer for boxed things");
    assert(vi.usedUndef && vi.defFlag && "undef flag codegen corrupted");
    ctx.builder.CreateStore(ConstantInt::get(getInt1Ty(ctx.builder.getContext()), val), vi.defFlag, vi.isVolatile);
}

static void alloc_def_flag(jl_codectx_t &ctx, jl_varinfo_t& vi)
{
    assert((!vi.boxroot || vi.pTIndex) && "undef check is null pointer for boxed things");
    if (vi.usedUndef) {
        vi.defFlag = emit_static_alloca(ctx, getInt1Ty(ctx.builder.getContext()), Align(1));
        setName(ctx.emission_context, vi.defFlag, "isdefined");
        store_def_flag(ctx, vi, false);
    }
}


// --- utilities ---

static void CreateTrap(IRBuilder<> &irbuilder, bool create_new_block)
{
    Function *f = irbuilder.GetInsertBlock()->getParent();
#if JL_LLVM_VERSION >= 200000
    Function *trap_func = Intrinsic::getOrInsertDeclaration(
#else
    Function *trap_func = Intrinsic::getDeclaration(
#endif
            f->getParent(),
            Intrinsic::trap);
    irbuilder.CreateCall(trap_func);
    irbuilder.CreateUnreachable();
    if (create_new_block) {
        BasicBlock *newBB = BasicBlock::Create(irbuilder.getContext(), "after_noret", f);
        irbuilder.SetInsertPoint(newBB);
    }
    else {
        irbuilder.ClearInsertionPoint();
    }
}

#if 0 // this code is likely useful, but currently unused
#ifndef JL_NDEBUG
static void CreateConditionalAbort(IRBuilder<> &irbuilder, Value *test)
{
    Function *f = irbuilder.GetInsertBlock()->getParent();
    BasicBlock *abortBB = BasicBlock::Create(irbuilder.getContext(), "debug_abort", f);
    BasicBlock *postBB = BasicBlock::Create(irbuilder.getContext(), "post_abort", f);
    irbuilder.CreateCondBr(test, abortBB, postBB);
    irbuilder.SetInsertPoint(abortBB);
#if JL_LLVM_VERSION >= 200000
    Function *trap_func = Intrinsic::getOrInsertDeclaration(
#else
    Function *trap_func = Intrinsic::getDeclaration(
#endif
            f->getParent(),
            Intrinsic::trap);
    irbuilder.CreateCall(trap_func);
    irbuilder.CreateUnreachable();
    irbuilder.SetInsertPoint(postBB);
}
#endif
#endif


#include "cgutils.cpp"

// new value is a split union and needs to be converted to that format
// this always sets TIndex (or returns unreachable)
static jl_cgval_t convert_julia_type_to_union(jl_codectx_t &ctx, const jl_cgval_t &v, jl_value_t *typ, bool allow_mismatch)
{
    if (v.typ == jl_bottom_type || (v.TIndex && jl_egal(v.typ, typ)))
        return v; // fast-path
    assert(jl_is_uniontype(typ));

    Value *union_box_tindex = ConstantInt::get(getInt8Ty(ctx.builder.getContext()), UNION_BOX_MARKER);
    Value *new_tindex = union_box_tindex;
    bool computed_new_index_early = v.TIndex == nullptr;
    if (computed_new_index_early) {
        if (jl_is_concrete_type(v.typ) || v.constant) {
            unsigned new_idx = get_box_tindex((jl_datatype_t*)(v.constant ? jl_typeof(v.constant) : v.typ), typ);
            if (new_idx) {
                new_tindex = ConstantInt::get(getInt8Ty(ctx.builder.getContext()), new_idx);
                if (!v.isboxed && v.V && v.inline_roots.empty() && !v.ispointer()) {
                    // previous value was unboxed (leaftype) and hoisted (!pointer) with statically computed union tindex
                    // TODO: remove this branch once all consumers of v.TIndex understand how to handle a non-ispointer value
                    jl_cgval_t ret(value_to_pointer(ctx, v), typ, new_tindex);
                    ret.inline_roots = jl_gc_roots_t(ExtractTrackedValues(ctx, v.V));
                    return ret;
                }
            }
            else if (jl_subtype(v.typ, typ)) {
                // convert to a simple isboxed value, since it must be boxed in the new union
                return jl_cgval_t(boxed(ctx, v), true, typ, new_tindex, best_tbaa(ctx.tbaa(), typ), jl_gc_roots_t());
            }
            else {
                if (!allow_mismatch)
                    CreateTrap(ctx.builder);
                return jl_cgval_t();
            }
        }
        else {
            // previous value was boxed, compute union tindex at runtime
            assert(v.isboxed);
            new_tindex = compute_box_tindex(ctx, v, typ, allow_mismatch);
        }
    }

    jl_cgval_t ret(v);
    if (!computed_new_index_early) {
        SmallBitVector skip_box(1, true);
        Value *tindex = ctx.builder.CreateAnd(v.TIndex, ConstantInt::get(getInt8Ty(ctx.builder.getContext()), 0x7f));
        // compute the TIndex mapping from v.typ -> typ to compute what to do with each unboxed item
        unsigned counter = 0;
        for_each_uniontype_small(
            // for each old union-split value
            [&](unsigned idx, jl_datatype_t *jt) {
                unsigned new_idx = get_box_tindex(jt, typ);
                bool t;
                if (new_idx) {
                    // found a matching element,
                    // match it against either the unboxed index
                    Value *cmp = ctx.builder.CreateICmpEQ(tindex, ConstantInt::get(getInt8Ty(ctx.builder.getContext()), idx));
                    new_tindex = ctx.builder.CreateSelect(cmp, ConstantInt::get(getInt8Ty(ctx.builder.getContext()), new_idx), new_tindex);
                    t = true;
                }
                else if (!jl_subtype((jl_value_t*)jt, typ)) {
                    // new value doesn't need to be boxed
                    // since it isn't part of the new union
                    t = true;
                }
                else {
                    // will actually need to box this element
                    // since it appeared as a leaftype in the original type
                    // but not in the remark type
                    t = false;
                }
                skip_box.resize(idx + 1, t);
            },
            v.typ,
            counter);
        Value *wasboxed = NULL;
        if (v.isboxed) {
            wasboxed = union_box_tindex;
        }
        else if (v.Vboxed) {
            wasboxed = ctx.builder.CreateAnd(v.TIndex, union_box_tindex);
            setName(ctx.emission_context, wasboxed, "wasboxed");
            new_tindex = ctx.builder.CreateOr(wasboxed, new_tindex);
        }
        if (!skip_box.all()) {
            // some values weren't unboxed in the new union
            // but are in the new, so box them now
            Value *boxv = box_union(ctx, v, skip_box);
            if (v.Vboxed) {
                // If the value is boxed both before and after, we don't need
                // to touch it at all. Otherwise we're either transitioning
                // unboxed->boxed, or leaving an unboxed value in place.
                assert(wasboxed); // needed for clang-sa
                Value *boxedbefore = ctx.builder.CreateICmpNE(wasboxed, ConstantInt::get(getInt8Ty(ctx.builder.getContext()), 0));
                Value *boxedafter = ctx.builder.CreateICmpNE(
                    ctx.builder.CreateAnd(new_tindex, ConstantInt::get(getInt8Ty(ctx.builder.getContext()), UNION_BOX_MARKER)),
                    ConstantInt::get(getInt8Ty(ctx.builder.getContext()), 0));
                boxv = ctx.builder.CreateSelect(
                    ctx.builder.CreateAnd(boxedbefore, boxedafter), v.Vboxed, boxv);
                // boxedbefore OR new_tindex == 0 might be clearer to use (albeit equivalent)?
            }
            Value *slotv;
            MDNode *tbaa;
            if (v.V == nullptr) {
                // v.V might be NULL if it was all constants or didn't have bits data before
                slotv = boxv;
                tbaa = v.inline_roots.empty() ? ctx.tbaa().tbaa_const : ctx.tbaa().tbaa_immut;
            }
            else if (!v.inline_roots.empty() || v.ispointer()) {
                slotv = v.V;
                tbaa = v.tbaa;
            }
            else {
                jl_cgval_t oldv = value_to_pointer(ctx, v.V, v.typ, v.TIndex);
                slotv = oldv.V;
                tbaa = oldv.tbaa;
            }
            if (slotv != boxv) {
                Value *isboxv = ctx.builder.CreateIsNotNull(boxv);
                slotv = ctx.builder.CreateSelect(isboxv,
                            decay_derived(ctx, boxv),
                            decay_derived(ctx, slotv));
            }
            // recreate ret with new representation (except boxed bit of TIndex isn't set correctly yet, but new_tindex isn't fully computed yet either)
            ret = jl_cgval_t(slotv, false, typ, v.TIndex, tbaa, ret.inline_roots);
            assert(boxv->getType() == ctx.types().T_prjlvalue);
            ret.Vboxed = boxv;
            ret.constant = v.constant;
        }
    }
    else if (v.isboxed || v.Vboxed) {
        if (!v.isboxed) {
            union_box_tindex = ctx.builder.CreateSelect(ctx.builder.CreateIsNull(v.Vboxed),
                    ConstantInt::get(union_box_tindex->getType(), 0x00),
                    union_box_tindex);
        }
        new_tindex = ctx.builder.CreateOr(new_tindex, union_box_tindex);
    }

    // Now reverse the scan to compute if any boxed items should now be tagged:
    //
    // If the old value was boxed and unknown (type tag UNION_BOX_MARKER),
    // it is possible that the tag was actually one of the types
    // that are now explicitly represented. To find out, we need
    // to compare typeof(v.Vboxed) (i.e. the type of the unknown
    // value) against all the types that are now explicitly
    // selected and select the appropriate one as our new tindex.
    if (v.Vboxed || v.isboxed) {
        BasicBlock *currBB = ctx.builder.GetInsertBlock();

        BasicBlock *union_isaBB = NULL;
        if (computed_new_index_early) {
            union_isaBB = BasicBlock::Create(ctx.builder.getContext(), "union_isa", ctx.f);
            ctx.builder.SetInsertPoint(union_isaBB);
            union_box_tindex = new_tindex;
        }
        else {
            // We lazily create a BB for this, once we decide that we
            // actually need it. (similar to compute_box_tindex)
            Value *union_box_dt = NULL;
            auto maybe_setup_union_isa = [&]() {
                if (!union_isaBB) {
                    union_isaBB = BasicBlock::Create(ctx.builder.getContext(), "union_isa", ctx.f);
                    ctx.builder.SetInsertPoint(union_isaBB);
                    union_box_dt = emit_typeof(ctx, v.Vboxed, /*maybe_null*/allow_mismatch, true);
                }
            };
            // If we don't find a match. The type remains unknown
            // (UNION_BOX_MARKER). We could use `v.Tindex`, here, since we know
            // it has to be UNION_BOX_MARKER, but it seems likely the backend
            // will like the explicit constant better.
            unsigned counter = 0;
            for_each_uniontype_small(
                // for each new union-split value
                [&](unsigned idx, jl_datatype_t *jt) {
                    unsigned old_idx = v.TIndex ? get_box_tindex(jt, v.typ) : 0;
                    if (old_idx == 0 && jl_subtype((jl_value_t*)jt, v.typ)) {
                        // present, but didn't handle this item before, select its new union index
                        maybe_setup_union_isa();
                        Value *cmp = ctx.builder.CreateICmpEQ(emit_tagfrom(ctx, jt), union_box_dt);
                        union_box_tindex = ctx.builder.CreateSelect(cmp, ConstantInt::get(getInt8Ty(ctx.builder.getContext()), UNION_BOX_MARKER | idx), union_box_tindex);
                    }
                },
                typ,
                counter);
        }

        // if anything did change from boxed to unboxed which has new roots, load roots for it
        BasicBlock *post_union_isaBB = ctx.builder.GetInsertBlock();
        if (union_isaBB) {
            uint32_t add_roots_count = 0;
            uint32_t add_roots_inline = 0;
            unsigned counter = 0;
            for_each_uniontype_small(
                // for each new union-split value
                [&](unsigned idx, jl_datatype_t *jt) {
                    unsigned old_idx = v.TIndex ? get_box_tindex(jt, v.typ) : 0;
                    if (old_idx == 0) {
                        if (jl_datatype_layout(jt)->npointers) {
                            if (!jl_subtype((jl_value_t*)jt, v.typ))
                                return;
                            add_roots_count += 1;
                            add_roots_inline = std::max(add_roots_inline, jl_datatype_layout(jt)->npointers);
                        }
                    }
                },
                typ,
                counter);
            BasicBlock *postBB = BasicBlock::Create(ctx.builder.getContext(), "post_union_isa", ctx.f);
            ctx.builder.SetInsertPoint(currBB);
            if (v.TIndex) {
                Value *wasunknown = ctx.builder.CreateICmpEQ(v.TIndex, ConstantInt::get(getInt8Ty(ctx.builder.getContext()), UNION_BOX_MARKER));
                ctx.builder.CreateCondBr(wasunknown, union_isaBB, postBB);
            }
            else {
                ctx.builder.CreateBr(union_isaBB);
            }
            ctx.builder.SetInsertPoint(postBB);
            PHINode *tindex_phi = nullptr;
            if (v.TIndex) {
                tindex_phi = ctx.builder.CreatePHI(getInt8Ty(ctx.builder.getContext()), 2 + add_roots_count);
                tindex_phi->addIncoming(new_tindex, currBB);
                tindex_phi->addIncoming(union_box_tindex, post_union_isaBB);
                new_tindex = tindex_phi;
            }
            else {
                new_tindex = union_box_tindex;
            }
            setName(ctx.emission_context, new_tindex, "tindex");
            // if adding new roots to the union, load those now
            if (add_roots_count && (v.TIndex || v.isboxed)) {
                Value *Vnull = Constant::getNullValue(ctx.types().T_prjlvalue);
                // Load existing roots into a local SmallVector - must be done at currBB
                // so the loaded values dominate the incoming edges for the PHI nodes
                assert(ret.inline_roots.size() <= (size_t)add_roots_inline);
                SmallVector<Value*,0> new_roots(add_roots_inline, Vnull);
                if (add_roots_inline) {
                    ctx.builder.SetInsertPoint(currBB->getTerminator());
                    for (size_t i = 0; i < ret.inline_roots.size(); i++)
                        new_roots[i] = ret.inline_roots.get(ctx, i);
                    ctx.builder.SetInsertPoint(postBB);
                }
                // replace new ret.inline_roots with PHI
                for (size_t i = 0; i < add_roots_inline; i++) {
                    Value *rooti = new_roots[i];
                    PHINode *phi = ctx.builder.CreatePHI(rooti->getType(), 2 + add_roots_count);
                    if (v.TIndex)
                        phi->addIncoming(rooti, currBB);
                    phi->addIncoming(rooti, post_union_isaBB);
                    new_roots[i] = phi;
                }
                ret.inline_roots = jl_gc_roots_t(std::move(new_roots));
                ctx.builder.SetInsertPoint(post_union_isaBB);
                Value *Vboxed = v.Vboxed ? decay_derived(ctx, v.Vboxed) : nullptr;
                SwitchInst *SW = ctx.builder.CreateSwitch(union_box_tindex, postBB, add_roots_count);
                unsigned counter = 0;
                for_each_uniontype_small(
                    // for each new union-split value
                    // n.b. this assumes that split_union_into has the same on-stack format (minus roots) as the un-split value
                    [&](unsigned idx, jl_datatype_t *jt) {
                        unsigned old_idx = v.TIndex ? get_box_tindex(jt, v.typ) : 0;
                        if (old_idx == 0) {
                            auto npointers = jl_datatype_layout(jt)->npointers;
                            if (npointers) {
                                if (!jl_subtype((jl_value_t*)jt, v.typ))
                                    return;
                                BasicBlock *splitunboxBB = BasicBlock::Create(ctx.builder.getContext(), "split_unbox_union", ctx.f);
                                SW->addCase(ConstantInt::get(getInt8Ty(ctx.builder.getContext()), UNION_BOX_MARKER | idx), splitunboxBB);
                                ctx.builder.SetInsertPoint(splitunboxBB);
                                auto newroots = Vboxed ? extract_gc_roots(ctx, Vboxed, jt, npointers, v.tbaa) : extract_gc_roots(ctx, v, npointers);
                                ctx.builder.CreateBr(postBB);
                                splitunboxBB = ctx.builder.GetInsertBlock();
                                if (tindex_phi)
                                    tindex_phi->addIncoming(union_box_tindex, splitunboxBB);
                                for (size_t i = 0; i < add_roots_inline; i++) {
                                    Value *rooti = i < newroots.size() ? newroots[i] : Vnull;
                                    cast<PHINode>(ret.inline_roots.get(ctx, i))->addIncoming(rooti, splitunboxBB);
                                }
                            }
                        }
                    },
                    typ,
                    counter);
            }
            else {
                ctx.builder.SetInsertPoint(post_union_isaBB);
                ctx.builder.CreateBr(postBB);
            }
            ctx.builder.SetInsertPoint(postBB);
        }
    }
    else if (computed_new_index_early && v.inline_roots.empty() && jl_is_concrete_type(v.typ)) {
        jl_datatype_t *jt = (jl_datatype_t*)v.typ;
        auto npointers = jl_datatype_layout(jt)->npointers;
        if (npointers)
            ret.inline_roots = jl_gc_roots_t(extract_gc_roots(ctx, v, npointers));
    }

    if (!computed_new_index_early && isa<Constant>(new_tindex)) {
        // no new tindex (it is set to UNION_BOX_MARKER), so the new value must be something boxed in the new union
        // TODO: use ret.Vboxed or box_union directly to set skip instead of emitting a trap?
        return jl_cgval_t(boxed(ctx, v), true, typ, new_tindex, best_tbaa(ctx.tbaa(), typ), jl_gc_roots_t());
    }
    // some of the values are still unboxed
    setName(ctx.emission_context, new_tindex, "tindex");
    return jl_cgval_t(ret, typ, new_tindex);
}

<<<<<<< HEAD

std::unique_ptr<Module> jl_create_llvm_module(StringRef name, LLVMContext &context, const DataLayout &DL, const Triple &triple) JL_NOTSAFEPOINT
=======
std::unique_ptr<Module> jl_create_llvm_module(StringRef name, LLVMContext &context,
                                              const DataLayout &DL, const Triple &triple,
                                              bool toplevel) JL_NOTSAFEPOINT
>>>>>>> a7df949f
{
    ++ModulesCreated;
    auto m = std::make_unique<Module>(name, context);
    m->setDataLayout(DL);
#if JL_LLVM_VERSION < 210000
    m->setTargetTriple(triple.str());
#else
    m->setTargetTriple(triple);
#endif

    if (triple.isOSWindows() && triple.getArch() == Triple::x86) {
        // tell Win32 to assume the stack is always 16-byte aligned,
        // and to ensure that it is 16-byte aligned for out-going calls,
        // to ensure compatibility with GCC codes
        m->setOverrideStackAlignment(16);
    }

    // when this is a toplevel module, add additional flags.
    // otherwise, these are inherited from the parent module when linking.
    if (toplevel) {
        // According to clang darwin above 10.10 supports dwarfv4
        m->addModuleFlag(llvm::Module::Warning, "Dwarf Version", 4);
        m->addModuleFlag(llvm::Module::Warning, "Debug Info Version",
                         llvm::DEBUG_METADATA_VERSION);

#if defined(JL_DEBUG_BUILD)
        m->setStackProtectorGuard("global");
#endif
    }

    return m;
}

static void jl_name_jlfunc_args(jl_codegen_params_t &params, Function *F) JL_NOTSAFEPOINT
{
    assert(F->arg_size() == 3);
    F->getArg(0)->setName("function::Core.Function");
    F->getArg(1)->setName("args::Any[]");
    F->getArg(2)->setName("nargs::UInt32");
}

static void jl_name_jlfuncparams_args(jl_codegen_params_t &params, Function *F) JL_NOTSAFEPOINT
{
    assert(F->arg_size() == 4);
    F->getArg(0)->setName("function::Core.Function");
    F->getArg(1)->setName("args::Any[]");
    F->getArg(2)->setName("nargs::UInt32");
    F->getArg(3)->setName("sparams::Any");
}

void jl_init_function(Function *F, const jl_codegen_params_t &params) JL_NOTSAFEPOINT
{
    auto &TT = params.TargetTriple;
    // set any attributes that *must* be set on all functions
    AttrBuilder attr(F->getContext());
    if (TT.isOSWindows() && TT.getArch() == Triple::x86) {
        // tell Win32 to assume the stack is always 16-byte aligned,
        // and to ensure that it is 16-byte aligned for out-going calls,
        // to ensure compatibility with GCC codes
        attr.addStackAlignmentAttr(16);
    }
    if (TT.isOSWindows() && TT.getArch() == Triple::x86_64) {
        attr.addUWTableAttr(llvm::UWTableKind::Default); // force NeedsWinEH
    }
    attr.addAttribute("frame-pointer", "all");
    if (!TT.isOSWindows() && !JL_FEAT_TEST(params, sanitize_address)) {
        // ASAN won't like us accessing undefined memory causing spurious issues,
        // and Windows has platform-specific handling which causes it to mishandle
        // this annotation. Other platforms should just ignore this if they don't
        // implement it.
        attr.addAttribute("probe-stack", "inline-asm");
        //attr.addAttribute("stack-probe-size", "4096"); // can use this to change the default
    }
    if (JL_FEAT_TEST(params, sanitize_address))
        attr.addAttribute(Attribute::SanitizeAddress);
    if (JL_FEAT_TEST(params, sanitize_memory))
        attr.addAttribute(Attribute::SanitizeMemory);
    F->addFnAttrs(attr);
}

static bool uses_specsig(jl_value_t *sig, bool needsparams, jl_value_t *rettype, bool prefer_specsig)
{
    if (needsparams)
        return false;
    if (sig == (jl_value_t*)jl_anytuple_type)
        return false;
    if (!jl_is_datatype(sig))
        return false;
    if (jl_nparams(sig) == 0)
        return false;
    if (jl_vararg_kind(jl_tparam(sig, jl_nparams(sig) - 1)) == JL_VARARG_UNBOUND)
        return false;
    // not invalid, consider if specialized signature is worthwhile
    // n.b. sig is sometimes wrong for OC (tparam0 might be the captures type of the specialization, even though what gets passed in that slot is an OC object), so prefer_specsig is always set (instead of recomputing tparam0 using get_oc_type)
    if (prefer_specsig)
        return true;
    if (!deserves_retbox(rettype) && !jl_is_datatype_singleton((jl_datatype_t*)rettype) && rettype != (jl_value_t*)jl_bool_type)
        return true;
    if (jl_is_uniontype(rettype)) {
        bool allunbox;
        size_t nbytes, align, min_align, return_roots;
        union_alloca_type((jl_uniontype_t*)rettype, allunbox, nbytes, align, min_align, return_roots);
        if (nbytes > 0 || return_roots > 0)
            return true; // some elements of the union could be returned unboxed avoiding allocation
    }
    if (jl_nparams(sig) <= 3) // few parameters == more efficient to pass directly
        return true;
    bool allSingleton = true;
    for (size_t i = 0; i < jl_nparams(sig); i++) {
        jl_value_t *sigt = jl_tparam(sig, i);
        // TODO: sigt = unwrap_va(sigt)
        bool issing = jl_is_datatype(sigt) && jl_is_datatype_singleton((jl_datatype_t*)sigt);
        allSingleton &= issing;
        if (!deserves_argbox(sigt) && !issing) {
            return true;
        }
    }
    if (allSingleton)
        return true;
    return false; // jlcall sig won't require any box allocations
}

static std::pair<bool, bool> uses_specsig(jl_value_t *abi, jl_method_instance_t *lam, jl_value_t *rettype, bool prefer_specsig)
{
    bool needsparams = false;
    if (jl_is_method(lam->def.method)) {
        if ((size_t)jl_subtype_env_size(lam->def.method->sig) != jl_svec_len(lam->sparam_vals))
            needsparams = true;
        for (size_t i = 0; i < jl_svec_len(lam->sparam_vals); ++i) {
            if (jl_is_typevar(jl_svecref(lam->sparam_vals, i)))
                needsparams = true;
        }
    }
    return std::make_pair(uses_specsig(abi, needsparams, rettype, prefer_specsig), needsparams);
}


// Logging for code coverage and memory allocation

JL_DLLEXPORT void jl_coverage_alloc_line(StringRef filename, int line);
JL_DLLEXPORT uint64_t *jl_coverage_data_pointer(StringRef filename, int line);
JL_DLLEXPORT uint64_t *jl_malloc_data_pointer(StringRef filename, int line);

static void visitLine(jl_codectx_t &ctx, uint64_t *ptr, Value *addend, const char *name)
{
    Value *pv = ConstantExpr::getIntToPtr(
        ConstantInt::get(ctx.types().T_size, (uintptr_t)ptr),
        getPointerTy(ctx.builder.getContext()));
    ctx.builder.CreateAtomicRMW(AtomicRMWInst::Add, pv,
                                           addend, MaybeAlign(),
                                           AtomicOrdering::Monotonic);
}

// Code coverage

static void coverageVisitLine(jl_codectx_t &ctx, StringRef filename, int line)
{
    if (ctx.emission_context.imaging_mode)
        return; // TODO
    if (filename == "" || filename == "none" || filename == "no file" || filename == "<missing>" || line < 0)
        return;
    visitLine(ctx, jl_coverage_data_pointer(filename, line), ConstantInt::get(getInt64Ty(ctx.builder.getContext()), 1), "lcnt");
}

// Memory allocation log (malloc_log)

static void mallocVisitLine(jl_codectx_t &ctx, StringRef filename, int line, Value *sync)
{
    if (ctx.emission_context.imaging_mode)
        return; // TODO
    if (filename == "" || filename == "none" || filename == "no file" || filename == "<missing>" || line < 0)
        return;
    Value *addend = sync
        ? ctx.builder.CreateCall(prepare_call(sync_gc_total_bytes_func), {sync})
        : ctx.builder.CreateCall(prepare_call(diff_gc_total_bytes_func), {});
    visitLine(ctx, jl_malloc_data_pointer(filename, line), addend, "bytecnt");
}

// --- constant determination ---

static jl_value_t *static_apply_type(jl_codectx_t &ctx, ArrayRef<jl_cgval_t> args, size_t nargs)
{
    assert(nargs > 1);
    SmallVector<jl_value_t *, 0> v(nargs);
    for (size_t i = 0; i < nargs; i++) {
        if (!args[i].constant)
            return NULL;
        v[i] = args[i].constant;
    }
    assert(v[0] == BUILTIN(apply_type));
    size_t last_age = jl_current_task->world_age;
    // call apply_type, but ignore errors. we know that will work in world 1.
    jl_current_task->world_age = 1;
    jl_value_t *result;
    JL_TRY {
        result = jl_apply(v.data(), nargs);
    }
    JL_CATCH {
        result = NULL;
    }
    jl_current_task->world_age = last_age;
    return result;
}

static void emit_depwarn_check(jl_codectx_t &ctx, jl_binding_t *b)
{
    Value *bp = julia_binding_gv(ctx, b);
    ctx.builder.CreateCall(prepare_call(jldepcheck_func), { bp });
}

// try to statically evaluate, NULL if not possible. note that this may allocate, and as
// such the resulting value should not be embedded directly in the generated code.
static jl_value_t *static_eval(jl_codectx_t &ctx, jl_value_t *ex)
{
    if (jl_is_symbol(ex)) {
        jl_sym_t *sym = (jl_sym_t*)ex;
        jl_binding_t *bnd = jl_get_module_binding(ctx.module, sym, 1);
        int possibly_deprecated = 0;
        jl_value_t *cval = jl_get_binding_leaf_partitions_value_if_const(bnd, &possibly_deprecated, ctx.min_world, ctx.max_world);
        if (cval) {
            if (possibly_deprecated)
                emit_depwarn_check(ctx, bnd);
            return cval;
        }
        return NULL;
    }
    if (jl_is_slotnumber(ex) || jl_is_argument(ex))
        return NULL;
    if (jl_is_ssavalue(ex)) {
        ssize_t idx = ((jl_ssavalue_t*)ex)->id - 1;
        assert(idx >= 0);
        if (ctx.ssavalue_assigned[idx]) {
            return ctx.SAvalues[idx].constant;
        }
        return NULL;
    }
    if (jl_is_quotenode(ex))
        return jl_fieldref(ex, 0);
    if (jl_is_method_instance(ex))
        return NULL;
    jl_module_t *m = NULL;
    jl_sym_t *s = NULL;
    if (jl_is_globalref(ex)) {
        s = jl_globalref_name(ex);
        jl_binding_t *bnd = jl_get_module_binding(jl_globalref_mod(ex), s, 1);
        int possibly_deprecated = 0;
        jl_value_t *v = jl_get_binding_leaf_partitions_value_if_const(bnd, &possibly_deprecated, ctx.min_world, ctx.max_world);
        if (v) {
            if (possibly_deprecated)
                emit_depwarn_check(ctx, bnd);
            return v;
        }
        return NULL;
    }
    if (jl_is_expr(ex)) {
        jl_expr_t *e = (jl_expr_t*)ex;
        if (e->head == jl_call_sym) {
            jl_value_t *f = static_eval(ctx, jl_exprarg(e, 0));
            if (f) {
                if (jl_array_dim0(e->args) == 3 && (f == BUILTIN(getfield) || f == BUILTIN(getglobal))) {
                    m = (jl_module_t*)static_eval(ctx, jl_exprarg(e, 1));
                    // Check the tag before evaluating `s` so that a value of random
                    // type won't be corrupted.
                    if (!m || !jl_is_module(m))
                        return NULL;
                    // Assumes that the module is rooted somewhere.
                    s = (jl_sym_t*)static_eval(ctx, jl_exprarg(e, 2));
                    if (s && jl_is_symbol(s)) {
                        jl_binding_t *bnd = jl_get_module_binding(m, s, 1);
                        int possibly_deprecated = 0;
                        jl_value_t *v = jl_get_binding_leaf_partitions_value_if_const(bnd, &possibly_deprecated, ctx.min_world, ctx.max_world);
                        if (v) {
                            if (possibly_deprecated)
                                emit_depwarn_check(ctx, bnd);
                            return v;
                        }
                    }
                }
                else if (f==BUILTIN(tuple) || f==BUILTIN(apply_type)) {
                    size_t i;
                    size_t n = jl_array_dim0(e->args)-1;
                    if (n==0 && f==BUILTIN(tuple))
                        return (jl_value_t*)jl_emptytuple;
                    jl_value_t **v;
                    JL_GC_PUSHARGS(v, n+1);
                    v[0] = f;
                    for (i = 0; i < n; i++) {
                        v[i+1] = static_eval(ctx, jl_exprarg(e, i+1));
                        if (v[i+1] == NULL) {
                            JL_GC_POP();
                            return NULL;
                        }
                    }
                    size_t last_age = jl_current_task->world_age;
                    // here we know we're calling specific builtin functions that work in world 1.
                    jl_current_task->world_age = 1;
                    jl_value_t *result;
                    JL_TRY {
                        result = jl_apply(v, n+1);
                    }
                    JL_CATCH {
                        result = NULL;
                    }
                    jl_current_task->world_age = last_age;
                    JL_GC_POP();
                    return result;
                }
            }
        }
        else if (e->head == jl_static_parameter_sym) {
            size_t idx = jl_unbox_long(jl_exprarg(e, 0));
            if (idx <= jl_svec_len(ctx.linfo->sparam_vals)) {
                jl_value_t *e = jl_svecref(ctx.linfo->sparam_vals, idx - 1);
                if (jl_is_typevar(e))
                    return NULL;
                return e;
            }
        }
        return NULL;
    }
    return ex;
}

static bool slot_eq(jl_value_t *e, int sl)
{
    return (jl_is_slotnumber(e) || jl_is_argument(e)) && jl_slot_number(e)-1 == sl;
}

// --- code gen for intrinsic functions ---

#include "intrinsics.cpp"

// --- find volatile variables ---

// assigned in a try block and used outside that try block
static bool local_var_occurs(jl_value_t *e, int sl)
{
    if (slot_eq(e, sl)) {
        return true;
    }
    else if (jl_is_expr(e)) {
        jl_expr_t *ex = (jl_expr_t*)e;
        size_t alength = jl_array_dim0(ex->args);
        for(int i=0; i < (int)alength; i++) {
            if (local_var_occurs(jl_exprarg(ex,i),sl))
                return true;
        }
    }
    else if (jl_is_returnnode(e)) {
        jl_value_t *retexpr = jl_returnnode_value(e);
        if (retexpr != NULL)
            return local_var_occurs(retexpr, sl);
    }
    else if (jl_is_gotoifnot(e)) {
        return local_var_occurs(jl_gotoifnot_cond(e), sl);
    }
    return false;
}

static bool have_try_block(jl_array_t *stmts)
{
    size_t slength = jl_array_dim0(stmts);
    for (int i = 0; i < (int)slength; i++) {
        jl_value_t *st = jl_array_ptr_ref(stmts, i);
        if (jl_is_enternode(st)) {
            int last = jl_enternode_catch_dest(st);
            if (last == 0)
                continue;
            return 1;
        }
    }
    return 0;
}

// conservative marking of all variables potentially used after a catch block that were assigned after the try
static void mark_volatile_vars(jl_array_t *stmts, SmallVectorImpl<jl_varinfo_t> &slots, const std::set<int> &bbstarts)
{
    if (!have_try_block(stmts))
        return;
    size_t slength = jl_array_dim0(stmts);
    BitVector assigned_in_block(slots.size()); // since we don't have domtree access, conservatively only ignore slots assigned in the same basic block
    for (int j = 0; j < (int)slength; j++) {
        if (bbstarts.count(j + 1))
            assigned_in_block.reset();
        jl_value_t *stmt = jl_array_ptr_ref(stmts, j);
        if (jl_is_expr(stmt)) {
            jl_expr_t *e = (jl_expr_t*)stmt;
            if (e->head == jl_assign_sym) {
                jl_value_t *l = jl_exprarg(e, 0);
                if (jl_is_slotnumber(l)) {
                    assigned_in_block.set(jl_slot_number(l)-1);
                }
            }
        }
        for (int slot = 0; slot < (int)slots.size(); slot++) {
            if (!assigned_in_block.test(slot) && local_var_occurs(stmt, slot)) {
                jl_varinfo_t &vi = slots[slot];
                vi.isVolatile = true;
            }
        }
    }
}

// --- use analysis ---

// a very simple, conservative use analysis
// to eagerly remove slot assignments that are never read from

template <typename callback>
static void general_use_analysis(jl_codectx_t &ctx, jl_value_t *expr, callback &f)
{
    if (f(expr)) {
        return;
    }
    else if (jl_is_expr(expr)) {
        jl_expr_t *e = (jl_expr_t*)expr;
        if (e->head == jl_method_sym) {
            general_use_analysis(ctx, jl_exprarg(e, 0), f);
            if (jl_expr_nargs(e) > 1) {
                general_use_analysis(ctx, jl_exprarg(e, 1), f);
                general_use_analysis(ctx, jl_exprarg(e, 2), f);
            }
        }
        else if (e->head == jl_assign_sym) {
            // don't consider assignment LHS as a variable "use"
            general_use_analysis(ctx, jl_exprarg(e, 1), f);
        }
        else {
            size_t i, elen = jl_array_dim0(e->args);
            for (i = 0; i < elen; i++) {
                general_use_analysis(ctx, jl_exprarg(e, i), f);
            }
        }
    }
    else if (jl_is_returnnode(expr)) {
        jl_value_t *retexpr = jl_returnnode_value(expr);
        if (retexpr != NULL)
            general_use_analysis(ctx, retexpr, f);
    }
    else if (jl_is_gotoifnot(expr)) {
        general_use_analysis(ctx, jl_gotoifnot_cond(expr), f);
    }
    else if (jl_is_pinode(expr)) {
        general_use_analysis(ctx, jl_fieldref_noalloc(expr, 0), f);
    }
    else if (jl_is_upsilonnode(expr)) {
        jl_value_t *val = jl_fieldref_noalloc(expr, 0);
        if (val)
            general_use_analysis(ctx, val, f);
    }
    else if (jl_is_phicnode(expr)) {
        jl_array_t *values = (jl_array_t*)jl_fieldref_noalloc(expr, 0);
        size_t i, elen = jl_array_nrows(values);
        for (i = 0; i < elen; i++) {
            jl_value_t *v = jl_array_ptr_ref(values, i);
            general_use_analysis(ctx, v, f);
        }
    }
    else if (jl_is_phinode(expr)) {
        jl_array_t *values = (jl_array_t*)jl_fieldref_noalloc(expr, 1);
        size_t i, elen = jl_array_nrows(values);
        for (i = 0; i < elen; i++) {
            jl_value_t *v = jl_array_ptr_ref(values, i);
            if (v)
                general_use_analysis(ctx, v, f);
        }
    }
}

static void simple_use_analysis(jl_codectx_t &ctx, jl_value_t *expr)
{
    auto scan_slot_arg = [&](jl_value_t *expr) {
        if (jl_is_slotnumber(expr) || jl_is_argument(expr)) {
            int i = jl_slot_number(expr) - 1;
            ctx.slots[i].used = true;
            return true;
        }
        return false;
    };
    return general_use_analysis(ctx, expr, scan_slot_arg);
}

// --- gc root utils ---

// ---- Get Element Pointer (GEP) instructions within the GC frame ----

static void jl_temporary_root(jl_codegen_params_t &ctx, jl_value_t *val)
{
    if (!jl_is_globally_rooted(val)) {
        jl_array_t *roots = ctx.temporary_roots;
        if (ctx.temporary_roots_set.find(val) != ctx.temporary_roots_set.end())
            return;
        jl_array_ptr_1d_push(roots, val);
        ctx.temporary_roots_set.insert(val);
    }
}
static void jl_temporary_root(jl_codectx_t &ctx, jl_value_t *val)
{
    jl_temporary_root(ctx.emission_context, val);
}

// --- generating function calls ---

static jl_cgval_t emit_globalref_runtime(jl_codectx_t &ctx, jl_binding_t *bnd, jl_module_t *mod, jl_sym_t *name)
{
    Value *bp = julia_binding_gv(ctx, bnd);
    Value *v = ctx.builder.CreateCall(prepare_call(jlgetbindingvalue_func), { bp });
    undef_var_error_ifnot(ctx, ctx.builder.CreateIsNotNull(v), name, (jl_value_t*)mod);
    return mark_julia_type(ctx, v, true, jl_any_type);
}

static jl_cgval_t emit_globalref(jl_codectx_t &ctx, jl_module_t *mod, jl_sym_t *name, AtomicOrdering order)
{
    jl_binding_t *bnd = jl_get_module_binding(mod, name, 1);
    struct restriction_kind_pair rkp = { NULL, NULL, PARTITION_KIND_GUARD, 0 };
    if (!jl_get_binding_leaf_partitions_restriction_kind(bnd, &rkp, ctx.min_world, ctx.max_world)) {
        return emit_globalref_runtime(ctx, bnd, mod, name);
    }
    if (jl_bkind_is_real_constant(rkp.kind) || rkp.kind == PARTITION_KIND_UNDEF_CONST) {
        if (rkp.maybe_depwarn) {
            Value *bp = julia_binding_gv(ctx, bnd);
            ctx.builder.CreateCall(prepare_call(jldepcheck_func), { bp });
        }
        jl_value_t *constval = rkp.restriction;
        if (!constval) {
            undef_var_error_ifnot(ctx, ConstantInt::get(getInt1Ty(ctx.builder.getContext()), 0), name, (jl_value_t*)mod);
            return jl_cgval_t();
        }
        return mark_julia_const(ctx, constval);
    }
    if (rkp.kind != PARTITION_KIND_GLOBAL) {
        return emit_globalref_runtime(ctx, bnd, mod, name);
    }
    Value *bp = julia_binding_gv(ctx, bnd);
    if (rkp.maybe_depwarn) {
        ctx.builder.CreateCall(prepare_call(jldepcheck_func), { bp });
    }
    if (bnd != rkp.binding_if_global)
        bp = julia_binding_gv(ctx, rkp.binding_if_global);
    jl_value_t *ty = rkp.restriction;
    Value *bpval = julia_binding_pvalue(ctx, bp);
    if (ty == nullptr)
        ty = (jl_value_t*)jl_any_type;
    return update_julia_type(ctx, emit_checked_var(ctx, bpval, name, (jl_value_t*)mod, false, ctx.tbaa().tbaa_binding), ty);
}

static jl_cgval_t emit_globalop(jl_codectx_t &ctx, jl_module_t *mod, jl_sym_t *sym, jl_cgval_t rval, const jl_cgval_t &cmp,
                                AtomicOrdering Order, AtomicOrdering FailOrder,
                                StoreKind op,
                                const jl_cgval_t *modifyop, bool alloc)
{
    jl_binding_t *bnd = jl_get_module_binding(mod, sym, 1);
    jl_binding_partition_t *bpart = jl_get_binding_partition_all(bnd, ctx.min_world, ctx.max_world);
    Value *bp = julia_binding_gv(ctx, bnd);
    if (bpart) {
        if (jl_binding_kind(bpart) == PARTITION_KIND_GLOBAL) {
            int possibly_deprecated = bpart->kind & PARTITION_FLAG_DEPWARN;
            jl_value_t *ty = bpart->restriction;
            if (ty != nullptr) {
                const char *fname = store_kind_name(op, "global");
                if (op != StoreKind::Modify) {
                    emit_typecheck(ctx, rval, ty, fname);
                    rval = update_julia_type(ctx, rval, ty);
                    if (rval.typ == jl_bottom_type)
                        return jl_cgval_t();
                }
                bool isboxed = true;
                bool maybe_null = jl_atomic_load_relaxed(&bnd->value) == NULL;
                if (possibly_deprecated) {
                    ctx.builder.CreateCall(prepare_call(jldepcheck_func), { bp });
                }
                return typed_store(ctx,
                                julia_binding_pvalue(ctx, bp),
                                rval, cmp, ty,
                                ctx.tbaa().tbaa_binding,
                                nullptr,
                                bp,
                                isboxed,
                                Order,
                                FailOrder,
                                0,
                                nullptr,
                                op,
                                maybe_null,
                                modifyop,
                                fname,
                                mod,
                                sym);

            }
        }
    }
    Value *m = literal_pointer_val(ctx, (jl_value_t*)mod);
    Value *s = literal_pointer_val(ctx, (jl_value_t*)sym);
    ctx.builder.CreateCall(prepare_call(jlcheckbpwritable_func),
        { bp, m, s });
    switch (op) {
    case StoreKind::Set:
        ctx.builder.CreateCall(prepare_call(jlcheckassign_func),
                { bp, m, s, mark_callee_rooted(ctx, boxed(ctx, rval)) });
        return rval;
    case StoreKind::Replace: {
        Value *r = ctx.builder.CreateCall(prepare_call(jlcheckreplace_func),
                { bp, m, s, boxed(ctx, cmp), boxed(ctx, rval) });
        return mark_julia_type(ctx, r, true, jl_any_type);
    }
    case StoreKind::Swap: {
        Value *r = ctx.builder.CreateCall(prepare_call(jlcheckswap_func),
                { bp, m, s, mark_callee_rooted(ctx, boxed(ctx, rval)) });
        return mark_julia_type(ctx, r, true, jl_any_type);
    }
    case StoreKind::Modify: {
        Value *r = ctx.builder.CreateCall(prepare_call(jlcheckmodify_func),
                { bp, m, s, boxed(ctx, cmp), boxed(ctx, rval) });
        return mark_julia_type(ctx, r, true, jl_any_type);
    }
    case StoreKind::SetOnce: {
        Value *r = ctx.builder.CreateCall(prepare_call(jlcheckassignonce_func),
                { bp, m, s, mark_callee_rooted(ctx, boxed(ctx, rval)) });
        return mark_julia_type(ctx, r, true, jl_bool_type);
    }
    }
    abort(); // unreachable
}

static Value *emit_box_compare(jl_codectx_t &ctx, const jl_cgval_t &arg1, const jl_cgval_t &arg2,
                               Value *nullcheck1, Value *nullcheck2)
{
    ++EmittedBoxCompares;
    if (jl_pointer_egal(arg1.typ) || jl_pointer_egal(arg2.typ)) {
        // if we can be certain we won't try to load from the pointer (because
        // we know boxed is trivial), we can skip the separate null checks
        // and just do the ICmpEQ test
        if (!arg1.TIndex && !arg2.TIndex)
            nullcheck1 = nullcheck2 = nullptr;
    }
    return emit_nullcheck_guard2(ctx, nullcheck1, nullcheck2, [&] {
        Value *varg1 = decay_derived(ctx, boxed(ctx, arg1));
        Value *varg2 = decay_derived(ctx, boxed(ctx, arg2));
        if (jl_pointer_egal(arg1.typ) || jl_pointer_egal(arg2.typ)) {
            return ctx.builder.CreateICmpEQ(varg1, varg2);
        }
        Value *neq = ctx.builder.CreateICmpNE(varg1, varg2);
        return emit_guarded_test(ctx, neq, true, [&] {
            Value *dtarg = emit_typeof(ctx, arg1, false, true);
            Value *dt_eq = ctx.builder.CreateICmpEQ(dtarg, emit_typeof(ctx, arg2, false, true));
            return emit_guarded_test(ctx, dt_eq, false, [&] {
                return ctx.builder.CreateTrunc(ctx.builder.CreateCall(prepare_call(jlegalx_func),
                                                                      {varg1, varg2, dtarg}), getInt1Ty(ctx.builder.getContext()));
            });
        });
    });
}

static Value *emit_bits_compare(jl_codectx_t &ctx, const jl_cgval_t &arg1, const jl_cgval_t &arg2);

static Value *emit_bitsunion_compare(jl_codectx_t &ctx, const jl_cgval_t &arg1, const jl_cgval_t &arg2)
{
    ++EmittedBitsUnionCompares;
    assert(jl_egal(arg1.typ, arg2.typ) && arg1.TIndex && arg2.TIndex && jl_is_uniontype(arg1.typ) && "unimplemented");
    Value *tindex = arg1.TIndex;
    tindex = ctx.builder.CreateAnd(tindex, ConstantInt::get(getInt8Ty(ctx.builder.getContext()), 0x7f));
    Value *tindex2 = arg2.TIndex;
    tindex2 = ctx.builder.CreateAnd(tindex2, ConstantInt::get(getInt8Ty(ctx.builder.getContext()), 0x7f));
    Value *typeeq = ctx.builder.CreateICmpEQ(tindex, tindex2);
    setName(ctx.emission_context, typeeq, "typematch");
    tindex = ctx.builder.CreateSelect(typeeq, tindex, ConstantInt::get(getInt8Ty(ctx.builder.getContext()), 0x00));
    BasicBlock *defaultBB = BasicBlock::Create(ctx.builder.getContext(), "unionbits_is_boxed", ctx.f);
    SwitchInst *switchInst = ctx.builder.CreateSwitch(tindex, defaultBB);
    BasicBlock *postBB = BasicBlock::Create(ctx.builder.getContext(), "post_unionbits_is", ctx.f);
    ctx.builder.SetInsertPoint(postBB);
    PHINode *phi = ctx.builder.CreatePHI(getInt1Ty(ctx.builder.getContext()), 2);
    switchInst->addCase(ConstantInt::get(getInt8Ty(ctx.builder.getContext()), 0), postBB);
    phi->addIncoming(ConstantInt::get(getInt1Ty(ctx.builder.getContext()), 0), switchInst->getParent());
    unsigned counter = 0;
    bool allunboxed = for_each_uniontype_small(
        [&](unsigned idx, jl_datatype_t *jt) {
            BasicBlock *tempBB = BasicBlock::Create(ctx.builder.getContext(), "unionbits_is", ctx.f);
            ctx.builder.SetInsertPoint(tempBB);
            switchInst->addCase(ConstantInt::get(getInt8Ty(ctx.builder.getContext()), idx), tempBB);
            jl_cgval_t sel_arg1 = update_julia_type(ctx, arg1, (jl_value_t*)jt);
            jl_cgval_t sel_arg2 = update_julia_type(ctx, arg2, (jl_value_t*)jt);
            Value *cmp = emit_bits_compare(ctx, sel_arg1, sel_arg2);
            tempBB = ctx.builder.GetInsertBlock(); // could have changed
            phi->addIncoming(cmp, tempBB);
            ctx.builder.CreateBr(postBB);
        },
        arg1.typ,
        counter);
    assert(allunboxed); (void)allunboxed;
    ctx.builder.SetInsertPoint(defaultBB);
#if JL_LLVM_VERSION >= 200000
    Function *trap_func = Intrinsic::getOrInsertDeclaration(
#else
    Function *trap_func = Intrinsic::getDeclaration(
#endif
        ctx.f->getParent(),
        Intrinsic::trap);
    ctx.builder.CreateCall(trap_func);
    ctx.builder.CreateUnreachable();
    ctx.builder.SetInsertPoint(postBB);
    setName(ctx.emission_context, phi, "unionbits_is");
    return phi;
}

static Value *emit_bits_compare(jl_codectx_t &ctx, const jl_cgval_t &arg1, const jl_cgval_t &arg2)
{
    ++EmittedBitsCompares;
    if (arg1.typ == jl_bottom_type || arg2.typ == jl_bottom_type)
        return UndefValue::get(getInt1Ty(ctx.builder.getContext()));

    jl_value_t *argty = (arg1.constant ? jl_typeof(arg1.constant) : arg1.typ);
    bool isboxed;
    Type *at = julia_type_to_llvm(ctx, arg1.typ, &isboxed);
    assert(jl_is_datatype(arg1.typ) && arg1.typ == (arg2.constant ? jl_typeof(arg2.constant) : arg2.typ) && !isboxed);

    if (type_is_ghost(at))
        return ConstantInt::get(getInt1Ty(ctx.builder.getContext()), 1);

    if (at->isIntegerTy() || at->isPointerTy() || at->isFloatingPointTy()) {
        Type *at_int = INTT(at, ctx.emission_context.DL);
        Value *varg1 = emit_unbox(ctx, at_int, arg1);
        Value *varg2 = emit_unbox(ctx, at_int, arg2);
        return ctx.builder.CreateICmpEQ(varg1, varg2);
    }

    if (at->isVectorTy()) {
        jl_svec_t *types = ((jl_datatype_t*)argty)->types;
        Value *answer = ConstantInt::get(getInt1Ty(ctx.builder.getContext()), 1);
        Value *varg1 = emit_unbox(ctx, at, arg1);
        Value *varg2 = emit_unbox(ctx, at, arg2);
        for (size_t i = 0, l = jl_svec_len(types); i < l; i++) {
            jl_value_t *fldty = jl_svecref(types, i);
            Value *subAns, *fld1, *fld2;
            fld1 = ctx.builder.CreateExtractElement(varg1, ConstantInt::get(getInt32Ty(ctx.builder.getContext()), i)),
            fld2 = ctx.builder.CreateExtractElement(varg2, ConstantInt::get(getInt32Ty(ctx.builder.getContext()), i)),
            subAns = emit_bits_compare(ctx,
                    mark_julia_type(ctx, fld1, false, fldty),
                    mark_julia_type(ctx, fld2, false, fldty));
            answer = ctx.builder.CreateAnd(answer, subAns);
        }
        return answer;
    }

    if (at->isAggregateType()) { // Struct or Array
        jl_datatype_t *sty = (jl_datatype_t*)argty;
        size_t sz = jl_datatype_size(sty);
        if (sz > 512 && !sty->layout->flags.haspadding && sty->layout->flags.isbitsegal) {
            Value *varg1 = arg1.inline_roots.empty() && arg1.ispointer() ? data_pointer(ctx, arg1) :
                value_to_pointer(ctx, arg1).V;
            Value *varg2 = arg2.inline_roots.empty() && arg2.ispointer() ? data_pointer(ctx, arg2) :
                value_to_pointer(ctx, arg2).V;
            varg1 = emit_pointer_from_objref(ctx, varg1);
            varg2 = emit_pointer_from_objref(ctx, varg2);
            SmallVector<Value*, 0> gc_uses;
            // these roots may seem a bit overkill, but we want to make sure
            // that a!=b implies (a,)!=(b,) even if a and b are unused and
            // therefore could be freed and then the memory for a reused for b
            gc_uses.append(get_gc_roots_for(ctx, arg1));
            gc_uses.append(get_gc_roots_for(ctx, arg2));
            OperandBundleDef OpBundle("jl_roots", gc_uses);
            auto answer = ctx.builder.CreateCall(prepare_call(memcmp_func), {
                        varg1,
                        varg2,
                        ConstantInt::get(ctx.types().T_size, sz) },
                    ArrayRef<OperandBundleDef>(&OpBundle, gc_uses.empty() ? 0 : 1));

            if (arg1.tbaa || arg2.tbaa) {
                jl_aliasinfo_t ai;
                if (!arg1.tbaa) {
                    ai = jl_aliasinfo_t::fromTBAA(ctx, arg2.tbaa);
                }
                else if (!arg2.tbaa) {
                    ai = jl_aliasinfo_t::fromTBAA(ctx, arg1.tbaa);
                }
                else {
                    jl_aliasinfo_t arg1_ai = jl_aliasinfo_t::fromTBAA(ctx, arg1.tbaa);
                    jl_aliasinfo_t arg2_ai = jl_aliasinfo_t::fromTBAA(ctx, arg2.tbaa);
                    ai = arg1_ai.merge(arg2_ai);
                }
                ai.decorateInst(answer);
            }
            return ctx.builder.CreateICmpEQ(answer, ConstantInt::get(getInt32Ty(ctx.builder.getContext()), 0));
        }
        else {
            jl_svec_t *types = sty->types;
            Value *answer = ConstantInt::get(getInt1Ty(ctx.builder.getContext()), 1);
            for (size_t i = 0, l = jl_svec_len(types); i < l; i++) {
                jl_value_t *fldty = jl_svecref(types, i);
                if (type_is_ghost(julia_type_to_llvm(ctx, fldty)))
                    continue;
                Value *nullcheck1 = nullptr;
                Value *nullcheck2 = nullptr;
                auto fld1 = emit_getfield_knownidx(ctx, arg1, i, sty, jl_memory_order_notatomic, &nullcheck1);
                auto fld2 = emit_getfield_knownidx(ctx, arg2, i, sty, jl_memory_order_notatomic, &nullcheck2);
                Value *fld_answer;
                if (jl_field_isptr(sty, i) && jl_is_concrete_immutable(fldty)) {
                    // concrete immutables that are !isinlinealloc might be reference cycles
                    // issue #37872
                    fld_answer = emit_box_compare(ctx, fld1, fld2, nullcheck1, nullcheck2);
                }
                else {
                    fld_answer = emit_f_is(ctx, fld1, fld2, nullcheck1, nullcheck2);
                }
                answer = ctx.builder.CreateAnd(answer, fld_answer);
            }
            return answer;
        }
    }
    assert(0 && "what is this llvm type?");
    abort();
}

// emit code for is (===).
// If either `nullcheck1` or `nullcheck2` are non-NULL, they are pointer values
// representing the undef-ness of `arg1` and `arg2`.
// This can only happen when comparing two fields of the same time and the result should be
// true if both are NULL
// Like the runtime counterpart, this is codegen guaranteed to be non-allocating and to exclude safepoints
static Value *emit_f_is(jl_codectx_t &ctx, const jl_cgval_t &arg1, const jl_cgval_t &arg2,
                        Value *nullcheck1, Value *nullcheck2)
{
    ++EmittedEgals;
    // handle simple static expressions with no side-effects
    if (arg1.constant && arg2.constant)
        return ConstantInt::get(getInt1Ty(ctx.builder.getContext()), jl_egal(arg1.constant, arg2.constant));

    jl_value_t *rt1 = (arg1.constant ? jl_typeof(arg1.constant) : arg1.typ);
    jl_value_t *rt2 = (arg2.constant ? jl_typeof(arg2.constant) : arg2.typ);
    if (jl_is_concrete_type(rt1) && jl_is_concrete_type(rt2) && !jl_is_kind(rt1) && !jl_is_kind(rt2) && rt1 != rt2) {
        // disjoint concrete leaf types are never equal (quick test)
        return ConstantInt::get(getInt1Ty(ctx.builder.getContext()), 0);
    }

    if (arg1.isghost || arg2.isghost || arg1.constant == jl_bottom_type ||
        arg2.constant == jl_bottom_type) {
        // comparing to a singleton object, special case for value `jl_bottom_type`
        // since it is normalized to `::Type{Union{}}` instead...
        if (arg1.TIndex)
            return emit_nullcheck_guard(ctx, nullcheck1, [&] {
                return emit_exactly_isa(ctx, arg1, (jl_datatype_t*)rt2); // rt2 is a singleton type
            });
        if (arg2.TIndex)
            return emit_nullcheck_guard(ctx, nullcheck2, [&] {
                return emit_exactly_isa(ctx, arg2, (jl_datatype_t*)rt1); // rt1 is a singleton type
            });
        if (!(arg1.isboxed || arg1.constant) || !(arg2.isboxed || arg2.constant))
            // not TIndex && not boxed implies it is an unboxed value of a different type from this singleton
            // (which was probably caught above, but just to be safe, we repeat it here explicitly)
            return ConstantInt::get(getInt1Ty(ctx.builder.getContext()), 0);
        Value *varg1 = arg1.constant ? literal_pointer_val(ctx, arg1.constant) : arg1.Vboxed;
        Value *varg2 = arg2.constant ? literal_pointer_val(ctx, arg2.constant) : arg2.Vboxed;
        // rooting these values isn't needed since we won't load this pointer
        // and we know at least one of them is a unique Singleton
        // which is already enough to ensure pointer uniqueness for this test
        // even if the other pointer managed to get garbage collected
        // TODO: use emit_pointer_from_objref instead, per comment above
        return ctx.builder.CreateICmpEQ(decay_derived(ctx, varg1), decay_derived(ctx, varg2));
    }

    if (jl_type_intersection(rt1, rt2) == (jl_value_t*)jl_bottom_type) // types are disjoint (exhaustive test)
        return ConstantInt::get(getInt1Ty(ctx.builder.getContext()), 0);

    // can compare any concrete immutable by bits, except for UnionAll
    // which has a special non-bits based egal
    bool justbits1 = jl_is_concrete_immutable(rt1) && !jl_is_kind(rt1);
    bool justbits2 = jl_is_concrete_immutable(rt2) && !jl_is_kind(rt2);
    if (justbits1 || justbits2) { // whether this type is unique'd by value
        return emit_nullcheck_guard2(ctx, nullcheck1, nullcheck2, [&] () -> Value* {
            jl_datatype_t *typ = (jl_datatype_t*)(justbits1 ? rt1 : rt2);
            if (typ == jl_bool_type) { // aka jl_pointer_egal
                // some optimizations for bool, since pointer comparison may be better
                if ((arg1.isboxed || arg1.constant) && (arg2.isboxed || arg2.constant)) { // aka have-fast-pointer
                    Value *varg1 = arg1.constant ? literal_pointer_val(ctx, arg1.constant) : arg1.Vboxed;
                    Value *varg2 = arg2.constant ? literal_pointer_val(ctx, arg2.constant) : arg2.Vboxed;
                    return ctx.builder.CreateICmpEQ(decay_derived(ctx, varg1), decay_derived(ctx, varg2));
                }
            }
            if (rt1 == rt2)
                return emit_bits_compare(ctx, arg1, arg2);
            Value *same_type = emit_exactly_isa(ctx, (justbits1 ? arg2 : arg1), typ);
            BasicBlock *currBB = ctx.builder.GetInsertBlock();
            BasicBlock *isaBB = BasicBlock::Create(ctx.builder.getContext(), "is", ctx.f);
            BasicBlock *postBB = BasicBlock::Create(ctx.builder.getContext(), "post_is", ctx.f);
            ctx.builder.CreateCondBr(same_type, isaBB, postBB);
            ctx.builder.SetInsertPoint(isaBB);
            Value *bitcmp = emit_bits_compare(ctx,
                    update_julia_type(ctx, arg1, (jl_value_t*)typ),
                    update_julia_type(ctx, arg2, (jl_value_t*)typ));
            isaBB = ctx.builder.GetInsertBlock(); // might have changed
            ctx.builder.CreateBr(postBB);
            ctx.builder.SetInsertPoint(postBB);
            PHINode *cmp = ctx.builder.CreatePHI(getInt1Ty(ctx.builder.getContext()), 2);
            cmp->addIncoming(ConstantInt::get(getInt1Ty(ctx.builder.getContext()), 0), currBB);
            cmp->addIncoming(bitcmp, isaBB);
            return cmp;
        });
    }

    // TODO: handle the case where arg1.typ is not exactly arg2.typ, or when
    // one of these isn't union, or when the union can be pointer
    if (arg1.TIndex && arg2.TIndex && jl_egal(arg1.typ, arg2.typ) &&
        jl_is_uniontype(arg1.typ) && is_uniontype_allunboxed(arg1.typ))
        return emit_nullcheck_guard2(ctx, nullcheck1, nullcheck2, [&] {
            return emit_bitsunion_compare(ctx, arg1, arg2);
        });

    return emit_box_compare(ctx, arg1, arg2, nullcheck1, nullcheck2);
}

static bool emit_f_opglobal(jl_codectx_t &ctx, jl_cgval_t *ret, jl_value_t *f,
                            ArrayRef<jl_cgval_t> argv, size_t nargs, const jl_cgval_t *modifyop)
{
    StoreKind op;
    if (f == BUILTIN(setglobal))
        op = StoreKind::Set;
    else if (f == BUILTIN(replaceglobal))
        op = StoreKind::Replace;
    else if (f == BUILTIN(swapglobal))
        op = StoreKind::Swap;
    else if (f == BUILTIN(modifyglobal))
        op = StoreKind::Modify;
    else {
        assert(f == BUILTIN(setglobalonce));
        op = StoreKind::SetOnce;
    }
    bool has_cmp = op == StoreKind::Replace || op == StoreKind::Modify;
    const jl_cgval_t undefval;
    const jl_cgval_t &mod = argv[1];
    const jl_cgval_t &sym = argv[2];
    jl_cgval_t val = argv[has_cmp ? 4 : 3];
    const jl_cgval_t &cmp = has_cmp ? argv[3] : undefval;
    enum jl_memory_order order = jl_memory_order_release;
    const char *fname = store_kind_name(op, "global");
    if (nargs >= (has_cmp ? 5u : 4u)) {
        const jl_cgval_t &ord = argv[has_cmp ? 5 : 4];
        emit_typecheck(ctx, ord, (jl_value_t*)jl_symbol_type, fname);
        if (!ord.constant)
            return false;
        order = jl_get_atomic_order((jl_sym_t*)ord.constant, op != StoreKind::Set, true);
    }
    enum jl_memory_order fail_order = order;
    bool has_fail_order = op == StoreKind::Replace || op == StoreKind::SetOnce;
    if (has_fail_order && nargs == (op == StoreKind::Replace ? 6u : 5u)) {
        const jl_cgval_t &ord = argv[op == StoreKind::Replace ? 6 : 5];
        emit_typecheck(ctx, ord, (jl_value_t*)jl_symbol_type, fname);
        if (!ord.constant)
            return false;
        fail_order = jl_get_atomic_order((jl_sym_t*)ord.constant, true, false);
    }
    if (order == jl_memory_order_invalid || fail_order == jl_memory_order_invalid || fail_order > order) {
        emit_atomic_error(ctx, "invalid atomic ordering");
        *ret = jl_cgval_t(); // unreachable
        return true;
    }

    if (order == jl_memory_order_notatomic) {
        std::string msg(fname);
        msg += ": module binding cannot be written non-atomically";
        emit_atomic_error(ctx, msg.c_str());
        *ret = jl_cgval_t(); // unreachable
        return true;
    }
    else if (fail_order == jl_memory_order_notatomic) {
        std::string msg(fname);
        msg += ": module binding cannot be accessed non-atomically";
        emit_atomic_error(ctx, msg.c_str());
        *ret = jl_cgval_t(); // unreachable
        return true;
    }

    if (sym.constant && jl_is_symbol(sym.constant)) {
        if (mod.constant && jl_is_module(mod.constant)) {
            *ret = emit_globalop(ctx, (jl_module_t*)mod.constant, (jl_sym_t*)sym.constant, val, cmp,
                                 get_llvm_atomic_order(order), get_llvm_atomic_order(fail_order),
                                 op,
                                 modifyop,
                                 false);
            return true;
        }
    }

    return false;
}

static bool emit_f_opfield(jl_codectx_t &ctx, jl_cgval_t *ret, jl_value_t *f,
                           ArrayRef<jl_cgval_t> argv, size_t nargs, const jl_cgval_t *modifyop)
{
    ++EmittedOpfields;
    StoreKind op;
    if (f == BUILTIN(setfield))
        op = StoreKind::Set;
    else if (f == BUILTIN(replacefield))
        op = StoreKind::Replace;
    else if (f == BUILTIN(swapfield))
        op = StoreKind::Swap;
    else if (f == BUILTIN(modifyfield))
        op = StoreKind::Modify;
    else {
        assert(f == BUILTIN(setfieldonce));
        op = StoreKind::SetOnce;
    }
    bool has_cmp = op == StoreKind::Replace || op == StoreKind::Modify;
    const jl_cgval_t undefval;
    const jl_cgval_t &obj = argv[1];
    const jl_cgval_t &fld = argv[2];
    jl_cgval_t val = argv[has_cmp ? 4 : 3];
    const jl_cgval_t &cmp = has_cmp ? argv[3] : undefval;
    enum jl_memory_order order = jl_memory_order_notatomic;
    const char *fname = store_kind_name(op, "field");
    if (nargs >= (has_cmp ? 5u : 4u)) {
        const jl_cgval_t &ord = argv[has_cmp ? 5 : 4];
        emit_typecheck(ctx, ord, (jl_value_t*)jl_symbol_type, fname);
        if (!ord.constant)
            return false;
        order = jl_get_atomic_order((jl_sym_t*)ord.constant, op != StoreKind::Set, true);
    }
    enum jl_memory_order fail_order = order;
    bool has_fail_order = op == StoreKind::Replace || op == StoreKind::SetOnce;
    if (has_fail_order && nargs == (op == StoreKind::Replace ? 6u : 5u)) {
        const jl_cgval_t &ord = argv[op == StoreKind::Replace ? 6 : 5];
        emit_typecheck(ctx, ord, (jl_value_t*)jl_symbol_type, fname);
        if (!ord.constant)
            return false;
        fail_order = jl_get_atomic_order((jl_sym_t*)ord.constant, true, false);
    }
    if (order == jl_memory_order_invalid || fail_order == jl_memory_order_invalid || fail_order > order) {
        emit_atomic_error(ctx, "invalid atomic ordering");
        *ret = jl_cgval_t(); // unreachable
        return true;
    }

    jl_datatype_t *uty = (jl_datatype_t*)jl_unwrap_unionall(obj.typ);
    if (jl_is_datatype(uty) && jl_struct_try_layout(uty)) {
        ssize_t idx = -1;
        if (fld.constant && jl_is_symbol(fld.constant)) {
            idx = jl_field_index(uty, (jl_sym_t*)fld.constant, 0);
        }
        else if (fld.constant && fld.typ == (jl_value_t*)jl_long_type) {
            ssize_t i = jl_unbox_long(fld.constant);
            if (i > 0 && i <= (ssize_t)jl_datatype_nfields(uty))
                idx = i - 1;
        }
        if (idx != -1) {
            jl_value_t *ft = jl_field_type(uty, idx);
            if (!jl_has_free_typevars(ft)) {
                if (op != StoreKind::Modify) {
                    emit_typecheck(ctx, val, ft, fname);
                    val = update_julia_type(ctx, val, ft);
                    if (val.typ == jl_bottom_type)
                        return true;
                }
                // TODO: attempt better codegen for approximate types
                bool isboxed = jl_field_isptr(uty, idx);
                bool isatomic = jl_field_isatomic(uty, idx);
                bool needlock = isatomic && !isboxed && jl_datatype_size(jl_field_type(uty, idx)) > MAX_ATOMIC_SIZE;
                *ret = jl_cgval_t();
                if (isatomic == (order == jl_memory_order_notatomic)) {
                    std::string msg(fname);
                    msg += isatomic ? ": atomic field cannot be written non-atomically"
                                    : ": non-atomic field cannot be written atomically";
                    emit_atomic_error(ctx, msg.c_str());
                }
                else if (isatomic == (fail_order == jl_memory_order_notatomic)) {
                    std::string msg(fname);
                    msg += isatomic ? ": atomic field cannot be accessed non-atomically"
                                    : ": non-atomic field cannot be accessed atomically";
                    emit_atomic_error(ctx, msg.c_str());
                }
                else if (!uty->name->mutabl) {
                    std::string msg(fname);
                    msg += ": immutable struct of type ";
                    msg += jl_symbol_name(uty->name->name);
                    msg += " cannot be changed";
                    emit_error(ctx, msg);
                }
                else if (jl_field_isconst(uty, idx)) {
                    std::string msg(fname);
                    msg += ": const field .";
                    msg += jl_symbol_name((jl_sym_t*)jl_svecref(jl_field_names(uty), idx));
                    msg += " of type ";
                    msg += jl_symbol_name(uty->name->name);
                    msg += " cannot be changed";
                    emit_error(ctx, msg);
                }
                else {
                    assert(obj.isboxed);
                    *ret = emit_setfield(ctx, uty, obj, idx, val, cmp, true,
                            (needlock || order <= jl_memory_order_notatomic)
                                ? AtomicOrdering::NotAtomic
                                : get_llvm_atomic_order(order),
                            (needlock || fail_order <= jl_memory_order_notatomic)
                                ? AtomicOrdering::NotAtomic
                                : get_llvm_atomic_order(fail_order),
                            needlock ? boxed(ctx, obj) : nullptr,
                            op,
                            modifyop, fname);
                }
                return true;
            }
        }
    }
    return false;
}

static jl_cgval_t emit_isdefinedglobal(jl_codectx_t &ctx, jl_module_t *modu, jl_sym_t *name, int allow_import, enum jl_memory_order order)
{
    jl_binding_t *bnd = allow_import ? jl_get_binding(modu, name) : jl_get_module_binding(modu, name, 0);
    struct restriction_kind_pair rkp = { NULL, NULL, PARTITION_KIND_GUARD, 0 };
    if (allow_import && jl_get_binding_leaf_partitions_restriction_kind(bnd, &rkp, ctx.min_world, ctx.max_world)) {
        if (jl_bkind_is_real_constant(rkp.kind))
            return mark_julia_const(ctx, jl_true);
        if (rkp.kind == PARTITION_KIND_GLOBAL) {
            Value *bp = julia_binding_gv(ctx, rkp.binding_if_global);
            bp = julia_binding_pvalue(ctx, bp);
            LoadInst *v = ctx.builder.CreateAlignedLoad(ctx.types().T_prjlvalue, bp, Align(sizeof(void*)));
            jl_aliasinfo_t ai = jl_aliasinfo_t::fromTBAA(ctx, ctx.tbaa().tbaa_binding);
            ai.decorateInst(v);
            v->setOrdering(get_llvm_atomic_order(order));
            Value *isnull = ctx.builder.CreateICmpNE(v, Constant::getNullValue(ctx.types().T_prjlvalue));
            return mark_julia_type(ctx, isnull, false, jl_bool_type);
        }
    }
    Value *isdef = ctx.builder.CreateCall(prepare_call(jlboundp_func), {
            literal_pointer_val(ctx, (jl_value_t*)modu),
            literal_pointer_val(ctx, (jl_value_t*)name),
            ConstantInt::get(getInt32Ty(ctx.builder.getContext()), allow_import)
        });
    isdef = ctx.builder.CreateTrunc(isdef, getInt1Ty(ctx.builder.getContext()));
    return mark_julia_type(ctx, isdef, false, jl_bool_type);
}

static bool emit_f_opmemory(jl_codectx_t &ctx, jl_cgval_t *ret, jl_value_t *f,
                            ArrayRef<jl_cgval_t> argv, size_t nargs, const jl_cgval_t *modifyop)
{
    StoreKind op;
    if (f == BUILTIN(memoryrefset))
        op = StoreKind::Set;
    else if (f == BUILTIN(memoryrefreplace))
        op = StoreKind::Replace;
    else if (f == BUILTIN(memoryrefswap))
        op = StoreKind::Swap;
    else if (f == BUILTIN(memoryrefmodify))
        op = StoreKind::Modify;
    else {
        assert(f == BUILTIN(memoryrefsetonce));
        op = StoreKind::SetOnce;
    }
    bool has_cmp = op == StoreKind::Replace || op == StoreKind::Modify;

    const jl_cgval_t undefval;
    const jl_cgval_t &ref = argv[1];
    jl_cgval_t val = argv[has_cmp ? 3 : 2];
    jl_value_t *mty_dt = jl_unwrap_unionall(ref.typ);
    if (!jl_is_genericmemoryref_type(mty_dt) || !jl_is_concrete_type(mty_dt))
        return false;

    jl_value_t *kind = jl_tparam0(mty_dt);
    jl_value_t *ety = jl_tparam1(mty_dt);
    jl_value_t *addrspace = jl_tparam2(mty_dt); (void)addrspace; // TODO
    mty_dt = jl_field_type_concrete((jl_datatype_t*)mty_dt, 1);
    if (kind != (jl_value_t*)jl_not_atomic_sym && kind != (jl_value_t*)jl_atomic_sym)
        return false;

    const jl_cgval_t &cmp = has_cmp ? argv[2] : undefval;
    enum jl_memory_order order = jl_memory_order_notatomic;
    const char *fname = store_kind_name(op, "memory");
    {
        const jl_cgval_t &ord = argv[has_cmp ? 4 : 3];
        emit_typecheck(ctx, ord, (jl_value_t*)jl_symbol_type, fname);
        if (!ord.constant)
            return false;
        order = jl_get_atomic_order((jl_sym_t*)ord.constant, op != StoreKind::Set, true);
    }
    enum jl_memory_order fail_order = order;
    bool has_fail_order = op == StoreKind::Replace || op == StoreKind::SetOnce;
    if (has_fail_order) {
        const jl_cgval_t &ord = argv[op == StoreKind::Replace ? 5 : 4];
        emit_typecheck(ctx, ord, (jl_value_t*)jl_symbol_type, fname);
        if (!ord.constant)
            return false;
        fail_order = jl_get_atomic_order((jl_sym_t*)ord.constant, true, false);
    }
    if (order == jl_memory_order_invalid || fail_order == jl_memory_order_invalid || fail_order > order) {
        emit_atomic_error(ctx, "invalid atomic ordering");
        *ret = jl_cgval_t(); // unreachable
        return true;
    }

    jl_value_t *boundscheck = argv[nargs].constant;
    emit_typecheck(ctx, argv[nargs], (jl_value_t*)jl_bool_type, fname);
    const jl_datatype_layout_t *layout = ((jl_datatype_t*)mty_dt)->layout;
    bool isboxed = layout->flags.arrayelem_isboxed;
    bool isunion = layout->flags.arrayelem_isunion;
    bool isatomic = layout->flags.arrayelem_isatomic || layout->flags.arrayelem_islocked;
    bool needlock = layout->flags.arrayelem_islocked;
    size_t elsz = layout->size;
    size_t al = layout->alignment;
    if (al > JL_HEAP_ALIGNMENT)
        al = JL_HEAP_ALIGNMENT;
    if (isatomic == (order == jl_memory_order_notatomic)) {
        std::string msg(fname);
        msg += isatomic ? ": atomic memory cannot be written non-atomically"
                        : ": non-atomic memory cannot be written atomically";
        emit_atomic_error(ctx, msg.c_str());
        *ret = jl_cgval_t();
        return true;
    }
    else if (isatomic == (fail_order == jl_memory_order_notatomic)) {
        std::string msg(fname);
        msg += isatomic ? ": atomic memory cannot be accessed non-atomically"
                        : ": non-atomic memory cannot be accessed atomically";
        emit_atomic_error(ctx, msg.c_str());
        *ret = jl_cgval_t();
        return true;
    }
    Value *mem = emit_memoryref_mem(ctx, ref, layout);
    Value *mlen = emit_genericmemorylen(ctx, mem, ref.typ);
    if (bounds_check_enabled(ctx, boundscheck)) {
        BasicBlock *failBB, *endBB;
        failBB = BasicBlock::Create(ctx.builder.getContext(), "oob");
        endBB = BasicBlock::Create(ctx.builder.getContext(), "load");
        ctx.builder.CreateCondBr(ctx.builder.CreateIsNull(mlen), failBB, endBB);
        failBB->insertInto(ctx.f);
        ctx.builder.SetInsertPoint(failBB);
        ctx.builder.CreateCall(prepare_call(jlboundserror_func), { mark_callee_rooted(ctx, mem), ConstantInt::get(ctx.types().T_size, 1) });
        ctx.builder.CreateUnreachable();
        endBB->insertInto(ctx.f);
        ctx.builder.SetInsertPoint(endBB);
    }
    if (op != StoreKind::Modify) {
        emit_typecheck(ctx, val, ety, fname);
        val = update_julia_type(ctx, val, ety);
        if (val.typ == jl_bottom_type)
            return true;
    }
    AtomicOrdering Order = (needlock || order <= jl_memory_order_notatomic)
                            ? AtomicOrdering::NotAtomic
                            : get_llvm_atomic_order(order);
    AtomicOrdering FailOrder = (needlock || fail_order <= jl_memory_order_notatomic)
                        ? AtomicOrdering::NotAtomic
                        : get_llvm_atomic_order(fail_order);
    Value *ptr = nullptr;
    Value *ptindex = nullptr;
    Value *lock = nullptr;
    Value *data_owner = nullptr;
    bool maybenull = true;
    MDNode *tbaa_ptindex = nullptr;

    if (isunion) {
        assert(!isatomic && !needlock);
        Value *V = emit_memoryref_FCA(ctx, ref, layout);
        Value *idx0 = CreateSimplifiedExtractValue(ctx, V, 0);
        Value *mem = CreateSimplifiedExtractValue(ctx, V, 1);
        Value *data = emit_genericmemoryptr(ctx, mem, layout, AddressSpace::Loaded);
        Type *AT = ArrayType::get(IntegerType::get(ctx.builder.getContext(), 8 * al), (elsz + al - 1) / al);
        // compute tindex from val
        if (elsz == 0) {
            ptindex = data;
        }
        else {
            // isbits union selector bytes are stored after mem->length
            ptindex = ctx.builder.CreateInBoundsGEP(AT, data, mlen);
            data = ctx.builder.CreateInBoundsGEP(AT, data, idx0);
        }
        ptindex = emit_ptrgep(ctx, ptindex, idx0);
        ptr = data;
        tbaa_ptindex = ctx.tbaa().tbaa_arrayselbyte;
    }
    else {
        ptr = (layout->size == 0 ? nullptr : emit_memoryref_ptr(ctx, ref, layout));
        if (needlock) {
            assert(ptr);
            lock = ptr;
            // ptr += sizeof(lock);
            ptr = emit_ptrgep(ctx, ptr, LLT_ALIGN(sizeof(jl_mutex_t), JL_SMALL_BYTE_ALIGNMENT));
        }
        if (isboxed || layout->first_ptr >= 0) { // if elements are just bits, don't need a write barrier
            data_owner = emit_memoryref_mem(ctx, ref, layout);
        }
    }
    *ret = typed_store(ctx,
                ptr,
                val, cmp, ety,
                isboxed ? ctx.tbaa().tbaa_ptrarraybuf : ctx.tbaa().tbaa_arraybuf,
                isunion ? nullptr : ctx.noalias().aliasscope.current,
                data_owner,
                isboxed,
                Order,
                FailOrder,
                al,
                lock,
                op,
                maybenull,
                modifyop,
                fname,
                nullptr,
                nullptr,
                ptindex,
                tbaa_ptindex);
    return true;
}

static jl_llvm_functions_t
    emit_function(
        orc::ThreadSafeModule &TSM,
        jl_method_instance_t *lam,
        jl_code_info_t *src,
        jl_value_t *abi,
        jl_value_t *jlrettype,
        jl_codegen_params_t &params);

static void emit_hasnofield_error_ifnot(jl_codectx_t &ctx, Value *ok, jl_datatype_t *type, jl_cgval_t name);

static bool emit_builtin_call(jl_codectx_t &ctx, jl_cgval_t *ret, jl_value_t *f,
                              ArrayRef<jl_cgval_t> argv, size_t nargs, jl_value_t *rt,
                              jl_expr_t *ex, bool is_promotable)
// returns true if the call has been handled
{
    ++EmittedBuiltinCalls;
    if (f == BUILTIN(is) && nargs == 2) {
        // emit comparison test
        Value *ans = emit_f_is(ctx, argv[1], argv[2]);
        *ret = mark_julia_type(ctx, ans, false, jl_bool_type);
        return true;
    }

    else if (f == BUILTIN(ifelse) && nargs == 3) {
        *ret = emit_ifelse(ctx, argv[1], argv[2], argv[3], rt);
        return true;
    }

    else if (f == BUILTIN(typeof) && nargs == 1) {
        const jl_cgval_t &p = argv[1];
        if (p.constant)
            *ret = mark_julia_const(ctx, jl_typeof(p.constant));
        else if (jl_is_concrete_type(p.typ))
            *ret = mark_julia_const(ctx, p.typ);
        else
            *ret = mark_julia_type(ctx, emit_typeof(ctx, p, false, false), true, jl_datatype_type);
        return true;
    }

    else if (f == BUILTIN(typeassert) && nargs == 2) {
        const jl_cgval_t &arg = argv[1];
        const jl_cgval_t &ty = argv[2];
        if (jl_is_type_type(ty.typ) && !jl_has_free_typevars(ty.typ)) {
            jl_value_t *tp0 = jl_tparam0(ty.typ);
            emit_typecheck(ctx, arg, tp0, "typeassert");
            *ret = update_julia_type(ctx, arg, tp0);
            return true;
        }
        if (jl_subtype(ty.typ, (jl_value_t*)jl_type_type)) {
            Value *rt_arg = boxed(ctx, arg);
            Value *rt_ty = boxed(ctx, ty);
            ctx.builder.CreateCall(prepare_call(jltypeassert_func), {rt_arg, rt_ty});
            *ret = arg;
            return true;
        }
    }

    else if (f == BUILTIN(isa) && nargs == 2) {
        const jl_cgval_t &arg = argv[1];
        const jl_cgval_t &ty = argv[2];
        if (jl_is_type_type(ty.typ) && !jl_has_free_typevars(ty.typ)) {
            jl_value_t *tp0 = jl_tparam0(ty.typ);
            Value *isa_result = emit_isa(ctx, arg, tp0, Twine()).first;
            *ret = mark_julia_type(ctx, isa_result, false, jl_bool_type);
            return true;
        }
    }

    else if (f == BUILTIN(issubtype) && nargs == 2) {
        const jl_cgval_t &ta = argv[1];
        const jl_cgval_t &tb = argv[2];
        if (jl_is_type_type(ta.typ) && !jl_has_free_typevars(ta.typ) &&
            jl_is_type_type(tb.typ) && !jl_has_free_typevars(tb.typ)) {
            int issub = jl_subtype(jl_tparam0(ta.typ), jl_tparam0(tb.typ));
            *ret = mark_julia_type(ctx, ConstantInt::get(getInt8Ty(ctx.builder.getContext()), issub), false, jl_bool_type);
            return true;
        }
    }

    else if (f == BUILTIN(_apply_iterate) && nargs == 3) {
        // turn Core._apply_iterate(iter, f, Tuple) ==> f(Tuple...) using the jlcall calling convention if Tuple is the va allocation
        if (ctx.vaSlot > 0) {
            if (LoadInst *load = dyn_cast_or_null<LoadInst>(argv[3].V)) {
                if (load->getPointerOperand() == ctx.slots[ctx.vaSlot].boxroot && ctx.argArray) {
                    Value *theF = boxed(ctx, argv[2]);
                    Value *nva = emit_n_varargs(ctx);
#ifdef _P64
                    nva = ctx.builder.CreateTrunc(nva, getInt32Ty(ctx.builder.getContext()));
#endif
                    Value *theArgs = emit_ptrgep(ctx, ctx.argArray, ctx.nReqArgs * sizeof(jl_value_t*));
                    Value *r = ctx.builder.CreateCall(prepare_call(jlapplygeneric_func), { theF, theArgs, nva });
                    *ret = mark_julia_type(ctx, r, true, jl_any_type);
                    return true;
                }
            }
        }
        // optimization for _apply_iterate when there is one argument and it is a SimpleVector
        const jl_cgval_t &arg = argv[3];
        if (arg.typ == (jl_value_t*)jl_simplevector_type) {
            Value *theF = boxed(ctx, argv[2]);
            Value *svec_val = boxed(ctx, arg);
            Value *svec_len = ctx.builder.CreateAlignedLoad(ctx.types().T_size, decay_derived(ctx, svec_val), Align(ctx.types().sizeof_ptr));
#ifdef _P64
            svec_len = ctx.builder.CreateTrunc(svec_len, getInt32Ty(ctx.builder.getContext()));
#endif
            Value *svec_data = emit_ptrgep(ctx, emit_pointer_from_objref(ctx, svec_val), ctx.types().sizeof_ptr);
            OperandBundleDef OpBundle("jl_roots", svec_val);
            Value *r = ctx.builder.CreateCall(prepare_call(jlapplygeneric_func), { theF, svec_data, svec_len }, OpBundle);
            *ret = mark_julia_type(ctx, r, true, jl_any_type);
            return true;
        }
    }

    else if (f == BUILTIN(tuple)) {
        if (nargs == 0) {
            *ret = ghostValue(ctx, jl_emptytuple_type);
            return true;
        }
        if (jl_is_tuple_type(rt) && jl_is_concrete_type(rt) && nargs == jl_datatype_nfields(rt)) {
            *ret = emit_new_struct(ctx, rt, nargs, argv.drop_front(), is_promotable);
            return true;
        }
    }

    else if (f == BUILTIN(svec)) {
        if (nargs == 0) {
            *ret = mark_julia_const(ctx, (jl_value_t*)jl_emptysvec);
            return true;
        }
        Value *svec = emit_allocobj(ctx, ctx.types().sizeof_ptr * (nargs + 1), ctx.builder.CreateIntToPtr(emit_tagfrom(ctx, jl_simplevector_type), ctx.types().T_pjlvalue), true, julia_alignment((jl_value_t*)jl_simplevector_type));
        Value *svec_derived = decay_derived(ctx, svec);
        ctx.builder.CreateAlignedStore(ConstantInt::get(ctx.types().T_size, nargs), svec_derived, Align(ctx.types().sizeof_ptr));
        Value *svec_data = emit_ptrgep(ctx, svec_derived, ctx.types().sizeof_ptr);
        ctx.builder.CreateMemSet(svec_data, ConstantInt::get(getInt8Ty(ctx.builder.getContext()), 0), ctx.types().sizeof_ptr * nargs, Align(ctx.types().sizeof_ptr));
        for (size_t i = 0; i < nargs; i++) {
            Value *elem = boxed(ctx, argv[i + 1]);
            Value *elem_ptr = emit_ptrgep(ctx, svec_derived, ctx.types().sizeof_ptr * (i + 1));
            auto *store = ctx.builder.CreateAlignedStore(elem, elem_ptr, Align(ctx.types().sizeof_ptr));
            store->setOrdering(AtomicOrdering::Release);
            emit_write_barrier(ctx, svec, elem);
        }
        *ret = mark_julia_type(ctx, svec, true, jl_simplevector_type);
        return true;
    }

    else if (f == BUILTIN(throw) && nargs == 1) {
        Value *arg1 = boxed(ctx, argv[1]);
        raise_exception(ctx, arg1);
        *ret = jl_cgval_t();
        return true;
    }

    else if (f == BUILTIN(memorynew) && (nargs == 2)) {
        const jl_cgval_t &memty = argv[1];
        if (!memty.constant)
            return false;
        jl_datatype_t *typ = (jl_datatype_t*) memty.constant;
        if (!jl_is_concrete_type((jl_value_t*)typ) || !jl_is_genericmemory_type(typ))
            return false;
        jl_genericmemory_t *inst = (jl_genericmemory_t*)((jl_datatype_t*)typ)->instance;
        if (inst == NULL)
            return false;
        if (argv[2].constant) {
            if (!jl_is_long(argv[2].constant))
                return false;
            // Cast to a unsigned size and let `emit_const_len_memorynew`
            // make sure that `nel` fits in a positive signed integer.
            size_t nel = (size_t)jl_unbox_long(argv[2].constant);
            *ret = emit_const_len_memorynew(ctx, typ, nel, inst);
        }
        else {
            *ret = emit_memorynew(ctx, typ, argv[2], inst);
        }
        return true;
    }

    else if (f == BUILTIN(memoryrefnew) && nargs == 1) {
        const jl_cgval_t &mem = argv[1];
        jl_datatype_t *mty_dt = (jl_datatype_t*)jl_unwrap_unionall(mem.typ);
        if (jl_is_genericmemory_type(mty_dt) && jl_is_concrete_type((jl_value_t*)mty_dt)) {
            jl_value_t *typ = jl_apply_type((jl_value_t*)jl_genericmemoryref_type, jl_svec_data(mty_dt->parameters), jl_svec_len(mty_dt->parameters));
            const jl_datatype_layout_t *layout = mty_dt->layout;
            *ret = _emit_memoryref(ctx, mem, layout, typ);
            return true;
        }
    }

    else if (f == BUILTIN(memoryrefnew) && (nargs == 2 || nargs == 3)) {
        const jl_cgval_t &ref = argv[1];
        jl_datatype_t *mty_dt = (jl_datatype_t*)jl_unwrap_unionall(ref.typ);
        if (jl_is_genericmemoryref_type(mty_dt) && jl_is_concrete_type((jl_value_t*)mty_dt)) {
            mty_dt = (jl_datatype_t*)jl_field_type_concrete(mty_dt, 1);
            const jl_datatype_layout_t *layout = mty_dt->layout;
            jl_value_t *boundscheck = nargs == 3 ? argv[3].constant : nullptr;
            if (nargs == 3)
                emit_typecheck(ctx, argv[3], (jl_value_t*)jl_bool_type, "memoryrefnew");
            *ret = emit_memoryref(ctx, ref, argv[2], boundscheck, layout);
            return true;
        }
        if (jl_is_genericmemory_type(mty_dt) && jl_is_concrete_type((jl_value_t*)mty_dt)) {
            const jl_datatype_layout_t *layout = mty_dt->layout;
            jl_value_t *boundscheck = nargs == 3 ? argv[3].constant : nullptr;
            if (nargs == 3)
                emit_typecheck(ctx, argv[3], (jl_value_t*)jl_bool_type, "memoryrefnew");
            jl_value_t *typ = jl_apply_type((jl_value_t*)jl_genericmemoryref_type, jl_svec_data(mty_dt->parameters), jl_svec_len(mty_dt->parameters));
            *ret = emit_memoryref_direct(ctx, ref, argv[2], typ, boundscheck, layout);
            return true;
        }
    }

    else if (f == BUILTIN(memoryrefoffset) && nargs == 1) {
        const jl_cgval_t &ref = argv[1];
        jl_value_t *mty_dt = jl_unwrap_unionall(ref.typ);
        if (jl_is_genericmemoryref_type(mty_dt) && jl_is_concrete_type(mty_dt)) {
            mty_dt = jl_field_type_concrete((jl_datatype_t*)mty_dt, 1);
            const jl_datatype_layout_t *layout = ((jl_datatype_t*)mty_dt)->layout;
            *ret = emit_memoryref_offset(ctx, ref, layout);
            return true;
        }
    }

    else if (f == BUILTIN(memoryrefget) && nargs == 3) {
        const jl_cgval_t &ref = argv[1];
        jl_value_t *mty_dt = jl_unwrap_unionall(ref.typ);
        if (jl_is_genericmemoryref_type(mty_dt) && jl_is_concrete_type(mty_dt)) {
            jl_value_t *kind = jl_tparam0(mty_dt);
            jl_value_t *ety = jl_tparam1(mty_dt);
            jl_value_t *addrspace = jl_tparam2(mty_dt); (void)addrspace; // TODO
            mty_dt = jl_field_type_concrete((jl_datatype_t*)mty_dt, 1);
            if (kind != (jl_value_t*)jl_not_atomic_sym && kind != (jl_value_t*)jl_atomic_sym)
                return false;
            enum jl_memory_order order = jl_memory_order_unspecified;
            const std::string fname = "memoryrefget";
            {
                const jl_cgval_t &ord = argv[2];
                emit_typecheck(ctx, ord, (jl_value_t*)jl_symbol_type, fname);
                if (!ord.constant)
                    return false;
                order = jl_get_atomic_order((jl_sym_t*)ord.constant, true, false);
            }
            if (order == jl_memory_order_invalid) {
                emit_atomic_error(ctx, "invalid atomic ordering");
                *ret = jl_cgval_t(); // unreachable
                return true;
            }
            bool isatomic = kind == (jl_value_t*)jl_atomic_sym;
            if (!isatomic && order != jl_memory_order_notatomic && order != jl_memory_order_unspecified) {
                emit_atomic_error(ctx, "memoryrefget: non-atomic memory cannot be accessed atomically");
                *ret = jl_cgval_t(); // unreachable
                return true;
            }
            if (isatomic && order == jl_memory_order_notatomic) {
                emit_atomic_error(ctx, "memoryrefget: atomic memory cannot be accessed non-atomically");
                *ret = jl_cgval_t(); // unreachable
                return true;
            }
            if (order == jl_memory_order_unspecified) {
                order = isatomic ? jl_memory_order_unordered : jl_memory_order_notatomic;
            }
            jl_value_t *boundscheck = argv[3].constant;
            emit_typecheck(ctx, argv[3], (jl_value_t*)jl_bool_type, "memoryrefget");
            const jl_datatype_layout_t *layout = ((jl_datatype_t*)mty_dt)->layout;
            Value *mem = emit_memoryref_mem(ctx, ref, layout);
            Value *mlen = emit_genericmemorylen(ctx, mem, ref.typ);
            if (bounds_check_enabled(ctx, boundscheck)) {
                BasicBlock *failBB, *endBB;
                failBB = BasicBlock::Create(ctx.builder.getContext(), "oob");
                endBB = BasicBlock::Create(ctx.builder.getContext(), "load");
                ctx.builder.CreateCondBr(ctx.builder.CreateIsNull(mlen), failBB, endBB);
                failBB->insertInto(ctx.f);
                ctx.builder.SetInsertPoint(failBB);
                ctx.builder.CreateCall(prepare_call(jlboundserror_func), { mark_callee_rooted(ctx, mem), ConstantInt::get(ctx.types().T_size, 1) });
                ctx.builder.CreateUnreachable();
                endBB->insertInto(ctx.f);
                ctx.builder.SetInsertPoint(endBB);
            }
            bool isboxed = layout->flags.arrayelem_isboxed;
            bool isunion = layout->flags.arrayelem_isunion;
            size_t elsz = layout->size;
            size_t al = layout->alignment;
            if (al > JL_HEAP_ALIGNMENT)
                al = JL_HEAP_ALIGNMENT;
            bool needlock = layout->flags.arrayelem_islocked;
            AtomicOrdering Order = (needlock || order <= jl_memory_order_notatomic)
                                    ? (isboxed ? AtomicOrdering::Unordered : AtomicOrdering::NotAtomic)
                                    : get_llvm_atomic_order(order);
            bool maybenull = true;
            if (!isboxed && !isunion && elsz == 0) {
                assert(jl_is_datatype(ety) && jl_is_datatype_singleton((jl_datatype_t*)ety));
                *ret = ghostValue(ctx, ety);
                if (isStrongerThanMonotonic(Order))
                    ctx.builder.CreateFence(Order);
            }
            else if (isunion) {
                assert(!isatomic && !needlock);
                Value *V = emit_memoryref_FCA(ctx, ref, layout);
                Value *idx0 = CreateSimplifiedExtractValue(ctx, V, 0);
                Value *mem = CreateSimplifiedExtractValue(ctx, V, 1);
                Value *data = emit_genericmemoryptr(ctx, mem, layout, AddressSpace::Loaded);
                Value *ptindex;
                if (elsz == 0) {
                    ptindex = data;
                }
                else {
                    Type *AT = ArrayType::get(IntegerType::get(ctx.builder.getContext(), 8 * al), (elsz + al - 1) / al);
                    // isbits union selector bytes are stored after mem->length bytes
                    ptindex = ctx.builder.CreateInBoundsGEP(AT, data, mlen);
                    data = ctx.builder.CreateInBoundsGEP(AT, data, idx0);
                }
                ptindex = emit_ptrgep(ctx, ptindex, idx0);
                *ret = typed_load(ctx, data, NULL, ety, ctx.tbaa().tbaa_arraybuf, nullptr, false,
                        AtomicOrdering::NotAtomic, false, 0, nullptr, ptindex, ctx.tbaa().tbaa_arrayselbyte);
            }
            else {
                Value *ptr = (layout->size == 0 ? nullptr : emit_memoryref_ptr(ctx, ref, layout));
                Value *lock = nullptr;
                if (needlock) {
                    assert(ptr);
                    lock = ptr;
                    // ptr += sizeof(lock);
                    ptr = emit_ptrgep(ctx, ptr, LLT_ALIGN(sizeof(jl_mutex_t), JL_SMALL_BYTE_ALIGNMENT));
                    emit_lockstate_value(ctx, lock, true);
                }
                *ret = typed_load(ctx, ptr, nullptr, ety,
                        isboxed ? ctx.tbaa().tbaa_ptrarraybuf : ctx.tbaa().tbaa_arraybuf,
                        ctx.noalias().aliasscope.current,
                        isboxed, Order, maybenull, al);
                if (needlock) {
                    emit_lockstate_value(ctx, lock, false);
                }
            }
            return true;
        }
    }

    else if ((f == BUILTIN(memoryrefset) && nargs == 4) ||
             (f == BUILTIN(memoryrefswap) && nargs == 4) ||
             (f == BUILTIN(memoryrefreplace) && nargs == 6) ||
             (f == BUILTIN(memoryrefmodify) && nargs == 5) ||
             (f == BUILTIN(memoryrefsetonce) && nargs == 5)) {
        return emit_f_opmemory(ctx, ret, f, argv, nargs, nullptr);
    }


    else if (f == BUILTIN(memoryref_isassigned) && nargs == 3) {
        const jl_cgval_t &ref = argv[1];
        jl_value_t *mty_dt = jl_unwrap_unionall(ref.typ);
        if (jl_is_genericmemoryref_type(mty_dt) && jl_is_concrete_type(mty_dt)) {
            jl_value_t *kind = jl_tparam0(mty_dt);
            mty_dt = jl_field_type_concrete((jl_datatype_t*)mty_dt, 1);
            if (kind != (jl_value_t*)jl_not_atomic_sym && kind != (jl_value_t*)jl_atomic_sym)
                return false;
            enum jl_memory_order order = jl_memory_order_unspecified;
            const std::string fname = "memoryref_isassigned";
            {
                const jl_cgval_t &ord = argv[2];
                emit_typecheck(ctx, ord, (jl_value_t*)jl_symbol_type, fname);
                if (!ord.constant)
                    return false;
                order = jl_get_atomic_order((jl_sym_t*)ord.constant, true, false);
            }
            if (order == jl_memory_order_invalid) {
                emit_atomic_error(ctx, "invalid atomic ordering");
                *ret = jl_cgval_t(); // unreachable
                return true;
            }
            const jl_datatype_layout_t *layout = ((jl_datatype_t*)mty_dt)->layout;
            bool isatomic = layout->flags.arrayelem_isatomic || layout->flags.arrayelem_islocked;
            if (!isatomic && order != jl_memory_order_notatomic && order != jl_memory_order_unspecified) {
                emit_atomic_error(ctx, "memoryref_isassigned: non-atomic memory cannot be accessed atomically");
                *ret = jl_cgval_t(); // unreachable
                return true;
            }
            if (isatomic && order == jl_memory_order_notatomic) {
                emit_atomic_error(ctx, "memoryref_isassigned: atomic memory cannot be accessed non-atomically");
                *ret = jl_cgval_t(); // unreachable
                return true;
            }
            if (order == jl_memory_order_unspecified) {
                order = isatomic ? jl_memory_order_unordered : jl_memory_order_notatomic;
            }
            jl_value_t *boundscheck = argv[3].constant;
            emit_typecheck(ctx, argv[3], (jl_value_t*)jl_bool_type, fname);
            Value *mem = emit_memoryref_mem(ctx, ref, layout);
            Value *mlen = emit_genericmemorylen(ctx, mem, ref.typ);
            Value *oob = bounds_check_enabled(ctx, boundscheck) ? ctx.builder.CreateIsNull(mlen) : nullptr;
            bool isboxed = layout->flags.arrayelem_isboxed;
            if (isboxed || layout->first_ptr >= 0) {
                bool needlock = layout->flags.arrayelem_islocked;
                AtomicOrdering Order = (needlock || order <= jl_memory_order_notatomic)
                                        ? (isboxed ? AtomicOrdering::Unordered : AtomicOrdering::NotAtomic)
                                        : get_llvm_atomic_order(order);
                PHINode *result = nullptr;
                if (oob) {
                    BasicBlock *passBB, *endBB, *fromBB;
                    passBB = BasicBlock::Create(ctx.builder.getContext(), "load");
                    endBB = BasicBlock::Create(ctx.builder.getContext(), "oob");

                    passBB->insertInto(ctx.f);
                    endBB->insertInto(ctx.f);
                    fromBB = ctx.builder.CreateCondBr(oob, endBB, passBB)->getParent();
                    ctx.builder.SetInsertPoint(endBB);
                    result = ctx.builder.CreatePHI(getInt1Ty(ctx.builder.getContext()), 2);
                    result->addIncoming(ConstantInt::get(result->getType(), 0), fromBB);
                    setName(ctx.emission_context, result, "arraysize");
                    ctx.builder.SetInsertPoint(passBB);
                }
                Value *elem = emit_memoryref_ptr(ctx, ref, layout);
                if (!isboxed)
                    elem = emit_ptrgep(ctx, elem, layout->first_ptr * sizeof(void*));
                else if (needlock)
                    // n.b. no actual lock acquire needed, as the check itself only needs to load a single pointer and check for null
                    // elem += sizeof(lock);
                    elem = emit_ptrgep(ctx, elem, LLT_ALIGN(sizeof(jl_mutex_t), JL_SMALL_BYTE_ALIGNMENT));
                // emit this using the same type as BUILTIN(memoryrefget)
                // so that LLVM may be able to load-load forward them and fold the result
                auto tbaa = isboxed ? ctx.tbaa().tbaa_ptrarraybuf : ctx.tbaa().tbaa_arraybuf;
                jl_aliasinfo_t ai = jl_aliasinfo_t::fromTBAA(ctx, tbaa);
                LoadInst *fldv = ctx.builder.CreateAlignedLoad(ctx.types().T_prjlvalue, elem, ctx.types().alignof_ptr);
                fldv->setOrdering(Order);
                ai.decorateInst(fldv);
                Value *isdef = ctx.builder.CreateIsNotNull(fldv);
                setName(ctx.emission_context, isdef, fname);
                if (oob) {
                    assert(result);
                    result->addIncoming(isdef, ctx.builder.CreateBr(result->getParent())->getParent());
                    ctx.builder.SetInsertPoint(result->getParent());
                    isdef = result;
                }
                *ret = mark_julia_type(ctx, isdef, false, jl_bool_type);
            }
            else if (oob) {
                Value *isdef = ctx.builder.CreateNot(oob);
                *ret = mark_julia_type(ctx, isdef, false, jl_bool_type);
            }
            else {
                *ret = mark_julia_const(ctx, jl_true);
            }
            return true;
        }
    }


    else if (f == BUILTIN(getfield) && (nargs == 2 || nargs == 3 || nargs == 4)) {
        const jl_cgval_t &obj = argv[1];
        const jl_cgval_t &fld = argv[2];
        enum jl_memory_order order = jl_memory_order_unspecified;
        jl_value_t *boundscheck = jl_true;

        if (nargs == 4) {
            const jl_cgval_t &ord = argv[3];
            const jl_cgval_t &inb = argv[4];
            emit_typecheck(ctx, ord, (jl_value_t*)jl_symbol_type, "getfield");
            emit_typecheck(ctx, inb, (jl_value_t*)jl_bool_type, "getfield");
            if (!ord.constant)
                return false;
            order = jl_get_atomic_order((jl_sym_t*)ord.constant, true, false);
            if (inb.constant == jl_false)
                boundscheck = jl_false;
        }
        else if (nargs == 3) {
            const jl_cgval_t &arg3 = argv[3];
            if (arg3.constant && jl_is_symbol(arg3.constant))
                order = jl_get_atomic_order((jl_sym_t*)arg3.constant, true, false);
            else if (arg3.constant == jl_false)
                boundscheck = jl_false;
            else if (arg3.typ != (jl_value_t*)jl_bool_type)
                return false;
        }
        if (order == jl_memory_order_invalid) {
            emit_atomic_error(ctx, "invalid atomic ordering");
            *ret = jl_cgval_t(); // unreachable
            return true;
        }

        jl_datatype_t *utt = (jl_datatype_t*)jl_unwrap_unionall(obj.typ);
        if (jl_is_type_type((jl_value_t*)utt) && jl_is_concrete_type(jl_tparam0(utt)))
            utt = (jl_datatype_t*)jl_typeof(jl_tparam0(utt));

        if (fld.constant && jl_is_symbol(fld.constant)) {
            jl_sym_t *name = (jl_sym_t*)fld.constant;
            if (obj.constant && jl_is_module(obj.constant)) {
                *ret = emit_globalref(ctx, (jl_module_t*)obj.constant, name, order == jl_memory_order_unspecified ? AtomicOrdering::Unordered : get_llvm_atomic_order(order));
                return true;
            }

            if (jl_is_datatype(utt) && jl_struct_try_layout(utt)) {
                ssize_t idx = jl_field_index(utt, name, 0);
                if (idx != -1 && !jl_has_free_typevars(jl_field_type(utt, idx))) {
                    *ret = emit_getfield_knownidx(ctx, obj, idx, utt, order);
                    return true;
                }
            }
        }
        else if (fld.typ == (jl_value_t*)jl_long_type) {
            if (ctx.vaSlot > 0) {
                // optimize VA tuple
                if (LoadInst *load = dyn_cast_or_null<LoadInst>(obj.V)) {
                    if (load->getPointerOperand() == ctx.slots[ctx.vaSlot].boxroot && ctx.argArray) {
                        Value *valen = emit_n_varargs(ctx);
                        jl_cgval_t va_ary( // fake instantiation of a cgval, in order to call emit_bounds_check (it only checks the `.V` field)
                                emit_ptrgep(ctx, ctx.argArray, ctx.nReqArgs * sizeof(jl_value_t*)),
                                NULL, NULL);
                        Value *idx = emit_unbox(ctx, ctx.types().T_size, fld);
                        idx = emit_bounds_check(ctx, va_ary, NULL, idx, valen, boundscheck);
                        idx = ctx.builder.CreateAdd(idx, ConstantInt::get(ctx.types().T_size, ctx.nReqArgs));
                        Instruction *v = ctx.builder.CreateAlignedLoad(ctx.types().T_prjlvalue, ctx.builder.CreateInBoundsGEP(ctx.types().T_prjlvalue, ctx.argArray, idx), Align(sizeof(void*)));
                        setName(ctx.emission_context, v, "getfield");
                        // if we know the result type of this load, we will mark that information here too
                        jl_aliasinfo_t ai = jl_aliasinfo_t::fromTBAA(ctx, ctx.tbaa().tbaa_value);
                        ai.decorateInst(maybe_mark_load_dereferenceable(v, false, rt));
                        *ret = mark_julia_type(ctx, v, /*boxed*/ true, rt);
                        return true;
                    }
                }
            }

            if (jl_is_datatype(utt)) {
                if (jl_struct_try_layout(utt)) {
                    size_t nfields = jl_datatype_nfields(utt);
                    // integer index
                    size_t idx;
                    if (fld.constant && (idx = jl_unbox_long(fld.constant) - 1) < nfields) {
                        if (!jl_has_free_typevars(jl_field_type(utt, idx))) {
                            // known index
                            *ret = emit_getfield_knownidx(ctx, obj, idx, utt, order);
                            return true;
                        }
                    }
                    else {
                        // unknown index
                        Value *vidx = emit_unbox(ctx, ctx.types().T_size, fld);
                        if (emit_getfield_unknownidx(ctx, ret, obj, vidx, utt, boundscheck, order)) {
                            return true;
                        }
                    }
                }
                Value *vidx = emit_unbox(ctx, ctx.types().T_size, fld);
                if (jl_is_tuple_type(utt) && is_tupletype_homogeneous(utt->parameters, true)) {
                    // For tuples, we can emit code even if we don't know the exact
                    // type (e.g. because we don't know the length). This is possible
                    // as long as we know that all elements are of the same (leaf) type.
                    jl_cgval_t ptrobj = obj.isboxed ? obj : value_to_pointer(ctx, obj);
                    if (order != jl_memory_order_notatomic && order != jl_memory_order_unspecified) {
                        emit_atomic_error(ctx, "getfield: non-atomic field cannot be accessed atomically");
                        *ret = jl_cgval_t(); // unreachable
                        return true;
                    }
                    // Determine which was the type that was homogeneous
                    jl_value_t *jt = jl_tparam0(utt);
                    if (jl_is_vararg(jt))
                        jt = jl_unwrap_vararg(jt);
                    assert(jl_is_datatype(jt));
                    // This is not necessary for correctness, but allows to omit
                    // the extra code for getting the length of the tuple
                    if (!bounds_check_enabled(ctx, boundscheck)) {
                        vidx = ctx.builder.CreateSub(vidx, ConstantInt::get(ctx.types().T_size, 1));
                    }
                    else {
                        vidx = emit_bounds_check(ctx, ptrobj, (jl_value_t*)ptrobj.typ, vidx,
                            emit_datatype_nfields(ctx, emit_typeof(ctx, ptrobj, false, false)),
                            jl_true);
                    }
                    bool isboxed = !jl_datatype_isinlinealloc((jl_datatype_t*)jt, 0);
                    Value *ptr = data_pointer(ctx, ptrobj);
                    *ret = typed_load(ctx, ptr, vidx,
                            isboxed ? (jl_value_t*)jl_any_type : jt,
                            ptrobj.tbaa, nullptr, isboxed, AtomicOrdering::NotAtomic, false);
                    return true;
                }

                // Unknown object, but field known to be integer
                vidx = ctx.builder.CreateSub(vidx, ConstantInt::get(ctx.types().T_size, 1));
                Value *fld_val = ctx.builder.CreateCall(prepare_call(jlgetnthfieldchecked_func), { boxed(ctx, obj), vidx }, "getfield");
                *ret = mark_julia_type(ctx, fld_val, true, jl_any_type);
                return true;
            }
        }
        else if (fld.typ == (jl_value_t*)jl_symbol_type) { // Known type but unknown symbol
            if (jl_is_datatype(utt) && (utt != jl_module_type) && jl_struct_try_layout(utt)) {
                if ((jl_datatype_nfields(utt) == 1 && !jl_is_namedtuple_type(utt) && !jl_is_tuple_type(utt))) {
                    jl_svec_t *fn = jl_field_names(utt);
                    assert(jl_svec_len(fn) == 1);
                    Value *typ_sym = literal_pointer_val(ctx, jl_svecref(fn, 0));
                    Value *cond = ctx.builder.CreateICmpEQ(mark_callee_rooted(ctx, typ_sym), mark_callee_rooted(ctx, boxed(ctx, fld)));
                    emit_hasnofield_error_ifnot(ctx, cond, utt, fld);
                    *ret = emit_getfield_knownidx(ctx, obj, 0, utt, order);
                    return true;
                }
                else {
                    Value *index = ctx.builder.CreateCall(prepare_call(jlfieldindex_func),
                            {emit_typeof(ctx, obj, false, false), boxed(ctx, fld), ConstantInt::get(getInt32Ty(ctx.builder.getContext()), 0)});
                    Value *cond = ctx.builder.CreateICmpNE(index, ConstantInt::get(getInt32Ty(ctx.builder.getContext()), -1));
                    emit_hasnofield_error_ifnot(ctx, cond, utt, fld);
                    Value *idx2 = ctx.builder.CreateAdd(ctx.builder.CreateIntCast(index, ctx.types().T_size, false), ConstantInt::get(ctx.types().T_size, 1)); // getfield_unknown is 1 based
                    if (emit_getfield_unknownidx(ctx, ret, obj, idx2, utt, jl_false, order))
                        return true;
                }
            }
        }
        return false;
    }

    else if (f == BUILTIN(getglobal) && (nargs == 2 || nargs == 3)) {
        const jl_cgval_t &mod = argv[1];
        const jl_cgval_t &sym = argv[2];
        enum jl_memory_order order = jl_memory_order_unspecified;

        if (nargs == 3) {
            const jl_cgval_t &arg3 = argv[3];
            if (arg3.constant && jl_is_symbol(arg3.constant))
                order = jl_get_atomic_order((jl_sym_t*)arg3.constant, true, false);
            else
                return false;
        }
        else
            order = jl_memory_order_monotonic;

        if (order == jl_memory_order_invalid || order == jl_memory_order_notatomic) {
            emit_atomic_error(ctx, order == jl_memory_order_invalid ? "invalid atomic ordering" : "getglobal: module binding cannot be read non-atomically");
            *ret = jl_cgval_t(); // unreachable
            return true;
        }

        if (sym.constant && jl_is_symbol(sym.constant)) {
            jl_sym_t *name = (jl_sym_t*)sym.constant;
            if (mod.constant && jl_is_module(mod.constant)) {
                *ret = emit_globalref(ctx, (jl_module_t*)mod.constant, name, get_llvm_atomic_order(order));
                return true;
            }
        }

        return false;
    }

    else if ((f == BUILTIN(setglobal) && (nargs == 3 || nargs == 4)) ||
             (f == BUILTIN(swapglobal) && (nargs == 3 || nargs == 4)) ||
             (f == BUILTIN(replaceglobal) && (nargs == 4 || nargs == 5 || nargs == 6)) ||
             (f == BUILTIN(modifyglobal) && (nargs == 4 || nargs == 5)) ||
             (f == BUILTIN(setglobalonce) && (nargs == 3 || nargs == 4 || nargs == 5))) {
        return emit_f_opglobal(ctx, ret, f, argv, nargs, nullptr);
    }

    else if ((f == BUILTIN(setfield) && (nargs == 3 || nargs == 4)) ||
             (f == BUILTIN(swapfield) && (nargs == 3 || nargs == 4)) ||
             (f == BUILTIN(replacefield) && (nargs == 4 || nargs == 5 || nargs == 6)) ||
             (f == BUILTIN(modifyfield) && (nargs == 4 || nargs == 5)) ||
             (f == BUILTIN(setfieldonce) && (nargs == 3 || nargs == 4 || nargs == 5))) {
        return emit_f_opfield(ctx, ret, f, argv, nargs, nullptr);
    }

    else if (f == BUILTIN(_svec_len) && nargs == 1) {
        const jl_cgval_t &obj = argv[1];
        Value *len;
        if (obj.constant && jl_is_svec(obj.constant)) {
            len = ConstantInt::get(ctx.types().T_size, jl_svec_len(obj.constant));
        }
        else {
            Value *svec_val = decay_derived(ctx, boxed(ctx, obj));
            len = ctx.builder.CreateAlignedLoad(ctx.types().T_size, svec_val, Align(ctx.types().sizeof_ptr));
        }
        *ret = mark_julia_type(ctx, len, false, jl_long_type);
        return true;
    }

    else if (f == BUILTIN(nfields) && nargs == 1) {
        const jl_cgval_t &obj = argv[1];
        if (ctx.vaSlot > 0) {
            // optimize VA tuple
            if (LoadInst *load = dyn_cast_or_null<LoadInst>(obj.V)) {
                if (load->getPointerOperand() == ctx.slots[ctx.vaSlot].boxroot) {
                    *ret = mark_julia_type(ctx, emit_n_varargs(ctx), false, jl_long_type);
                    return true;
                }
            }
        }
        ssize_t nf = -1;
        if (obj.constant) {
            nf = jl_datatype_nfields(jl_typeof(obj.constant));
        }
        else if (jl_is_type_type(obj.typ)) {
            jl_value_t *tp0 = jl_tparam0(obj.typ);
            if (jl_is_datatype(tp0) && jl_is_datatype_singleton((jl_datatype_t*)tp0))
                nf = jl_datatype_nfields((jl_value_t*)jl_datatype_type);
        }
        else if (jl_is_concrete_type(obj.typ)) {
            nf = jl_datatype_nfields(obj.typ);
        }
        Value *sz;
        if (nf != -1)
            sz = ConstantInt::get(ctx.types().T_size, nf);
        else
            sz = emit_datatype_nfields(ctx, emit_typeof(ctx, obj, false, false));
        *ret = mark_julia_type(ctx, sz, false, jl_long_type);
        return true;
    }

    else if (f == BUILTIN(fieldtype) && (nargs == 2 || nargs == 3)) {
        const jl_cgval_t &typ = argv[1];
        const jl_cgval_t &fld = argv[2];
        if ((jl_is_type_type(typ.typ) && jl_is_concrete_type(jl_tparam0(typ.typ))) ||
                (typ.constant && jl_is_concrete_type(typ.constant))) {
            if (fld.typ == (jl_value_t*)jl_long_type) {
                assert(typ.isboxed);
                Value *tyv = boxed(ctx, typ);
                Value *types_svec = emit_datatype_types(ctx, tyv);
                Value *types_len = emit_datatype_nfields(ctx, tyv);
                Value *idx = emit_unbox(ctx, ctx.types().T_size, fld);
                jl_value_t *boundscheck = (nargs == 3 ? argv[3].constant : jl_true);
                if (nargs == 3)
                    emit_typecheck(ctx, argv[3], (jl_value_t*)jl_bool_type, "fieldtype");
                emit_bounds_check(ctx, typ, (jl_value_t*)jl_datatype_type, idx, types_len, boundscheck);
                Value *fieldtyp_p = ctx.builder.CreateInBoundsGEP(ctx.types().T_prjlvalue, decay_derived(ctx, types_svec), idx);
                jl_aliasinfo_t ai = jl_aliasinfo_t::fromTBAA(ctx, ctx.tbaa().tbaa_const);
                Value *fieldtyp = ai.decorateInst(ctx.builder.CreateAlignedLoad(ctx.types().T_prjlvalue, fieldtyp_p, Align(sizeof(void*))));
                setName(ctx.emission_context, fieldtyp, "fieldtype");
                *ret = mark_julia_type(ctx, fieldtyp, true, (jl_value_t*)jl_type_type);
                return true;
            }
        }
    }

    else if (f == BUILTIN(sizeof) && nargs == 1) {
        const jl_cgval_t &obj = argv[1];
        jl_datatype_t *sty = (jl_datatype_t*)jl_unwrap_unionall(obj.typ);
        assert(jl_string_type->name->mutabl);
        if (sty == jl_string_type || sty == jl_simplevector_type) {
            if (obj.constant) {
                size_t sz;
                if (sty == jl_string_type) {
                    sz = jl_string_len(obj.constant);
                }
                else {
                    sz = (1 + jl_svec_len(obj.constant)) * sizeof(void*);
                }
                *ret = mark_julia_type(ctx, ConstantInt::get(ctx.types().T_size, sz), false, jl_long_type);
                return true;
            }
            // String and SimpleVector's length fields have the same layout
            auto ptr = boxed(ctx, obj);
            jl_aliasinfo_t ai = jl_aliasinfo_t::fromTBAA(ctx, ctx.tbaa().tbaa_const);
            Value *len = ai.decorateInst(ctx.builder.CreateAlignedLoad(ctx.types().T_size, ptr, ctx.types().alignof_ptr));
            MDBuilder MDB(ctx.builder.getContext());
            if (sty == jl_simplevector_type) {
                auto rng = MDB.createRange(
                    Constant::getNullValue(ctx.types().T_size), ConstantInt::get(ctx.types().T_size, INTPTR_MAX / sizeof(void*) - 1));
                cast<LoadInst>(len)->setMetadata(LLVMContext::MD_range, rng);
                len = ctx.builder.CreateMul(len, ConstantInt::get(ctx.types().T_size, sizeof(void*)));
                len = ctx.builder.CreateAdd(len, ConstantInt::get(ctx.types().T_size, sizeof(void*)));
            }
            else {
                auto rng = MDB.createRange(Constant::getNullValue(ctx.types().T_size), ConstantInt::get(ctx.types().T_size, INTPTR_MAX));
                cast<LoadInst>(len)->setMetadata(LLVMContext::MD_range, rng);
            }
            setName(ctx.emission_context, len, "sizeof");
            *ret = mark_julia_type(ctx, len, false, jl_long_type);
            return true;
        }
        else if (jl_is_genericmemory_type(sty)) {
            Value *v = boxed(ctx, obj);
            auto len = emit_genericmemorylen(ctx, v, (jl_value_t*)sty);
            auto elsize = emit_genericmemoryelsize(ctx, v, obj.typ, true);
            *ret = mark_julia_type(ctx, ctx.builder.CreateMul(len, elsize), false, jl_long_type);
            return true;
        }
    }

    else if (f == BUILTIN(apply_type) && nargs > 0) {
        if (jl_is_method(ctx.linfo->def.method)) {
            // don't bother codegen constant-folding for toplevel.
            jl_value_t *ty = static_apply_type(ctx, argv, nargs + 1);
            if (ty != NULL) {
                JL_GC_PUSH1(&ty);
                jl_temporary_root(ctx, ty);
                JL_GC_POP();
                *ret = mark_julia_const(ctx, ty);
                return true;
            }
        }
    }

    else if (f == BUILTIN(isdefinedglobal) && (nargs == 2 || nargs == 3 || nargs == 4)) {
        const jl_cgval_t &mod = argv[1];
        const jl_cgval_t &sym = argv[2];
        bool allow_import = true;
        enum jl_memory_order order = jl_memory_order_unspecified;

        if (nargs >= 3) {
            const jl_cgval_t &arg3 = argv[3];
            if (arg3.constant && jl_is_bool(arg3.constant))
                allow_import = jl_unbox_bool(arg3.constant);
            else
                return false;
        }

        if (nargs == 4) {
            const jl_cgval_t &arg4 = argv[4];
            if (arg4.constant && jl_is_symbol(arg4.constant))
                order = jl_get_atomic_order((jl_sym_t*)arg4.constant, true, false);
            else
                return false;
        }
        else
            order = jl_memory_order_unordered;

        if (order < jl_memory_order_unordered) {
            return false;
        }

        if (!mod.constant || !sym.constant || !jl_is_symbol(sym.constant) || !jl_is_module(mod.constant)) {
            return false;
        }

        *ret = emit_isdefinedglobal(ctx, (jl_module_t*)mod.constant, (jl_sym_t*)sym.constant, allow_import, order);
        return true;
    }

    else if (f == BUILTIN(isdefined) && (nargs == 2 || nargs == 3)) {
        const jl_cgval_t &obj = argv[1];
        const jl_cgval_t &fld = argv[2];
        jl_datatype_t *stt = (jl_datatype_t*)obj.typ;
        ssize_t fieldidx = -1;
        if (jl_is_type_type((jl_value_t*)stt)) {
            // the representation type of Type{T} is either typeof(T), or unknown
            // TODO: could use `issingletontype` predicate here, providing better type knowledge
            // than only handling DataType
            if (jl_is_concrete_type(jl_tparam0(stt)))
                stt = (jl_datatype_t*)jl_typeof(jl_tparam0(stt));
            else
                return false;
        }
        if (!jl_is_concrete_type((jl_value_t*)stt) || jl_is_array_type(stt) ||
            stt == jl_module_type) { // TODO: use ->layout here instead of concrete_type
            goto isdefined_unknown_idx;
        }
        assert(jl_is_datatype(stt));

        if (fld.constant && jl_is_symbol(fld.constant)) {
            jl_sym_t *sym = (jl_sym_t*)fld.constant;
            fieldidx = jl_field_index(stt, sym, 0);
        }
        else if (fld.constant && fld.typ == (jl_value_t*)jl_long_type) {
            fieldidx = jl_unbox_long(fld.constant) - 1;
        }
        else {
isdefined_unknown_idx:
            if (nargs == 3 || fld.typ != (jl_value_t*)jl_long_type)
                return false;
            Value *vidx = emit_unbox(ctx, ctx.types().T_size, fld);
            vidx = ctx.builder.CreateSub(vidx, ConstantInt::get(ctx.types().T_size, 1));
            Value *isd = ctx.builder.CreateCall(prepare_call(jlfieldisdefinedchecked_func), { boxed(ctx, obj), vidx });
            isd = ctx.builder.CreateTrunc(isd, getInt8Ty(ctx.builder.getContext()));
            *ret = mark_julia_type(ctx, isd, false, jl_bool_type);
            return true;
        }
        enum jl_memory_order order = jl_memory_order_unspecified;
        if (nargs == 3) {
            const jl_cgval_t &ord = argv[3];
            emit_typecheck(ctx, ord, (jl_value_t*)jl_symbol_type, "isdefined");
            if (!ord.constant)
                return false;
            order = jl_get_atomic_order((jl_sym_t*)ord.constant, true, false);
        }
        if (order == jl_memory_order_invalid) {
            emit_atomic_error(ctx, "invalid atomic ordering");
            *ret = jl_cgval_t(); // unreachable
            return true;
        }
        ssize_t nf = jl_datatype_nfields(stt);
        if (fieldidx < 0 || fieldidx >= nf) {
            if (order != jl_memory_order_unspecified) {
                emit_atomic_error(ctx, "isdefined: atomic ordering cannot be specified for nonexistent field");
                *ret = jl_cgval_t(); // unreachable
                return true;
            }
            *ret = mark_julia_const(ctx, jl_false);
            return true;
        }
        bool isatomic = jl_field_isatomic(stt, fieldidx);
        if (!isatomic && order != jl_memory_order_notatomic && order != jl_memory_order_unspecified) {
            emit_atomic_error(ctx, "isdefined: non-atomic field cannot be accessed atomically");
            *ret = jl_cgval_t(); // unreachable
            return true;
        }
        if (isatomic && order == jl_memory_order_notatomic) {
            emit_atomic_error(ctx, "isdefined: atomic field cannot be accessed non-atomically");
            *ret = jl_cgval_t(); // unreachable
            return true;
        }
        else if (!field_may_be_null(obj, stt, fieldidx)) {
            *ret = mark_julia_const(ctx, jl_true);
        }
        else if (jl_field_isptr(stt, fieldidx) || jl_type_hasptr(jl_field_type(stt, fieldidx))) {
            Value *fldv;
            size_t offs = jl_field_offset(stt, fieldidx) / sizeof(jl_value_t*);
            if (!obj.inline_roots.empty()) {
                auto offsets = split_value_field(stt, fieldidx);
                assert(offsets.second >= 0);
                fldv = obj.inline_roots.get(ctx, offsets.second);
            }
            else if (obj.ispointer()) {
                auto tbaa = best_field_tbaa(ctx, obj, stt, fieldidx, offs);
                if (!jl_field_isptr(stt, fieldidx))
                    offs += ((jl_datatype_t*)jl_field_type(stt, fieldidx))->layout->first_ptr;
                Value *ptr = data_pointer(ctx, obj);
                Value *addr = emit_ptrgep(ctx, ptr, offs * sizeof(jl_value_t*));
                // emit this using the same type as emit_getfield_knownidx
                // so that LLVM may be able to load-load forward them and fold the result
                jl_aliasinfo_t ai = jl_aliasinfo_t::fromTBAA(ctx, tbaa);
                fldv = ai.decorateInst(ctx.builder.CreateAlignedLoad(ctx.types().T_prjlvalue, addr, ctx.types().alignof_ptr));
                cast<LoadInst>(fldv)->setOrdering(order <= jl_memory_order_notatomic ? AtomicOrdering::Unordered : get_llvm_atomic_order(order));
            }
            else {
                fldv = ctx.builder.CreateExtractValue(obj.V, offs);
                if (!jl_field_isptr(stt, fieldidx)) {
                    fldv = extract_first_ptr(ctx, fldv);
                    assert(fldv);
                }
            }
            Value *isdef = ctx.builder.CreateIsNotNull(fldv);
            setName(ctx.emission_context, isdef, "isdefined");
            *ret = mark_julia_type(ctx, isdef, false, jl_bool_type);
        }
        else {
            *ret = mark_julia_const(ctx, jl_true);
        }
        if (order > jl_memory_order_monotonic && ret->constant) {
            // fence instructions may only have acquire, release, acq_rel, or seq_cst ordering.
            ctx.builder.CreateFence(get_llvm_atomic_order(order));
        }
        return true;
    }

    else if (f == BUILTIN(current_scope) && (nargs == 0)) {
        jl_aliasinfo_t scope_ai = jl_aliasinfo_t::fromTBAA(ctx, ctx.tbaa().tbaa_gcframe);
        Instruction *v = scope_ai.decorateInst(
            ctx.builder.CreateAlignedLoad(ctx.types().T_prjlvalue, get_scope_field(ctx), ctx.types().alignof_ptr));
        *ret = mark_julia_type(ctx, v, /*boxed*/ true, rt);
        return true;
    }

    else if (f == BUILTIN(donotdelete)) {
        // For now we emit this as a vararg call to the builtin
        // (which doesn't look at the arguments). In the future,
        // this should be an LLVM builtin.
        *ret = mark_julia_const(ctx, jl_nothing);
        FunctionType *Fty = FunctionType::get(getVoidTy(ctx.builder.getContext()), true);
        Function *dnd = prepare_call(jldnd_func);
        SmallVector<Value*, 1> call_args;

        for (size_t i = 1; i <= nargs; ++i) {
            const jl_cgval_t &obj = argv[i];
            if (obj.V) {
                // TODO is this strong enough to constitute a read of any contained
                // pointers?
                Value *V = obj.V;
                if (obj.isboxed) {
                    V = emit_pointer_from_objref(ctx, V);
                }
                call_args.push_back(V);
            }
        }
        ctx.builder.CreateCall(Fty, dnd, call_args);
        return true;
    }

    else if (f == BUILTIN(compilerbarrier) && (nargs == 2)) {
        emit_typecheck(ctx, argv[1], (jl_value_t*)jl_symbol_type, "compilerbarrier");
        *ret = argv[2];
        return true;
    }

    return false;
}

// Returns ctx.types().T_prjlvalue
static CallInst *emit_jlcall(jl_codectx_t &ctx, Value *theFptr, Value *theF,
                             ArrayRef<jl_cgval_t> argv, size_t nargs, JuliaFunction<> *trampoline)
{
    ++EmittedJLCalls;
    Function *TheTrampoline = prepare_call(trampoline);
    // emit arguments
    SmallVector<Value*, 4> theArgs;
    theArgs.push_back(theFptr);
    if (theF)
        theArgs.push_back(theF);
    for (size_t i = 0; i < nargs; i++) {
        Value *arg;
        if (i == 0 && trampoline == julia_call3) {
            const jl_cgval_t &f = argv[i];
            arg = f.inline_roots.empty() && f.ispointer() ? data_pointer(ctx, f) : value_to_pointer(ctx, f).V;
            arg = decay_derived(ctx, arg);
        }
        else {
            arg = boxed(ctx, argv[i]);
        }
        theArgs.push_back(arg);
    }
    CallInst *result = ctx.builder.CreateCall(TheTrampoline, theArgs);
    result->setAttributes(TheTrampoline->getAttributes());
    // TODO: we could add readonly attributes in many cases to the args
    return result;
}

// Returns ctx.types().T_prjlvalue
static CallInst *emit_jlcall(jl_codectx_t &ctx, JuliaFunction<> *theFptr, Value *theF,
                             ArrayRef<jl_cgval_t> argv, size_t nargs, JuliaFunction<> *trampoline)
{
    return emit_jlcall(ctx, prepare_call(theFptr), theF, argv, nargs, trampoline);
}

static jl_cgval_t emit_call_specfun_other(jl_codectx_t &ctx, bool is_opaque_closure, jl_value_t *specTypes, jl_value_t *jlretty, jl_returninfo_t &returninfo, ArrayRef<jl_cgval_t> argv, size_t nargs)
{
    ++EmittedSpecfunCalls;
    // emit specialized call site
    bool gcstack_arg = JL_FEAT_TEST(ctx, gcstack_arg);
    size_t nfargs = returninfo.decl.getFunctionType()->getNumParams();
    SmallVector<Value *, 0> argvals(nfargs);
    unsigned idx = 0;
    AllocaInst *result = nullptr;

    if (returninfo.cc == jl_returninfo_t::SRet || returninfo.cc == jl_returninfo_t::Union) {
        result = emit_static_alloca(ctx, returninfo.union_bytes, Align(returninfo.union_align));
        setName(ctx.emission_context, result, "sret_box");
        argvals[idx] = result;
        idx++;
    }

    AllocaInst *return_roots = nullptr;
    if (returninfo.return_roots) {
        return_roots = emit_static_roots(ctx, returninfo.return_roots);
        setName(ctx.emission_context, return_roots, "return_roots");
        argvals[idx] = return_roots;
        idx++;
    }
    if (gcstack_arg) {
        argvals[idx] = ctx.pgcstack;
        idx++;
    }
    for (size_t i = 0; i < nargs; i++) {
        // n.b.: specTypes is required to be a datatype by construction for specsig
        if (is_opaque_closure && i == 0) {
            // Special implementation for opaque closures: their jt and thus
            // julia_type_to_llvm values are likely wrong (based on captures instead of the OC), so override the
            // behavior here to directly pass the expected pointer directly instead of
            // computing it from the available information
            // jl_value_t *oc_type = (jl_value_t*)jl_any_type; // more accurately: get_oc_type(specTypes, jlretty)
            jl_cgval_t arg = argv[i];
            if (arg.isghost) {
                argvals[idx] = Constant::getNullValue(ctx.builder.getPtrTy(AddressSpace::Derived));
            }
            else {
                if (!arg.isboxed)
                    arg = value_to_pointer(ctx, arg);
                argvals[idx] = decay_derived(ctx, data_pointer(ctx, arg));
            }
            idx++;
            continue;
        }
        jl_value_t *jt = jl_nth_slot_type(specTypes, i);
        jl_cgval_t arg = update_julia_type(ctx, argv[i], jt);
        if (arg.typ == jl_bottom_type) {
            emit_error(ctx, "(INTERNAL ERROR - IR Validity): Argument type mismatch in Expr(:invoke)");
            return jl_cgval_t();
        }
        if (is_uniquerep_Type(jt)) {
            continue;
        }
        else {
            bool isboxed = deserves_argbox(jt);
            Type *et = isboxed ? ctx.types().T_prjlvalue : julia_type_to_llvm(ctx, jt);
            if (type_is_ghost(et))
                continue;
            assert(idx < nfargs);
            if (isboxed) {
                argvals[idx] = boxed(ctx, arg);
            }
            else if (et->isAggregateType()) {
                auto tracked = CountTrackedPointers(et);
                if (tracked.count && !tracked.all) {
                    auto [val, roots, result_tbaa] = split_value(ctx, arg, Align(julia_alignment(jt)), /*copy_required*/false);
                    Value *proots = roots.get_ptr(ctx);
                    assert(val);
                    argvals[idx] = decay_derived(ctx, val);
                    argvals[++idx] = proots;
                }
                else {
                    if (!arg.isboxed)
                        arg = value_to_pointer(ctx, arg);
                    argvals[idx] = decay_derived(ctx, data_pointer(ctx, arg));
                }
            }
            else {
                Value *val = emit_unbox(ctx, et, arg);
                if (!val) {
                    // There was a type mismatch of some sort - exit early
                    emit_error(ctx, "(INTERNAL ERROR - IR Validity): Argument type mismatch in Expr(:invoke)");
                    return jl_cgval_t();
                }
                argvals[idx] = val;
            }
        }
        idx++;
    }
    assert(idx == nfargs);
    CallInst *call = ctx.builder.CreateCall(returninfo.decl, argvals);
    call->setAttributes(returninfo.attrs);
    if (gcstack_arg && ctx.emission_context.use_swiftcc)
        call->setCallingConv(CallingConv::Swift);

    jl_cgval_t retval;
    switch (returninfo.cc) {
        case jl_returninfo_t::Boxed:
            retval = mark_julia_type(ctx, call, true, jlretty);
            break;
        case jl_returninfo_t::Register:
            retval = mark_julia_type(ctx, call, false, jlretty);
            break;
        case jl_returninfo_t::SRet:
            assert(result);
            retval = mark_julia_slot(result,
                                     jlretty,
                                     NULL,
                                     ctx.tbaa().tbaa_gcframe,
                                     make_lazy_gc_roots(return_roots, returninfo.return_roots, ctx.tbaa().tbaa_gcframe));
            break;
        case jl_returninfo_t::Union: {
            Value *box = ctx.builder.CreateExtractValue(call, 0);
            Value *tindex = ctx.builder.CreateExtractValue(call, 1);
            Value *derived = ctx.builder.CreateSelect(
                ctx.builder.CreateICmpEQ(
                        ctx.builder.CreateAnd(tindex, ConstantInt::get(getInt8Ty(ctx.builder.getContext()), UNION_BOX_MARKER)),
                        ConstantInt::get(getInt8Ty(ctx.builder.getContext()), 0)),
                decay_derived(ctx, result),
                decay_derived(ctx, box)
            );
            retval = mark_julia_slot(derived,
                                     jlretty,
                                     tindex,
                                     ctx.tbaa().tbaa_stack,
                                     make_lazy_gc_roots(return_roots, returninfo.return_roots, ctx.tbaa().tbaa_gcframe));
            retval.Vboxed = box;
            break;
        }
        case jl_returninfo_t::Ghosts:
            retval = mark_julia_slot(NULL, jlretty, call, ctx.tbaa().tbaa_stack);
            break;
    }
    return retval;
}

static jl_cgval_t emit_call_specfun_other(jl_codectx_t &ctx, bool is_opaque_closure, jl_value_t *specTypes, jl_value_t *jlretty, llvm::Value *callee, StringRef specFunctionObject, jl_code_instance_t *fromexternal,
                                          ArrayRef<jl_cgval_t> argv, size_t nargs, jl_returninfo_t::CallingConv *cc, unsigned *nreturn_roots, jl_value_t *inferred_retty)
{
    ++EmittedSpecfunCalls;
    // emit specialized call site
    jl_returninfo_t returninfo = get_specsig_function(ctx.emission_context, jl_Module, callee, specFunctionObject, specTypes, jlretty, is_opaque_closure);
    *cc = returninfo.cc;
    *nreturn_roots = returninfo.return_roots;
    if (fromexternal) {
        std::string namep("p");
        Value *TheCallee = returninfo.decl.getCallee();
        namep += cast<Function>(TheCallee)->getName();
        GlobalVariable *GV = cast_or_null<GlobalVariable>(jl_Module->getNamedValue(namep));
        if (GV == nullptr) {
            GV = new GlobalVariable(*jl_Module, TheCallee->getType(), false, GlobalVariable::ExternalLinkage, nullptr, namep);
            ctx.emission_context.external_fns[std::make_tuple(fromexternal, true)] = GV;
        }
        jl_aliasinfo_t ai = jl_aliasinfo_t::fromTBAA(ctx, ctx.tbaa().tbaa_const);
        TheCallee = ai.decorateInst(ctx.builder.CreateAlignedLoad(TheCallee->getType(), GV, Align(sizeof(void*))));
        setName(ctx.emission_context, TheCallee, namep);
        returninfo.decl = FunctionCallee(returninfo.decl.getFunctionType(), TheCallee);
    }
    jl_cgval_t retval = emit_call_specfun_other(ctx, is_opaque_closure, specTypes, jlretty, returninfo, argv, nargs);
    // see if inference has a different / better type for the call than the lambda
    return update_julia_type(ctx, retval, inferred_retty);
}

static jl_cgval_t emit_call_specfun_other(jl_codectx_t &ctx, jl_method_instance_t *mi, jl_value_t *jlretty, StringRef specFunctionObject, jl_code_instance_t *fromexternal,
                                          ArrayRef<jl_cgval_t> argv, size_t nargs, jl_returninfo_t::CallingConv *cc, unsigned *return_roots, jl_value_t *inferred_retty)
{
    bool is_opaque_closure = jl_is_method(mi->def.value) && mi->def.method->is_for_opaque_closure;
    return emit_call_specfun_other(ctx, is_opaque_closure, mi->specTypes, jlretty, NULL,
        specFunctionObject, fromexternal, argv, nargs, cc, return_roots, inferred_retty);
}

static jl_value_t *get_ci_abi(jl_code_instance_t *ci)
{
    if (jl_typeof(ci->def) == (jl_value_t*)jl_abioverride_type)
        return ((jl_abi_override_t*)ci->def)->abi;
    return jl_get_ci_mi(ci)->specTypes;
}

static jl_cgval_t emit_call_specfun_other(jl_codectx_t &ctx, jl_code_instance_t *ci, StringRef specFunctionObject, jl_code_instance_t *fromexternal,
    ArrayRef<jl_cgval_t> argv, size_t nargs, jl_returninfo_t::CallingConv *cc, unsigned *return_roots, jl_value_t *inferred_retty)
{
    jl_method_instance_t *mi = jl_get_ci_mi(ci);
    bool is_opaque_closure = jl_is_method(mi->def.value) && mi->def.method->is_for_opaque_closure;
    return emit_call_specfun_other(ctx, is_opaque_closure, get_ci_abi(ci), ci->rettype, NULL,
        specFunctionObject, fromexternal, argv, nargs, cc, return_roots, inferred_retty);
}

static jl_cgval_t emit_call_specfun_boxed(jl_codectx_t &ctx, jl_value_t *jlretty, StringRef specFunctionObject, jl_code_instance_t *fromexternal,
                                          ArrayRef<jl_cgval_t> argv, size_t nargs, jl_value_t *inferred_retty)
{
    Value *theFptr;
    if (fromexternal) {
        std::string namep("p");
        namep += specFunctionObject;
        GlobalVariable *GV = cast_or_null<GlobalVariable>(jl_Module->getNamedValue(namep));
        Type *pfunc = PointerType::getUnqual(ctx.builder.getContext());
        if (GV == nullptr) {
            GV = new GlobalVariable(*jl_Module, pfunc, false, GlobalVariable::ExternalLinkage, nullptr, namep);
            ctx.emission_context.external_fns[std::make_tuple(fromexternal, false)] = GV;
        }
        jl_aliasinfo_t ai = jl_aliasinfo_t::fromTBAA(ctx, ctx.tbaa().tbaa_const);
        theFptr = ai.decorateInst(ctx.builder.CreateAlignedLoad(pfunc, GV, Align(sizeof(void*))));
        setName(ctx.emission_context, theFptr, specFunctionObject);
    }
    else {
        theFptr = jl_Module->getOrInsertFunction(specFunctionObject, ctx.types().T_jlfunc).getCallee();
        addRetAttr(cast<Function>(theFptr), Attribute::NonNull);
    }
    Value *ret = emit_jlcall(ctx, theFptr, nullptr, argv, nargs, julia_call);
    return update_julia_type(ctx, mark_julia_type(ctx, ret, true, jlretty), inferred_retty);
}

static jl_cgval_t emit_invoke(jl_codectx_t &ctx, jl_expr_t *ex, jl_value_t *rt)
{
    jl_value_t **args = jl_array_data(ex->args, jl_value_t*);
    size_t arglen = jl_array_dim0(ex->args);
    size_t nargs = arglen - 1;
    assert(arglen >= 2);

    jl_cgval_t lival = emit_expr(ctx, args[0]);
    SmallVector<jl_cgval_t, 0> argv(nargs);
    for (size_t i = 0; i < nargs; ++i) {
        argv[i] = emit_expr(ctx, args[i + 1]);
        if (argv[i].typ == jl_bottom_type)
            return jl_cgval_t();
    }
    return emit_invoke(ctx, lival, argv, nargs, rt, false);
}

static jl_cgval_t emit_invoke(jl_codectx_t &ctx, const jl_cgval_t &lival, ArrayRef<jl_cgval_t> argv, size_t nargs, jl_value_t *rt, bool always_inline)
{
    ++EmittedInvokes;
    bool handled = false;
    jl_cgval_t result;
    if (lival.constant) {
        jl_method_instance_t *mi;
        jl_value_t *ci = nullptr;
        if (jl_is_method_instance(lival.constant)) {
            mi = (jl_method_instance_t*)lival.constant;
        }
        else if (jl_is_code_instance(lival.constant)) {
            ci = lival.constant;
            mi = jl_get_ci_mi((jl_code_instance_t*)ci);
        } else {
            emit_error(ctx, "(Internal ERROR - IR Validity): Invoke target is not a method instance or code instance");
            return jl_cgval_t();
        }
        assert(jl_is_method_instance(mi));
        if (mi == ctx.linfo) {
            // handle self-recursion specially (TODO: assuming ci is a valid invoke for mi?)
            Function *f = ctx.f;
            FunctionType *ft = f->getFunctionType();
            if (ft == ctx.types().T_jlfunc) {
                Value *ret = emit_jlcall(ctx, f, nullptr, argv, nargs, julia_call);
                result = update_julia_type(ctx, mark_julia_type(ctx, ret, true, ctx.rettype), rt);
            }
            else if (ft == ctx.types().T_jlfuncparams) {
                Value *ret = emit_jlcall(ctx, f, ctx.spvals_ptr, argv, nargs, julia_call2);
                result = update_julia_type(ctx, mark_julia_type(ctx, ret, true, ctx.rettype), rt);
            }
            else {
                unsigned return_roots = 0;
                jl_returninfo_t::CallingConv cc = jl_returninfo_t::CallingConv::Boxed;
                StringRef protoname = f->getName();
                result = emit_call_specfun_other(ctx, mi, ctx.rettype, protoname, nullptr, argv, nargs, &cc, &return_roots, rt);
            }
            handled = true;
        }
        else {
            if (ci) {
                jl_code_instance_t *codeinst = (jl_code_instance_t*)ci;
                auto invoke = jl_atomic_load_acquire(&codeinst->invoke);
                 // check if we know how to handle this specptr
                if (invoke == jl_fptr_const_return_addr) {
                    result = mark_julia_const(ctx, codeinst->rettype_const);
                }
                else {
                    bool specsig, needsparams;
                    std::tie(specsig, needsparams) = uses_specsig(get_ci_abi(codeinst), mi, codeinst->rettype, ctx.params->prefer_specsig);
                    if (needsparams) {
                        Value *r = emit_jlcall(ctx, jlinvoke_func, track_pjlvalue(ctx, literal_pointer_val(ctx, (jl_value_t*)mi)), argv, nargs, julia_call2);
                        result = mark_julia_type(ctx, r, true, rt);
                    }
                    else {
                        std::string name;
                        StringRef protoname;
                        bool need_to_emit = true;
                        bool cache_valid = (ctx.use_cache || ctx.external_linkage);
                        bool external = false;

                        // Check if we already queued this up
                        auto it = ctx.call_targets.find(codeinst);
                        if (it != ctx.call_targets.end()) {
                            assert(it->second.specsig == specsig);
                            protoname = it->second.decl->getName();
                            if (always_inline)
                                it->second.private_linkage = true;
                            else
                                it->second.external_linkage = true;
                        }
                        // Check if it is already compiled (either JIT or externally), and if so, re-use that name if possible
                        // This is just an optimization to emit the correct name immediately, if we know it, since the JIT and AOT code will be able to do this later also
                        if (cache_valid) {
                            // TODO: use `emitted` map here too to try to consolidate names?
                            uint8_t specsigflags;
                            jl_callptr_t invoke;
                            void *fptr;
                            jl_read_codeinst_invoke(codeinst, &specsigflags, &invoke, &fptr, 0);
                            if (specsig ? specsigflags & JL_CI_FLAGS_SPECPTR_SPECIALIZED : invoke == jl_fptr_args_addr) {
                                if (ctx.external_linkage) {
                                    // TODO: Add !specsig support to aotcompile.cpp
                                    // Check that the codeinst is containing native code
                                    if (specsig && (specsigflags & JL_CI_FLAGS_FROM_IMAGE)) {
                                        external = !always_inline;
                                        need_to_emit = false;
                                    }
                                }
                                else { // ctx.use_cache
                                    need_to_emit = false;
                                }
                                if (!need_to_emit && protoname.empty())
                                    protoname = jl_ExecutionEngine->getFunctionAtAddress((uintptr_t)fptr, invoke, codeinst);
                            }
                        }
                        if (it != ctx.call_targets.end())
                            need_to_emit = false;
                        else if (always_inline)
                            need_to_emit = true;
                        if (protoname.empty()) {
                            raw_string_ostream(name) << (specsig ? "j_" : "j1_") << name_from_method_instance(mi) << "_" << jl_atomic_fetch_add_relaxed(&globalUniqueGeneratedNames, 1);
                            protoname = StringRef(name);
                        }

                        jl_returninfo_t::CallingConv cc = jl_returninfo_t::CallingConv::Boxed;
                        unsigned return_roots = 0;
                        if (specsig)
                            result = emit_call_specfun_other(ctx, codeinst, protoname, external ? codeinst : nullptr, argv, nargs, &cc, &return_roots, rt);
                        else
                            result = emit_call_specfun_boxed(ctx, codeinst->rettype, protoname, external ? codeinst : nullptr, argv, nargs, rt);
                        if (need_to_emit) {
                            Function *trampoline_decl = cast<Function>(jl_Module->getNamedValue(protoname));
                            ctx.call_targets[codeinst] = {cc, return_roots, trampoline_decl, nullptr, specsig, !always_inline, always_inline};
                        }
                    }
                }
                handled = true;
            }
        }
    }
    if (!handled) {
        Value *r = emit_jlcall(ctx, jlinvoke_func, boxed(ctx, lival), argv, nargs, julia_call2);
        result = mark_julia_type(ctx, r, true, rt);
    }
    if (result.typ == jl_bottom_type) {
#ifndef JL_NDEBUG
        emit_error(ctx, "(INTERNAL ERROR - IR Validity): Returned from function we expected not to.");
#endif
        CreateTrap(ctx.builder);
    }
    return result;
}

static jl_cgval_t emit_invoke_modify(jl_codectx_t &ctx, jl_expr_t *ex, jl_value_t *rt)
{
    ++EmittedInvokes;
    jl_value_t **args = jl_array_data(ex->args, jl_value_t*);
    size_t arglen = jl_array_dim0(ex->args);
    size_t nargs = arglen - 1;
    assert(arglen >= 2);
    jl_cgval_t lival = emit_expr(ctx, args[0]);
    SmallVector<jl_cgval_t, 0> argv(nargs);
    for (size_t i = 0; i < nargs; ++i) {
        argv[i] = emit_expr(ctx, args[i + 1]);
        if (argv[i].typ == jl_bottom_type)
            return jl_cgval_t();
    }
    const jl_cgval_t &f = argv[0];
    if (f.constant) {
        jl_cgval_t ret;
        auto it = builtin_func_map().end();
        if (f.constant == BUILTIN(modifyfield)) {
            if (emit_f_opfield(ctx, &ret, BUILTIN(modifyfield), argv, nargs - 1, &lival))
                return ret;
            it = builtin_func_map().find(f.constant);
            assert(it != builtin_func_map().end());
        }
        else if (f.constant == BUILTIN(modifyglobal)) {
            if (emit_f_opglobal(ctx, &ret, BUILTIN(modifyglobal), argv, nargs - 1, &lival))
                return ret;
            it = builtin_func_map().find(f.constant);
            assert(it != builtin_func_map().end());
        }
        else if (f.constant == BUILTIN(memoryrefmodify)) {
            if (emit_f_opmemory(ctx, &ret, BUILTIN(memoryrefmodify), argv, nargs - 1, &lival))
                return ret;
            it = builtin_func_map().find(f.constant);
            assert(it != builtin_func_map().end());
        }
        else if (jl_is_intrinsic(f.constant)) {
            JL_I::intrinsic fi = (intrinsic)*(uint32_t*)jl_data_ptr(f.constant);
            if (fi == JL_I::atomic_pointermodify && jl_intrinsic_nargs((int)fi) == nargs - 1)
                return emit_atomic_pointerop(ctx, fi, ArrayRef<jl_cgval_t>(argv).drop_front(), nargs - 1, &lival);
        }

        if (it != builtin_func_map().end()) {
            Value *oldnew = emit_jlcall(ctx, it->second, Constant::getNullValue(ctx.types().T_prjlvalue), ArrayRef<jl_cgval_t>(argv).drop_front(), nargs - 1, julia_call);
            return mark_julia_type(ctx, oldnew, true, rt);
        }
    }
    // emit function and arguments
    Value *callval = emit_jlcall(ctx, jlapplygeneric_func, nullptr, argv, nargs, julia_call);
    return mark_julia_type(ctx, callval, true, rt);
}

static jl_cgval_t emit_specsig_oc_call(jl_codectx_t &ctx, jl_value_t *oc_type, jl_value_t *sigtype, MutableArrayRef<jl_cgval_t> argv /*n.b. this mutation is unusual */, size_t nargs)
{
    jl_datatype_t *oc_argt = (jl_datatype_t *)jl_tparam0(oc_type);
    jl_value_t *oc_rett = jl_tparam1(oc_type);
    jl_svec_t *types = jl_get_fieldtypes((jl_datatype_t*)oc_argt);
    size_t ntypes = jl_svec_len(types);
    for (size_t i = 0; i < nargs-1; ++i) {
        jl_value_t *typ = i >= ntypes ? jl_svecref(types, ntypes-1) : jl_svecref(types, i);
        if (jl_is_vararg(typ))
            typ = jl_unwrap_vararg(typ);
        emit_typecheck(ctx, argv[i+1], typ, "typeassert");
        argv[i+1] = update_julia_type(ctx, argv[i+1], typ);
        if (argv[i+1].typ == jl_bottom_type)
            return jl_cgval_t();
    }
    jl_returninfo_t::CallingConv cc = jl_returninfo_t::CallingConv::Boxed;
    unsigned return_roots = 0;

    // Load specptr
    jl_cgval_t &theArg = argv[0];
    jl_cgval_t closure_specptr = emit_getfield_knownidx(ctx, theArg, 4, (jl_datatype_t*)oc_type, jl_memory_order_notatomic);
    Value *specptr = emit_unbox(ctx, ctx.types().T_size, update_julia_type(ctx, closure_specptr, (jl_value_t*)jl_voidpointer_type));
    specptr = emit_inttoptr(ctx, specptr, ctx.types().T_ptr);
    JL_GC_PUSH1(&sigtype);
    jl_cgval_t r = emit_call_specfun_other(ctx, true, sigtype, oc_rett, specptr, "", NULL, argv, nargs,
        &cc, &return_roots, oc_rett);
    JL_GC_POP();
    return r;
}

static jl_cgval_t emit_call(jl_codectx_t &ctx, jl_expr_t *ex, jl_value_t *rt, bool is_promotable)
{
    ++EmittedCalls;
    jl_value_t **args = jl_array_data(ex->args, jl_value_t*);
    size_t nargs = jl_array_dim0(ex->args);
    assert(nargs >= 1);
    jl_cgval_t f = emit_expr(ctx, args[0]);
    if (f.typ == jl_bottom_type) {
        return jl_cgval_t();
    }

    // a couple intrinsics (really just llvmcall, though partly cglobal too)
    // have non-standard (aka invalid) evaluation semantics, so we must handle these first
    if (f.constant && jl_is_intrinsic(f.constant)) {
        JL_I::intrinsic fi = (intrinsic)*(uint32_t*)jl_data_ptr(f.constant);
        return emit_intrinsic(ctx, fi, args, nargs - 1);
    }

    size_t n_generic_args = nargs;
    SmallVector<jl_cgval_t, 0> argv(n_generic_args);
    argv[0] = f;
    for (size_t i = 1; i < nargs; ++i) {
        argv[i] = emit_expr(ctx, args[i]);
        if (argv[i].typ == jl_bottom_type)
            return jl_cgval_t(); // anything past here is unreachable
    }

    if (f.typ == (jl_value_t*)jl_intrinsic_type) {
        Value *ret = emit_jlcall(ctx, prepare_call(jlintrinsic_func), nullptr, argv, nargs, julia_call3);
        setName(ctx.emission_context, ret, "Builtin_ret");
        return mark_julia_type(ctx, ret, true, rt);
    }
    else if (f.constant && jl_isa(f.constant, (jl_value_t*)jl_builtin_type)) {
        jl_cgval_t result;
        bool handled = emit_builtin_call(ctx, &result, f.constant, argv, nargs - 1, rt, ex, is_promotable);
        if (handled)
            return result;
        auto it = builtin_func_map().find(f.constant);
        if (it != builtin_func_map().end()) {
            Value *ret = emit_jlcall(ctx, it->second, Constant::getNullValue(ctx.types().T_prjlvalue), ArrayRef<jl_cgval_t>(argv).drop_front(), nargs - 1, julia_call);
            setName(ctx.emission_context, ret, it->second->name + "_ret");
            return mark_julia_type(ctx, ret, true, rt);
        }
    }

    // handle calling an OpaqueClosure
    if (jl_is_concrete_type(f.typ) && jl_subtype(f.typ, (jl_value_t*)jl_opaque_closure_type)) {
        jl_value_t *oc_argt = jl_tparam0(f.typ);
        jl_value_t *oc_rett = jl_tparam1(f.typ);
        if (jl_is_datatype(oc_argt) && jl_tupletype_length_compat(oc_argt, nargs-1)) {
            jl_value_t *sigtype = jl_argtype_with_function_type((jl_value_t*)f.typ, (jl_value_t*)oc_argt);
            if (uses_specsig(sigtype, false, oc_rett, true)) {
                JL_GC_PUSH1(&sigtype);
                jl_cgval_t r = emit_specsig_oc_call(ctx, f.typ, sigtype, argv, nargs);
                JL_GC_POP();
                return r;
            }
            // TODO: else emit_oc_call
        }
    }
    // emit function and arguments
    Value *callval = emit_jlcall(ctx, jlapplygeneric_func, nullptr, argv, n_generic_args, julia_call);
    return mark_julia_type(ctx, callval, true, rt);
}

// --- accessing and assigning variables ---

static void emit_hasnofield_error_ifnot(jl_codectx_t &ctx, Value *ok, jl_datatype_t *type, jl_cgval_t name)
{
    ++EmittedUndefVarErrors;
    assert(name.typ == (jl_value_t*)jl_symbol_type);
    BasicBlock *err = BasicBlock::Create(ctx.builder.getContext(), "err", ctx.f);
    BasicBlock *ifok = BasicBlock::Create(ctx.builder.getContext(), "ok");
    ctx.builder.CreateCondBr(ok, ifok, err);
    ctx.builder.SetInsertPoint(err);
    ctx.builder.CreateCall(prepare_call(jlhasnofield_func),
                          {mark_callee_rooted(ctx, literal_pointer_val(ctx, (jl_value_t*)type)),
                           mark_callee_rooted(ctx, boxed(ctx, name))});
    ctx.builder.CreateUnreachable();
    ifok->insertInto(ctx.f);
    ctx.builder.SetInsertPoint(ifok);
}

static jl_cgval_t emit_checked_var(jl_codectx_t &ctx, Value *bp, jl_sym_t *name, jl_value_t *scope, bool isvol, MDNode *tbaa)
{
    LoadInst *v = ctx.builder.CreateAlignedLoad(ctx.types().T_prjlvalue, bp, Align(sizeof(void*)));
    setName(ctx.emission_context, v, jl_symbol_name(name) + StringRef(".checked"));
    if (isvol)
        v->setVolatile(true);
    v->setOrdering(AtomicOrdering::Unordered);
    if (tbaa) {
        jl_aliasinfo_t ai = jl_aliasinfo_t::fromTBAA(ctx, tbaa);
        ai.decorateInst(v);
    }
    undef_var_error_ifnot(ctx, ctx.builder.CreateIsNotNull(v), name, scope);
    return mark_julia_type(ctx, v, true, jl_any_type);
}

static jl_cgval_t emit_sparam(jl_codectx_t &ctx, size_t i)
{
    if (jl_svec_len(ctx.linfo->sparam_vals) > 0) {
        jl_value_t *e = jl_svecref(ctx.linfo->sparam_vals, i);
        if (!jl_is_typevar(e)) {
            return mark_julia_const(ctx, e);
        }
    }
    Value *bp = emit_ptrgep(ctx, maybe_decay_tracked(ctx, ctx.spvals_ptr), i * sizeof(jl_value_t*) + sizeof(jl_svec_t));
    jl_aliasinfo_t ai = jl_aliasinfo_t::fromTBAA(ctx, ctx.tbaa().tbaa_const);
    Value *sp = ai.decorateInst(ctx.builder.CreateAlignedLoad(ctx.types().T_prjlvalue, bp, Align(sizeof(void*))));
    setName(ctx.emission_context, sp, "sparam");
    Value *isnull = ctx.builder.CreateICmpNE(emit_typeof(ctx, sp, false, true), emit_tagfrom(ctx, jl_tvar_type));
    jl_unionall_t *sparam = (jl_unionall_t*)ctx.linfo->def.method->sig;
    for (size_t j = 0; j < i; j++) {
        sparam = (jl_unionall_t*)sparam->body;
        assert(jl_is_unionall(sparam));
    }
    undef_var_error_ifnot(ctx, isnull, sparam->var->name, (jl_value_t*)jl_static_parameter_sym);
    return mark_julia_type(ctx, sp, true, jl_any_type);
}

static jl_cgval_t emit_isdefined(jl_codectx_t &ctx, jl_value_t *sym, int allow_import)
{
    Value *isnull = NULL;
    if (jl_is_slotnumber(sym) || jl_is_argument(sym)) {
        size_t sl = jl_slot_number(sym) - 1;
        jl_varinfo_t &vi = ctx.slots[sl];
        if (!vi.usedUndef)
            return mark_julia_const(ctx, jl_true);
        if (vi.boxroot == NULL || vi.pTIndex != NULL) {
            assert(vi.defFlag);
            isnull = ctx.builder.CreateAlignedLoad(getInt1Ty(ctx.builder.getContext()), vi.defFlag, Align(1), vi.isVolatile);
        }
        if (vi.boxroot != NULL) {
            Value *boxed = ctx.builder.CreateAlignedLoad(ctx.types().T_prjlvalue, vi.boxroot, Align(sizeof(void*)), vi.isVolatile);
            Value *box_isnull = ctx.builder.CreateICmpNE(boxed, Constant::getNullValue(ctx.types().T_prjlvalue));
            if (vi.pTIndex) {
                // value is either boxed in the stack slot, or unboxed in value
                // as indicated by testing (pTIndex & UNION_BOX_MARKER)
                Value *tindex = ctx.builder.CreateAlignedLoad(getInt8Ty(ctx.builder.getContext()), vi.pTIndex, Align(sizeof(void*)), vi.isVolatile);
                Value *load_unbox = ctx.builder.CreateICmpEQ(
                            ctx.builder.CreateAnd(tindex, ConstantInt::get(getInt8Ty(ctx.builder.getContext()), UNION_BOX_MARKER)),
                            ConstantInt::get(getInt8Ty(ctx.builder.getContext()), 0));
                isnull = ctx.builder.CreateSelect(load_unbox, isnull, box_isnull);
            }
            else {
                isnull = box_isnull;
            }
        }
    }
    else if (jl_is_expr(sym)) {
        assert(((jl_expr_t*)sym)->head == jl_static_parameter_sym && "malformed isdefined expression");
        size_t i = jl_unbox_long(jl_exprarg(sym, 0)) - 1;
        if (jl_svec_len(ctx.linfo->sparam_vals) > 0) {
            jl_value_t *e = jl_svecref(ctx.linfo->sparam_vals, i);
            if (!jl_is_typevar(e)) {
                return mark_julia_const(ctx, jl_true);
            }
        }
        Value *bp = emit_ptrgep(ctx, maybe_decay_tracked(ctx, ctx.spvals_ptr), i * sizeof(jl_value_t*) + sizeof(jl_svec_t));
        jl_aliasinfo_t ai = jl_aliasinfo_t::fromTBAA(ctx, ctx.tbaa().tbaa_const);
        Value *sp = ai.decorateInst(ctx.builder.CreateAlignedLoad(ctx.types().T_prjlvalue, bp, Align(sizeof(void*))));
        isnull = ctx.builder.CreateICmpNE(emit_typeof(ctx, sp, false, true), emit_tagfrom(ctx, jl_tvar_type));
    }
    else {
        assert(false && "malformed expression");
    }
    return mark_julia_type(ctx, isnull, false, jl_bool_type);
}

static jl_cgval_t emit_varinfo(jl_codectx_t &ctx, jl_varinfo_t &vi, jl_sym_t *varname) {
    jl_cgval_t v;
    Value *isnull = NULL;
    if (vi.boxroot == NULL || vi.pTIndex != NULL) {
        if ((!vi.isVolatile && vi.isSA) || vi.isArgument || vi.value.constant || !(vi.value.V || vi.inline_roots)) {
            v = vi.value;
            if (vi.pTIndex)
                v.TIndex = ctx.builder.CreateAlignedLoad(getInt8Ty(ctx.builder.getContext()), vi.pTIndex, Align(1));
        }
        else {
            // copy value to a non-mutable (non-volatile SSA) location
            // since this might be a union slot, the most convenient approach to copying
            // is to move the whole alloca chunk
            AllocaInst *ssaslot = nullptr;
            if (vi.value.V) {
                auto stack_ai = jl_aliasinfo_t::fromTBAA(ctx, ctx.tbaa().tbaa_stack);
                AllocaInst *varslot = cast<AllocaInst>(vi.value.V);
                Type *T = varslot->getAllocatedType();
                assert(!varslot->isArrayAllocation() && "variables not expected to be VLA");
                ssaslot = cast<AllocaInst>(varslot->clone());
                setName(ctx.emission_context, ssaslot, varslot->getName() + StringRef(".ssa"));
                ssaslot->insertAfter(varslot);
                if (vi.isVolatile) {
                    Value *unbox = ctx.builder.CreateAlignedLoad(ssaslot->getAllocatedType(), varslot, varslot->getAlign(), true);
                    stack_ai.decorateInst(ctx.builder.CreateAlignedStore(unbox, ssaslot, ssaslot->getAlign()));
                }
                else {
                    const DataLayout &DL = jl_Module->getDataLayout();
                    uint64_t sz = DL.getTypeStoreSize(T);
                    emit_memcpy(ctx, ssaslot, stack_ai, vi.value, sz, ssaslot->getAlign(), varslot->getAlign());
                }
            }
            Value *tindex = NULL;
            if (vi.pTIndex)
                tindex = ctx.builder.CreateAlignedLoad(getInt8Ty(ctx.builder.getContext()), vi.pTIndex, Align(1), vi.isVolatile);
            v = mark_julia_slot(ssaslot, vi.value.typ, tindex, ctx.tbaa().tbaa_stack, jl_gc_roots_t());
        }
        if (vi.inline_roots) {
            AllocaInst *varslot = vi.inline_roots;
            size_t nroots = vi.inline_roots_count;
            auto T_prjlvalue = varslot->getAllocatedType();
            if (auto AT = dyn_cast<ArrayType>(T_prjlvalue)) {
                nroots *= AT->getNumElements();
                T_prjlvalue = AT->getElementType();
            }
            assert(T_prjlvalue == ctx.types().T_prjlvalue);
            SmallVector<Value*,0> gcroots(nroots);
            auto roots_ai = jl_aliasinfo_t::fromTBAA(ctx, ctx.tbaa().tbaa_gcframe);
            for (size_t i = 0; i < nroots; i++) {
                Value *ptr = emit_ptrgep(ctx, varslot, i * sizeof(jl_value_t*));
                gcroots[i] = roots_ai.decorateInst(ctx.builder.CreateAlignedLoad(T_prjlvalue, ptr, Align(sizeof(void*)), vi.isVolatile));
            }
            v.inline_roots = jl_gc_roots_t(std::move(gcroots));
        }
        if (vi.usedUndef) {
            assert(vi.defFlag);
            isnull = ctx.builder.CreateAlignedLoad(getInt1Ty(ctx.builder.getContext()), vi.defFlag, Align(1), vi.isVolatile);
        }
    }
    if (vi.boxroot != NULL) {
        Instruction *boxed = ctx.builder.CreateAlignedLoad(ctx.types().T_prjlvalue, vi.boxroot, Align(sizeof(void*)), vi.isVolatile);
        Value *box_isnull = NULL;
        if (vi.usedUndef)
            box_isnull = ctx.builder.CreateICmpNE(boxed, Constant::getNullValue(ctx.types().T_prjlvalue));
        maybe_mark_load_dereferenceable(boxed, vi.usedUndef || vi.pTIndex, vi.value.typ);
        if (vi.pTIndex) {
            // value is either boxed in the stack slot, or unboxed in value
            // as indicated by testing (pTIndex & UNION_BOX_MARKER)
            Value *load_unbox = ctx.builder.CreateICmpEQ(
                        ctx.builder.CreateAnd(v.TIndex, ConstantInt::get(getInt8Ty(ctx.builder.getContext()), UNION_BOX_MARKER)),
                        ConstantInt::get(getInt8Ty(ctx.builder.getContext()), 0));
            if (vi.usedUndef)
                isnull = ctx.builder.CreateSelect(load_unbox, isnull, box_isnull);
            if (v.V) // v.V will be null if it is a union of all ghost values
                v.V = ctx.builder.CreateSelect(load_unbox, decay_derived(ctx, v.V), decay_derived(ctx, boxed));
            else
                v.V = boxed;
            v.Vboxed = boxed;
        }
        else {
            v = mark_julia_type(ctx, boxed, true, vi.value.typ);
            if (vi.usedUndef)
                isnull = box_isnull;
        }
    }
    if (isnull) {
        setName(ctx.emission_context, isnull, jl_symbol_name(varname) + StringRef("_is_null"));
        undef_var_error_ifnot(ctx, isnull, varname, (jl_value_t*)jl_local_sym);
    }
    return v;
}

static jl_cgval_t emit_local(jl_codectx_t &ctx, jl_value_t *slotload)
{
    size_t sl = jl_slot_number(slotload) - 1;
    jl_varinfo_t &vi = ctx.slots[sl];
    jl_sym_t *sym = slot_symbol(ctx, sl);
    if (sym == jl_unused_sym) {
        // This shouldn't happen in well-formed input, but let's be robust,
        // since we otherwise cause undefined behavior here.
        emit_error(ctx, "(INTERNAL ERROR - IR Validity): Tried to use `#undef#` argument.");
        return jl_cgval_t();
    }
    return emit_varinfo(ctx, vi, sym);
}

static void emit_vi_assignment_unboxed(jl_codectx_t &ctx, jl_varinfo_t &vi, Value *isboxed, const jl_cgval_t &rval_info)
{
    if (vi.usedUndef)
        store_def_flag(ctx, vi, true);

    if (!vi.value.constant) { // check that this is not a virtual store
        assert(vi.inline_roots || vi.value.ispointer() || (vi.pTIndex && vi.value.V == NULL));
        assert(jl_egal(vi.value.typ, rval_info.typ));
        // store value
        if (vi.pTIndex && vi.value.V) // TODO: use lifetime-end here instead
            ctx.builder.CreateStore(UndefValue::get(cast<AllocaInst>(vi.value.V)->getAllocatedType()), vi.value.V);
        // Sometimes we can get into situations where the LHS and RHS
        // are the same slot. We're not allowed to memcpy in that case
        // due to LLVM bugs.
        // This check should probably mostly catch the relevant situations.
        if (vi.value.V != nullptr ? vi.value.V != rval_info.V : vi.inline_roots != nullptr) {
            MDNode *tbaa = ctx.tbaa().tbaa_stack; // Use vi.value.tbaa ?
            auto roots_ai = jl_aliasinfo_t::fromTBAA(ctx, ctx.tbaa().tbaa_gcframe);
            if (rval_info.TIndex) {
                if (vi.value.V)
                    emit_unionmove(ctx, vi.value.V, vi.value.typ, tbaa, rval_info, rval_info.TIndex, /*skip*/isboxed, vi.isVolatile);
                assert(rval_info.inline_roots.size() <= vi.inline_roots_count);
                store_all_roots(ctx, rval_info.inline_roots, vi.inline_roots, roots_ai, vi.isVolatile);
            }
            else {
                Align align(julia_alignment(rval_info.typ));
                split_value_into(ctx, rval_info, align, vi.value.V, align, jl_aliasinfo_t::fromTBAA(ctx, tbaa), vi.inline_roots, roots_ai, vi.isVolatile);
            }
        }
    }
    else {
        assert(vi.pTIndex == NULL);
    }
}

static void emit_phinode_assign(jl_codectx_t &ctx, ssize_t idx, jl_value_t *r)
{
    jl_value_t *ssavalue_types = (jl_value_t*)ctx.source->ssavaluetypes;
    jl_value_t *phiType = NULL;
    if (jl_is_array(ssavalue_types)) {
        phiType = jl_array_ptr_ref(ssavalue_types, idx);
    }
    else {
        phiType = (jl_value_t*)jl_any_type;
    }
    jl_array_t *edges = (jl_array_t*)jl_fieldref_noalloc(r, 0);
    BasicBlock *BB = ctx.builder.GetInsertBlock();
    auto InsertPt = BB->getFirstInsertionPt();
    if (phiType == jl_bottom_type) {
        return;
    }
    AllocaInst *dest = nullptr;
    SmallVector<PHINode*,0> roots;
    // N.B.: For any memory space, used as a phi,
    // we need to emit space twice here. The reason for this is that
    // phi nodes may be arguments of other phi nodes, so if we don't
    // have two buffers, one may be overwritten before its value is
    // used. Hopefully LLVM will be able to fold this back where legal.
    if (jl_is_uniontype(phiType)) {
        bool allunbox;
        size_t min_align, nbytes, inline_roots;
        dest = try_emit_union_alloca(ctx, ((jl_uniontype_t*)phiType), allunbox, min_align, nbytes, inline_roots);
        if (dest || allunbox || inline_roots) {
            Value *ptr = nullptr;
            PHINode *ptr_phi = nullptr;
            auto tbaa = ctx.tbaa().tbaa_stack;
            PHINode *Tindex_phi = PHINode::Create(getInt8Ty(ctx.builder.getContext()), jl_array_nrows(edges), "tindex_phi");
            Tindex_phi->insertInto(BB, InsertPt);
            if (inline_roots) {
                roots.resize(inline_roots);
                for (size_t nr = 0; nr < inline_roots; nr++) {
                    auto root_phi = PHINode::Create(ctx.types().T_prjlvalue, jl_array_nrows(edges), "root_phi");
                    root_phi->insertInto(BB, InsertPt);
                    roots[nr] = root_phi;
                }
            }
            if (dest || inline_roots) {
                ptr_phi = PHINode::Create(ctx.types().T_prjlvalue, jl_array_nrows(edges), "ptr_phi");
                ptr_phi->insertInto(BB, InsertPt);
                if (dest) {
                    Value *isboxed = ctx.builder.CreateICmpNE(
                            ctx.builder.CreateAnd(Tindex_phi, ConstantInt::get(getInt8Ty(ctx.builder.getContext()), UNION_BOX_MARKER)),
                            ConstantInt::get(getInt8Ty(ctx.builder.getContext()), 0));
                    AllocaInst *phi = cast<AllocaInst>(dest->clone());
                    phi->insertAfter(dest);
                    ctx.builder.CreateMemCpy(phi, Align(min_align), dest, dest->getAlign(), nbytes, false);
                    ctx.builder.CreateLifetimeEnd(dest);
                    ptr = ctx.builder.CreateSelect(isboxed,
                        decay_derived(ctx, ptr_phi),
                        decay_derived(ctx, phi));
                }
                tbaa = best_tbaa(ctx.tbaa(), phiType);
            }
            jl_cgval_t val = mark_julia_slot(ptr, phiType, Tindex_phi, tbaa, jl_gc_roots_t(ArrayRef(roots)));
            val.Vboxed = ptr_phi;
            ctx.PhiNodes.push_back(std::make_tuple(val, BB, dest, ptr_phi, roots, r));
            ctx.SAvalues[idx] = val;
            ctx.ssavalue_assigned[idx] = true;
            return;
        }
    }
    bool isboxed = !deserves_stack(phiType);
    Type *vtype = isboxed ? ctx.types().T_prjlvalue : julia_type_to_llvm(ctx, phiType);
    // The frontend should really not emit this, but we allow it
    // for convenience.
    if (type_is_ghost(vtype)) {
        assert(jl_is_datatype(phiType) && jl_is_datatype_singleton((jl_datatype_t*)phiType));
        // Skip adding it to the PhiNodes list, since we didn't create one.
        ctx.SAvalues[idx] = mark_julia_const(ctx, ((jl_datatype_t*)phiType)->instance);
        ctx.ssavalue_assigned[idx] = true;
        return;
    }
    jl_cgval_t slot;
    PHINode *value_phi = NULL;
    if (!isboxed && vtype->isAggregateType()) {
        // the value will be moved into dest in the predecessor critical block.
        // here it's moved into phi in the successor (from dest)
        auto tracked = CountTrackedPointers(vtype);
        if (tracked.count) {
            roots.resize(tracked.count);
            assert(tracked.count == split_value_size((jl_datatype_t*)phiType).second);
            for (size_t nr = 0; nr < tracked.count; nr++) {
                auto root_phi = PHINode::Create(ctx.types().T_prjlvalue, jl_array_nrows(edges), "root_phi");
                root_phi->insertInto(BB, InsertPt);
                roots[nr] = root_phi;
            }
        }
        AllocaInst *phi = nullptr;
        if (!tracked.all) {
            Align align(julia_alignment(phiType));
            unsigned nb = jl_datatype_size(phiType);
            dest = emit_static_alloca(ctx, nb, align);
            phi = cast<AllocaInst>(dest->clone());
#if JL_LLVM_VERSION >= 200000
            phi->insertBefore(dest->getIterator());
#else
            phi->insertBefore(dest);
#endif
            ctx.builder.CreateMemCpy(phi, align, dest, align, nb, false);
            ctx.builder.CreateLifetimeEnd(dest);
        }
        slot = mark_julia_slot(phi, phiType, NULL, ctx.tbaa().tbaa_stack, jl_gc_roots_t(ArrayRef(roots)));
    }
    else {
        value_phi = PHINode::Create(vtype, jl_array_nrows(edges), "value_phi");
        value_phi->insertInto(BB, InsertPt);
        slot = mark_julia_type(ctx, value_phi, isboxed, phiType);
    }
    ctx.PhiNodes.push_back(std::make_tuple(slot, BB, dest, value_phi, roots, r));
    ctx.SAvalues[idx] = slot;
    ctx.ssavalue_assigned[idx] = true;
    return;
}

static void emit_ssaval_assign(jl_codectx_t &ctx, ssize_t ssaidx_0based, jl_value_t *r)
{
    assert(!ctx.ssavalue_assigned[ssaidx_0based]);
    if (jl_is_phinode(r)) {
        return emit_phinode_assign(ctx, ssaidx_0based, r);
    }

    jl_cgval_t slot;
    if (jl_is_phicnode(r)) {
        auto it = ctx.phic_slots.find(ssaidx_0based);
        if (it == ctx.phic_slots.end()) {
            it = ctx.phic_slots.emplace(ssaidx_0based, jl_varinfo_t(ctx.builder.getContext())).first;
        }
        slot = emit_varinfo(ctx, it->second, jl_symbol("phic"));
    }
    else {
        slot = emit_expr(ctx, r, ssaidx_0based);
    }
    if (slot.isboxed || slot.TIndex) {
        // see if inference suggested a different type for the ssavalue than the expression
        // e.g. sometimes the information is inconsistent after inlining getfield on a Tuple
        jl_value_t *ssavalue_types = (jl_value_t*)ctx.source->ssavaluetypes;
        if (jl_is_array(ssavalue_types)) {
            jl_value_t *declType = jl_array_ptr_ref(ssavalue_types, ssaidx_0based);
            if (declType != slot.typ) {
                slot = update_julia_type(ctx, slot, declType);
            }
        }
    }
    ctx.SAvalues[ssaidx_0based] = slot; // now SAvalues[ssaidx_0based] contains the SAvalue
    ctx.ssavalue_assigned[ssaidx_0based] = true;
}

static void emit_varinfo_assign(jl_codectx_t &ctx, jl_varinfo_t &vi, const jl_cgval_t &rhs, jl_value_t *l=NULL, bool allow_mismatch=false)
{
    if (!vi.used || vi.value.typ == jl_bottom_type)
        return;

    // convert rval-type to lval-type
    jl_value_t *slot_type = vi.value.typ;
    // If allow_mismatch is set, type mismatches (or null values) will not result in traps.
    // This is used for upsilon nodes, where the destination can have a narrower
    // type than the store, if inference determines that the store is never read.
    jl_cgval_t rval_info = update_julia_type(ctx, rhs, slot_type, allow_mismatch);
    if (rval_info.typ == jl_bottom_type)
        return;

    // compute / store tindex info
    if (vi.pTIndex) {
        rval_info = convert_julia_type_to_union(ctx, rval_info, slot_type, allow_mismatch);
        if (rval_info.typ == jl_bottom_type)
            return;
        Value *tindex = rval_info.TIndex;
        if (!vi.boxroot)
            tindex = ctx.builder.CreateAnd(tindex, ConstantInt::get(getInt8Ty(ctx.builder.getContext()), ~UNION_BOX_MARKER));
        ctx.builder.CreateStore(tindex, vi.pTIndex, vi.isVolatile);
    }

    // store boxed variables
    Value *isboxed = NULL;
    if (vi.boxroot) {
        Value *rval;
        if (vi.pTIndex && !rval_info.isboxed) {
            isboxed = ctx.builder.CreateICmpNE(
                    ctx.builder.CreateAnd(rval_info.TIndex, ConstantInt::get(getInt8Ty(ctx.builder.getContext()), UNION_BOX_MARKER)),
                    ConstantInt::get(getInt8Ty(ctx.builder.getContext()), 0));
            rval = rval_info.Vboxed ? rval_info.Vboxed : Constant::getNullValue(ctx.types().T_prjlvalue);
        }
        else {
            rval = boxed(ctx, rval_info);
        }
        ctx.builder.CreateStore(rval, vi.boxroot, vi.isVolatile);
    }

    // store unboxed variables
    if (!vi.boxroot || (vi.pTIndex && !rval_info.isboxed)) {
        Value *skip = nullptr;
        if (allow_mismatch) {
            if (vi.pTIndex)
                skip = ctx.builder.CreateIsNull(ctx.builder.CreateAnd(rval_info.TIndex, ConstantInt::get(getInt8Ty(ctx.builder.getContext()), ~UNION_BOX_MARKER)));
            else
                skip = ctx.builder.CreateNot(emit_exactly_isa(ctx, rhs, (jl_datatype_t *)vi.value.typ, true));
        }
        emit_guarded_test(ctx, skip ? ctx.builder.CreateNot(skip) : nullptr, nullptr, [&] {
            // internally this skips assignment if isboxed is true
            emit_vi_assignment_unboxed(ctx, vi, isboxed, rval_info);
            return nullptr;
        });
    }
    else if (vi.pTIndex && !rval_info.inline_roots.empty()) {
        auto roots_ai = jl_aliasinfo_t::fromTBAA(ctx, ctx.tbaa().tbaa_gcframe);
        assert(rval_info.inline_roots.size() <= vi.inline_roots_count);
        store_all_roots(ctx, rval_info.inline_roots, vi.inline_roots, roots_ai, vi.isVolatile);
    }

    return;
}

static void emit_assignment(jl_codectx_t &ctx, jl_value_t *l, jl_value_t *r, ssize_t ssaval)
{
    assert(!jl_is_ssavalue(l));
    jl_cgval_t rval_info = emit_expr(ctx, r, ssaval);

    if (jl_is_slotnumber(l)) {
        int sl = jl_slot_number(l) - 1;
        // it's a local variable
        jl_varinfo_t &vi = ctx.slots[sl];
        emit_varinfo_assign(ctx, vi, rval_info, l);
        return;
    }

    jl_module_t *mod;
    jl_sym_t *sym;
    bool toplevel = jl_is_module(ctx.linfo->def.value);
    bool alloc = toplevel;
    if (jl_is_symbol(l)) {
        mod = ctx.module;
        sym = (jl_sym_t*)l;
    }
    else {
        assert(jl_is_globalref(l));
        alloc &= jl_globalref_mod(l) == ctx.module;
        mod = jl_globalref_mod(l);
        sym = jl_globalref_name(l);
    }
    emit_globalop(ctx, mod, sym, rval_info, jl_cgval_t(), AtomicOrdering::Release, AtomicOrdering::NotAtomic,
                  StoreKind::Set, nullptr, alloc);
    // Global variable. Does not need debug info because the debugger knows about
    // its memory location.
}

static void emit_upsilonnode(jl_codectx_t &ctx, ssize_t phic, jl_value_t *val)
{
    auto it = ctx.phic_slots.find(phic);
    if (it == ctx.phic_slots.end()) {
        it = ctx.phic_slots.emplace(phic, jl_varinfo_t(ctx.builder.getContext())).first;
    }
    jl_varinfo_t &vi = it->second;
    // If the val is null, we can ignore the store.
    // The middle end guarantees that the value from this
    // upsilon node is not dynamically observed.
    if (val) {
        jl_cgval_t rval_info = emit_expr(ctx, val);
        if (rval_info.typ == jl_bottom_type) {
            // as a special case, PhiC nodes are allowed to use undefined
            // values, since they are just copy operations, so we need to
            // ignore the store (it will not by dynamically observed), while
            // normally, for any other operation result, we'd assume this store
            // was unreachable and dead
            val = NULL;
        }
        else {
            emit_varinfo_assign(ctx, vi, rval_info, NULL, true);
        }
    }
    if (!val) {
        if (vi.boxroot) {
            // memory optimization: eagerly clear this gc-root now
            ctx.builder.CreateAlignedStore(Constant::getNullValue(ctx.types().T_prjlvalue), vi.boxroot, Align(sizeof(void*)), true);
        }
        if (vi.pTIndex) {
            // We don't care what the contents of the variable are, but it
            // does need to satisfy the union invariants (i.e. inbounds
            // tindex).
            ctx.builder.CreateAlignedStore(
                vi.boxroot ? ConstantInt::get(getInt8Ty(ctx.builder.getContext()), UNION_BOX_MARKER) :
                             ConstantInt::get(getInt8Ty(ctx.builder.getContext()), 0x01),
                vi.pTIndex, Align(1), true);
        }
        else if (vi.value.V && !vi.value.constant && vi.value.typ != jl_bottom_type) {
            assert(vi.inline_roots || vi.value.ispointer());
            if (vi.inline_roots) {
                // memory optimization: make gc pointers re-initialized to NULL
                AllocaInst *ssaroots = vi.inline_roots;
                size_t nroots = vi.inline_roots_count;
                auto T_prjlvalue = ssaroots->getAllocatedType();
                if (auto AT = dyn_cast<ArrayType>(T_prjlvalue)) {
                    nroots *= AT->getNumElements();
                    T_prjlvalue = AT->getElementType();
                }
                assert(T_prjlvalue == ctx.types().T_prjlvalue);
                Value *nullval = Constant::getNullValue(T_prjlvalue);
                auto stack_ai = jl_aliasinfo_t::fromTBAA(ctx, ctx.tbaa().tbaa_gcframe);
                for (size_t i = 0; i < nroots; i++) {
                    stack_ai.decorateInst(ctx.builder.CreateAlignedStore(nullval, emit_ptrgep(ctx, ssaroots, i * sizeof(void*)), ssaroots->getAlign(), true));
                }
            }
        }
    }
}

// --- convert expression to code ---

static jl_cgval_t emit_cfunction(jl_codectx_t &ctx, jl_value_t *output_type, const jl_cgval_t &fexpr, jl_value_t *rt, jl_svec_t *argt);

static Value *emit_condition(jl_codectx_t &ctx, const jl_cgval_t &condV, const Twine &msg)
{
    bool isbool = (condV.typ == (jl_value_t*)jl_bool_type);
    if (!isbool) {
        if (condV.TIndex) {
            // check whether this might be bool
            isbool = jl_subtype((jl_value_t*)jl_bool_type, condV.typ);
        }
        emit_typecheck(ctx, condV, (jl_value_t*)jl_bool_type, msg);
    }
    if (isbool) {
        Value *cond = emit_unbox(ctx, getInt1Ty(ctx.builder.getContext()), update_julia_type(ctx, condV, (jl_value_t*)jl_bool_type));
        return ctx.builder.CreateNot(cond);
    }
    if (condV.isboxed) {
        return ctx.builder.CreateICmpEQ(boxed(ctx, condV),
            track_pjlvalue(ctx, literal_pointer_val(ctx, jl_false)));
    }
    // not a boolean (unreachable dead code)
    return UndefValue::get(getInt1Ty(ctx.builder.getContext()));
}

static Value *emit_condition(jl_codectx_t &ctx, jl_value_t *cond, const Twine &msg)
{
    return emit_condition(ctx, emit_expr(ctx, cond), msg);
}

static void emit_stmtpos(jl_codectx_t &ctx, jl_value_t *expr, int ssaval_result)
{
    if (jl_is_ssavalue(expr) && ssaval_result == -1)
        return; // value not used, no point in attempting codegen for it
    if (jl_is_slotnumber(expr) && ssaval_result == -1) {
        size_t sl = jl_slot_number(expr) - 1;
        jl_varinfo_t &vi = ctx.slots[sl];
        if (vi.usedUndef)
            (void)emit_expr(ctx, expr);
        return;
    }
    if (jl_is_argument(expr) && ssaval_result == -1) {
        return;
    }
    if (jl_is_newvarnode(expr)) {
        jl_value_t *var = jl_fieldref(expr, 0);
        assert(jl_is_slotnumber(var));
        jl_varinfo_t &vi = ctx.slots[jl_slot_number(var)-1];
        if (vi.usedUndef) {
            // create a new uninitialized variable
            Value *lv = vi.boxroot;
            if (lv != NULL)
                ctx.builder.CreateStore(Constant::getNullValue(ctx.types().T_prjlvalue), lv);
            if (lv == NULL || vi.pTIndex != NULL)
                store_def_flag(ctx, vi, false);
        }
        return;
    }
    if (!jl_is_expr(expr)) {
        assert(ssaval_result != -1);
        emit_ssaval_assign(ctx, ssaval_result, expr);
        return;
    }
    jl_expr_t *ex = (jl_expr_t*)expr;
    jl_value_t **args = jl_array_data(ex->args, jl_value_t*);
    jl_sym_t *head = ex->head;
    if (head == jl_meta_sym || head == jl_inbounds_sym || head == jl_coverageeffect_sym
            || head == jl_aliasscope_sym || head == jl_popaliasscope_sym || head == jl_inline_sym || head == jl_noinline_sym) {
        // some expression types are metadata and can be ignored
        // in statement position
        return;
    }
    else if (head == jl_leave_sym) {
        Value *scope_to_restore = nullptr, *token = nullptr;
        SmallVector<AllocaInst*> handler_to_end;
        for (size_t i = 0; i < jl_expr_nargs(ex); ++i) {
            jl_value_t *arg = args[i];
            if (arg == jl_nothing)
                continue;
            assert(jl_is_ssavalue(arg));
            size_t enter_idx = ((jl_ssavalue_t*)arg)->id - 1;
            jl_value_t *enter_stmt = jl_array_ptr_ref(ctx.code, enter_idx);
            if (enter_stmt == jl_nothing)
                continue;
            if (ctx.scope_restore.count(enter_idx)) {
                // TODO: The semantics of `gc_preserve` are not perfect here. An `Expr(:enter, ...)` block may
                //       have multiple exits, but effects of `preserve_end` are only extended to the end of the
                //       dominance of each `Expr(:leave, ...)`.
                //
                //       That means that a scope object can suddenly end up preserved again outside of an
                //       `Expr(:enter, ...)` region where it ought to be dead. It'd be preferable if the effects
                //       of gc_preserve_end propagated through a control-flow joins as long as all incoming
                //       agree about the preserve state.
                //
                //       This is correct as-is anyway - it just means the scope lives longer than it needs to
                //       if the `Expr(:enter, ...)` has multiple exits.
                std::tie(token, scope_to_restore) = ctx.scope_restore[enter_idx];
                ctx.builder.CreateCall(prepare_call(gc_preserve_end_func), {token});
            }
            if (jl_enternode_catch_dest(enter_stmt)) {
                handler_to_end.push_back(ctx.eh_buffers[enter_stmt]);
                // We're not actually setting up the exception frames for these, so
                // we don't need to exit them.
                scope_to_restore = nullptr; // restored by exception handler
            }
        }
        ctx.builder.CreateCall(prepare_call(jlleave_noexcept_func), {get_current_task(ctx), ConstantInt::get(getInt32Ty(ctx.builder.getContext()), handler_to_end.size())});
        auto *handler_sz64 = ConstantInt::get(Type::getInt64Ty(ctx.builder.getContext()),
                  sizeof(jl_handler_t));
        for (AllocaInst *handler : handler_to_end) {
            ctx.builder.CreateLifetimeEnd(handler, handler_sz64);
        }
        if (scope_to_restore) {
            Value *scope_ptr = get_scope_field(ctx);
            jl_aliasinfo_t::fromTBAA(ctx, ctx.tbaa().tbaa_gcframe).decorateInst(
                ctx.builder.CreateAlignedStore(scope_to_restore, scope_ptr, ctx.types().alignof_ptr));
        }
    }
    else if (head == jl_pop_exception_sym) {
        jl_cgval_t excstack_state = emit_expr(ctx, jl_exprarg(expr, 0));
        assert(excstack_state.V && excstack_state.V->getType() == ctx.types().T_size);
        ctx.builder.CreateCall(prepare_call(jl_restore_excstack_func), {get_current_task(ctx), excstack_state.V});
        return;
    }
    else {
        assert(ssaval_result != -1);
        emit_ssaval_assign(ctx, ssaval_result, expr);
    }
}

static std::pair<Function*, Function*> get_oc_function(jl_codectx_t &ctx, jl_method_t *closure_method, jl_tupletype_t *env_t, jl_tupletype_t *argt_typ, jl_value_t *rettype)
{
    jl_svec_t *sig_args = NULL;
    jl_value_t *sigtype = NULL;
    JL_GC_PUSH2(&sig_args, &sigtype);

    size_t nsig = 1 + jl_svec_len(argt_typ->parameters);
    sig_args = jl_alloc_svec_uninit(nsig);
    jl_svecset(sig_args, 0, env_t);
    for (size_t i = 0; i < jl_svec_len(argt_typ->parameters); ++i) {
        jl_svecset(sig_args, 1+i, jl_svecref(argt_typ->parameters, i));
    }
    sigtype = jl_apply_tuple_type_v(jl_svec_data(sig_args), nsig);

    jl_method_instance_t *mi;
    jl_code_instance_t *ci;

    if (closure_method->source) {
        mi = jl_specializations_get_linfo(closure_method, sigtype, jl_emptysvec);
        ci = (jl_code_instance_t*)jl_rettype_inferred_addr(mi, ctx.min_world, ctx.max_world);
    }
    else {
        mi = (jl_method_instance_t*)jl_atomic_load_relaxed(&closure_method->specializations);
        assert(jl_is_method_instance(mi));
        ci = jl_atomic_load_relaxed(&mi->cache);
    }
    if (ci == NULL || (jl_value_t*)ci == jl_nothing || ci->rettype != rettype || !jl_egal(sigtype, mi->specTypes)) { // TODO: correctly handle the ABI conversion if rettype != ci->rettype
        JL_GC_POP();
        return std::make_pair((Function*)NULL, (Function*)NULL);
    }

    // method lookup code (similar to emit_invoke, and the inverse of emit_specsig_oc_call)
    bool specsig = uses_specsig(sigtype, false, rettype, true);
    std::string name;
    std::string oc;
    StringRef protoname;
    StringRef proto_oc;

    // Check if we already queued this up
    auto it = ctx.call_targets.find(ci);
    bool need_to_emit = it == ctx.call_targets.end();
    if (!need_to_emit) {
        assert(specsig == it->second.specsig);
        if (specsig) {
            protoname = it->second.decl->getName();
            proto_oc = it->second.oc->getName();
        }
        else {
            proto_oc = it->second.decl->getName();
        }
        need_to_emit = false;
    }
    else {
        if (specsig) {
            raw_string_ostream(name) << "j_" << name_from_method_instance(mi) << "_" << jl_atomic_fetch_add_relaxed(&globalUniqueGeneratedNames, 1);
            protoname = StringRef(name);
        }
        raw_string_ostream(oc) << "j1_" << name_from_method_instance(mi) << "_" << jl_atomic_fetch_add_relaxed(&globalUniqueGeneratedNames, 1);
        proto_oc = StringRef(oc);
    }

    // Get the fptr1 OC
    Function *F = nullptr;
    if (GlobalValue *V = jl_Module->getNamedValue(proto_oc)) {
        F = cast<Function>(V);
    }
    else {
        F = Function::Create(get_func_sig(ctx.builder.getContext()),
                             Function::ExternalLinkage,
                             proto_oc, jl_Module);
        jl_init_function(F, ctx.emission_context);
        jl_name_jlfunc_args(ctx.emission_context, F);
        F->setAttributes(AttributeList::get(ctx.builder.getContext(), {get_func_attrs(ctx.builder.getContext()), F->getAttributes()}));
    }

    // Get the specsig (if applicable)
    Function *specF = nullptr;
    jl_returninfo_t::CallingConv cc = jl_returninfo_t::CallingConv::Boxed;
    unsigned return_roots = 0;
    bool is_opaque_closure = jl_is_method(mi->def.value) && mi->def.method->is_for_opaque_closure;
    assert(is_opaque_closure);
    if (specsig) {
        jl_returninfo_t returninfo = get_specsig_function(ctx.emission_context, jl_Module, nullptr, protoname, mi->specTypes, rettype, is_opaque_closure);
        cc = returninfo.cc;
        return_roots = returninfo.return_roots;
        specF = cast<Function>(returninfo.decl.getCallee());
    }

    if (need_to_emit) {
        ctx.call_targets[ci] = {cc, return_roots, specsig ? specF : F, specsig ? F : nullptr, specsig, true, false};
    }

    JL_GC_POP();
    return std::make_pair(F, specF);
}

static void emit_latestworld(jl_codectx_t &ctx)
{
    auto world_age_field = get_tls_world_age_field(ctx);
    LoadInst *world = ctx.builder.CreateAlignedLoad(ctx.types().T_size,
        prepare_global_in(jl_Module, jlgetworld_global), ctx.types().alignof_ptr,
        /*isVolatile*/false);
    world->setOrdering(AtomicOrdering::Acquire);
    StoreInst *store_world = ctx.builder.CreateAlignedStore(world, world_age_field,
        ctx.types().alignof_ptr, /*isVolatile*/false);
    (void)store_world;
}

// `expr` is not actually clobbered in JL_TRY
JL_GCC_IGNORE_START("-Wclobbered")
static jl_cgval_t emit_expr(jl_codectx_t &ctx, jl_value_t *expr, ssize_t ssaidx_0based)
{
    if (jl_is_symbol(expr)) {
        jl_sym_t *sym = (jl_sym_t*)expr;
        return emit_globalref(ctx, ctx.module, sym, AtomicOrdering::Unordered);
    }
    if (jl_is_slotnumber(expr) || jl_is_argument(expr)) {
        return emit_local(ctx, expr);
    }
    if (jl_is_ssavalue(expr)) {
        ssize_t idx = ((jl_ssavalue_t*)expr)->id - 1;
        assert(idx >= 0);
        if (!ctx.ssavalue_assigned[idx]) {
            ctx.ssavalue_assigned[idx] = true; // (assignment, not comparison test)
            return jl_cgval_t(); // dead code branch
        }
        else {
            return ctx.SAvalues[idx]; // at this point, SAvalues[idx] actually contains the SAvalue
        }
    }
    if (jl_is_globalref(expr)) {
        return emit_globalref(ctx, jl_globalref_mod(expr), jl_globalref_name(expr), AtomicOrdering::Unordered);
    }
    if (jl_is_linenode(expr)) {
        jl_error("LineNumberNode in value position");
    }
    if (jl_is_gotonode(expr)) {
        jl_error("GotoNode in value position");
    }
    if (jl_is_gotoifnot(expr)) {
        jl_error("GotoIfNot in value position");
    }
    if (jl_is_pinode(expr)) {
        return update_julia_type(ctx, emit_expr(ctx, jl_fieldref_noalloc(expr, 0)), jl_fieldref_noalloc(expr, 1), true);
    }
    if (!jl_is_expr(expr)) {
        jl_value_t *val = expr;
        if (jl_is_quotenode(expr))
            val = jl_fieldref_noalloc(expr, 0);
        // Toplevel exprs are rooted but because codegen assumes this is constant, it removes the write barriers for this code.
        // This means we have to globally root the value here. (The other option would be to change how we optimize toplevel code)
        jl_temporary_root(ctx, val);
        return mark_julia_const(ctx, val);
    }

    jl_expr_t *ex = (jl_expr_t*)expr;
    jl_value_t **args = jl_array_data(ex->args, jl_value_t*);
    size_t nargs = jl_array_nrows(ex->args);
    jl_sym_t *head = ex->head;
    // this is object-disoriented.
    // however, this is a good way to do it because it should *not* be easy
    // to add new node types.
    if (head == jl_isdefined_sym) {
        assert(nargs == 1 || nargs == 2);
        int allow_import = 1;
        if (nargs == 2) {
            assert(jl_is_bool(args[1]));
            allow_import = args[1] == jl_true;
        }
        return emit_isdefined(ctx, args[0], allow_import);
    }
    else if (head == jl_throw_undef_if_not_sym) {
        assert(nargs == 2);
        jl_sym_t *var = (jl_sym_t*)args[0];
        Value *cond = emit_unbox(ctx, getInt1Ty(ctx.builder.getContext()), update_julia_type(ctx, emit_expr(ctx, args[1]), (jl_value_t*)jl_bool_type));
        if (var == jl_getfield_undefref_sym) {
            raise_exception_unless(ctx, cond,
                literal_pointer_val(ctx, jl_undefref_exception));
        }
        else {
            undef_var_error_ifnot(ctx, cond, var, (jl_value_t*)jl_local_sym);
        }
        return ghostValue(ctx, jl_nothing_type);
    }
    else if (head == jl_invoke_sym) {
        assert(ssaidx_0based >= 0);
        jl_value_t *expr_t = jl_is_long(ctx.source->ssavaluetypes) ? (jl_value_t*)jl_any_type :
            jl_array_ptr_ref(ctx.source->ssavaluetypes, ssaidx_0based);
        return emit_invoke(ctx, ex, expr_t);
    }
    else if (head == jl_invoke_modify_sym) {
        assert(ssaidx_0based >= 0);
        jl_value_t *expr_t = jl_is_long(ctx.source->ssavaluetypes) ? (jl_value_t*)jl_any_type :
            jl_array_ptr_ref(ctx.source->ssavaluetypes, ssaidx_0based);
        return emit_invoke_modify(ctx, ex, expr_t);
    }
    else if (head == jl_call_sym) {
        jl_value_t *expr_t;
        bool is_promotable = false;
        if (ssaidx_0based < 0)
            // TODO: this case is needed for the call to emit_expr in emit_llvmcall
            expr_t = (jl_value_t*)jl_any_type;
        else {
            expr_t = jl_is_long(ctx.source->ssavaluetypes) ? (jl_value_t*)jl_any_type : jl_array_ptr_ref(ctx.source->ssavaluetypes, ssaidx_0based);
            is_promotable = ctx.ssavalue_usecount[ssaidx_0based] == 1;
        }
        jl_cgval_t res = emit_call(ctx, ex, expr_t, is_promotable);
        // some intrinsics (e.g. typeassert) can return a wider type
        // than what's actually possible
        if (is_promotable && res.promotion_point && res.promotion_ssa == -1) {
            res.promotion_ssa = ssaidx_0based;
        }
        res = update_julia_type(ctx, res, expr_t);
        if (res.typ == jl_bottom_type || expr_t == jl_bottom_type) {
            CreateTrap(ctx.builder);
        }
        return res;
    }
    else if (head == jl_foreigncall_sym) {
        return emit_ccall(ctx, args, jl_array_dim0(ex->args));
    }
    else if (head == jl_cfunction_sym) {
        assert(nargs == 5);
        jl_cgval_t fexpr_val = emit_expr(ctx, args[1]);
        return emit_cfunction(ctx, args[0], fexpr_val, args[2], (jl_svec_t*)args[3]);
    }
    else if (head == jl_assign_sym) {
        assert(nargs == 2);
        emit_assignment(ctx, args[0], args[1], ssaidx_0based);
        return ghostValue(ctx, jl_nothing_type);
    }
    else if (head == jl_static_parameter_sym) {
        assert(nargs == 1);
        return emit_sparam(ctx, jl_unbox_long(args[0]) - 1);
    }
    else if (head == jl_method_sym) {
        if (nargs == 1) {
            jl_value_t *mn = args[0];
            assert(jl_is_symbol(mn) || jl_is_slotnumber(mn) || jl_is_globalref(mn));

            bool issym = jl_is_symbol(mn);
            bool isglobalref = !issym && jl_is_globalref(mn);
            jl_module_t *mod = ctx.module;
            if (issym || isglobalref) {
                if (isglobalref) {
                    mod = jl_globalref_mod(mn);
                    mn = (jl_value_t*)jl_globalref_name(mn);
                }
                jl_cgval_t gf = mark_julia_type(
                        ctx,
                        ctx.builder.CreateCall(prepare_call(jlgenericfunction_func), {
                            literal_pointer_val(ctx, (jl_value_t*)mod),
                            literal_pointer_val(ctx, (jl_value_t*)mn)
                        }),
                        true,
                        jl_function_type);
                return gf;
            }
            emit_error(ctx, "method: invalid declaration");
            return jl_cgval_t();
        }
        assert(nargs == 3);
        Value *a1 = boxed(ctx, emit_expr(ctx, args[1]));
        Value *a2 = boxed(ctx, emit_expr(ctx, args[2]));
        Value *mdargs[4] = {
            /*argdata*/a1,
            ConstantPointerNull::get(cast<PointerType>(ctx.types().T_prjlvalue)),
            /*code*/a2,
            /*module*/literal_pointer_val(ctx, (jl_value_t*)ctx.module)
        };
        jl_cgval_t meth = mark_julia_type(
            ctx,
            ctx.builder.CreateCall(prepare_call(jlmethod_func), ArrayRef<Value*>(mdargs)),
            true,
            jl_method_type);
        return meth;
    }
    else if (head == jl_new_sym) {
        bool is_promotable = false;
        if (ssaidx_0based >= 0) {
            is_promotable = ctx.ssavalue_usecount[ssaidx_0based] == 1;
        }
        assert(nargs > 0);
        SmallVector<jl_cgval_t, 0> argv(nargs);
        for (size_t i = 0; i < nargs; ++i) {
            argv[i] = emit_expr(ctx, args[i]);
        }
        jl_value_t *ty = argv[0].typ;
        if (jl_is_type_type(ty) &&
                jl_is_datatype(jl_tparam0(ty)) &&
                jl_is_concrete_type(jl_tparam0(ty))) {
            assert(nargs <= jl_datatype_nfields(jl_tparam0(ty)) + 1);
            jl_cgval_t res = emit_new_struct(ctx, jl_tparam0(ty), nargs - 1, ArrayRef<jl_cgval_t>(argv).drop_front(), is_promotable);
            if (is_promotable && res.promotion_point && res.promotion_ssa==-1)
                res.promotion_ssa = ssaidx_0based;
            return res;
        }
        Value *val = emit_jlcall(ctx, jlnew_func, nullptr, argv, nargs, julia_call);
        // temporarily mark as `Any`, expecting `emit_ssaval_assign` to update
        // it to the inferred type.
        return mark_julia_type(ctx, val, true, (jl_value_t*)jl_any_type);
    }
    else if (head == jl_splatnew_sym) {
        jl_cgval_t argv[2] = {jl_cgval_t(), jl_cgval_t()};
        assert(nargs == 2);
        argv[0] = emit_expr(ctx, args[0]);
        argv[1] = emit_expr(ctx, args[1]);
        Value *typ = boxed(ctx, argv[0]);
        Value *tup = boxed(ctx, argv[1]);
        Value *val = ctx.builder.CreateCall(prepare_call(jlsplatnew_func), { typ, tup });
        // temporarily mark as `Any`, expecting `emit_ssaval_assign` to update
        // it to the inferred type.
        return mark_julia_type(ctx, val, true, (jl_value_t*)jl_any_type);
    }
    else if (head == jl_new_opaque_closure_sym) {
        assert(nargs >= 5 && "Not enough arguments in new_opaque_closure");
        SmallVector<jl_cgval_t, 5> argv(nargs, jl_cgval_t());
        for (size_t i = 0; i < nargs; ++i) {
            argv[i] = emit_expr(ctx, args[i]);
        }
        const jl_cgval_t &argt = argv[0];
        const jl_cgval_t &lb = argv[1];
        const jl_cgval_t &ub = argv[2];
        // argv[3] - constprop marker not used here
        const jl_cgval_t &source = argv[4];
        if (source.constant == NULL) {
            // For now, we require non-constant source to be handled by using
            // eval. This should probably be a verifier error and an abort here.
            emit_error(ctx, "(INTERNAL ERROR - IR Validity): opaque closure source must be constant");
            return jl_cgval_t();
        }
        bool can_optimize = argt.constant != NULL && lb.constant != NULL && ub.constant != NULL &&
            jl_is_tuple_type(argt.constant) &&
            jl_is_type(lb.constant) && jl_is_type(ub.constant) && jl_is_method(source.constant) &&
            ((jl_method_t*)source.constant)->nargs > 0 &&
            jl_is_valid_oc_argtype((jl_tupletype_t*)argt.constant, (jl_method_t*)source.constant);


        if (can_optimize) {
            jl_value_t *closure_t = NULL;
            jl_value_t *env_t = NULL;
            JL_GC_PUSH2(&closure_t, &env_t);

            size_t ncapture_args = nargs-5;
            SmallVector<jl_value_t *, 0> env_component_ts(ncapture_args);
            for (size_t i = 0; i < ncapture_args; ++i) {
                jl_value_t *typ = argv[nargs-ncapture_args+i].typ;
                if (typ == jl_bottom_type) {
                    JL_GC_POP();
                    return jl_cgval_t();
                }
                env_component_ts[i] = typ;
            }

            env_t = jl_apply_tuple_type_v(env_component_ts.data(), ncapture_args);
            // we need to know the full env type to look up the right specialization
            if (jl_is_concrete_type(env_t)) {
                jl_tupletype_t *argt_typ = (jl_tupletype_t*)argt.constant;
                Function *F, *specF;
                std::tie(F, specF) = get_oc_function(ctx, (jl_method_t*)source.constant, (jl_tupletype_t*)env_t, argt_typ, ub.constant);
                if (F) {
                    jl_cgval_t jlcall_ptr = mark_julia_type(ctx, F, false, jl_voidpointer_type);
                    jl_cgval_t world_age = mark_julia_type(ctx, get_tls_world_age(ctx), false, jl_long_type);
                    jl_cgval_t fptr;
                    if (specF)
                        fptr = mark_julia_type(ctx, specF, false, jl_voidpointer_type);
                    else
                        fptr = mark_julia_type(ctx, Constant::getNullValue(ctx.types().T_size), false, jl_voidpointer_type);

                    // TODO: Inline the env at the end of the opaque closure and generate a descriptor for GC
                    jl_cgval_t env = emit_new_struct(ctx, env_t, ncapture_args, ArrayRef<jl_cgval_t>(argv).drop_front(nargs-ncapture_args));

                    jl_cgval_t closure_fields[5] = {
                        env,
                        world_age,
                        source,
                        jlcall_ptr,
                        fptr
                    };

                    closure_t = jl_apply_type2((jl_value_t*)jl_opaque_closure_type, (jl_value_t*)argt_typ, ub.constant);
                    jl_cgval_t ret = emit_new_struct(ctx, closure_t, 5, closure_fields);

                    JL_GC_POP();
                    return ret;
                }
            }
            JL_GC_POP();
        }

        return mark_julia_type(ctx,
                emit_jlcall(ctx, jl_new_opaque_closure_jlcall_func, Constant::getNullValue(ctx.types().T_prjlvalue), argv, nargs, julia_call),
                true, jl_any_type);
    }
    else if (head == jl_exc_sym) {
        assert(nargs == 0);
        return mark_julia_type(ctx,
                ctx.builder.CreateCall(prepare_call(jl_current_exception_func), {get_current_task(ctx)}),
                true, jl_any_type);
    }
    else if (head == jl_copyast_sym) {
        assert(nargs == 1);
        jl_cgval_t ast = emit_expr(ctx, args[0]);
        if (ast.typ != (jl_value_t*)jl_expr_type && ast.typ != (jl_value_t*)jl_any_type) {
            // elide call to jl_copy_ast when possible
            return ast;
        }
        return mark_julia_type(ctx,
                ctx.builder.CreateCall(prepare_call(jlcopyast_func),
                                       boxed(ctx, ast)), true, jl_expr_type);
    }
    else if (head == jl_loopinfo_sym) {
        // parse Expr(:loopinfo, "julia.simdloop", ("llvm.loop.vectorize.width", 4))
        // to LLVM LoopID
        SmallVector<Metadata *, 8> MDs;

        // Reserve first location for self reference to the LoopID metadata node.
        TempMDTuple TempNode = MDNode::getTemporary(ctx.builder.getContext(), {});
        MDs.push_back(TempNode.get());

        for (int i = 0, ie = nargs; i < ie; ++i) {
            Metadata *MD = to_md_tree(args[i], ctx.builder.getContext());
            if (MD)
                MDs.push_back(MD);
        }

        ctx.LoopID = MDNode::getDistinct(ctx.builder.getContext(), MDs);
        // Replace the temporary node with a self-reference.
        ctx.LoopID->replaceOperandWith(0, ctx.LoopID);
        return jl_cgval_t();
    }
    else if (head == jl_leave_sym || head == jl_coverageeffect_sym
            || head == jl_pop_exception_sym || head == jl_inbounds_sym
            || head == jl_aliasscope_sym || head == jl_popaliasscope_sym || head == jl_inline_sym || head == jl_noinline_sym) {
        jl_errorf("Expr(:%s) in value position", jl_symbol_name(head));
    }
    else if (head == jl_boundscheck_sym) {
        jl_value_t *def = (nargs == 0) ? jl_true : args[0];
        return mark_julia_const(ctx, bounds_check_enabled(ctx, def) ? jl_true : jl_false);
    }
    else if (head == jl_gc_preserve_begin_sym) {
        SmallVector<jl_cgval_t, 0> argv(nargs);
        for (size_t i = 0; i < nargs; ++i) {
            argv[i] = emit_expr(ctx, args[i]);
        }
        SmallVector<Value*, 0> vals;
        for (size_t i = 0; i < nargs; ++i) {
            vals.append(get_gc_roots_for(ctx, argv[i]));
        }
        Value *token = vals.empty()
            ? (Value*)ConstantTokenNone::get(ctx.builder.getContext())
            : ctx.builder.CreateCall(prepare_call(gc_preserve_begin_func), vals);
        jl_cgval_t tok(token, (jl_value_t*)jl_nothing_type, NULL);
        return tok;
    }
    else if (head == jl_gc_preserve_end_sym) {
        // We only support ssa values as the argument. Everything else will
        // fall back to the default behavior of preserving the argument value
        // until the end of the scope, which is correct, but not optimal.
        if (!jl_is_ssavalue(args[0])) {
            return jl_cgval_t((jl_value_t*)jl_nothing_type);
        }
        jl_cgval_t token = emit_expr(ctx, args[0]);
        assert(token.V->getType()->isTokenTy());
        if (!isa<ConstantTokenNone>(token.V))
            ctx.builder.CreateCall(prepare_call(gc_preserve_end_func), {token.V});
        return jl_cgval_t((jl_value_t*)jl_nothing_type);
    }
    else if (head == jl_latestworld_sym && !jl_is_method(ctx.linfo->def.method)) {
        emit_latestworld(ctx);
        return jl_cgval_t((jl_value_t*)jl_nothing_type);
    }
    else {
        if (jl_is_toplevel_only_expr(expr) &&
            !jl_is_method(ctx.linfo->def.method)) {
            // call interpreter to run a toplevel expr from inside a
            // compiled toplevel thunk.
            Value *args[2] = {
                literal_pointer_val(ctx, (jl_value_t*)ctx.module),
                literal_pointer_val(ctx, expr)
            };
            ctx.builder.CreateCall(prepare_call(jltopeval_func), args);
            return ghostValue(ctx, jl_nothing_type);
        }
        jl_errorf("unsupported or misplaced expression \"%s\" in function %s",
                  jl_symbol_name(head), ctx.name);
    }
    return jl_cgval_t();
}
JL_GCC_IGNORE_STOP

// --- generate function bodies ---

// gc frame emission
static void allocate_gc_frame(jl_codectx_t &ctx, BasicBlock *b0, bool or_new=false) JL_NOTSAFEPOINT
{
    // allocate a placeholder gc instruction
    // this will require the runtime, but it gets deleted later if unused
    ctx.topalloca = ctx.builder.CreateCall(prepare_call(or_new ? jladoptthread_func : jlpgcstack_func));
    ctx.topalloca->setName("pgcstack");
    if (ctx.pgcstack == nullptr)
        ctx.pgcstack = ctx.topalloca;
}

static Value *get_current_task(jl_codectx_t &ctx)
{
    return get_current_task_from_pgcstack(ctx.builder, ctx.pgcstack);
}

// Get PTLS through current task.
static Value *get_current_ptls(jl_codectx_t &ctx)
{
    return get_current_ptls_from_task(ctx.builder, get_current_task(ctx), ctx.tbaa().tbaa_gcframe);
}

// Get the address of the world age of the current task
static Value *get_tls_world_age_field(jl_codectx_t &ctx)
{
    Value *ct = get_current_task(ctx);
    return emit_ptrgep(ctx, ct, offsetof(jl_task_t, world_age), "world_age");
}

// Get the value of the world age of the current task
static Value *get_tls_world_age(jl_codectx_t &ctx)
{
    if (ctx.world_age_at_entry)
        return ctx.world_age_at_entry;
    IRBuilderBase::InsertPointGuard IP(ctx.builder);
    bool toplevel = !jl_is_method(ctx.linfo->def.method);
    if (!toplevel) {
        ctx.builder.SetInsertPoint(ctx.topalloca->getParent(), ++ctx.topalloca->getIterator());
        ctx.builder.SetCurrentDebugLocation(ctx.topalloca->getStableDebugLoc());
    }
    jl_aliasinfo_t ai = jl_aliasinfo_t::fromTBAA(ctx, ctx.tbaa().tbaa_gcframe);
    auto *world = ctx.builder.CreateAlignedLoad(ctx.types().T_size, get_tls_world_age_field(ctx), ctx.types().alignof_ptr);
    ai.decorateInst(world);
    if (!toplevel)
        ctx.world_age_at_entry = world;
    return world;
}

static Value *get_scope_field(jl_codectx_t &ctx)
{
    Value *ct = get_current_task(ctx);
    return emit_ptrgep(ctx, ct, offsetof(jl_task_t, scope), "scope");
}

static std::string get_function_name(bool specsig, bool needsparams, const char *unadorned_name, const Triple &TargetTriple)
{
    std::string _funcName;
    raw_string_ostream funcName(_funcName);
    // try to avoid conflicts in the global symbol table
    if (specsig)
        funcName << "julia_"; // api 5
    else if (needsparams)
        funcName << "japi3_";
    else
        funcName << "japi1_";
    if (TargetTriple.isOSLinux()) {
        if (unadorned_name[0] == '@')
            unadorned_name++;
    }
    funcName << unadorned_name << "_" << jl_atomic_fetch_add_relaxed(&globalUniqueGeneratedNames, 1);
    return funcName.str();
}

static void gen_invoke_wrapper(jl_method_instance_t *lam, jl_value_t *abi, jl_value_t *jlretty, jl_value_t *declrt, jl_returninfo_t &f, unsigned nargs, int retarg, bool is_opaque_closure, StringRef funcName,
        Module *M, jl_codegen_params_t &params);

Function *get_or_emit_fptr1(StringRef preal_decl, Module *M)
{
    return cast<Function>(M->getOrInsertFunction(preal_decl, get_func_sig(M->getContext()), get_func_attrs(M->getContext())).getCallee());
}

static Function *emit_modifyhelper(jl_codectx_t &ctx2, const jl_cgval_t &op, const jl_cgval_t &modifyop, jl_value_t *jltype, Type *elty, jl_cgval_t rhs, const Twine &fname, bool gcstack_arg)
{
    Module *M = ctx2.f->getParent();
    jl_codectx_t ctx(M->getContext(), ctx2.emission_context, ctx2.min_world, ctx2.max_world);
    SmallVector<Type*> ArgTy;
    ArgTy.push_back(elty);
    if (rhs.V)
        ArgTy.push_back(rhs.V->getType());
    if (rhs.Vboxed)
        ArgTy.push_back(rhs.Vboxed->getType());
    if (rhs.TIndex)
        ArgTy.push_back(rhs.TIndex->getType());
    for (size_t i = 0; i < rhs.inline_roots.size(); i++)
        ArgTy.push_back(rhs.inline_roots.get(ctx2, i)->getType());
    if (gcstack_arg)
        ArgTy.push_back(ctx.builder.getPtrTy());
    FunctionType *FT = FunctionType::get(elty, ArgTy, false);
    Function *w = Function::Create(FT, GlobalVariable::PrivateLinkage, "", M);
    jl_init_function(w, ctx.emission_context);
    w->addFnAttr(Attribute::AlwaysInline);
    w->setUnnamedAddr(GlobalValue::UnnamedAddr::Global);
    Function::arg_iterator AI = w->arg_begin();
    Argument *A = &*AI++;
    // rebuild a copy of rhs from the arguments
    if (rhs.V)
        rhs.V = &*AI++;
    if (rhs.Vboxed)
        rhs.Vboxed = &*AI++;
    if (rhs.TIndex)
        rhs.TIndex = &*AI++;
    if (!rhs.inline_roots.empty()) {
        SmallVector<Value*,0> new_roots(rhs.inline_roots.size());
        for (size_t i = 0; i < rhs.inline_roots.size(); i++)
            new_roots[i] = &*AI++;
        rhs.inline_roots = jl_gc_roots_t(std::move(new_roots));
    }
    rhs.promotion_point = nullptr;
    rhs.promotion_ssa = -1;
    if (gcstack_arg) {
        AttrBuilder param(ctx.builder.getContext());
        if (ctx.emission_context.use_swiftcc) {
            w->setCallingConv(CallingConv::Swift);
            param.addAttribute(Attribute::SwiftSelf);
        }
        param.addAttribute("gcstack");
        param.addAttribute(Attribute::NonNull);
        Argument *gcstackarg = &*AI++;
        gcstackarg->addAttrs(param);
        gcstackarg->setName("pgcstack_arg");
        ctx.pgcstack = gcstackarg;
    }
    assert(AI == w->arg_end());
    ctx.f = w;
    ctx.rettype = jltype;
    BasicBlock *b0 = BasicBlock::Create(ctx.builder.getContext(), "top", w);
    ctx.builder.SetInsertPoint(b0);
    DebugLoc noDbg;
    ctx.builder.SetCurrentDebugLocation(noDbg);
    allocate_gc_frame(ctx, b0);
    const jl_cgval_t argv[3] = { op, mark_julia_type(ctx, A, false, jltype), rhs };
    jl_cgval_t ret = emit_invoke(ctx, modifyop, argv, 3, (jl_value_t*)jl_any_type, true);
    emit_typecheck(ctx, ret, jltype, fname);
    ret = update_julia_type(ctx, ret, jltype);
    ctx.builder.CreateRet(emit_unbox(ctx, elty, ret));
    if (ctx.topalloca->use_empty()) {
      ctx.topalloca->eraseFromParent();
      ctx.topalloca = nullptr;
    }
    return w;
}


Function *emit_tojlinvoke(jl_code_instance_t *codeinst, Value *theFunc, Module *M, jl_codegen_params_t &params) JL_NOTSAFEPOINT
{
    ++EmittedToJLInvokes;
    jl_codectx_t ctx(M->getContext(), params, codeinst);
    std::string name;
    raw_string_ostream(name) << "tojlinvoke" << jl_atomic_fetch_add_relaxed(&globalUniqueGeneratedNames, 1);
    Function *f = Function::Create(ctx.types().T_jlfunc,
            GlobalVariable::InternalLinkage,
            name, M);
    jl_init_function(f, params);
    jl_name_jlfunc_args(params, f);
    //f->setAlwaysInline();
    ctx.f = f; // for jl_Module
    BasicBlock *b0 = BasicBlock::Create(M->getContext(), "top", f);
    ctx.builder.SetInsertPoint(b0);
    Value *theFarg;

    if (theFunc) {
        theFarg = literal_pointer_val(ctx, (jl_value_t*)codeinst);
    }
    else {
        jl_method_instance_t *mi = jl_get_ci_mi(codeinst);
        bool is_opaque_closure = jl_is_method(mi->def.value) && mi->def.method->is_for_opaque_closure;
        theFunc = prepare_call(is_opaque_closure ? jlinvokeoc_func : jlinvoke_func);
        theFarg = literal_pointer_val(ctx, (jl_value_t*)mi);
    }
    theFarg = track_pjlvalue(ctx, theFarg);
    auto args = f->arg_begin();
    CallInst *r = ctx.builder.CreateCall(FunctionCallee(jlinvoke_func->_type(M->getContext()), theFunc), { &*args, &*++args, &*++args, theFarg });
    r->setAttributes(jlinvoke_func->_attrs(M->getContext()));
    ctx.builder.CreateRet(r);
    return f;
}

Function *emit_tojlinvoke(jl_code_instance_t *codeinst, StringRef theFptrName, Module *M, jl_codegen_params_t &params) JL_NOTSAFEPOINT
{
    Value *theFunc = nullptr;
    if (!theFptrName.empty())
        theFunc = M->getOrInsertFunction(theFptrName, jlinvoke_func->_type(M->getContext()), jlinvoke_func->_attrs(M->getContext())).getCallee();
    return emit_tojlinvoke(codeinst, theFunc, M, params);
}

static jl_value_t *get_oc_type(jl_value_t *calltype, jl_value_t *rettype) JL_ALWAYS_LEAFTYPE
{
    jl_value_t *argtype = jl_argtype_without_function((jl_value_t*)calltype);
    JL_GC_PUSH1(&argtype);
    jl_value_t *oc_type JL_ALWAYS_LEAFTYPE = jl_apply_type2((jl_value_t*)jl_opaque_closure_type, argtype, rettype);
    JL_GC_PROMISE_ROOTED(oc_type);
    JL_GC_POP();
    return oc_type;
}

static void emit_specsig_to_specsig(
        Function *gf_thunk, jl_returninfo_t::CallingConv cc, unsigned return_roots,
        jl_value_t *calltype, jl_value_t *rettype, bool is_for_opaque_closure,
        size_t nargs,
        jl_codegen_params_t &params,
        Value *target,
        jl_value_t *targetsig,
        jl_value_t *targetrt,
        jl_returninfo_t *targetspec,
        jl_value_t *rettype_const)
{
    ++EmittedCFuncInvalidates;
    jl_codectx_t ctx(gf_thunk->getParent()->getContext(), params, 0, 0);
    ctx.f = gf_thunk;

    BasicBlock *b0 = BasicBlock::Create(ctx.builder.getContext(), "top", gf_thunk);
    ctx.builder.SetInsertPoint(b0);
    DebugLoc noDbg;
    ctx.builder.SetCurrentDebugLocation(noDbg);
    Function::arg_iterator AI = gf_thunk->arg_begin();
    SmallVector<jl_cgval_t, 0> myargs(nargs);
    if (cc == jl_returninfo_t::SRet || cc == jl_returninfo_t::Union)
        ++AI;
    if (return_roots)
        ++AI;
    if (JL_FEAT_TEST(ctx,gcstack_arg)) {
        ctx.pgcstack = AI;
        ++AI; // gcstack_arg
    }
    allocate_gc_frame(ctx, b0);
    for (size_t i = 0; i < nargs; i++) {
        if (i == 0 && is_for_opaque_closure) {
            // `jt` would be wrong here (it is the captures type), so is not used used for
            // the ABI decisions, but the argument actually will require boxing as its real type
            // which can be exactly recomputed from the specialization, as that defined the ABI
            jl_value_t *oc_type = get_oc_type(calltype, rettype);
            Value *arg_v = &*AI;
            ++AI;
            myargs[i] = mark_julia_slot(arg_v, (jl_value_t*)oc_type, NULL, ctx.tbaa().tbaa_const);
            continue;
        }
        // n.b. calltype is required to be a datatype by construction for specsig
        jl_value_t *jt = jl_nth_slot_type(calltype, i);
        bool isboxed = false;
        Type *et;
        if (deserves_argbox(jt)) {
            et = ctx.types().T_prjlvalue;
            isboxed = true;
        }
        else {
            et = julia_type_to_llvm(ctx, jt);
        }
        if (is_uniquerep_Type(jt)) {
            myargs[i] = mark_julia_const(ctx, jl_tparam0(jt));
        }
        else if (type_is_ghost(et)) {
            assert(jl_is_datatype(jt) && jl_is_datatype_singleton((jl_datatype_t*)jt));
            myargs[i] = mark_julia_const(ctx, ((jl_datatype_t*)jt)->instance);
        }
        else {
            Value *arg_v = &*AI;
            ++AI;
            if (!isboxed && et->isAggregateType()) {
                auto tracked = CountTrackedPointers(et);
                jl_gc_roots_t roots;
                if (tracked.count && !tracked.all) {
                    roots = make_lazy_gc_roots(&*AI, tracked.count, ctx.tbaa().tbaa_const);
                    ++AI;
                }
                myargs[i] = mark_julia_slot(arg_v, jt, NULL, ctx.tbaa().tbaa_const, std::move(roots));
            }
            else {
                assert(arg_v->getType() == et);
                myargs[i] = mark_julia_type(ctx, arg_v, isboxed, jt);
            }
        }
    }
    assert(AI == gf_thunk->arg_end());
    jl_cgval_t gf_retval;
    if (target || targetspec) {
        if (targetspec == nullptr)
            gf_retval = mark_julia_type(ctx, emit_jlcall(ctx, target, nullptr, myargs, nargs, julia_call), true, targetrt);
        else
            gf_retval = emit_call_specfun_other(ctx, is_for_opaque_closure, targetsig, targetrt, *targetspec, myargs, nargs);
    }
    if (rettype_const)
        gf_retval = mark_julia_const(ctx, rettype_const);
    if (targetrt != rettype) {
        emit_typecheck(ctx, gf_retval, rettype, "cfunction");
        gf_retval = update_julia_type(ctx, gf_retval, rettype);
    }

    switch (cc) {
    case jl_returninfo_t::Boxed:
        ctx.builder.CreateRet(boxed(ctx, gf_retval));
        break;
    case jl_returninfo_t::Register: {
        Type *gfrt = gf_thunk->getReturnType();
        if (gfrt->isVoidTy()) {
            ctx.builder.CreateRetVoid();
        }
        else {
            ctx.builder.CreateRet(emit_unbox(ctx, gfrt, gf_retval));
        }
        break;
    }
    case jl_returninfo_t::SRet: {
        Value *sret = &*gf_thunk->arg_begin();
        Align align(julia_alignment(rettype));
        Value *roots = return_roots ? gf_thunk->arg_begin() + 1 : nullptr; // root1 has type [n x {}*]*
        split_value_into(ctx, gf_retval, align, sret, align, jl_aliasinfo_t::fromTBAA(ctx, ctx.tbaa().tbaa_stack), roots, jl_aliasinfo_t::fromTBAA(ctx, ctx.tbaa().tbaa_gcframe));
        ctx.builder.CreateRetVoid();
        break;
    }
    case jl_returninfo_t::Union: {
        Type *retty = gf_thunk->getReturnType();
        jl_cgval_t retvalinfo = convert_julia_type_to_union(ctx, gf_retval, rettype, false);
        if (retvalinfo.typ == jl_bottom_type) {
            CreateTrap(ctx.builder, false);
            break;
        }
        Value *tindex = retvalinfo.TIndex;
        Value *gf_ret = boxed(ctx, gf_retval); // TODO: this is not the most optimal way to emit this
        if (!retvalinfo.inline_roots.empty()) {
            auto roots_ai = jl_aliasinfo_t::fromTBAA(ctx, ctx.tbaa().tbaa_gcframe);
            Argument *roots;
            if (return_roots) {
                roots = gf_thunk->arg_begin() + 1; // root1 has type [n x {}*]*
                assert(retvalinfo.inline_roots.size() <= (size_t)return_roots);
            }
            else {
                roots = gf_thunk->arg_begin(); // root1 has type [n x {}*]*
            }
            store_all_roots(ctx, retvalinfo.inline_roots, roots, roots_ai, false);
        }
        Value *retval = Constant::getNullValue(retty);
        tindex = ctx.builder.CreateOr(tindex, ConstantInt::get(getInt8Ty(ctx.builder.getContext()), UNION_BOX_MARKER));
        retval = ctx.builder.CreateInsertValue(retval, gf_ret, 0);
        retval = ctx.builder.CreateInsertValue(retval, tindex, 1);
        ctx.builder.CreateRet(retval);
        break;
    }
    case jl_returninfo_t::Ghosts: {
        gf_retval = convert_julia_type_to_union(ctx, gf_retval, rettype, false);
        Value *retval = compute_tindex_unboxed(ctx, gf_retval, rettype);
        ctx.builder.CreateRet(retval);
        break;
    }
    }
    if (ctx.topalloca != ctx.pgcstack && ctx.topalloca->use_empty()) {
       ctx.topalloca->eraseFromParent();
       ctx.topalloca = nullptr;
    }
}

void emit_specsig_to_fptr1(
        Function *gf_thunk, jl_returninfo_t::CallingConv cc, unsigned return_roots,
        jl_value_t *calltype, jl_value_t *rettype, bool is_for_opaque_closure,
        size_t nargs,
        jl_codegen_params_t &params,
        Function *target)
{
    emit_specsig_to_specsig(gf_thunk, cc, return_roots, calltype, rettype, is_for_opaque_closure, nargs, params, target, calltype, rettype, nullptr, nullptr);
}

static void emit_fptr1_wrapper(Module *M, StringRef gf_thunk_name, Value *target, jl_value_t *rettype_const, jl_value_t *declrt, jl_value_t *jlrettype, jl_codegen_params_t &params)
{
    Function *w = Function::Create(get_func_sig(M->getContext()), GlobalVariable::ExternalLinkage, gf_thunk_name, M);
    jl_init_function(w, params);
    w->setAttributes(AttributeList::get(M->getContext(), {get_func_attrs(M->getContext()), w->getAttributes()}));
    w->addFnAttr(Attribute::OptimizeNone);
    w->addFnAttr(Attribute::NoInline);

    jl_codectx_t ctx(M->getContext(), params, 0, 0);
    ctx.f = w;
    ctx.rettype = declrt;

    BasicBlock *b0 = BasicBlock::Create(ctx.builder.getContext(), "top", w);
    ctx.builder.SetInsertPoint(b0);
    DebugLoc noDbg;
    ctx.builder.SetCurrentDebugLocation(noDbg);
    allocate_gc_frame(ctx, b0);

    jl_cgval_t gf_retval;
    if (target) {
        FunctionCallee theFunc(w->getFunctionType(), target);
        auto args = w->arg_begin();
        CallInst *r = ctx.builder.CreateCall(theFunc, { &*args, &*++args, &*++args }); // cf emit_tojlinvoke
        assert(++args == w->arg_end());
        r->setAttributes(w->getAttributes());
        gf_retval = mark_julia_type(ctx, r, true, jlrettype);
    }
    if (rettype_const)
        gf_retval = mark_julia_const(ctx, rettype_const);
    if (jlrettype != declrt)
        emit_typecheck(ctx, gf_retval, declrt, "cfunction");
    ctx.builder.CreateRet(boxed(ctx, gf_retval));
}

static void emit_specsig_to_specsig(
        Module *M, StringRef gf_thunk_name,
        jl_value_t *calltype, jl_value_t *rettype, bool is_for_opaque_closure,
        size_t nargs,
        jl_codegen_params_t &params,
        Value *target,
        jl_value_t *targetsig,
        jl_value_t *targetrt,
        jl_returninfo_t *targetspec,
        jl_value_t *rettype_const)
{
    jl_returninfo_t returninfo = get_specsig_function(params, M, nullptr, gf_thunk_name, calltype, rettype, is_for_opaque_closure);
    Function *gf_thunk = cast<Function>(returninfo.decl.getCallee());
    jl_init_function(gf_thunk, params);
    gf_thunk->setAttributes(AttributeList::get(gf_thunk->getContext(), {returninfo.attrs, gf_thunk->getAttributes()}));
    emit_specsig_to_specsig(gf_thunk, returninfo.cc, returninfo.return_roots, calltype, rettype, is_for_opaque_closure, nargs, params, target, targetsig, targetrt, targetspec, rettype_const);
}

std::string emit_abi_converter(Module *M, jl_codegen_params_t &params, jl_abi_t from_abi, jl_code_instance_t *codeinst, Value *target, bool target_specsig)
{
    // this builds a method that calls a method with the same arguments but a different specsig
    // build a specsig -> specsig converter thunk
    // build a specsig -> arg1 converter thunk
    // build a args1 -> specsig converter thunk (gen_invoke_wrapper)
    // build a args1 -> args1 converter thunk (to add typeassert on result)
    bool needsparams = false;
    bool target_is_opaque_closure = false;
    jl_method_instance_t *mi = jl_get_ci_mi(codeinst);
    std::string gf_thunk_name = get_function_name(from_abi.specsig, needsparams, name_from_method_instance(mi), params.TargetTriple);
    gf_thunk_name += "_gfthunk";
    if (target_specsig) {
        jl_value_t *abi = get_ci_abi(codeinst);
        jl_returninfo_t targetspec = get_specsig_function(params, M, target, "", abi, codeinst->rettype, target_is_opaque_closure);
        if (from_abi.specsig)
            emit_specsig_to_specsig(M, gf_thunk_name, from_abi.sigt, from_abi.rt, from_abi.is_opaque_closure, from_abi.nargs, params,
                    target, mi->specTypes, codeinst->rettype, &targetspec, nullptr);
        else
            gen_invoke_wrapper(mi, abi, codeinst->rettype, from_abi.rt, targetspec, from_abi.nargs, -1, from_abi.is_opaque_closure, gf_thunk_name, M, params);
    }
    else {
        if (from_abi.specsig)
            emit_specsig_to_specsig(M, gf_thunk_name, from_abi.sigt, from_abi.rt, from_abi.is_opaque_closure, from_abi.nargs, params,
                    target, mi->specTypes, codeinst->rettype, nullptr, nullptr);
        else
            emit_fptr1_wrapper(M, gf_thunk_name, target, nullptr, from_abi.rt, codeinst->rettype, params);
    }
    return gf_thunk_name;
}

std::string emit_abi_dispatcher(Module *M, jl_codegen_params_t &params, jl_abi_t from_abi, jl_code_instance_t *codeinst, Value *invoke)
{
    // this builds a method that calls a method with the same arguments but a different specsig
    // build a specsig -> args1 (apply_generic) or invoke (emit_tojlinvoke) call
    // build a args1 -> args1 call (emit_fptr1_wrapper)
    // build a args1 -> invoke call (emit_tojlinvoke)
    Value *target;
    if (!codeinst)
        target = prepare_call_in(M, jlapplygeneric_func);
    else
        target = emit_tojlinvoke(codeinst, invoke, M, params); // TODO: inline this call?
    std::string gf_thunk_name;
    if (codeinst)
        raw_string_ostream(gf_thunk_name) << "jfptr_" << name_from_method_instance(jl_get_ci_mi(codeinst)) << "_";
    else
        raw_string_ostream(gf_thunk_name) << "j_";
    raw_string_ostream(gf_thunk_name) << jl_atomic_fetch_add_relaxed(&globalUniqueGeneratedNames, 1) << "_gfthunk";
    if (from_abi.specsig)
        emit_specsig_to_specsig(M, gf_thunk_name, from_abi.sigt, from_abi.rt, from_abi.is_opaque_closure, from_abi.nargs, params,
                target, from_abi.sigt, codeinst ? codeinst->rettype : (jl_value_t*)jl_any_type, nullptr, nullptr);
    else
        emit_fptr1_wrapper(M, gf_thunk_name, target, nullptr, from_abi.rt, codeinst ? codeinst->rettype : (jl_value_t*)jl_any_type, params);
    return gf_thunk_name;
}

std::string emit_abi_constreturn(Module *M, jl_codegen_params_t &params, jl_abi_t from_abi, jl_value_t *rettype_const)
{
    std::string gf_thunk_name;
    raw_string_ostream(gf_thunk_name) << "jconst_" << jl_atomic_fetch_add_relaxed(&globalUniqueGeneratedNames, 1);
    if (from_abi.specsig) {
        emit_specsig_to_specsig(M, gf_thunk_name, from_abi.sigt, from_abi.rt, from_abi.is_opaque_closure, from_abi.nargs, params,
                nullptr, from_abi.sigt, jl_typeof(rettype_const), nullptr, rettype_const);
    }
    else {
        emit_fptr1_wrapper(M, gf_thunk_name, nullptr, rettype_const, from_abi.rt, jl_typeof(rettype_const), params);
    }
    return gf_thunk_name;
}

std::string emit_abi_constreturn(Module *M, jl_codegen_params_t &params, bool specsig, jl_code_instance_t *codeinst)
{
    jl_value_t *sigt = get_ci_abi(codeinst);
    jl_value_t *rt = codeinst->rettype;

    jl_method_instance_t *mi = jl_get_ci_mi(codeinst);
    bool is_opaque_closure = jl_is_method(mi->def.value) && mi->def.method->is_for_opaque_closure;

    size_t nargs = specsig ? jl_nparams(sigt) : 0;
    jl_abi_t abi = {sigt, rt, nargs, specsig, is_opaque_closure};

    return emit_abi_constreturn(M, params, abi, codeinst->rettype_const);
}

// release jl_world_counter
// store theFptr
// release last_world_v
//
// acquire last_world_v
// read theFptr
// acquire jl_world_counter
// if (last_world_v != jl_world_counter)
//   fptr = compute_new_fptr(&last_world_v)
// return fptr()
static jl_cgval_t emit_abi_call(jl_codectx_t &ctx, jl_value_t *declrt, jl_value_t *sigt, ArrayRef<jl_cgval_t> inputargs, size_t nargs, Value *world_age_field)
{
    jl_cgval_t retval;
    if (sigt) {
        jl_temporary_root(ctx, declrt);
        jl_temporary_root(ctx, sigt);
        assert(nargs == jl_nparams(sigt));
        bool needsparams = false;
        bool is_opaque_closure = false;
        bool specsig = uses_specsig(sigt, needsparams, declrt, ctx.params->prefer_specsig);
        PointerType *T_ptr = ctx.types().T_ptr;
        Type *T_size = ctx.types().T_size;
        Constant *Vnull = ConstantPointerNull::get(T_ptr);
        Module *M = jl_Module;
        ArrayType *T_cfuncdata = ArrayType::get(T_ptr, 8);
        size_t flags = specsig;
        GlobalVariable *cfuncdata = new GlobalVariable(*M, T_cfuncdata, false,
                GlobalVariable::PrivateLinkage,
                ConstantArray::get(T_cfuncdata, {
                    Vnull,
                    Vnull,
                    Vnull,
                    Vnull,
                    Vnull,
                    literal_pointer_val_slot(ctx.emission_context, M, declrt),
                    literal_pointer_val_slot(ctx.emission_context, M, sigt),
                    literal_static_pointer_val((void*)flags, T_ptr)}));
        Value *last_world_p = ctx.builder.CreateConstInBoundsGEP1_32(ctx.types().T_size, cfuncdata, 1);
        LoadInst *last_world_v = ctx.builder.CreateAlignedLoad(T_size, last_world_p, ctx.types().alignof_ptr);
        last_world_v->setOrdering(AtomicOrdering::Acquire);
        LoadInst *callee = ctx.builder.CreateAlignedLoad(T_ptr, cfuncdata, ctx.types().alignof_ptr);
        callee->setOrdering(AtomicOrdering::Monotonic);
        LoadInst *world_v = ctx.builder.CreateAlignedLoad(ctx.types().T_size,
            prepare_global_in(M, jlgetworld_global), ctx.types().alignof_ptr);
        world_v->setOrdering(AtomicOrdering::Acquire);
        ctx.builder.CreateStore(world_v, world_age_field);
        Value *age_not_ok = ctx.builder.CreateICmpNE(last_world_v, world_v);
        Value *target = emit_guarded_test(ctx, age_not_ok, callee, [&] {
                Function *getcaller = prepare_call(jlgetabiconverter_func);
                CallInst *cw = ctx.builder.CreateCall(getcaller, {get_current_task(ctx), cfuncdata});
                cw->setAttributes(getcaller->getAttributes());
                return cw;
            });
        jl_abi_t cfuncabi = {sigt, declrt, nargs, specsig, is_opaque_closure};
        ctx.emission_context.cfuncs.push_back({cfuncabi, cfuncdata});
        if (specsig) {
            // TODO: could we force this to guarantee passing a box for `f` here (since we
            // know we had it here) and on the receiver end (emit_abi_converter /
            // emit_abi_dispatcher), force it to know that it can simply use this pointer
            // instead of re-boxing it if it needs to the boxed copy of it. This comes up
            // very rarely since usually the ABI calls are concrete and match exactly and
            // aren't closures, but sometimes there are cases like that because of
            // `::Function` de-specialization heuristics, such as for the `Returns` callable
            // given that it is `@nospecialize`.
            jl_returninfo_t targetspec = get_specsig_function(ctx.emission_context, M, target, "", sigt, declrt, is_opaque_closure);
            retval = emit_call_specfun_other(ctx, is_opaque_closure, sigt, declrt, targetspec, inputargs, nargs);
        }
        else {
            retval = mark_julia_type(ctx, emit_jlcall(ctx, target, nullptr, inputargs, nargs, julia_call), true, declrt);
        }
    }
    else {
        // emit a dispatch
        Value *ret = emit_jlcall(ctx, jlapplygeneric_func, NULL, inputargs, nargs, julia_call);
        retval = mark_julia_type(ctx, ret, true, jl_any_type);
        // inline a call to typeassert here
        emit_typecheck(ctx, retval, declrt, "cfunction");
        retval = update_julia_type(ctx, retval, declrt);
    }
    return retval;
}

static Function *gen_cfun_wrapper(
    Module *into, jl_codegen_params_t &params,
    const function_sig_t &sig, jl_value_t *ff, const char *aliasname,
    jl_value_t *declrt, jl_value_t *sigt,
    jl_unionall_t *unionall_env, jl_svec_t *sparam_vals, jl_array_t **closure_types)
{
    ++GeneratedCFuncWrappers;
    // Generate a c-callable wrapper
    assert(into);
    size_t nargs = sig.nccallargs;
    const char *name = aliasname ? aliasname : "cfunction";
    bool nest = (!ff || unionall_env);

    std::string funcName;
    raw_string_ostream(funcName) << "jlcapi_" << name << "_" << jl_atomic_fetch_add_relaxed(&globalUniqueGeneratedNames, 1);

    Module *M = into; // Safe because ctx lock is held by params
    AttributeList attributes = sig.attributes;
    FunctionType *functype;
    if (nest) {
        // add nest parameter (pointer to jl_value_t* data array) after sret arg
        assert(closure_types);
        SmallVector<Type*, 0> fargt_sig(sig.fargt_sig.begin(), sig.fargt_sig.end());

        fargt_sig.insert(fargt_sig.begin() + sig.sret, JuliaType::get_pprjlvalue_ty(M->getContext()));

        // Shift LLVM attributes for parameters one to the right, as
        // we are adding the extra nest parameter after sret arg.
        SmallVector<std::pair<unsigned, AttributeSet>, 0> newAttributes;
        newAttributes.reserve(attributes.getNumAttrSets() + 1);
        auto it = *attributes.indexes().begin();
        const auto it_end = *attributes.indexes().end();

        // Skip past FunctionIndex
        if (it == AttributeList::AttrIndex::FunctionIndex) {
            ++it;
        }

        // Move past ReturnValue and parameter return value
        for (;it < AttributeList::AttrIndex::FirstArgIndex + sig.sret; ++it) {
            if (hasAttributesAtIndex(attributes, it)) {
                newAttributes.emplace_back(it, attributes.getAttributes(it));
            }
        }

        // Add the new nest attribute
        AttrBuilder attrBuilder(M->getContext());
        attrBuilder.addAttribute(Attribute::Nest);
        newAttributes.emplace_back(it, AttributeSet::get(M->getContext(), attrBuilder));

        // Shift forward the rest of the attributes
        if (attributes.getNumAttrSets() > 0) { // without this check the loop range below is invalid
            for(; it != it_end; ++it) {
                if (hasAttributesAtIndex(attributes, it)) {
                    newAttributes.emplace_back(it + 1, attributes.getAttributes(it));
                }
            }
        }

        // Remember to add back FunctionIndex
        if (hasAttributesAtIndex(attributes, AttributeList::AttrIndex::FunctionIndex)) {
            newAttributes.emplace_back(AttributeList::AttrIndex::FunctionIndex,
                                       getFnAttrs(attributes));
        }

        // Create the new AttributeList
        attributes = AttributeList::get(M->getContext(), newAttributes);
        functype = FunctionType::get(sig.sret ? getVoidTy(M->getContext()) : sig.prt, fargt_sig, /*isVa*/false);
    }
    else {
        functype = sig.functype(M->getContext());
    }
    Function *cw = Function::Create(functype,
            GlobalVariable::ExternalLinkage,
            funcName, M);
    jl_init_function(cw, params);
    cw->setAttributes(AttributeList::get(M->getContext(), {attributes, cw->getAttributes()}));

    jl_codectx_t ctx(M->getContext(), params, 0, 0);
    ctx.f = cw;
    ctx.name = name;
    ctx.funcName = name;

    BasicBlock *b0 = BasicBlock::Create(ctx.builder.getContext(), "top", cw);
    ctx.builder.SetInsertPoint(b0);
    DebugLoc noDbg;
    ctx.builder.SetCurrentDebugLocation(noDbg);
    allocate_gc_frame(ctx, b0, true);

    auto world_age_field = get_tls_world_age_field(ctx);
    jl_aliasinfo_t ai = jl_aliasinfo_t::fromTBAA(ctx, ctx.tbaa().tbaa_gcframe);
    ctx.world_age_at_entry = ai.decorateInst(
            ctx.builder.CreateAlignedLoad(ctx.types().T_size, world_age_field, ctx.types().alignof_ptr));

    // first emit code to record the arguments
    Function::arg_iterator AI = cw->arg_begin();
    Value *sretPtr = sig.sret ? &*AI++ : NULL;
    Value *nestPtr = nest ? &*AI++ : NULL;
    SmallVector<jl_cgval_t, 0> inputargs(nargs + 1);
    if (ff) {
        // we need to pass the function object even if (even though) it is a singleton
        inputargs[0] = mark_julia_const(ctx, ff);
    }
    else {
        assert(nest && nestPtr);
        Value *ff = ctx.builder.CreateAlignedLoad(ctx.types().T_prjlvalue, nestPtr, Align(sizeof(void*)));
        inputargs[0] = mark_julia_type(ctx, ff, true, jl_any_type);
    }
    // XXX: these values may need to be rooted until the end of the function
    jl_value_t *rt1 = NULL;
    jl_value_t *rt2 = NULL;
    JL_GC_PUSH2(&rt1, &rt2);
    for (size_t i = 0; i < nargs; ++i, ++AI) {
        // figure out how to unpack this argument type
        Value *val = &*AI;
        assert(sig.fargt_sig[i + sig.sret] == val->getType());
        jl_cgval_t &inputarg = inputargs[i + 1];
        jl_value_t *jargty = jl_svecref(sig.at, i);
        bool aref = jl_is_abstract_ref_type(jargty);
        if (aref) // a pointer to a value
            jargty = jl_tparam0(jargty);

        // if we know the outer function sparams, try to fill those in now
        // so that the julia_to_native type checks are more likely to be doable (e.g. concrete types) at compile-time
        jl_value_t *jargty_proper = jargty;
        bool static_at = !(unionall_env && jl_has_typevar_from_unionall(jargty, unionall_env));
        if (!static_at) {
            if (sparam_vals) {
                jargty_proper = rt1 = jl_instantiate_type_in_env(jargty, unionall_env, jl_svec_data(sparam_vals));
                assert(jargty_proper != jargty);
                jargty = jargty_proper;
                static_at = true;
            }
            else {
                jargty_proper = rt1 = jl_rewrap_unionall(jargty, (jl_value_t*)unionall_env);
            }
        }

        if (aref) {
            if (jargty == (jl_value_t*)jl_any_type) {
                inputarg = mark_julia_type(ctx,
                        ctx.builder.CreateAlignedLoad(ctx.types().T_prjlvalue, val, Align(sizeof(void*))),
                        true, jl_any_type);
            }
            else if (static_at && jl_is_concrete_immutable(jargty)) { // anything that could be stored unboxed
                bool isboxed;
                Type *T = julia_type_to_llvm(ctx, jargty, &isboxed);
                assert(!isboxed);
                // a T* (of unknown origin)
                if (type_is_ghost(T)) {
                    inputarg = ghostValue(ctx, jargty);
                }
                else {
                    val = ctx.builder.CreateAlignedLoad(T, val, Align(1)); // make no alignment assumption about pointer from C
                    inputarg = mark_julia_type(ctx, val, false, jargty);
                }
            }
            else if (static_at || (!jl_is_typevar(jargty) && (!jl_is_datatype(jargty) || jl_is_abstracttype(jargty) || jl_is_mutable_datatype(jargty)))) {
                // must be a jl_value_t* (because it is mutable or abstract)
                inputarg = mark_julia_type(ctx, maybe_decay_untracked(ctx, val), true, jargty_proper);
            }
            else {
                // allocate val into a new box, if it might not be boxed
                // otherwise preserve / reuse the existing box identity
                // TODO: could inspect `jargty` and eliminate some of these cases
                if (!*closure_types)
                    *closure_types = jl_alloc_vec_any(0);
                jl_array_ptr_1d_push(*closure_types, jargty);
                Value *runtime_dt = ctx.builder.CreateAlignedLoad(ctx.types().T_prjlvalue,
                        emit_ptrgep(ctx, nestPtr, jl_array_nrows(*closure_types) * ctx.types().sizeof_ptr),
                        Align(sizeof(void*)));
                BasicBlock *boxedBB = BasicBlock::Create(ctx.builder.getContext(), "isboxed", cw);
                BasicBlock *notanyBB = BasicBlock::Create(ctx.builder.getContext(), "not-any", cw);
                BasicBlock *unboxedBB = BasicBlock::Create(ctx.builder.getContext(), "maybe-unboxed", cw);
                BasicBlock *isanyBB = BasicBlock::Create(ctx.builder.getContext(), "any", cw);
                BasicBlock *afterBB = BasicBlock::Create(ctx.builder.getContext(), "after", cw);
                Value *isrtany = ctx.builder.CreateICmpEQ(
                        track_pjlvalue(ctx,literal_pointer_val(ctx, (jl_value_t*)jl_any_type)), runtime_dt);
                ctx.builder.CreateCondBr(isrtany, isanyBB, notanyBB);
                ctx.builder.SetInsertPoint(isanyBB);
                Value *p1 = ctx.builder.CreateAlignedLoad(ctx.types().T_prjlvalue, val, Align(sizeof(void*)));
                ctx.builder.CreateBr(afterBB);
                isanyBB = ctx.builder.GetInsertBlock(); // could have changed
                ctx.builder.SetInsertPoint(notanyBB);
                jl_cgval_t runtime_dt_val = mark_julia_type(ctx, runtime_dt, true, jl_any_type);
                Value *isrtboxed = // (!jl_is_datatype(runtime_dt) || !jl_is_concrete_datatype(runtime_dt) || jl_is_mutable_datatype(runtime_dt))
                    emit_guarded_test(ctx, emit_exactly_isa(ctx, runtime_dt_val, jl_datatype_type), true, [&] {
                            return ctx.builder.CreateOr(ctx.builder.CreateNot(emit_isconcrete(ctx, runtime_dt)), emit_datatype_mutabl(ctx, runtime_dt));
                    });
                ctx.builder.CreateCondBr(isrtboxed, boxedBB, unboxedBB);
                ctx.builder.SetInsertPoint(boxedBB);
                Value *p2 = track_pjlvalue(ctx, val);
                ctx.builder.CreateBr(afterBB);
                boxedBB = ctx.builder.GetInsertBlock(); // could have changed
                ctx.builder.SetInsertPoint(unboxedBB);
                Value *p3 = emit_new_bits(ctx, runtime_dt, val);
                unboxedBB = ctx.builder.GetInsertBlock(); // could have changed
                ctx.builder.CreateBr(afterBB);
                ctx.builder.SetInsertPoint(afterBB);
                PHINode *p = ctx.builder.CreatePHI(ctx.types().T_prjlvalue, 3);
                p->addIncoming(p1, isanyBB);
                p->addIncoming(p2, boxedBB);
                p->addIncoming(p3, unboxedBB);
                inputarg = mark_julia_type(ctx, p, true, jargty_proper);
            }
        }
        else {
            bool argboxed = sig.fargt_isboxed[i];
            if (argboxed) {
                // a jl_value_t*, even when represented as a struct
                inputarg = mark_julia_type(ctx, val, true, jargty_proper);
            }
            else {
                // something of type T
                // undo whatever we might have done to this poor argument
                assert(jl_is_datatype(jargty));
                if (sig.byRefList[i]) {
                    val = ctx.builder.CreateAlignedLoad(sig.fargt[i], val, Align(1)); // unknown alignment from C
                }
                else {
                    bool issigned = jl_signed_type && jl_subtype(jargty_proper, (jl_value_t*)jl_signed_type);
                    val = llvm_type_rewrite(ctx, val, sig.fargt[i], issigned);
                }
                // passed an unboxed T, but may need something boxed (not valid to be unboxed)
                if (static_at) {
                    bool isboxed;
                    assert(jargty == jargty_proper);
                    (void)julia_type_to_llvm(ctx, jargty, &isboxed);
                    if (isboxed)
                        inputarg = mark_julia_type(ctx,
                                box_ccall_result(ctx, val, literal_pointer_val(ctx, jargty), jargty),
                                true, jargty_proper);
                    else
                        inputarg = mark_julia_type(ctx, val, false, jargty);
                }
                else {
                    if (!*closure_types)
                        *closure_types = jl_alloc_vec_any(0);
                    jl_array_ptr_1d_push(*closure_types, jargty);
                    Value *runtime_dt = ctx.builder.CreateAlignedLoad(ctx.types().T_prjlvalue,
                            emit_ptrgep(ctx, nestPtr, jl_array_nrows(*closure_types) * ctx.types().sizeof_ptr),
                            Align(sizeof(void*)));
                    Value *strct = box_ccall_result(ctx, val, runtime_dt, jargty);
                    inputarg = mark_julia_type(ctx, strct, true, jargty_proper);
                }
            }
        }
    }
    JL_GC_POP();
    assert(AI == cw->arg_end());

    // Create the call
    jl_cgval_t retval = emit_abi_call(ctx, declrt, sigt, inputargs, nargs + 1, world_age_field);
    bool jlfunc_sret = retval.V && isa<AllocaInst>(retval.V) && !retval.TIndex && retval.inline_roots.empty();

    // Prepare the return value
    Value *r;
    if (sig.retboxed) {
        assert(!sig.sret);
        // return a jl_value_t*
        r = boxed(ctx, retval);
    }
    else if (sig.sret && jlfunc_sret) {
        // fuse the two sret together
        assert(retval.ispointer());
        AllocaInst *result = cast<AllocaInst>(retval.V);
        retval.V = sretPtr;
        result->replaceAllUsesWith(sretPtr);
        result->eraseFromParent();
        r = NULL;
    }
    else if (!type_is_ghost(sig.lrt)) {
        Type *prt = sig.prt;
        bool issigned = jl_signed_type && jl_subtype(declrt, (jl_value_t*)jl_signed_type);
        Value *v = emit_unbox(ctx, sig.lrt, retval);
        r = llvm_type_rewrite(ctx, v, prt, issigned);
        if (sig.sret) {
            ctx.builder.CreateStore(r, sretPtr);
            r = NULL;
        }
    }
    else {
        r = NULL;
    }

    ctx.builder.CreateStore(ctx.world_age_at_entry, world_age_field);
    ctx.builder.CreateRet(r);

    ctx.builder.SetCurrentDebugLocation(noDbg);
    ctx.builder.ClearInsertionPoint();

    if (nest) {
        funcName += "make";
        Function *cw_make = Function::Create(
                FunctionType::get(getPointerTy(ctx.builder.getContext()), { getPointerTy(ctx.builder.getContext()), ctx.types().T_ppjlvalue }, false),
                GlobalVariable::ExternalLinkage,
                funcName, M);
        jl_init_function(cw_make, ctx.emission_context);
        cw_make->getArg(0)->setName("wrapper");
        cw_make->getArg(1)->setName("newval");
        BasicBlock *b0 = BasicBlock::Create(ctx.builder.getContext(), "top", cw_make);
        IRBuilder<> cwbuilder(b0);
        Function::arg_iterator AI = cw_make->arg_begin();
        Argument *Tramp = &*AI; ++AI;
        Argument *NVal = &*AI; ++AI;
#if JL_LLVM_VERSION >= 200000
        Function *init_trampoline = Intrinsic::getOrInsertDeclaration(cw_make->getParent(), Intrinsic::init_trampoline);
#else
        Function *init_trampoline = Intrinsic::getDeclaration(cw_make->getParent(), Intrinsic::init_trampoline);
#endif
#if JL_LLVM_VERSION >= 200000
        Function *adjust_trampoline = Intrinsic::getOrInsertDeclaration(cw_make->getParent(), Intrinsic::adjust_trampoline);
#else
        Function *adjust_trampoline = Intrinsic::getDeclaration(cw_make->getParent(), Intrinsic::adjust_trampoline);
#endif
        cwbuilder.CreateCall(init_trampoline, {
                Tramp,
                cw,
                NVal,
            });
        cwbuilder.CreateRet(cwbuilder.CreateCall(adjust_trampoline, { Tramp }));
        cw = cw_make;
    }

    return cw;
}

static const char *derive_sigt_name(jl_value_t *jargty)
{
    jl_datatype_t *dt = (jl_datatype_t*)jl_argument_datatype(jargty);
    if ((jl_value_t*)dt == jl_nothing)
        return NULL;
    jl_sym_t *name = dt->name->singletonname;
    if (jl_is_type_type((jl_value_t*)dt)) {
        dt = (jl_datatype_t*)jl_argument_datatype(jl_tparam0(dt));
        if ((jl_value_t*)dt != jl_nothing) {
            name = dt->name->singletonname;
        }
    }
    return jl_symbol_name(name);
}

// Get the LLVM Function* for the C-callable entry point for a certain function
// and argument types.
// here argt does not include the leading function type argument
static jl_cgval_t emit_cfunction(jl_codectx_t &ctx, jl_value_t *output_type, const jl_cgval_t &fexpr_val, jl_value_t *declrt, jl_svec_t *argt)
{
    jl_unionall_t *unionall_env = (jl_is_method(ctx.linfo->def.method) && jl_is_unionall(ctx.linfo->def.method->sig))
        ? (jl_unionall_t*)ctx.linfo->def.method->sig
        : NULL;
    jl_svec_t *sparam_vals = NULL;
    if (ctx.spvals_ptr == NULL && jl_svec_len(ctx.linfo->sparam_vals) > 0)
        sparam_vals = ctx.linfo->sparam_vals;

    jl_value_t *rt = declrt;
    if (jl_is_abstract_ref_type(declrt)) {
        declrt = jl_tparam0(declrt);
        if (!verify_ref_type(ctx, declrt, unionall_env, 0, "cfunction")) {
            return jl_cgval_t();
        }
        if (unionall_env)
            declrt = jl_rewrap_unionall(declrt, (jl_value_t*)unionall_env);
        rt = (jl_value_t*)jl_any_type; // convert return type to jl_value_t*
    }

    // some sanity checking and check whether there's a vararg
    size_t nargt = jl_svec_len(argt);
    bool isVa = (nargt > 0 && jl_is_vararg(jl_svecref(argt, nargt - 1)));
    assert(!isVa); (void)isVa;

    jl_array_t *closure_types = NULL;
    jl_value_t *sigt = NULL; // dispatch-sig = type signature with Ref{} annotations removed and applied to the env
    JL_GC_PUSH4(&declrt, &sigt, &rt, &closure_types);
    Type *lrt;
    bool retboxed;
    bool static_rt;
    const std::string err = verify_ccall_sig(
            /* inputs:  */
            rt, (jl_value_t*)argt, unionall_env,
            sparam_vals,
            &ctx.emission_context,
            /* outputs: */
            lrt, ctx.builder.getContext(),
            retboxed, static_rt);
    if (!err.empty()) {
        emit_error(ctx, "cfunction " + err);
        JL_GC_POP();
        return jl_cgval_t();
    }
    if (rt != declrt && rt != (jl_value_t*)jl_any_type)
        jl_temporary_root(ctx, rt);

    function_sig_t sig("cfunction", lrt, rt, retboxed, false, argt, unionall_env, false, CallingConv::C, false, &ctx.emission_context);
    assert(sig.fargt.size() + sig.sret == sig.fargt_sig.size());
    if (!sig.err_msg.empty()) {
        emit_error(ctx, sig.err_msg);
        JL_GC_POP();
        return jl_cgval_t();
    }

    // compute+verify the dispatch signature, and see if it depends on the environment sparams
    bool approx = false;
    sigt = (jl_value_t*)jl_alloc_svec(nargt + 1);
    jl_svecset(sigt, 0, fexpr_val.typ);
    if (!fexpr_val.constant && (!jl_is_concrete_type(fexpr_val.typ) || jl_is_kind(fexpr_val.typ)))
        approx = true;
    for (size_t i = 0; i < nargt; i++) {
        jl_value_t *jargty = jl_svecref(argt, i);
        if (jl_is_abstract_ref_type(jargty)) {
            jargty = jl_tparam0(jargty);
            if (!verify_ref_type(ctx, jargty, unionall_env, i + 1, "cfunction")) {
                JL_GC_POP();
                return jl_cgval_t();
            }
        }
        if (unionall_env && jl_has_typevar_from_unionall(jargty, unionall_env)) {
            if (sparam_vals)
                jargty = jl_instantiate_type_in_env(jargty, unionall_env, jl_svec_data(sparam_vals));
            else
                approx = true;
        }
        jl_svecset(sigt, i + 1, jargty);
    }
    if (approx) {
        sigt = NULL;
    }
    else {
        sigt = jl_apply_tuple_type((jl_svec_t*)sigt, 1);
    }
    if (sigt && !(unionall_env && jl_has_typevar_from_unionall(rt, unionall_env))) {
        unionall_env = NULL;
    }

    bool nest = (!fexpr_val.constant || unionall_env);
    if (ctx.emission_context.TargetTriple.isAArch64() || ctx.emission_context.TargetTriple.isARM() || ctx.emission_context.TargetTriple.isPPC64()) {
        if (nest) {
            emit_error(ctx, "cfunction: closures are not supported on this platform");
            JL_GC_POP();
            return jl_cgval_t();
        }
    }
    const char *name = derive_sigt_name(fexpr_val.typ);
    Value *F = gen_cfun_wrapper(
            jl_Module, ctx.emission_context,
            sig, fexpr_val.constant, name,
            declrt, sigt,
            unionall_env, sparam_vals, &closure_types);
    bool outboxed;
    if (nest) {
        // F is actually an init_trampoline function that returns the real address
        // Now fill in the nest parameters
        Value *fobj = boxed(ctx, fexpr_val);
        jl_svec_t *fill = jl_emptysvec;
        if (closure_types) {
            assert(ctx.spvals_ptr);
            size_t n = jl_array_nrows(closure_types);
            fill = jl_alloc_svec_uninit(n);
            for (size_t i = 0; i < n; i++) {
                jl_svecset(fill, i, jl_array_ptr_ref(closure_types, i));
            }
            JL_GC_PUSH1(&fill);
            jl_temporary_root(ctx, (jl_value_t*)fill);
            JL_GC_POP();
        }
        Type *T_htable = ArrayType::get(ctx.types().T_size, sizeof(htable_t) / sizeof(void*));
        Value *cache = new GlobalVariable(*jl_Module, T_htable, false,
                               GlobalVariable::PrivateLinkage,
                               ConstantAggregateZero::get(T_htable));
        F = ctx.builder.CreateCall(prepare_call(jlgetcfunctiontrampoline_func), {
                 fobj,
                 literal_pointer_val(ctx, output_type),
                 cache,
                 literal_pointer_val(ctx, (jl_value_t*)fill),
                 F,
                 closure_types ? literal_pointer_val(ctx, (jl_value_t*)unionall_env) : Constant::getNullValue(ctx.types().T_pjlvalue),
                 closure_types ? decay_derived(ctx, ctx.spvals_ptr) : ConstantPointerNull::get(ctx.builder.getPtrTy(AddressSpace::Derived))
             });
        outboxed = true;
    }
    else {
        F = ctx.builder.CreatePtrToInt(F, ctx.types().T_size);
        outboxed = (output_type != (jl_value_t*)jl_voidpointer_type);
        if (outboxed) {
            assert(jl_datatype_size(output_type) == sizeof(void*) * 4);
            Value *strct = emit_allocobj(ctx, (jl_datatype_t*)output_type, true);
            setName(ctx.emission_context, strct, "cfun_result");
            Value *derived_strct = decay_derived(ctx, strct);
            MDNode *tbaa = best_tbaa(ctx.tbaa(), output_type);
            jl_aliasinfo_t ai = jl_aliasinfo_t::fromTBAA(ctx, tbaa);
            ai.decorateInst(ctx.builder.CreateStore(F, derived_strct));
            ai.decorateInst(ctx.builder.CreateStore(
                ctx.builder.CreatePtrToInt(literal_pointer_val(ctx, fexpr_val.constant), ctx.types().T_size),
                ctx.builder.CreateConstInBoundsGEP1_32(ctx.types().T_size, derived_strct, 1)));
            ai.decorateInst(ctx.builder.CreateStore(Constant::getNullValue(ctx.types().T_size),
                    ctx.builder.CreateConstInBoundsGEP1_32(ctx.types().T_size, derived_strct, 2)));
            ai.decorateInst(ctx.builder.CreateStore(Constant::getNullValue(ctx.types().T_size),
                    ctx.builder.CreateConstInBoundsGEP1_32(ctx.types().T_size, derived_strct, 3)));
            F = strct;
        }
    }
    JL_GC_POP();
    return mark_julia_type(ctx, F, outboxed, output_type);
}

// do codegen to create a C-callable alias/wrapper, or if sysimg_handle is set,
// restore one from a loaded system image.
const char *jl_generate_ccallable(Module *llvmmod, jl_value_t *nameval, jl_value_t *declrt, jl_value_t *sigt, jl_codegen_params_t &params)
{
    ++GeneratedCCallables;
    jl_datatype_t *ft = (jl_datatype_t*)jl_tparam0(sigt);
    assert(jl_is_datatype(ft));
    jl_value_t *ff = ft->instance;
    assert(ff);
    const char *name = !jl_is_string(nameval) ? jl_symbol_name(ft->name->singletonname) : jl_string_data(nameval);
    jl_value_t *crt = declrt;
    if (jl_is_abstract_ref_type(declrt)) {
        declrt = jl_tparam0(declrt);
        crt = (jl_value_t*)jl_any_type;
    }
    bool toboxed;
    Type *lcrt = _julia_struct_to_llvm(&params, *params.tsctx.getContext(), crt, &toboxed);
    if (toboxed)
        lcrt = JuliaType::get_prjlvalue_ty(lcrt->getContext());
    size_t nargs = jl_nparams(sigt)-1;
    jl_svec_t *argtypes = NULL;
    JL_GC_PUSH1(&argtypes);
    argtypes = jl_alloc_svec(nargs);
    for (size_t i = 0; i < nargs; i++) {
        jl_svecset(argtypes, i, jl_tparam(sigt, i+1));
    }
    jl_value_t *err;
    { // scope block for sig
        function_sig_t sig("cfunction", lcrt, crt, toboxed, false,
                           argtypes, NULL, false, CallingConv::C, false, &params);
        if (sig.err_msg.empty()) {
            //Safe b/c params holds context lock
            Function *cw = gen_cfun_wrapper(llvmmod, params, sig, ff, name, declrt, sigt, NULL, NULL, NULL);
            auto alias = GlobalAlias::create(cw->getValueType(), cw->getType()->getAddressSpace(),
                                GlobalValue::ExternalLinkage, name, cw, llvmmod);
            if (params.TargetTriple.isOSBinFormatCOFF()) {
                alias->setDLLStorageClass(GlobalValue::DLLStorageClassTypes::DLLExportStorageClass);
            }
            JL_GC_POP();
            return name;
        }
        err = jl_get_exceptionf(jl_errorexception_type, "%s", sig.err_msg.c_str());
    }
    jl_throw(err);
}

// generate a julia-callable function that calls f (AKA lam)
// if is_opaque_closure, then generate the OC invoke, rather than a real invoke
static void gen_invoke_wrapper(jl_method_instance_t *lam, jl_value_t *abi, jl_value_t *jlretty, jl_value_t *declrt, jl_returninfo_t &f, unsigned nargs, int retarg, bool is_opaque_closure, StringRef funcName,
        Module *M, jl_codegen_params_t &params)
{
    ++GeneratedInvokeWrappers;
    Function *w = Function::Create(get_func_sig(M->getContext()), GlobalVariable::ExternalLinkage, funcName, M);
    jl_init_function(w, params);
    jl_name_jlfunc_args(params, w);
    w->setAttributes(AttributeList::get(M->getContext(), {get_func_attrs(M->getContext()), w->getAttributes()}));
    w->addFnAttr(Attribute::OptimizeNone);
    w->addFnAttr(Attribute::NoInline);
    Function::arg_iterator AI = w->arg_begin();
    Value *funcArg = &*AI++;
    Value *argArray = &*AI++;
    Value *argCount = &*AI++; (void)argCount; // unused
    //Value *mfunc = &*AI++; (void)mfunc; // unused
    assert(AI == w->arg_end());

    jl_codectx_t ctx(M->getContext(), params, 0, 0);
    ctx.f = w;
    ctx.linfo = lam;
    ctx.rettype = jlretty;

    BasicBlock *b0 = BasicBlock::Create(ctx.builder.getContext(), "top", w);
    ctx.builder.SetInsertPoint(b0);
    DebugLoc noDbg;
    ctx.builder.SetCurrentDebugLocation(noDbg);
    allocate_gc_frame(ctx, b0);

    SmallVector<jl_cgval_t, 0> argv(nargs);
    jl_aliasinfo_t ai = jl_aliasinfo_t::fromTBAA(ctx, ctx.tbaa().tbaa_const);
    for (size_t i = 0; i < nargs; ++i) {
        if (i == 0 && is_opaque_closure) {
            jl_value_t *oc_type = (jl_value_t*)jl_any_type; // more accurately: get_oc_type(lam->specTypes, jlretty)
            argv[i] = mark_julia_slot(funcArg, oc_type, NULL, ctx.tbaa().tbaa_const);
            continue;
        }
        jl_value_t *ty = jl_nth_slot_type(abi, i);
        Value *theArg;
        if (i == 0) {
            theArg = funcArg;
        }
        else {
            Value *argPtr = emit_ptrgep(ctx, argArray, (i - 1) * ctx.types().sizeof_ptr);
            theArg = ai.decorateInst(maybe_mark_load_dereferenceable(
                    ctx.builder.CreateAlignedLoad(ctx.types().T_prjlvalue, argPtr, Align(sizeof(void*))),
                    false,
                    ty));
        }
        argv[i] = mark_julia_type(ctx, theArg, true, ty);
    }
    jl_cgval_t retval = emit_call_specfun_other(ctx, is_opaque_closure, abi, jlretty, f, argv, nargs);
    if (declrt != jlretty) {
        emit_typecheck(ctx, retval, declrt, "cfunction");
        retval = update_julia_type(ctx, retval, declrt);
    }
    if (retarg != -1) {
        Value *theArg;
        if (retarg == 0)
            theArg = funcArg;
        else
            theArg = ctx.builder.CreateAlignedLoad(ctx.types().T_prjlvalue,
                    emit_ptrgep(ctx, argArray, (retarg - 1) * ctx.types().sizeof_ptr),
                    Align(sizeof(void*)));
        retval = mark_julia_type(ctx, theArg, true, jl_any_type);
    }
    if (retval.typ == jl_bottom_type)
        CreateTrap(ctx.builder, false);
    else
        ctx.builder.CreateRet(boxed(ctx, retval));
    if (ctx.topalloca != ctx.pgcstack && ctx.topalloca->use_empty()) {
       ctx.topalloca->eraseFromParent();
       ctx.topalloca = nullptr;
    }
}

static jl_returninfo_t get_specsig_function(jl_codegen_params_t &params, Module *M, Value *fval, StringRef name, jl_value_t *sig, jl_value_t *jlrettype, bool is_opaque_closure,
        ArrayRef<const char*> ArgNames, unsigned nreq)
{
    bool gcstack_arg = params.params->gcstack_arg;
    jl_returninfo_t props = {};
    SmallVector<Type*,8> fsig;
    SmallVector<std::string,4> argnames;
    Type *rt = NULL;
    Type *srt = NULL;
    Type *T_prjlvalue = PointerType::get(M->getContext(), AddressSpace::Tracked);
    bool all_roots = false;
    uint64_t tracked_count = 0;
    if (jlrettype == (jl_value_t*)jl_bottom_type) {
        rt = getVoidTy(M->getContext());
        props.cc = jl_returninfo_t::Register;
    }
    else if (jl_is_structtype(jlrettype) && jl_is_datatype_singleton((jl_datatype_t*)jlrettype)) {
        rt = getVoidTy(M->getContext());
        props.cc = jl_returninfo_t::Register;
    }
    else if (jl_is_uniontype(jlrettype)) {
        bool allunbox;
        size_t return_roots;
        union_alloca_type((jl_uniontype_t*)jlrettype, allunbox, props.union_bytes, props.union_align,
                props.union_minalign, return_roots);
        tracked_count = return_roots;
        if (props.union_bytes == 0 && return_roots > 0) {
            // convert all_roots to only union_bytes
            props.union_bytes = return_roots * sizeof(void*);
            props.union_minalign = props.union_align = sizeof(void*);
            //return_roots = 0;
            //all_roots = true;
        }
        props.return_roots = (int) return_roots;
        if (props.union_bytes) {
            props.cc = jl_returninfo_t::Union;
            fsig.push_back(PointerType::getUnqual(M->getContext()));
            argnames.push_back("union_bytes_return");
            Type *pair[] = { T_prjlvalue, getInt8Ty(M->getContext()) };
            rt = StructType::get(M->getContext(), ArrayRef<Type*>(pair));
        }
        else if (allunbox) {
            props.cc = jl_returninfo_t::Ghosts;
            rt = getInt8Ty(M->getContext());
        }
        else {
            rt = T_prjlvalue;
        }
    }
    else if (!deserves_retbox(jlrettype)) {
        bool retboxed;
        rt = _julia_type_to_llvm(&params, M->getContext(), jlrettype, &retboxed);
        assert(!retboxed);
        if (rt != getVoidTy(M->getContext()) && deserves_sret(jlrettype, rt)) {
            auto tracked = CountTrackedPointers(rt, true);
            assert(!tracked.derived);
            all_roots = tracked.all;
            tracked_count = tracked.count;
            if (tracked.count && !tracked.all) {
                props.return_roots = tracked.count;
                assert(props.return_roots == ((jl_datatype_t*)jlrettype)->layout->npointers);
            }
            props.cc = jl_returninfo_t::SRet;
            props.union_bytes = jl_datatype_size(jlrettype);
            props.union_align = props.union_minalign = julia_alignment(jlrettype);
            // sret is always passed from alloca
            assert(M);
            fsig.push_back(PointerType::get(M->getContext(), M->getDataLayout().getAllocaAddrSpace()));
            argnames.push_back("sret_return");
            srt = rt;
            rt = getVoidTy(M->getContext());
        }
        else {
            props.cc = jl_returninfo_t::Register;
        }
    }
    else {
        rt = T_prjlvalue;
    }

    SmallVector<AttributeSet, 8> attrs; // function declaration attributes
    if (props.cc == jl_returninfo_t::SRet) {
        assert(srt);
        AttrBuilder param(M->getContext());
        param.addStructRetAttr(srt);
        if (all_roots) {
            assert(!props.return_roots);
            param.addAttribute("julia.return_roots", std::to_string(tracked_count));
        }
        param.addAttribute(Attribute::NoAlias);
        addNoCaptureAttr(param);
        param.addAttribute(Attribute::NoUndef);
        attrs.push_back(AttributeSet::get(M->getContext(), param));
        assert(fsig.size() == 1);
    }
    if (props.cc == jl_returninfo_t::Union) {
        AttrBuilder param(M->getContext());
        if (all_roots) {
            assert(!props.return_roots);
            param.addAttribute("julia.return_roots", std::to_string(tracked_count));
        }
        param.addAttribute(Attribute::NoAlias);
        addNoCaptureAttr(param);
        param.addAttribute(Attribute::NoUndef);
        attrs.push_back(AttributeSet::get(M->getContext(), param));
        assert(fsig.size() == 1);
    }

    if (props.return_roots) {
        AttrBuilder param(M->getContext());
        param.addAttribute(Attribute::NoAlias);
        addNoCaptureAttr(param);
        param.addAttribute(Attribute::NoUndef);
        param.addAttribute("julia.return_roots", std::to_string(props.return_roots));
        attrs.push_back(AttributeSet::get(M->getContext(), param));
        fsig.push_back(getPointerTy(M->getContext()));
        argnames.push_back("return_roots");
    }

    if (gcstack_arg) {
        AttrBuilder param(M->getContext());
        if (params.use_swiftcc)
            param.addAttribute(Attribute::SwiftSelf);
        param.addAttribute("gcstack");
        param.addAttribute(Attribute::NonNull);
        attrs.push_back(AttributeSet::get(M->getContext(), param));
        fsig.push_back(PointerType::get(M->getContext(), 0));
        argnames.push_back("pgcstack_arg");
    }

    size_t nparams = jl_nparams(sig);
    for (size_t i = 0; i < nparams; i++) {
        jl_value_t *jt = jl_tparam(sig, i);
        bool isboxed = false;
        Type *et = nullptr;
        if (i != 0 || !is_opaque_closure) { // special token for OC argument
            if (is_uniquerep_Type(jt))
                continue;
            isboxed = deserves_argbox(jt);
            et = isboxed ? T_prjlvalue : _julia_type_to_llvm(&params, M->getContext(), jt, nullptr);
            if (type_is_ghost(et))
                continue;
        }
        AttrBuilder param(M->getContext());
        Type *ty = et;
        if (et == nullptr || et->isAggregateType()) { // aggregate types are passed by pointer
            addNoCaptureAttr(param);
            param.addAttribute(Attribute::ReadOnly);
            ty = PointerType::get(M->getContext(), AddressSpace::Derived);
        }
        else if (isboxed && jl_may_be_immutable_datatype(jt) && !jl_is_abstracttype(jt)) {
            param.addAttribute(Attribute::ReadOnly);
        }
        else if (jl_is_primitivetype(jt) && ty->isIntegerTy()) {
            bool issigned = jl_signed_type && jl_subtype(jt, (jl_value_t*)jl_signed_type);
            Attribute::AttrKind attr = issigned ? Attribute::SExt : Attribute::ZExt;
            param.addAttribute(attr);
        }
        attrs.push_back(AttributeSet::get(M->getContext(), param));
        fsig.push_back(ty);
        size_t argno = i < nreq ? i : nreq;
        std::string genname;
        if (!ArgNames.empty()) {
            genname = ArgNames[argno];
            if (genname.empty())
                genname = (StringRef("#") + Twine(argno + 1)).str();
            if (i >= nreq)
                genname += (StringRef("[") + Twine(i - nreq + 1) + StringRef("]")).str();
            const char *arg_typename = jl_is_datatype(jt) ? jl_symbol_name(((jl_datatype_t*)jt)->name->name) : "<unknown type>";
            argnames.push_back((genname + StringRef("::") + arg_typename).str());
        }
        if (et && et->isAggregateType()) {
            auto tracked = CountTrackedPointers(et);
            if (tracked.count && !tracked.all) {
                attrs.push_back(AttributeSet::get(M->getContext(), param));
                fsig.push_back(PointerType::get(M->getContext(), M->getDataLayout().getAllocaAddrSpace()));
                if (!genname.empty())
                    argnames.push_back((Twine(".roots.") + genname).str());
            }
        }
    }

    AttributeSet FnAttrs;
    AttributeSet RetAttrs;
    if (jlrettype == (jl_value_t*)jl_bottom_type)
        FnAttrs = FnAttrs.addAttribute(M->getContext(), Attribute::NoReturn);
    else if (rt == T_prjlvalue)
        RetAttrs = RetAttrs.addAttribute(M->getContext(), Attribute::NonNull);
    AttributeList attributes = AttributeList::get(M->getContext(), FnAttrs, RetAttrs, attrs);

    FunctionType *ftype = FunctionType::get(rt, fsig, false);
    if (fval == NULL) {
        Function *f = M ? cast_or_null<Function>(M->getNamedValue(name)) : NULL;
        if (f == NULL) {
            f = Function::Create(ftype, GlobalVariable::ExternalLinkage, name, M);
            jl_init_function(f, params);
            if (params.params->debug_info_level >= 2) {
                ios_t sigbuf;
                ios_mem(&sigbuf, 0);
                jl_static_show_func_sig((JL_STREAM*) &sigbuf, sig);
                f->setAttributes(AttributeList::get(f->getContext(), {attributes.addFnAttribute(M->getContext(),"julia.fsig", StringRef(sigbuf.buf, sigbuf.size)), f->getAttributes()}));
                ios_close(&sigbuf);
            } else {
                f->setAttributes(AttributeList::get(f->getContext(), {attributes, f->getAttributes()}));
            }
        }
        else {
            assert(f->getFunctionType() == ftype);
        }
        fval = f;
    }
    else {
        assert(fval->getType()->isPointerTy());
    }
    if (auto F = dyn_cast<Function>(fval)) {
        if (gcstack_arg && params.use_swiftcc)
            F->setCallingConv(CallingConv::Swift);
        assert(F->arg_size() >= argnames.size());
        for (size_t i = 0; i < argnames.size(); i++) {
            F->getArg(i)->setName(argnames[i]);
        }
    }
    props.decl = FunctionCallee(ftype, fval);
    props.attrs = attributes;
    return props;
}

static DISubroutineType *
get_specsig_di(jl_codectx_t &ctx, jl_debugcache_t &debuginfo, jl_value_t *rt, jl_value_t *sig, DIBuilder &dbuilder)
{
    size_t nargs = jl_nparams(sig); // TODO: if this is a Varargs function, our debug info for the `...` var may be misleading
    SmallVector<Metadata*, 0> ditypes(nargs + 1);
    ditypes[0] = julia_type_to_di(ctx, debuginfo, rt, &dbuilder, false);
    for (size_t i = 0; i < nargs; i++) {
        jl_value_t *jt = jl_tparam(sig, i);
        ditypes[i + 1] = julia_type_to_di(ctx, debuginfo, jt, &dbuilder, false);
    }
    return dbuilder.createSubroutineType(dbuilder.getOrCreateTypeArray(ditypes));
}

/* aka Core.Compiler.tuple_tfunc */
static jl_datatype_t *compute_va_type(jl_value_t *sig, size_t nreq)
{
    size_t nvargs = jl_nparams(sig)-nreq;
    jl_svec_t *tupargs = jl_alloc_svec(nvargs);
    JL_GC_PUSH1(&tupargs);
    for (size_t i = nreq; i < jl_nparams(sig); ++i) {
        jl_value_t *argType = jl_nth_slot_type(sig, i);
        // n.b. specTypes is required to be a datatype by construction for specsig
        if (is_uniquerep_Type(argType))
            argType = jl_typeof(jl_tparam0(argType));
        else if (jl_has_intersect_type_not_kind(argType)) {
            jl_value_t *ts[2] = {argType, (jl_value_t*)jl_type_type};
            argType = jl_type_union(ts, 2);
        }
        jl_svecset(tupargs, i-nreq, argType);
    }
    jl_value_t *typ = jl_apply_tuple_type(tupargs, 1);
    JL_GC_POP();
    return (jl_datatype_t*)typ;
}

// Compile to LLVM IR, using a specialized signature if applicable.
static jl_llvm_functions_t
    emit_function(
        orc::ThreadSafeModule &TSM,
        jl_method_instance_t *lam,
        jl_code_info_t *src,
        jl_value_t *abi,
        jl_value_t *jlrettype,
        jl_codegen_params_t &params)
{
    ++EmittedFunctions;
    // step 1. unpack AST and allocate codegen context for this function
    size_t min_world = src->min_world;
    size_t max_world = src->max_world;
    jl_llvm_functions_t declarations;
    jl_codectx_t ctx(*params.tsctx.getContext(), params, min_world, max_world);
    jl_datatype_t *vatyp = NULL;
    JL_GC_PUSH2(&ctx.code, &vatyp);
    ctx.code = src->code;
    ctx.source = src;

    ctx.module = jl_is_method(lam->def.method) ? lam->def.method->module : lam->def.module;
    ctx.linfo = lam;
    ctx.name = name_from_method_instance(lam);
    size_t nreq = src->nargs;
    int va = src->isva;
    ctx.nargs = nreq;
    if (va) {
        assert(nreq > 0);
        nreq--;
    }
    if (jl_is_method(lam->def.value)) {
        ctx.is_opaque_closure = lam->def.method->is_for_opaque_closure;
    }
    ctx.nReqArgs = nreq;
    if (va) {
        jl_sym_t *vn = slot_symbol(ctx, ctx.nargs-1);
        if (vn != jl_unused_sym)
            ctx.vaSlot = ctx.nargs - 1;
    }
    ctx.rettype = jlrettype;
    ctx.funcName = ctx.name;
    ctx.spvals_ptr = NULL;
    jl_array_t *stmts = ctx.code;
    size_t stmtslen = jl_array_dim0(stmts);

    // step 1b. unpack debug information
    int coverage_mode = jl_options.code_coverage;
    int malloc_log_mode = jl_options.malloc_log;
    if (!JL_FEAT_TEST(ctx, code_coverage))
        coverage_mode = JL_LOG_NONE;
    if (!JL_FEAT_TEST(ctx, track_allocations))
        malloc_log_mode = JL_LOG_NONE;

    StringRef dbgFuncName = ctx.name;
    int toplineno = -1;
    if (lam && jl_is_method(lam->def.method)) {
        toplineno = lam->def.method->line;
        ctx.file = jl_symbol_name(lam->def.method->file);
        ctx.line = lam->def.method->line;
    }
    else if ((jl_value_t*)src->debuginfo != jl_nothing) {
        // look for the file and line info of the original start of this block, as reported by lowering
        jl_debuginfo_t *debuginfo = src->debuginfo;
        while ((jl_value_t*)debuginfo->linetable != jl_nothing)
            debuginfo = debuginfo->linetable;
        ctx.file = jl_debuginfo_file(debuginfo);
        struct jl_codeloc_t lineidx = jl_uncompress1_codeloc(debuginfo->codelocs, 0);
        ctx.line = lineidx.line;
        toplineno = std::max((int32_t)0, lineidx.line);
    }
    if (ctx.file.empty())
        ctx.file = "<missing>";
    // jl_printf(JL_STDERR, "\n*** compiling %s at %s:%d\n\n",
    //           jl_symbol_name(ctx.name), ctx.file.str().c_str(), toplineno);

    bool debug_enabled = ctx.emission_context.params->debug_info_level != 0;
    if (dbgFuncName.empty()) // Should never happen anymore?
        debug_enabled = false;

    // First go through and collect all branch targets, so we know where to
    // split basic blocks.
    std::set<int> branch_targets; // 1-indexed, sorted
    for (size_t i = 0; i < stmtslen; ++i) {
        jl_value_t *stmt = jl_array_ptr_ref(stmts, i);
        if (jl_is_gotoifnot(stmt)) {
            int dest = jl_gotoifnot_label(stmt);
            branch_targets.insert(dest);
            // The next 1-indexed statement
            branch_targets.insert(i + 2);
        }
        else if (jl_is_returnnode(stmt)) {
            // We don't do dead branch elimination before codegen
            // so we need to make sure to start a BB after any
            // return node, even if they aren't otherwise branch
            // targets.
            if (i + 2 <= stmtslen)
                branch_targets.insert(i + 2);
        }
        else if (jl_is_enternode(stmt)) {
            branch_targets.insert(i + 1);
            if (i + 2 <= stmtslen)
                branch_targets.insert(i + 2);
            size_t catch_dest = jl_enternode_catch_dest(stmt);
            if (catch_dest)
                branch_targets.insert(catch_dest);
        }
        else if (jl_is_gotonode(stmt)) {
            int dest = jl_gotonode_label(stmt);
            branch_targets.insert(dest);
            if (i + 2 <= stmtslen)
                branch_targets.insert(i + 2);
        }
        else if (jl_is_phinode(stmt)) {
            jl_array_t *edges = (jl_array_t*)jl_fieldref_noalloc(stmt, 0);
            for (size_t j = 0; j < jl_array_nrows(edges); ++j) {
                size_t edge = jl_array_data(edges, int32_t)[j];
                if (edge == i)
                    branch_targets.insert(i + 1);
            }
        }
    }

    // step 2. process var-info lists to see what vars need boxing
    int n_ssavalues = jl_is_long(src->ssavaluetypes) ? jl_unbox_long(src->ssavaluetypes) : jl_array_nrows(src->ssavaluetypes);
    size_t vinfoslen = jl_array_dim0(src->slotflags);
    ctx.slots.resize(vinfoslen, jl_varinfo_t(ctx.builder.getContext()));
    assert(abi); // the specTypes field should always be assigned


    // create SAvalue locations for SSAValue objects
    ctx.ssavalue_assigned.assign(n_ssavalues, false);
    ctx.SAvalues.assign(n_ssavalues, jl_cgval_t());
    ctx.ssavalue_usecount.assign(n_ssavalues, 0);

    bool specsig, needsparams;
    std::tie(specsig, needsparams) = uses_specsig(abi, lam, jlrettype, params.params->prefer_specsig);

    // step 3. some variable analysis
    size_t i;
    for (i = 0; i < nreq && i < vinfoslen; i++) {
        jl_varinfo_t &varinfo = ctx.slots[i];
        varinfo.isArgument = true;
        jl_sym_t *argname = slot_symbol(ctx, i);
        if (argname == jl_unused_sym)
            continue;
        jl_value_t *ty = jl_nth_slot_type(abi, i);
        // TODO: jl_nth_slot_type should call jl_rewrap_unionall
        //  specTypes is required to be a datatype by construction for specsig, but maybe not otherwise
        // OpaqueClosure implicitly loads the env
        if (i == 0 && ctx.is_opaque_closure) {
            // n.b. this is not really needed, because ty was already supposed to be correct
            if (jl_is_array(src->slottypes)) {
                ty = jl_array_ptr_ref((jl_array_t*)src->slottypes, i);
            }
            else {
                ty = (jl_value_t*)jl_any_type;
            }
        }
        varinfo.value = mark_julia_type(ctx, (Value*)NULL, false, ty);
    }
    if (va && ctx.vaSlot != -1) {
        jl_varinfo_t &varinfo = ctx.slots[ctx.vaSlot];
        varinfo.isArgument = true;
        vatyp = specsig ? compute_va_type(abi, nreq) : (jl_tuple_type);
        varinfo.value = mark_julia_type(ctx, (Value*)NULL, false, vatyp);
    }

    for (i = 0; i < vinfoslen; i++) {
        jl_varinfo_t &varinfo = ctx.slots[i];
        uint8_t flags = jl_array_uint8_ref(src->slotflags, i);
        varinfo.isSA = (jl_vinfo_sa(flags) != 0) || varinfo.isArgument;
        varinfo.usedUndef = (jl_vinfo_usedundef(flags) != 0) || !varinfo.isArgument;
        if (!varinfo.isArgument) {
            varinfo.value = mark_julia_type(ctx, (Value*)NULL, false, (jl_value_t*)jl_any_type);
        }
    }

    // finish recording variable use info
    for (i = 0; i < stmtslen; i++)
        simple_use_analysis(ctx, jl_array_ptr_ref(stmts, i));

    // determine which vars need to be volatile
    mark_volatile_vars(stmts, ctx.slots, branch_targets);

    // step 4. determine function signature
    if (!specsig)
        ctx.nReqArgs--;  // function not part of argArray in jlcall

    std::string _funcName = get_function_name(specsig, needsparams, ctx.name, ctx.emission_context.TargetTriple);
    declarations.specFunctionObject = _funcName;

    // allocate Function declarations and wrapper objects
    //Safe because params holds ctx lock
    Module *M = TSM.getModuleUnlocked();
    jl_debugcache_t debugcache;
    debugcache.initialize(M);
    jl_returninfo_t returninfo = {};
    Function *f = NULL;
    bool has_sret = false;
    if (specsig) { // assumes !va and !needsparams
        SmallVector<const char*,0> ArgNames(0);
        if (!M->getContext().shouldDiscardValueNames()) {
            ArgNames.resize(ctx.nargs, "");
            for (int i = 0; i < ctx.nargs; i++) {
                jl_sym_t *argname = slot_symbol(ctx, i);
                if (argname == jl_unused_sym)
                    continue;
                const char *name = jl_symbol_name(argname);
                if (name[0] == '\0' && ctx.vaSlot == i)
                    ArgNames[i] = "...";
                else
                    ArgNames[i] = name;
            }
        }
        returninfo = get_specsig_function(params, M, NULL, declarations.specFunctionObject, abi,
                                          jlrettype, ctx.is_opaque_closure,
                                          ArgNames, nreq);
        f = cast<Function>(returninfo.decl.getCallee());
        has_sret = (returninfo.cc == jl_returninfo_t::SRet || returninfo.cc == jl_returninfo_t::Union);
        jl_init_function(f, ctx.emission_context);

        // common pattern: see if all return statements are an argument in that
        // case the apply-generic call can re-use the original box for the return
        int retarg = [stmts, nreq]() {
            int retarg = -1;
            for (size_t i = 0; i < jl_array_nrows(stmts); ++i) {
                jl_value_t *stmt = jl_array_ptr_ref(stmts, i);
                if (jl_is_returnnode(stmt)) {
                    stmt = jl_returnnode_value(stmt);
                    if (stmt == NULL)
                        continue;
                    if (!jl_is_argument(stmt))
                        return -1;
                    unsigned sl = jl_slot_number(stmt) - 1;
                    if (sl >= nreq)
                        return -1;
                    if (retarg == -1)
                        retarg = sl;
                    else if ((unsigned)retarg != sl)
                        return -1;
                }
            }
            return retarg;
        }();

        std::string wrapName;
        raw_string_ostream(wrapName) << "jfptr_" << ctx.name << "_" << jl_atomic_fetch_add_relaxed(&globalUniqueGeneratedNames, 1);
        declarations.functionObject = wrapName;
        size_t nparams = jl_nparams(abi);
        gen_invoke_wrapper(lam, abi, jlrettype, jlrettype, returninfo, nparams, retarg, ctx.is_opaque_closure, declarations.functionObject, M, ctx.emission_context);
        // TODO: add attributes: maybe_mark_argument_dereferenceable(Arg, argType)
        // TODO: add attributes: dereferenceable<sizeof(void*) * nreq>
        // TODO: (if needsparams) add attributes: dereferenceable<sizeof(void*) * length(sp)>, readonly, nocapture
    }
    else {
        f = Function::Create(needsparams ? ctx.types().T_jlfuncparams : ctx.types().T_jlfunc,
                             GlobalVariable::ExternalLinkage,
                             declarations.specFunctionObject, M);
        jl_init_function(f, ctx.emission_context);
        if (needsparams)
            jl_name_jlfuncparams_args(ctx.emission_context, f);
        else
            jl_name_jlfunc_args(ctx.emission_context, f);
        f->setAttributes(AttributeList::get(ctx.builder.getContext(), {get_func_attrs(ctx.builder.getContext()), f->getAttributes()}));
        returninfo.decl = f;
        declarations.functionObject = needsparams ? "jl_fptr_sparam" : "jl_fptr_args";
    }

    if (!params.getContext().shouldDiscardValueNames() && ctx.emission_context.params->debug_info_level >= 2 && lam->def.method && jl_is_method(lam->def.method) && lam->specTypes != (jl_value_t*)jl_emptytuple_type) {
        ios_t sigbuf;
        ios_mem(&sigbuf, 0);
        jl_static_show_func_sig((JL_STREAM*) &sigbuf, (jl_value_t*)abi);
        f->addFnAttr("julia.fsig", StringRef(sigbuf.buf, sigbuf.size));
        ios_close(&sigbuf);
    }

    AttrBuilder FnAttrs(ctx.builder.getContext(), f->getAttributes().getFnAttrs());
    AttrBuilder RetAttrs(ctx.builder.getContext(), f->getAttributes().getRetAttrs());

    if (jlrettype == (jl_value_t*)jl_bottom_type)
        FnAttrs.addAttribute(Attribute::NoReturn);

#ifdef USE_POLLY
    if (!jl_has_meta(stmts, jl_polly_sym) || jl_options.polly == JL_OPTIONS_POLLY_OFF)
        FnAttrs.addAttribute(polly::PollySkipFnAttr);
#endif

    if (src->inlining == 2)
        FnAttrs.addAttribute(Attribute::NoInline);

#ifdef JL_DEBUG_BUILD
    FnAttrs.addAttribute(Attribute::StackProtectStrong);
#endif

    // TODO: add a macro for no_sanitize_thread
    if (JL_FEAT_TEST(ctx, sanitize_thread))
        FnAttrs.addAttribute(llvm::Attribute::SanitizeThread);

    // add the optimization level specified for this module, if any
    int optlevel = jl_get_module_optlevel(ctx.module);
    if (optlevel >= 0 && optlevel <= 3) {
        static const char* const optLevelStrings[] = { "0", "1", "2", "3" };
        FnAttrs.addAttribute("julia-optimization-level", optLevelStrings[optlevel]);
    }

    ctx.f = f;

    // Step 4b. determine debug info signature and other type info for locals
    DICompileUnit::DebugEmissionKind emissionKind = (DICompileUnit::DebugEmissionKind) ctx.params->debug_info_kind;
    DICompileUnit::DebugNameTableKind tableKind;
    if (JL_FEAT_TEST(ctx, gnu_pubnames))
        tableKind = DICompileUnit::DebugNameTableKind::GNU;
    else
        tableKind = DICompileUnit::DebugNameTableKind::None;
    DIBuilder dbuilder(*M, true, debug_enabled ? getOrCreateJuliaCU(*M, emissionKind, tableKind) : NULL);
    DIFile *topfile = NULL;
    DISubprogram *SP = NULL;
    DebugLoc noDbg, topdebugloc;
    if (debug_enabled) {
        topfile = dbuilder.createFile(ctx.file, ".");
        DISubroutineType *subrty;
        if (ctx.emission_context.params->debug_info_level <= 1)
            subrty = debugcache.jl_di_func_null_sig;
        else if (!specsig)
            subrty = debugcache.jl_di_func_sig;
        else
            subrty = get_specsig_di(ctx, debugcache, jlrettype, abi, dbuilder);
        SP = dbuilder.createFunction(nullptr
                                     ,dbgFuncName      // Name
                                     ,f->getName()     // LinkageName
                                     ,topfile          // File
                                     ,toplineno        // LineNo
                                     ,subrty           // Ty
                                     ,toplineno        // ScopeLine
                                     ,DINode::FlagZero // Flags
                                     ,DISubprogram::SPFlagDefinition | DISubprogram::SPFlagOptimized // SPFlags
                                     ,nullptr          // Template Parameters
                                     ,nullptr          // Template Declaration
                                     ,nullptr          // ThrownTypes
                                     );
        topdebugloc = DILocation::get(ctx.builder.getContext(), toplineno, 0, SP, NULL);
        f->setSubprogram(SP);
        if (ctx.emission_context.params->debug_info_level >= 2) {
            const bool AlwaysPreserve = true;
            // Go over all arguments and local variables and initialize their debug information
            for (i = 0; i < nreq; i++) {
                jl_sym_t *argname = slot_symbol(ctx, i);
                if (argname == jl_unused_sym)
                    continue;
                jl_varinfo_t &varinfo = ctx.slots[i];
                varinfo.dinfo = dbuilder.createParameterVariable(
                    SP,                                 // Scope (current function will be fill in later)
                    jl_symbol_name(argname),            // Variable name
                    has_sret + i + 1,                   // Argument number (1-based)
                    topfile,                            // File
                    toplineno == -1 ? 0 : toplineno,    // Line
                    // Variable type
                    julia_type_to_di(ctx, debugcache, varinfo.value.typ, &dbuilder, false),
                    AlwaysPreserve,                     // May be deleted if optimized out
                    DINode::FlagZero);                  // Flags (TODO: Do we need any)
            }
            if (va && ctx.vaSlot != -1) {
                ctx.slots[ctx.vaSlot].dinfo = dbuilder.createParameterVariable(
                    SP,                                 // Scope (current function will be fill in later)
                    std::string(jl_symbol_name(slot_symbol(ctx, ctx.vaSlot))) + "...",  // Variable name
                    has_sret + nreq + 1,                // Argument number (1-based)
                    topfile,                            // File
                    toplineno == -1 ? 0 : toplineno,    // Line (for now, use lineno of the function)
                    julia_type_to_di(ctx, debugcache, ctx.slots[ctx.vaSlot].value.typ, &dbuilder, false),
                    AlwaysPreserve,                     // May be deleted if optimized out
                    DINode::FlagZero);                  // Flags (TODO: Do we need any)
            }
            for (i = 0; i < vinfoslen; i++) {
                jl_sym_t *s = slot_symbol(ctx, i);
                jl_varinfo_t &varinfo = ctx.slots[i];
                if (varinfo.isArgument || s == jl_empty_sym || s == jl_unused_sym)
                    continue;
                // LLVM 4.0: Assume the variable has default alignment
                varinfo.dinfo = dbuilder.createAutoVariable(
                    SP,                      // Scope (current function will be fill in later)
                    jl_symbol_name(s),       // Variable name
                    topfile,                 // File
                    toplineno == -1 ? 0 : toplineno, // Line (for now, use lineno of the function)
                    julia_type_to_di(ctx, debugcache, varinfo.value.typ, &dbuilder, false), // Variable type
                    AlwaysPreserve,          // May be deleted if optimized out
                    DINode::FlagZero         // Flags (TODO: Do we need any)
                    );
            }
        }
    }

    // step 5. create first basic block
    BasicBlock *b0 = BasicBlock::Create(ctx.builder.getContext(), "top", f);
    ctx.builder.SetInsertPoint(b0);
    ctx.builder.SetCurrentDebugLocation(noDbg);

    // spill arguments into stack slots
    // so it is more likely to be possible to find them when debugging
    Value *fArg=NULL, *argArray=NULL, *pargArray=NULL, *argCount=NULL;
    if (!specsig) {
        Function::arg_iterator AI = f->arg_begin();
        fArg = &*AI++;
        argArray = &*AI++;
        pargArray = ctx.builder.CreateAlloca(argArray->getType());
        setName(ctx.emission_context, pargArray, "stackargs");
        ctx.builder.CreateStore(argArray, pargArray, true/*volatile store to prevent removal of this alloca*/);
        argCount = &*AI++;
        ctx.argArray = argArray;
        ctx.argCount = argCount;
        if (needsparams) {
            ctx.spvals_ptr = &*AI++;
        }
    }
    // step 6a. set up special arguments and attributes
    Function::arg_iterator AI = f->arg_begin();
    SmallVector<AttributeSet, 0> attrs(f->arg_size()); // function declaration attributes

    if (has_sret) {
        Argument *Arg = &*AI;
        ++AI;
        AttrBuilder param(ctx.builder.getContext(), f->getAttributes().getParamAttrs(Arg->getArgNo()));
        if (returninfo.cc == jl_returninfo_t::Union) {
            param.addAttribute(Attribute::NonNull);
            // The `dereferenceable` below does not imply `nonnull` for non addrspace(0) pointers.
            param.addDereferenceableAttr(returninfo.union_bytes);
            param.addAlignmentAttr(returninfo.union_align);
        }
        else {
            const DataLayout &DL = jl_Module->getDataLayout();
            Type *RT = Arg->getParamStructRetType();
            TypeSize sz = DL.getTypeAllocSize(RT);
            Align al = DL.getPrefTypeAlign(RT);
            if (al > MAX_ALIGN)
                al = Align(MAX_ALIGN);
            param.addAttribute(Attribute::NonNull);
            // The `dereferenceable` below does not imply `nonnull` for non addrspace(0) pointers.
            param.addDereferenceableAttr(sz);
            param.addAlignmentAttr(al);
        }
        attrs[Arg->getArgNo()] = AttributeSet::get(Arg->getContext(), param); // function declaration attributes
    }
    if (returninfo.return_roots) {
        Argument *Arg = &*AI;
        ++AI;
        AttrBuilder param(ctx.builder.getContext(), f->getAttributes().getParamAttrs(Arg->getArgNo()));
        param.addAttribute(Attribute::NonNull);
        // The `dereferenceable` below does not imply `nonnull` for non addrspace(0) pointers.
        size_t size = returninfo.return_roots * sizeof(jl_value_t*);
        param.addDereferenceableAttr(size);
        param.addAlignmentAttr(Align(sizeof(jl_value_t*)));
        attrs[Arg->getArgNo()] = AttributeSet::get(Arg->getContext(), param); // function declaration attributes
    }
    if (specsig && JL_FEAT_TEST(ctx, gcstack_arg)) {
        Argument *Arg = &*AI;
        ctx.pgcstack = Arg;
        ++AI;
        AttrBuilder param(ctx.builder.getContext());
        attrs[Arg->getArgNo()] = AttributeSet::get(Arg->getContext(), param);
    }

    // step 6b. Setup the GC frame and entry safepoint before any loads
    allocate_gc_frame(ctx, b0);
    if (params.safepoint_on_entry && JL_FEAT_TEST(ctx, safepoint_on_entry))
        emit_gc_safepoint(ctx.builder, ctx.types().T_size, get_current_ptls(ctx), ctx.tbaa().tbaa_const);

    Value *last_age = NULL;
    Value *world_age_field = NULL;
    if (ctx.is_opaque_closure) {
        world_age_field = get_tls_world_age_field(ctx);
        jl_aliasinfo_t ai = jl_aliasinfo_t::fromTBAA(ctx, ctx.tbaa().tbaa_gcframe);
        last_age = ai.decorateInst(ctx.builder.CreateAlignedLoad(
                   ctx.types().T_size, world_age_field, ctx.types().alignof_ptr));
    }

    // step 7. allocate local variables slots
    // must be in the first basic block for the llvm mem2reg pass to work
    auto allocate_local = [&ctx, &dbuilder, &debugcache, topdebugloc, va, debug_enabled](jl_varinfo_t &varinfo, jl_sym_t *s, int i) {
        jl_value_t *jt = varinfo.value.typ;
        assert(!varinfo.boxroot); // variables shouldn't have memory locs already
        if (varinfo.value.constant) {
            // no need to explicitly load/store a constant/ghost value
            alloc_def_flag(ctx, varinfo);
            return;
        }
        else if (varinfo.isArgument && (!va || ctx.vaSlot == -1 || i != ctx.vaSlot)) {
            // just use the input pointer, if we have it
            // (we will need to attach debuginfo later to it)
            return;
        }
        else if (jl_is_uniontype(jt)) {
            bool allunbox;
            size_t align, nbytes, inline_roots;
            Value *lv = try_emit_union_alloca(ctx, (jl_uniontype_t*)jt, allunbox, align, nbytes, inline_roots);
            if (lv) {
                lv->setName(jl_symbol_name(s));
                varinfo.value = mark_julia_slot(lv, jt, NULL, ctx.tbaa().tbaa_stack);
                varinfo.pTIndex = emit_static_alloca(ctx, 1, Align(1));
                setName(ctx.emission_context, varinfo.pTIndex, "tindex");
                // TODO: attach debug metadata to this variable
            }
            else if (allunbox) {
                // all ghost values just need a selector allocated
                AllocaInst *lv = emit_static_alloca(ctx, 1, Align(1));
                lv->setName(jl_symbol_name(s));
                varinfo.pTIndex = lv;
                varinfo.value.tbaa = NULL;
                varinfo.value.isboxed = false;
                // TODO: attach debug metadata to this variable
            }
            if (lv || allunbox)
                alloc_def_flag(ctx, varinfo);
            if (inline_roots) {
                AllocaInst *roots = emit_static_roots(ctx, inline_roots);
                varinfo.inline_roots = roots;
                varinfo.inline_roots_count = inline_roots;
            }
            if (allunbox)
                return;
        }
        else if (deserves_stack(jt)) {
            auto sizes = split_value_size((jl_datatype_t*)jt);
            AllocaInst *bits = sizes.first > 0 ? emit_static_alloca(ctx, sizes.first, Align(julia_alignment(jt))) : nullptr;
            AllocaInst *roots = sizes.second > 0 ? emit_static_roots(ctx, sizes.second) : nullptr;
            if (bits) bits->setName(jl_symbol_name(s));
            if (roots) roots->setName(StringRef(".roots.") + jl_symbol_name(s));
            varinfo.value = mark_julia_slot(bits, jt, NULL, ctx.tbaa().tbaa_stack, jl_gc_roots_t());
            varinfo.inline_roots = roots;
            varinfo.inline_roots_count = sizes.second;
            alloc_def_flag(ctx, varinfo);
            if (debug_enabled && varinfo.dinfo) {
                assert((Metadata*)varinfo.dinfo->getType() != debugcache.jl_pvalue_dillvmt);
                dbuilder.insertDeclare(bits ? bits : roots, varinfo.dinfo, dbuilder.createExpression(),
                                       topdebugloc,
                                       ctx.builder.GetInsertBlock());
            }
            return;
        }
        // otherwise give it a boxroot in this function
        AllocaInst *av = emit_static_roots(ctx, 1);
        av->setName(jl_symbol_name(s));
        varinfo.boxroot = av;
        if (debug_enabled && varinfo.dinfo) {
            SmallVector<uint64_t, 1> addr;
            DIExpression *expr;
            if ((Metadata*)varinfo.dinfo->getType() != debugcache.jl_pvalue_dillvmt)
                addr.push_back(llvm::dwarf::DW_OP_deref);
            expr = dbuilder.createExpression(addr);
            dbuilder.insertDeclare(av, varinfo.dinfo, expr,
                                        topdebugloc,
                            ctx.builder.GetInsertBlock());
        }
    };

    // get pointers for locals stored in the gc frame array (argTemp)
    for (i = 0; i < vinfoslen; i++) {
        jl_sym_t *s = slot_symbol(ctx, i);
        if (s == jl_unused_sym)
            continue;
        jl_varinfo_t &varinfo = ctx.slots[i];
        if (!varinfo.used) {
            varinfo.usedUndef = false;
            continue;
        }
        allocate_local(varinfo, s, (int)i);
    }

    std::map<int, int> upsilon_to_phic;

    // Scan for PhiC nodes, emit their slots and record which upsilon nodes
    // yield to them.
    // Also count ssavalue uses.
    {
        for (size_t i = 0; i < jl_array_nrows(stmts); ++i) {
            jl_value_t *stmt = jl_array_ptr_ref(stmts, i);

            auto scan_ssavalue = [&](jl_value_t *val) {
                if (jl_is_ssavalue(val)) {
                    size_t ssa_idx = ((jl_ssavalue_t*)val)->id-1;
                    /*
                     * We technically allow out of bounds SSAValues in dead IR, so make
                     * sure to bounds check this here. It's still not *good* to leave
                     * dead code in the IR, because this will conservatively overcount
                     * it, but let's at least make it not crash.
                     */
                    if (ssa_idx < ctx.ssavalue_usecount.size()) {
                        ctx.ssavalue_usecount[ssa_idx] += 1;
                    }
                    return true;
                }
                return false;
            };
            general_use_analysis(ctx, stmt, scan_ssavalue);

            if (jl_is_phicnode(stmt)) {
                jl_array_t *values = (jl_array_t*)jl_fieldref_noalloc(stmt, 0);
                for (size_t j = 0; j < jl_array_nrows(values); ++j) {
                    jl_value_t *val = jl_array_ptr_ref(values, j);
                    assert(jl_is_ssavalue(val));
                    upsilon_to_phic[((jl_ssavalue_t*)val)->id] = i;
                }
                jl_varinfo_t &vi = (ctx.phic_slots.emplace(i, jl_varinfo_t(ctx.builder.getContext())).first->second =
                                    jl_varinfo_t(ctx.builder.getContext()));
                jl_value_t *typ = jl_array_ptr_ref(src->ssavaluetypes, i);
                vi.used = true;
                vi.isVolatile = true;
                vi.value = mark_julia_type(ctx, (Value*)NULL, false, typ);
                allocate_local(vi, jl_symbol("phic"), -1);
            }
        }
    }

    // step 8. move args into local variables
    auto get_specsig_arg = [&](jl_value_t *argType, Type *llvmArgType, bool isboxed) {
        if (type_is_ghost(llvmArgType)) { // this argument is not actually passed
            return ghostValue(ctx, argType);
        }
        else if (is_uniquerep_Type(argType)) {
            return mark_julia_const(ctx, jl_tparam0(argType));
        }
        Argument *Arg = &*AI;
        ++AI;
        AttrBuilder param(ctx.builder.getContext(), f->getAttributes().getParamAttrs(Arg->getArgNo()));
        jl_cgval_t theArg;
        if (!isboxed && llvmArgType->isAggregateType()) {
            maybe_mark_argument_dereferenceable(param, argType);
            jl_gc_roots_t roots;
            auto tracked = CountTrackedPointers(llvmArgType);
            if (tracked.count && !tracked.all) {
                Argument *RootArg = &*AI;
                roots = make_lazy_gc_roots(RootArg, tracked.count, ctx.tbaa().tbaa_const);
                AttrBuilder param(ctx.builder.getContext(), f->getAttributes().getParamAttrs(Arg->getArgNo()));
                param.addAttribute(Attribute::NonNull);
                param.addAttribute(Attribute::NoUndef);
                param.addDereferenceableAttr(tracked.count * sizeof(void*));
                param.addAlignmentAttr(alignof(void*));
                attrs[RootArg->getArgNo()] = AttributeSet::get(Arg->getContext(), param);
                ++AI;
            }
            theArg = mark_julia_slot(Arg, argType, NULL, ctx.tbaa().tbaa_const, std::move(roots)); // this argument is by-pointer
        }
        else {
            if (isboxed)
                maybe_mark_argument_dereferenceable(param, argType);
            theArg = mark_julia_type(ctx, Arg, isboxed, argType);
            if (theArg.tbaa == ctx.tbaa().tbaa_immut)
                theArg.tbaa = ctx.tbaa().tbaa_const;
        }
        attrs[Arg->getArgNo()] = AttributeSet::get(Arg->getContext(), param); // function declaration attributes
        return theArg;
    };

    for (i = 0; i < nreq && i < vinfoslen; i++) {
        jl_sym_t *s = slot_symbol(ctx, i);
        jl_varinfo_t &vi = ctx.slots[i];
        jl_cgval_t theArg;
        if (i == 0 && ctx.is_opaque_closure) {
            // If this is an opaque closure, implicitly load the env and switch
            // the world age. The specTypes value is wrong for this field, so
            // this needs to be handled first.
            // jl_value_t *oc_type = get_oc_type(calltype, rettype);
            Value *oc_this = decay_derived(ctx, &*AI);
            ++AI; // both specsig (derived) and fptr1 (box) pass this argument as a distinct argument
            // Load closure world
            Value *worldaddr = emit_ptrgep(ctx, oc_this, offsetof(jl_opaque_closure_t, world));
            Align alignof_ptr(ctx.types().alignof_ptr);
            jl_cgval_t closure_world = typed_load(ctx, worldaddr, NULL, (jl_value_t*)jl_long_type,
                nullptr, nullptr, false, AtomicOrdering::NotAtomic, false, alignof_ptr.value());
            assert(ctx.world_age_at_entry == nullptr);
            ctx.world_age_at_entry = closure_world.V; // The tls world in a OC is the world of the closure
            emit_unbox_store(ctx, closure_world, world_age_field, ctx.tbaa().tbaa_gcframe, alignof_ptr, alignof_ptr);

            if (s == jl_unused_sym || vi.value.constant)
                continue;

            // Load closure env, which is always a boxed value (usually some Tuple) currently
            Value *envaddr = emit_ptrgep(ctx, oc_this, offsetof(jl_opaque_closure_t, captures));
            theArg = typed_load(ctx, envaddr, NULL, (jl_value_t*)vi.value.typ,
                nullptr, nullptr, /*isboxed*/true, AtomicOrdering::NotAtomic, false, sizeof(void*));
        }
        else {
            jl_value_t *argType = jl_nth_slot_type(abi, i);
            // TODO: jl_nth_slot_type should call jl_rewrap_unionall?
            //  specTypes is required to be a datatype by construction for specsig, but maybe not otherwise
            bool isboxed = deserves_argbox(argType);
            Type *llvmArgType = NULL;
            llvmArgType = isboxed ? ctx.types().T_prjlvalue : julia_type_to_llvm(ctx, argType);
            if (s == jl_unused_sym || vi.value.constant) {
                assert(vi.boxroot == NULL);
                if (specsig && !type_is_ghost(llvmArgType) && !is_uniquerep_Type(argType)) {
                    ++AI;
                    auto tracked = CountTrackedPointers(llvmArgType);
                    if (tracked.count && !tracked.all)
                        ++AI;
                }
                continue;
            }
            if (specsig) {
                theArg = get_specsig_arg(argType, llvmArgType, isboxed);
            }
            else {
                if (i == 0) {
                    // first (function) arg is separate in jlcall
                    theArg = mark_julia_type(ctx, fArg, true, vi.value.typ);
                }
                else {
                    Value *argPtr = emit_ptrgep(ctx, argArray, (i - 1) * ctx.types().sizeof_ptr);
                    jl_aliasinfo_t ai = jl_aliasinfo_t::fromTBAA(ctx, ctx.tbaa().tbaa_const);
                    Value *load = ai.decorateInst(maybe_mark_load_dereferenceable(
                            ctx.builder.CreateAlignedLoad(ctx.types().T_prjlvalue, argPtr, Align(sizeof(void*))),
                            false, vi.value.typ));
                    theArg = mark_julia_type(ctx, load, true, vi.value.typ);
                    if (debug_enabled && vi.dinfo && !vi.boxroot) {
                        SmallVector<uint64_t, 8> addr;
                        addr.push_back(llvm::dwarf::DW_OP_deref);
                        addr.push_back(llvm::dwarf::DW_OP_plus_uconst);
                        addr.push_back((i - 1) * sizeof(void*));
                        if ((Metadata*)vi.dinfo->getType() != debugcache.jl_pvalue_dillvmt)
                            addr.push_back(llvm::dwarf::DW_OP_deref);
                        dbuilder.insertDeclare(pargArray, vi.dinfo, dbuilder.createExpression(addr),
                                        topdebugloc,
                                        ctx.builder.GetInsertBlock());
                    }
                }
            }
        }

        if (vi.boxroot == nullptr) {
            assert(vi.value.V == nullptr && vi.inline_roots == nullptr && "unexpected variable slot created for argument");
            // keep track of original (possibly boxed) value to avoid re-boxing or moving
            vi.value = theArg;
            if (debug_enabled && vi.dinfo && theArg.V) {
                if (!theArg.inline_roots.empty() || theArg.ispointer()) {
                    dbuilder.insertDeclare(theArg.V, vi.dinfo, dbuilder.createExpression(),
                                            topdebugloc, ctx.builder.GetInsertBlock());
                }
                else {
                    dbuilder.insertDbgValueIntrinsic(theArg.V, vi.dinfo, dbuilder.createExpression(),
                                                        topdebugloc, ctx.builder.GetInsertBlock());
                }
            }
        }
        else {
            Value *argp = boxed(ctx, theArg);
            ctx.builder.CreateStore(argp, vi.boxroot);
        }
    }
    // step 9. allocate rest argument
    CallInst *restTuple = NULL;
    if (va && ctx.vaSlot != -1) {
        jl_varinfo_t &vi = ctx.slots[ctx.vaSlot];
        if (vi.value.constant || !vi.used) {
            assert(vi.boxroot == NULL);
        }
        else if (specsig) {
            ctx.nvargs = jl_nparams(abi) - nreq;
            SmallVector<jl_cgval_t, 0> vargs(ctx.nvargs);
            for (size_t i = nreq; i < jl_nparams(abi); ++i) {
                jl_value_t *argType = jl_nth_slot_type(abi, i);
                // n.b. specTypes is required to be a datatype by construction for specsig
                bool isboxed = deserves_argbox(argType);
                Type *llvmArgType = isboxed ?  ctx.types().T_prjlvalue : julia_type_to_llvm(ctx, argType);
                vargs[i - nreq] = get_specsig_arg(argType, llvmArgType, isboxed);
            }
            if (jl_is_concrete_type(vi.value.typ)) {
                jl_cgval_t tuple = emit_new_struct(ctx, vi.value.typ, ctx.nvargs, vargs);
                emit_varinfo_assign(ctx, vi, tuple);
            }
            else {
                restTuple = emit_jlcall(ctx, jltuple_func, Constant::getNullValue(ctx.types().T_prjlvalue),
                    vargs, ctx.nvargs, julia_call);
                jl_cgval_t tuple = mark_julia_type(ctx, restTuple, true, vi.value.typ);
                emit_varinfo_assign(ctx, vi, tuple);
            }
        }
        else {
            // restarg = jl_f_tuple(NULL, &args[nreq], nargs - nreq)
            Function *F = prepare_call(jltuple_func);
            restTuple =
                ctx.builder.CreateCall(F,
                        { Constant::getNullValue(ctx.types().T_prjlvalue),
                          emit_ptrgep(ctx, argArray, (nreq - 1) * sizeof(jl_value_t*)),
                          ctx.builder.CreateSub(argCount, ctx.builder.getInt32(nreq - 1)) });
            restTuple->setAttributes(F->getAttributes());
            ctx.builder.CreateStore(restTuple, vi.boxroot);
        }
    }

    AttributeList attributes = AttributeList::get(ctx.builder.getContext(), AttributeSet::get(f->getContext(), FnAttrs), AttributeSet::get(f->getContext(), RetAttrs), attrs);
    // attributes should be a superset of f->getAttributes() based on how we constructed it, but we merge just in case it isn't
    f->setAttributes(AttributeList::get(ctx.builder.getContext(), {attributes, f->getAttributes()}));

    // step 10. Compute properties for each statements
    //     This needs to be computed by iterating in the IR order
    //     instead of control flow order.
    auto in_user_mod = [] (jl_module_t *mod) {
        return (!jl_is_submodule(mod, jl_base_module) &&
                !jl_is_submodule(mod, jl_core_module));
    };
    auto in_tracked_path = [] (StringRef file) { // falls within an explicitly set file or directory
        return jl_options.tracked_path != NULL && file.starts_with(jl_options.tracked_path);
    };
    bool mod_is_user_mod = in_user_mod(ctx.module);
    bool mod_is_tracked = in_tracked_path(ctx.file);
    struct DebugLineTable {
        DebugLoc loc;
        StringRef file;
        ssize_t line;
        ssize_t line0; // if this represents pc=1, then also cover the entry to the function (pc=0)
        bool is_user_code;
        int32_t edgeid;
        bool sameframe(const DebugLineTable &other) const {
            // detect if the line info for this frame is unchanged (equivalent to loc == other.loc ignoring the inlined_at field)
            return other.edgeid == edgeid && other.line == line;
        };
    };
    DebugLineTable topinfo;
    topinfo.file = ctx.file;
    topinfo.line = toplineno;
    topinfo.line0 = 0;
    topinfo.is_user_code = mod_is_user_mod;
    topinfo.loc = topdebugloc;
    topinfo.edgeid = 0;
    std::map<std::tuple<StringRef, StringRef>, DISubprogram*> subprograms;
    SmallVector<DebugLineTable, 0> prev_lineinfo, new_lineinfo;
    auto update_lineinfo = [&] (size_t pc) {
        std::function<bool(jl_debuginfo_t*, jl_value_t*, size_t, size_t)> append_lineinfo =
                [&] (jl_debuginfo_t *debuginfo, jl_value_t *func, size_t to, size_t pc) -> bool {
            while (1) {
                if (!jl_is_symbol(debuginfo->def)) // this is a path
                    func = debuginfo->def; // this is inlined
                struct jl_codeloc_t lineidx = jl_uncompress1_codeloc(debuginfo->codelocs, pc);
                size_t i = lineidx.line;
                if (i < 0) // pc out of range: broken debuginfo?
                    return false;
                if (i == 0 && lineidx.to == 0) // no update
                    return false;
                if (pc > 0 && (jl_value_t*)debuginfo->linetable != jl_nothing) {
                    // indirection node
                    if (!append_lineinfo(debuginfo->linetable, func, to, i))
                        return false; // no update
                }
                else {
                    // actual node
                    DebugLineTable info;
                    info.edgeid = to;
                    jl_module_t *modu = func ? jl_debuginfo_module1(func) : NULL;
                    if (modu == NULL)
                        modu = ctx.module;
                    info.file = jl_debuginfo_file1(debuginfo);
                    info.line = i;
                    info.line0 = 0;
                    if (pc == 1) {
                        struct jl_codeloc_t lineidx = jl_uncompress1_codeloc(debuginfo->codelocs, 0);
                        assert(lineidx.to == 0 && lineidx.pc == 0);
                        if (lineidx.line > 0 && info.line != lineidx.line)
                            info.line0 = lineidx.line;
                    }
                    if (info.file.empty())
                        info.file = "<missing>";
                    if (modu == ctx.module)
                        info.is_user_code = mod_is_user_mod;
                    else
                        info.is_user_code = in_user_mod(modu);
                    if (debug_enabled) {
                        StringRef fname = jl_debuginfo_name(func);
                        if (new_lineinfo.empty() && info.file == ctx.file) { // if everything matches, emit a toplevel line number
                            info.loc = DILocation::get(ctx.builder.getContext(), info.line, 0, SP, NULL);
                        }
                        else { // otherwise, describe this as an inlining frame
                            DebugLoc inl_loc = new_lineinfo.empty() ? DebugLoc(DILocation::get(ctx.builder.getContext(), 0, 0, SP, NULL)) : new_lineinfo.back().loc;
                            DISubprogram *&inl_SP = subprograms[std::make_tuple(fname, info.file)];
                            if (inl_SP == NULL) {
                                DIFile *difile = dbuilder.createFile(info.file, ".");
                                inl_SP = dbuilder.createFunction(difile
                                                             ,std::string(fname) + ";" // Name
                                                             ,fname            // LinkageName
                                                             ,difile           // File
                                                             ,0                // LineNo
                                                             ,debugcache.jl_di_func_null_sig // Ty
                                                             ,0                // ScopeLine
                                                             ,DINode::FlagZero // Flags
                                                             ,DISubprogram::SPFlagDefinition | DISubprogram::SPFlagOptimized // SPFlags
                                                             ,nullptr          // Template Parameters
                                                             ,nullptr          // Template Declaration
                                                             ,nullptr          // ThrownTypes
                                                             );
                            }
                            info.loc = DILocation::get(ctx.builder.getContext(), info.line, 0, inl_SP, inl_loc);
                        }
                    }
                    new_lineinfo.push_back(info);
                }
                to = lineidx.to;
                if (to == 0)
                    return true;
                pc = lineidx.pc;
                debuginfo = (jl_debuginfo_t*)jl_svecref(debuginfo->edges, to - 1);
                func = NULL;
            }
        };
        prev_lineinfo.truncate(0);
        std::swap(prev_lineinfo, new_lineinfo);
        bool updated = append_lineinfo(src->debuginfo, (jl_value_t*)lam, 0, pc + 1);
        if (!updated)
            std::swap(prev_lineinfo, new_lineinfo);
        else
            assert(new_lineinfo.size() > 0);
        return updated;
    };

    SmallVector<MDNode*, 0> aliasscopes;
    MDNode* current_aliasscope = nullptr;
    SmallVector<Metadata*, 0> scope_stack;
    SmallVector<MDNode*, 0> scope_list_stack;
    {
        size_t nstmts = jl_array_nrows(stmts);
        aliasscopes.resize(nstmts + 1, nullptr);
        MDBuilder mbuilder(ctx.builder.getContext());
        MDNode *alias_domain = mbuilder.createAliasScopeDomain(ctx.name);
        for (i = 0; i < nstmts; i++) {
            jl_value_t *stmt = jl_array_ptr_ref(stmts, i);
            jl_expr_t *expr = jl_is_expr(stmt) ? (jl_expr_t*)stmt : nullptr;
            if (expr) {
                if (expr->head == jl_aliasscope_sym) {
                    MDNode *scope = mbuilder.createAliasScope("aliasscope", alias_domain);
                    scope_stack.push_back(scope);
                    MDNode *scope_list = MDNode::get(ctx.builder.getContext(), ArrayRef<Metadata*>(scope_stack));
                    scope_list_stack.push_back(scope_list);
                    current_aliasscope = scope_list;
                } else if (expr->head == jl_popaliasscope_sym) {
                    scope_stack.pop_back();
                    scope_list_stack.pop_back();
                    if (scope_list_stack.empty()) {
                        current_aliasscope = NULL;
                    } else {
                        current_aliasscope = scope_list_stack.back();
                    }
                }
            }
            aliasscopes[i+1] = current_aliasscope;
        }
    }

    Instruction &prologue_end = ctx.builder.GetInsertBlock()->back();

    // step 11. Do codegen in control flow order
    SmallVector<int, 0> workstack;
    DenseMap<size_t, BasicBlock*> BB;
    DenseMap<size_t, BasicBlock*> come_from_bb;
    int cursor = 0;
    int current_label = 0;
    auto find_next_stmt = [&] (int seq_next) {
        // new style ir is always in dominance order, but frontend IR might not be
        // `seq_next` is the next statement we want to emit
        // i.e. if it exists, it's the next one following control flow and
        // should be emitted into the current insert point.
        if (seq_next >= 0 && (unsigned)seq_next < stmtslen) {
            workstack.push_back(seq_next);
        }
        else if (ctx.builder.GetInsertBlock() && !ctx.builder.GetInsertBlock()->getTerminator()) {
            CreateTrap(ctx.builder, false);
        }
        while (!workstack.empty()) {
            int item = workstack.back();
            workstack.pop_back();
            auto nextbb = BB.find(item + 1);
            if (nextbb == BB.end()) {
                // Not a BB
                cursor = item;
                return;
            }
            if (seq_next != -1 && ctx.builder.GetInsertBlock() && !ctx.builder.GetInsertBlock()->getTerminator()) {
                come_from_bb[cursor + 1] = ctx.builder.GetInsertBlock();
                ctx.builder.CreateBr(nextbb->second);
            }
            seq_next = -1;
            // if this BB is non-empty, we've visited it before so skip it
            if (!nextbb->second->getTerminator()) {
                // New BB
                ctx.builder.SetInsertPoint(nextbb->second);
                cursor = item;
                current_label = item;
                return;
            }
        }
        cursor = -1;
    };

    // If a pkgimage or sysimage is being generated, disable tracking.
    // This means sysimage build or pkgimage precompilation workloads aren't tracked.
    auto do_coverage = [&] (bool in_user_code, bool is_tracked) {
        return (jl_generating_output() == 0 &&
                (coverage_mode == JL_LOG_ALL ||
                (in_user_code && coverage_mode == JL_LOG_USER) ||
                (is_tracked && coverage_mode == JL_LOG_PATH)));
    };
    auto do_malloc_log = [&] (bool in_user_code, bool is_tracked) {
        return (jl_generating_output() == 0 &&
                (malloc_log_mode == JL_LOG_ALL ||
                (in_user_code && malloc_log_mode == JL_LOG_USER) ||
                (is_tracked && malloc_log_mode == JL_LOG_PATH)));
    };
    auto coverageVisitStmt = [&] () {
        // Visit frames which differ from previous statement as tracked in
        // prev_lineinfo (tracked outer frame first).
        size_t dbg;
        for (dbg = 0; dbg < new_lineinfo.size(); dbg++) {
            if (dbg >= prev_lineinfo.size() || !new_lineinfo[dbg].sameframe(prev_lineinfo[dbg]))
                break;
        }
        for (; dbg < new_lineinfo.size(); dbg++) {
            const auto &newdbg = new_lineinfo[dbg];
            bool is_tracked = in_tracked_path(newdbg.file);
            if (do_coverage(newdbg.is_user_code, is_tracked)) {
                if (newdbg.line0 != 0 && (dbg >= prev_lineinfo.size() || newdbg.edgeid != prev_lineinfo[dbg].edgeid || newdbg.line0 != prev_lineinfo[dbg].line))
                    coverageVisitLine(ctx, newdbg.file, newdbg.line0);
                coverageVisitLine(ctx, newdbg.file, newdbg.line);
            }
        }
    };
    auto mallocVisitStmt = [&] (Value *sync, bool have_dbg_update) {
        if (!do_malloc_log(mod_is_user_mod, mod_is_tracked) || !have_dbg_update) {
            // TODD: add || new_lineinfo[0].sameframe(prev_lineinfo[0])) above, but currently this breaks the test for it (by making an optimization better)
            if (do_malloc_log(true, mod_is_tracked) && sync)
                ctx.builder.CreateCall(prepare_call(sync_gc_total_bytes_func), {sync});
            return;
        }
        mallocVisitLine(ctx, new_lineinfo[0].file, new_lineinfo[0].line, sync);
    };
    if (coverage_mode != JL_LOG_NONE) {
        // record all lines that could be covered
        std::function<void(jl_debuginfo_t *debuginfo, jl_value_t *func)> record_line_exists = [&](jl_debuginfo_t *debuginfo, jl_value_t *func) {
            if (!jl_is_symbol(debuginfo->def)) // this is a path
                func = debuginfo->def; // this is inlined
            for (size_t i = 0; i < jl_svec_len(debuginfo->edges); i++) {
                jl_debuginfo_t *edge = (jl_debuginfo_t*)jl_svecref(debuginfo->edges, i);
                record_line_exists(edge, NULL);
            }
            while ((jl_value_t*)debuginfo->linetable != jl_nothing)
                debuginfo = debuginfo->linetable;
            jl_module_t *modu = func ? jl_debuginfo_module1(func) : NULL;
            if (modu == NULL)
                modu = ctx.module;
            StringRef file = jl_debuginfo_file1(debuginfo);
            if (file.empty())
                file = "<missing>";
            bool is_user_code;
            if (modu == ctx.module)
                is_user_code = mod_is_user_mod;
            else
                is_user_code = in_user_mod(modu);
            bool is_tracked = in_tracked_path(file);
            if (do_coverage(is_user_code, is_tracked)) {
                for (size_t pc = 0; 1; pc++) {
                    struct jl_codeloc_t lineidx = jl_uncompress1_codeloc(debuginfo->codelocs, pc);
                    if (lineidx.line == -1)
                        break;
                    if (lineidx.line > 0)
                        jl_coverage_alloc_line(file, lineidx.line);
                }
            }
        };
        record_line_exists(src->debuginfo, (jl_value_t*)lam);
    }

    come_from_bb[0] = ctx.builder.GetInsertBlock();

    for (int label : branch_targets) {
        BasicBlock *bb = BasicBlock::Create(ctx.builder.getContext(),
            "L" + std::to_string(label), f);
        BB[label] = bb;
    }

    new_lineinfo.push_back(topinfo);
    Value *sync_bytes = nullptr;
    if (do_malloc_log(true, mod_is_tracked))
        sync_bytes = ctx.builder.CreateCall(prepare_call(diff_gc_total_bytes_func), {});
    // coverage for the function definition line number (topinfo)
    coverageVisitStmt();

    find_next_stmt(0);
    while (cursor != -1) {
        bool have_dbg_update = update_lineinfo(cursor);
        if (have_dbg_update) {
            if (debug_enabled)
                ctx.builder.SetCurrentDebugLocation(new_lineinfo.back().loc);
            coverageVisitStmt();
        }
        ctx.noalias().aliasscope.current = aliasscopes[cursor];
        jl_value_t *stmt = jl_array_ptr_ref(stmts, cursor);
        if (jl_is_returnnode(stmt)) {
            jl_value_t *retexpr = jl_returnnode_value(stmt);
            if (retexpr == NULL) {
                CreateTrap(ctx.builder, false);
                find_next_stmt(-1);
                continue;
            }
            // this is basically a copy of emit_assignment,
            // but where the assignment slot is the retval
            jl_cgval_t retvalinfo = emit_expr(ctx, retexpr);

            if (ctx.is_opaque_closure) {
                emit_typecheck(ctx, retvalinfo, jlrettype, "OpaqueClosure");
            }

            retvalinfo = update_julia_type(ctx, retvalinfo, jlrettype);
            if (retvalinfo.typ == jl_bottom_type) {
                CreateTrap(ctx.builder, false);
                find_next_stmt(-1);
                continue;
            }

            Value *isboxed_union = NULL;
            Value *retval = NULL;
            Value *sret = has_sret ? f->arg_begin() : NULL;
            jl_gc_roots_t inline_roots;
            Type *retty = f->getReturnType();
            switch (returninfo.cc) {
            case jl_returninfo_t::Boxed:
                retval = boxed(ctx, retvalinfo); // skip the gcroot on the return path
                break;
            case jl_returninfo_t::Register:
                if (type_is_ghost(retty))
                    retval = NULL;
                else
                    retval = emit_unbox(ctx, retty, retvalinfo);
                break;
            case jl_returninfo_t::SRet: {
                retval = NULL;
                jl_datatype_t *jt = (jl_datatype_t*)jlrettype;
                assert(jl_is_concrete_type(jlrettype) && jlrettype == retvalinfo.typ);
                auto npointers = jl_datatype_layout(jt)->npointers;
                if (npointers)
                    inline_roots = jl_gc_roots_t(extract_gc_roots(ctx, retvalinfo, npointers));
                break;
            }
            case jl_returninfo_t::Union: {
                retvalinfo = convert_julia_type_to_union(ctx, retvalinfo, jlrettype, false);
                if (retvalinfo.typ == jl_bottom_type) {
                    CreateTrap(ctx.builder, false);
                    find_next_stmt(-1);
                    continue;
                }
                inline_roots = retvalinfo.inline_roots;
                Value *tindex = retvalinfo.TIndex;
                if (retvalinfo.isboxed || retvalinfo.V == NULL) { // includes isboxed || isconstant || isghost
                    sret = NULL; // skip copy
                }
                else if (retvalinfo.Vboxed) {
                    // also need to account for the possibility the return object is boxed
                    // and avoid / skip attempting to copy it to the stack
                    isboxed_union = ctx.builder.CreateICmpNE(
                        ctx.builder.CreateAnd(tindex, ConstantInt::get(getInt8Ty(ctx.builder.getContext()), UNION_BOX_MARKER)),
                        ConstantInt::get(getInt8Ty(ctx.builder.getContext()), 0));
                }
                Value *data = retvalinfo.isboxed ? boxed(ctx, retvalinfo) : retvalinfo.Vboxed;
                retval = Constant::getNullValue(retty);
                if (data)
                    retval = ctx.builder.CreateInsertValue(retval, data, 0);
                retval = ctx.builder.CreateInsertValue(retval, tindex, 1);
                break;
            }
            case jl_returninfo_t::Ghosts:
                retvalinfo = convert_julia_type_to_union(ctx, retvalinfo, jlrettype, false);
                retval = compute_tindex_unboxed(ctx, retvalinfo, jlrettype);
                break;
            }
            auto roots_ai = jl_aliasinfo_t::fromTBAA(ctx, ctx.tbaa().tbaa_gcframe);
            if (sret) {
                if (returninfo.return_roots || !inline_roots.empty() || retvalinfo.ispointer()) {
                    emit_unionmove(ctx, sret, jlrettype, ctx.tbaa().tbaa_stack, retvalinfo, retvalinfo.TIndex, /*skip*/isboxed_union);
                }
                else if (retvalinfo.V) {
                    Align align(returninfo.union_align);
                    ctx.builder.CreateAlignedStore(retvalinfo.V, sret, align);
                    assert(retvalinfo.TIndex == NULL && "unreachable"); // unimplemented representation
                }
            }
            // If we have consecutive roots in `V`, should we use a memcpy instead?
            if (returninfo.return_roots) {
                assert(inline_roots.size() <= returninfo.return_roots);
                Value *return_roots = f->arg_begin() + 1;
                store_all_roots(ctx, inline_roots, return_roots, roots_ai, false);
            }
            else if (!inline_roots.empty()) {
                assert(inline_roots.size() <= (size_t)returninfo.union_bytes / sizeof(void*));
                Value *return_roots = f->arg_begin();
                store_all_roots(ctx, inline_roots, return_roots, roots_ai, false);
            }

            mallocVisitStmt(sync_bytes, have_dbg_update);
            // N.B.: For toplevel thunks, we expect world age restore to be handled
            // by the interpreter which invokes us.
            if (ctx.is_opaque_closure)
                ctx.builder.CreateStore(last_age, world_age_field);
            assert(type_is_ghost(retty) || returninfo.cc == jl_returninfo_t::SRet ||
                retval->getType() == ctx.f->getReturnType());
            ctx.builder.CreateRet(retval);
            find_next_stmt(-1);
            continue;
        }
        if (jl_is_gotonode(stmt)) {
            int lname = jl_gotonode_label(stmt);
            come_from_bb[cursor+1] = ctx.builder.GetInsertBlock();
            auto br = ctx.builder.CreateBr(BB[lname]);
            // Check if backwards branch
            if (ctx.LoopID && lname <= current_label) {
                br->setMetadata(LLVMContext::MD_loop, ctx.LoopID);
                ctx.LoopID = NULL;
            }
            find_next_stmt(lname - 1);
            continue;
        }
        if (jl_is_upsilonnode(stmt)) {
            emit_upsilonnode(ctx, upsilon_to_phic[cursor + 1], jl_fieldref_noalloc(stmt, 0));
            find_next_stmt(cursor + 1);
            continue;
        }
        if (jl_is_gotoifnot(stmt)) {
            jl_value_t *cond = jl_gotoifnot_cond(stmt);
            int lname = jl_gotoifnot_label(stmt);
            Value *isfalse = emit_condition(ctx, cond, "if");
            mallocVisitStmt(nullptr, have_dbg_update);
            come_from_bb[cursor+1] = ctx.builder.GetInsertBlock();
            workstack.push_back(lname - 1);
            BasicBlock *ifnot = BB[lname];
            BasicBlock *ifso = BB[cursor+2];
            Instruction *br;
            if (ifnot == ifso)
                br = ctx.builder.CreateBr(ifnot);
            else
                br = ctx.builder.CreateCondBr(isfalse, ifnot, ifso);

            // Check if backwards branch
            if (ctx.LoopID && lname <= current_label) {
                br->setMetadata(LLVMContext::MD_loop, ctx.LoopID);
                ctx.LoopID = NULL;
            }
            find_next_stmt(cursor + 1);
            continue;
        }
        else if (jl_is_enternode(stmt)) {
            int lname = jl_enternode_catch_dest(stmt);
            if (lname) {
                // Save exception stack depth at enter for use in pop_exception
                Value *excstack_state =
                    ctx.builder.CreateCall(prepare_call(jl_excstack_state_func), {get_current_task(ctx)});
                assert(!ctx.ssavalue_assigned[cursor]);
                ctx.SAvalues[cursor] = jl_cgval_t(excstack_state, (jl_value_t*)jl_ulong_type, NULL);
                ctx.ssavalue_assigned[cursor] = true;
                // Actually enter the exception frame
                auto ct = get_current_task(ctx);
                auto *handler_sz64 = ConstantInt::get(Type::getInt64Ty(ctx.builder.getContext()),
                  sizeof(jl_handler_t));
                AllocaInst* ehbuff = emit_static_alloca(ctx, sizeof(jl_handler_t), Align(16));
                ctx.eh_buffers[stmt] = ehbuff;
                ctx.builder.CreateLifetimeStart(ehbuff, handler_sz64);
                ctx.builder.CreateCall(prepare_call(jlenter_func), {ct, ehbuff});
                CallInst *sj;
                if (ctx.emission_context.TargetTriple.isOSWindows())
                    sj = ctx.builder.CreateCall(prepare_call(setjmp_func), {ehbuff});
                else
                    sj = ctx.builder.CreateCall(prepare_call(setjmp_func), {ehbuff, ConstantInt::get(Type::getInt32Ty(ctx.builder.getContext()), 0)});
                // We need to mark this on the call site as well. See issue #6757
                sj->setCanReturnTwice();
                Value *isz = ctx.builder.CreateICmpEQ(sj, ConstantInt::get(getInt32Ty(ctx.builder.getContext()), 0));
                BasicBlock *tryblk = BasicBlock::Create(ctx.builder.getContext(), "try", f);
                BasicBlock *catchpop = BasicBlock::Create(ctx.builder.getContext(), "catch_enter", f);
                BasicBlock *handlr = NULL;
                handlr = BB[lname];
                workstack.push_back(lname - 1);
                come_from_bb[cursor + 1] = ctx.builder.GetInsertBlock();
                ctx.builder.CreateCondBr(isz, tryblk, catchpop);
                ctx.builder.SetInsertPoint(catchpop);
                {
                    ctx.builder.CreateCall(prepare_call(jlleave_func), {get_current_task(ctx), ConstantInt::get(getInt32Ty(ctx.builder.getContext()), 1)});
                    ctx.builder.CreateLifetimeEnd(ehbuff, handler_sz64);
                    ctx.builder.CreateBr(handlr);
                }
                ctx.builder.SetInsertPoint(tryblk);
                auto ehptr = emit_ptrgep(ctx, ct, offsetof(jl_task_t, eh));
                ctx.builder.CreateAlignedStore(ehbuff, ehptr, ctx.types().alignof_ptr);
            }
            // For the two-arg version of :enter, twiddle the scope
            if (jl_enternode_scope(stmt)) {
                jl_cgval_t scope = emit_expr(ctx, jl_enternode_scope(stmt));
                if (scope.typ == jl_bottom_type) {
                    // Probably dead code, but let's be loud about it in case it isn't, so we fail
                    // at the point of the miscompile, rather than later when something attempts to
                    // read the scope.
                    emit_error(ctx, "(INTERNAL ERROR - IR Validity): Attempted to execute EnterNode with bad scope");
                    find_next_stmt(-1);
                    continue;
                }
                Value *scope_boxed = boxed(ctx, scope);
                Value *scope_ptr = get_scope_field(ctx);
                LoadInst *current_scope = ctx.builder.CreateAlignedLoad(ctx.types().T_prjlvalue, scope_ptr, ctx.types().alignof_ptr);
                StoreInst *scope_store = ctx.builder.CreateAlignedStore(scope_boxed, scope_ptr, ctx.types().alignof_ptr);
                jl_aliasinfo_t::fromTBAA(ctx, ctx.tbaa().tbaa_gcframe).decorateInst(current_scope);
                jl_aliasinfo_t::fromTBAA(ctx, ctx.tbaa().tbaa_gcframe).decorateInst(scope_store);
                // GC preserve the scope, since it is not rooted in the `jl_handler_t *`
                // and may be removed from jl_current_task by any nested block and then
                // replaced later
                Value *scope_token = ctx.builder.CreateCall(prepare_call(gc_preserve_begin_func), {scope_boxed});
                ctx.scope_restore[cursor] = std::make_pair(scope_token, current_scope);
            }
        }
        else {
            emit_stmtpos(ctx, stmt, cursor);
            mallocVisitStmt(nullptr, have_dbg_update);
        }
        find_next_stmt(cursor + 1);
    }

    // Delete any unreachable blocks
    for (auto &item : BB) {
        if (!item.second->getTerminator())
            item.second->eraseFromParent();
    }

    ctx.builder.SetCurrentDebugLocation(noDbg);
    ctx.builder.ClearInsertionPoint();

    // Codegen Phi nodes
    std::map<std::pair<BasicBlock*, BasicBlock*>, BasicBlock*> BB_rewrite_map;
    SmallVector<llvm::PHINode*, 0> ToDelete;
    for (auto &tup : ctx.PhiNodes) {
        jl_cgval_t phi_result;
        PHINode *VN;
        jl_value_t *r;
        AllocaInst *dest;
        SmallVector<PHINode*,0> roots;
        BasicBlock *PhiBB;
        std::tie(phi_result, PhiBB, dest, VN, roots, r) = tup;
        jl_value_t *phiType = phi_result.typ;
        jl_array_t *edges = (jl_array_t*)jl_fieldref_noalloc(r, 0);
        jl_array_t *values = (jl_array_t*)jl_fieldref_noalloc(r, 1);
        PHINode *TindexN = cast_or_null<PHINode>(phi_result.TIndex);
        DenseSet<BasicBlock*> preds;
        for (size_t i = 0; i < jl_array_nrows(edges); ++i) {
            size_t edge = jl_array_data(edges, int32_t)[i];
            jl_value_t *value = jl_array_ptr_ref(values, i);
            // This edge value is undef, handle it the same as if the edge wasn't listed at all
            if (!value)
                continue;
            BasicBlock *FromBB = come_from_bb[edge];
            // This edge was statically unreachable. Don't codegen it.
            if (!FromBB)
                continue;
            // see if this edge has already been rewritten
            // (we'll continue appending blocks to the current end)
            std::pair<BasicBlock*, BasicBlock*> LookupKey(FromBB, PhiBB);
            if (BB_rewrite_map.count(LookupKey)) {
                FromBB = BB_rewrite_map[LookupKey];
            }
            if (!preds.insert(FromBB).second) {
                // Only codegen this branch once for each PHI (the expression must be the same on all branches)
#ifndef NDEBUG
                for (size_t j = 0; j < i; ++j) {
                    size_t j_edge = jl_array_data(edges, int32_t)[j];
                    if (j_edge == edge) {
                        assert(jl_egal(value, jl_array_ptr_ref(values, j)));
                    }
                }
#endif
                continue;
            }
            assert(std::find(pred_begin(PhiBB), pred_end(PhiBB), FromBB) != pred_end(PhiBB)); // consistency check
            TerminatorInst *terminator = FromBB->getTerminator();
            if (!terminator->getParent()->getUniqueSuccessor()) {
                // Can't use `llvm::SplitCriticalEdge` here because
                // we may have invalid phi nodes in the destination.
                BasicBlock *NewBB = BasicBlock::Create(terminator->getContext(),
                   FromBB->getName() + "." + PhiBB->getName() + "_crit_edge", FromBB->getParent(), FromBB->getNextNode()); // insert after existing block
                terminator->replaceSuccessorWith(PhiBB, NewBB);
                DebugLoc Loc = terminator->getDebugLoc();
                terminator = BranchInst::Create(PhiBB);
                terminator->setDebugLoc(Loc);
                ctx.builder.SetInsertPoint(NewBB);
            }
            else {
                terminator->removeFromParent();
                ctx.builder.SetInsertPoint(FromBB);
            }
            if (dest)
                ctx.builder.CreateLifetimeStart(dest);
            jl_cgval_t val = emit_expr(ctx, value);
            if (val.constant)
                val = mark_julia_const(ctx, val.constant); // be over-conservative at making sure `.typ` is set concretely, not tindex
            if (!TindexN) {
                if (VN) {
                    assert(roots.empty() && !dest);
                    Value *V;
                    if (val.typ == (jl_value_t*)jl_bottom_type) {
                        V = undef_value_for_type(VN->getType());
                    }
                    else if (VN->getType() == ctx.types().T_prjlvalue) {
                        // TODO: if emit_isa_and_defined says it is wasted effort and to skip it, is it worth using Constant::getNullValue(ctx.types().T_prjlvalue) (dynamically)?
                        V = boxed(ctx, val);
                    }
                    else {
                        // must be careful to emit undef here (rather than a bitcast or
                        // load of val) if the runtime type of val isn't phiType
                        Value *isvalid = emit_isa_and_defined(ctx, val, phiType);
                        V = emit_guarded_test(ctx, isvalid, undef_value_for_type(VN->getType()), [&] {
                            return emit_unbox(ctx, VN->getType(), update_julia_type(ctx, val, phiType));
                        });
                    }
                    VN->addIncoming(V, ctx.builder.GetInsertBlock());
                }
                else if ((dest || !roots.empty()) && val.typ != (jl_value_t*)jl_bottom_type) {
                    // must be careful to emit undef here (rather than a bitcast or
                    // load of val) if the runtime type of val isn't phiType
                    assert(jl_is_concrete_type(phiType));
                    auto tracked = split_value_size((jl_datatype_t*)phiType).second;
                    Value *isvalid = emit_isa_and_defined(ctx, val, phiType);
                    assert(roots.size() == tracked && isvalid != nullptr);
                    SmallVector<Value*,0> incomingroots(0);
                    if (tracked)
                        incomingroots.resize(tracked, Constant::getNullValue(ctx.types().T_prjlvalue));
                    emit_guarded_test(ctx, isvalid, incomingroots, [&] {
                        jl_cgval_t typedval = update_julia_type(ctx, val, phiType);
                        SmallVector<Value*,0> mayberoots;
                        if (typedval.typ != jl_bottom_type) {
                            Align align(julia_alignment(phiType));
                            assert(typedval.typ == phiType);
                            split_value_into(ctx, typedval, align, dest, align, jl_aliasinfo_t::fromTBAA(ctx, ctx.tbaa().tbaa_stack), false);
                            if (tracked) {
                                mayberoots = extract_gc_roots(ctx, typedval, tracked);
                            }
                        }
                        mayberoots.resize(tracked, Constant::getNullValue(ctx.types().T_prjlvalue));
                        return mayberoots;
                    });
                    for (size_t nr = 0; nr < tracked; nr++)
                        roots[nr]->addIncoming(incomingroots[nr], ctx.builder.GetInsertBlock());
                }
                else if (!roots.empty()) {
                    Value *Vnull = Constant::getNullValue(ctx.types().T_prjlvalue);
                    for (size_t nr = 0; nr < roots.size(); nr++)
                        roots[nr]->addIncoming(Vnull, ctx.builder.GetInsertBlock());
                }
            }
            else { // TIndexN union
                assert(jl_is_uniontype(phiType));
                // must compute skip here, since the runtime type of val might not be in phiType
                // caution: only Phi and PhiC are allowed to do this (and maybe sometimes Pi)
                jl_cgval_t new_union = convert_julia_type_to_union(ctx, val, phiType, true);
                Value *Vnull = Constant::getNullValue(ctx.types().T_prjlvalue);
                SmallVector<Value*,0> lroots(roots.size(), Vnull);
                Value *RTindex = new_union.TIndex;
                Value *V = nullptr;
                if (VN) {
                    if (new_union.Vboxed)
                        V = new_union.Vboxed;
                    else if (new_union.constant)
                        V = boxed(ctx, new_union);
                    else
                        V = Constant::getNullValue(ctx.types().T_prjlvalue);
                }
                if (new_union.typ == (jl_value_t*)jl_bottom_type) {
                    RTindex = ConstantInt::get(getInt8Ty(ctx.builder.getContext()), UNION_BOX_MARKER);
                }
                else if (jl_is_concrete_type(val.typ) || val.constant) {
                    size_t tindex = get_box_tindex((jl_datatype_t*)(val.constant ? jl_typeof(val.constant) : val.typ), phiType);
                    if (tindex && dest && (!VN || !val.isboxed)) {
                        emit_unionmove(ctx, dest, phiType, ctx.tbaa().tbaa_stack, val, RTindex, nullptr);
                    }
                }
                else {
                    Value *tindex = ctx.builder.CreateAnd(RTindex, ConstantInt::get(getInt8Ty(ctx.builder.getContext()), ~UNION_BOX_MARKER));
                    if (!VN)
                        RTindex = tindex; // strip UNION_BOX_MARKER
                    if (dest && (!VN || !val.isboxed)) {
                        Value *skip = ctx.builder.CreateIsNull(tindex); // skip entirely if old value isn't part of the new union
                        if (new_union.Vboxed != nullptr && roots.empty()) {
                            // if UNION_BOX_MARKER is set, we won't select this slot anyways, so skip it also
                            Value *isboxed = ctx.builder.CreateICmpNE(
                                ctx.builder.CreateAnd(RTindex, ConstantInt::get(getInt8Ty(ctx.builder.getContext()), UNION_BOX_MARKER)),
                                ConstantInt::get(getInt8Ty(ctx.builder.getContext()), 0));
                            skip = ctx.builder.CreateOr(isboxed, skip);
                        }
                        emit_unionmove(ctx, dest, phiType, ctx.tbaa().tbaa_stack, val, tindex, skip);
                    }
                }
                assert(new_union.inline_roots.size() <= lroots.size());
                for (size_t i = 0; i < new_union.inline_roots.size(); ++i)
                    lroots[i] = new_union.inline_roots.get(ctx, i);
                for (size_t nr = 0; nr < roots.size(); nr++)
                    roots[nr]->addIncoming(lroots[nr], ctx.builder.GetInsertBlock());
                if (VN)
                    VN->addIncoming(V, ctx.builder.GetInsertBlock());
                TindexN->addIncoming(RTindex, ctx.builder.GetInsertBlock());
            }
            // put the branch back at the end of our current basic block
            ctx.builder.Insert(terminator);
            // Record the current tail of this Phi edge in the rewrite map and
            // check any phi nodes in the Phi block to see if by emitting on the edges
            // we made things inconsistent.
            BasicBlock *NewBB = ctx.builder.GetInsertBlock();
            if (FromBB != NewBB) {
                BB_rewrite_map[LookupKey] = NewBB;
                preds.insert(NewBB);
                PhiBB->replacePhiUsesWith(FromBB, NewBB);
            }
            ctx.builder.ClearInsertionPoint();
        }
        // In LLVM IR it is illegal to have phi nodes without incoming values, even if
        // there are no operands (no incoming branches), so delete any such phi nodes
        if (pred_empty(PhiBB)) {
            if (VN)
                ToDelete.push_back(VN);
            if (TindexN)
                ToDelete.push_back(TindexN);
            continue;
        }
        // Julia PHINodes may be incomplete with respect to predecessors, LLVM's may not
        for (auto *FromBB : predecessors(PhiBB)) {
            if (preds.count(FromBB))
                continue;
            ctx.builder.SetInsertPoint(FromBB->getTerminator());
            // PHI is undef on this branch. But still may need to put a valid pointer in place.
            Value *RTindex = TindexN ? UndefValue::get(getInt8Ty(ctx.builder.getContext())) : NULL;
            if (VN) {
                Value *undef = undef_value_for_type(VN->getType());
                VN->addIncoming(undef, FromBB);
                if (TindexN) // let the runtime / optimizer know this is unknown / boxed / null, so that it won't try to union_move / copy it later
                    RTindex = ConstantInt::get(getInt8Ty(ctx.builder.getContext()), UNION_BOX_MARKER);
            }
            if (TindexN)
                TindexN->addIncoming(RTindex, FromBB);
            if (dest)
                ctx.builder.CreateLifetimeStart(dest);
            for (size_t nr = 0; nr < roots.size(); nr++)
                roots[nr]->addIncoming(Constant::getNullValue(ctx.types().T_prjlvalue), FromBB);
            ctx.builder.ClearInsertionPoint();
        }
    }

    for (PHINode *PN : ToDelete) {
        // This basic block is statically unreachable, thus so is this PHINode
        PN->replaceAllUsesWith(UndefValue::get(PN->getType()));
        PN->eraseFromParent();
    }

    // step 12. Perform any delayed instantiations
    bool in_prologue = true;
    for (auto &BB : *ctx.f) {
        for (auto &I : BB) {
            CallBase *call = dyn_cast<CallBase>(&I);
            if (call) {
                if (debug_enabled && !I.getDebugLoc()) {
                    // LLVM Verifier: inlinable function call in a function with debug info must have a !dbg location
                    // make sure that anything we attempt to call has some inlining info, just in case optimization messed up
                    // (except if we know that it is an intrinsic used in our prologue, which should never have its own debug subprogram)
                    Function *F = call->getCalledFunction();
                    if (!in_prologue || !F || !(F->isIntrinsic() || F->getName().starts_with("julia.") || &I == restTuple)) {
                        I.setDebugLoc(topdebugloc);
                    }
                }
            }
            if (&I == &prologue_end)
                in_prologue = false;
        }
    }
    if (debug_enabled)
        dbuilder.finalize();

    if (ctx.vaSlot > 0) {
        // remove VA allocation if we never referenced it
        assert(ctx.slots[ctx.vaSlot].isSA && ctx.slots[ctx.vaSlot].isArgument);
        Instruction *root = cast_or_null<Instruction>(ctx.slots[ctx.vaSlot].boxroot);
        if (root) {
            bool have_real_use = false;
            for (User *RU : root->users()) {
                if (StoreInst *SRU = dyn_cast<StoreInst>(RU)) {
                    assert(isa<ConstantPointerNull>(SRU->getValueOperand()) || SRU->getValueOperand() == restTuple);
                    (void)SRU;
                }
                else if (MemSetInst *MSI = dyn_cast<MemSetInst>(RU)) {
                    assert(MSI->getValue() == ctx.builder.getInt8(0));
                    (void)MSI;
                }
                else if (isa<DbgInfoIntrinsic>(RU)) {
                }
                else if (isa<LoadInst>(RU) && RU->use_empty()) {
                }
                else {
                    have_real_use = true;
                    break;
                }
            }
            if (!have_real_use) {
                for (User *RU : make_early_inc_range(root->users())) {
                    // This is safe because it checked above that each User is known and has at most one Use of root
                    cast<Instruction>(RU)->eraseFromParent();
                }
                root->eraseFromParent();
                restTuple->eraseFromParent();
            }
        }
    }

    if (ctx.topalloca != ctx.pgcstack && ctx.topalloca->use_empty()) {
        ctx.topalloca->eraseFromParent();
        ctx.topalloca = nullptr;
    }

    // link the dependent llvmcall modules, but switch their function's linkage to internal
    // so that they don't conflict when they show up in the execution engine.
    Linker L(*jl_Module);
    for (auto &Mod : ctx.llvmcall_modules) {
        SmallVector<std::string, 1> Exports;
        for (const auto &F: Mod->functions())
            if (!F.isDeclaration())
                Exports.push_back(F.getName().str());
        bool error = L.linkInModule(std::move(Mod));
        assert(!error && "linking llvmcall modules failed");
        (void)error;
        for (auto FN: Exports)
            jl_Module->getFunction(FN)->setLinkage(GlobalVariable::InternalLinkage);
    }

    JL_GC_POP();
    return declarations;
}

// --- entry point ---

jl_llvm_functions_t jl_emit_codedecls(
        orc::ThreadSafeModule &M,
        jl_code_instance_t *codeinst,
        jl_codegen_params_t &params)
{
    jl_llvm_functions_t decls = {};
    jl_method_instance_t *mi = jl_get_ci_mi(codeinst);
    bool specsig, needsparams;
    std::tie(specsig, needsparams) = uses_specsig(get_ci_abi(codeinst), mi, codeinst->rettype, params.params->prefer_specsig);
    const char *name = name_from_method_instance(mi);
    if (specsig)
        raw_string_ostream(decls.functionObject) << "jfptr_" << name << "_" << jl_atomic_fetch_add_relaxed(&globalUniqueGeneratedNames, 1);
    else if (needsparams)
        decls.functionObject = "jl_fptr_sparam";
    else
        decls.functionObject = "jl_fptr_args";
    raw_string_ostream(decls.specFunctionObject) << (specsig ? "j_" : "j1_") << name << "_" << jl_atomic_fetch_add_relaxed(&globalUniqueGeneratedNames, 1);
    M.withModuleDo([&](Module &M) {
            bool is_opaque_closure = jl_is_method(mi->def.value) && mi->def.method->is_for_opaque_closure;
            if (specsig) {
                get_specsig_function(params, &M, nullptr, decls.specFunctionObject, get_ci_abi(codeinst), codeinst->rettype, is_opaque_closure);
            }
            else {
                Function *f = Function::Create(needsparams ? JuliaType::get_jlfuncparams_ty(M.getContext()) : JuliaType::get_jlfunc_ty(M.getContext()),
                                     GlobalVariable::ExternalLinkage,
                                     decls.specFunctionObject, M);
                jl_init_function(f, params);
                f->setAttributes(AttributeList::get(M.getContext(), {get_func_attrs(M.getContext()), f->getAttributes()}));
            }
        });
    return decls;
}

jl_llvm_functions_t jl_emit_code(
        orc::ThreadSafeModule &m,
        jl_method_instance_t *li,
        jl_code_info_t *src,
        jl_value_t *abi_at,
        jl_value_t *abi_rt,
        jl_codegen_params_t &params)
{
    JL_TIMING(CODEGEN, CODEGEN_LLVM);
    jl_timing_show_func_sig((jl_value_t *)li->specTypes, JL_TIMING_DEFAULT_BLOCK);
    jl_llvm_functions_t decls = {};
    assert((params.params == &jl_default_cgparams /* fast path */ || !params.cache ||
        compare_cgparams(params.params, &jl_default_cgparams)) &&
        "functions compiled with custom codegen params must not be cached");
    JL_TRY {
        decls = emit_function(m, li, src, abi_at, abi_rt, params);
        auto stream = *jl_ExecutionEngine->get_dump_emitted_mi_name_stream();
        if (stream) {
            jl_printf(stream, "%s\t", decls.specFunctionObject.c_str());
            // NOTE: We print the Type Tuple without surrounding quotes, because the quotes
            // break CSV parsing if there are any internal quotes in the Type name (e.g. in
            // Symbol("...")). The \t delineator should be enough to ensure whitespace is
            // handled correctly. (And we don't need to worry about any tabs in the printed
            // string, because tabs are printed as "\t" by `show`.)
            jl_static_show(stream, li->specTypes);
            jl_printf(stream, "\n");
        }
    }
    JL_CATCH {
        // Something failed! This is very, very bad.
        // Try to pretend that it isn't and attempt to recover.
        std::string mname = m.getModuleUnlocked()->getModuleIdentifier();
        m = orc::ThreadSafeModule();
        decls.functionObject = "";
        decls.specFunctionObject = "";
        jl_printf((JL_STREAM*)STDERR_FILENO, "Internal error: encountered unexpected error during compilation of %s:\n", mname.c_str());
        jl_static_show((JL_STREAM*)STDERR_FILENO, jl_current_exception(jl_current_task));
        jl_printf((JL_STREAM*)STDERR_FILENO, "\n");
        jl_fprint_backtrace(ios_safe_stderr);
    }

    return decls;
}

static jl_llvm_functions_t jl_emit_oc_wrapper(orc::ThreadSafeModule &m, jl_codegen_params_t &params, jl_method_instance_t *mi, jl_value_t *rettype)
{
    jl_llvm_functions_t declarations;
    declarations.functionObject = "jl_f_opaque_closure_call";
    if (uses_specsig(mi->specTypes, false, rettype, true)) {
        // context lock is held by params
        Module *M = m.getModuleUnlocked();
        jl_codectx_t ctx(M->getContext(), params, 0, 0);
        ctx.name = M->getModuleIdentifier().data();
        std::string funcName = get_function_name(true, false, ctx.name, ctx.emission_context.TargetTriple);
        jl_returninfo_t returninfo = get_specsig_function(params, M, NULL, funcName, mi->specTypes, rettype, true);
        Function *gf_thunk = cast<Function>(returninfo.decl.getCallee());
        jl_init_function(gf_thunk, ctx.emission_context);
        size_t nrealargs = jl_nparams(mi->specTypes);
        emit_specsig_to_fptr1(gf_thunk, returninfo.cc, returninfo.return_roots,
                mi->specTypes, rettype, true, nrealargs, ctx.emission_context,
                prepare_call_in(gf_thunk->getParent(), jlopaque_closure_call_func)); // TODO: this could call emit_oc_call directly
        declarations.specFunctionObject = funcName;
    }
    return declarations;
}

jl_llvm_functions_t jl_emit_codeinst(
        orc::ThreadSafeModule &m,
        jl_code_instance_t *codeinst,
        jl_code_info_t *src,
        jl_codegen_params_t &params)
{
    JL_TIMING(CODEGEN, CODEGEN_Codeinst);
    jl_timing_show_method_instance(jl_get_ci_mi(codeinst), JL_TIMING_DEFAULT_BLOCK);
    jl_method_instance_t *mi = jl_get_ci_mi(codeinst);
    if (!src) {
        // Assert that this this is the generic method for opaque closure wrappers:
        // this signals to instead compile specptr such that it holds the specptr -> invoke wrapper
        // to satisfy the dispatching implementation requirements of jl_f_opaque_closure_call
        if (mi->def.method == jl_opaque_closure_method) {
            return jl_emit_oc_wrapper(m, params, mi, codeinst->rettype);
        }
        m = orc::ThreadSafeModule();
        return jl_llvm_functions_t(); // user error
    }
    //assert(jl_egal((jl_value_t*)jl_atomic_load_relaxed(&codeinst->debuginfo), (jl_value_t*)src->debuginfo) && "trying to generate code for a codeinst for an incompatible src");
    jl_llvm_functions_t decls = jl_emit_code(m, mi, src, get_ci_abi(codeinst), codeinst->rettype, params);
    return decls;
}

/// Stolen from IRMover.cpp, since it is needlessly private there
void linkFunctionBody(Function &Dst, Function &Src)
{
    assert(Dst.isDeclaration() && !Src.isDeclaration());

    // Link in the operands without remapping.
    if (Src.hasPrefixData())
        Dst.setPrefixData(Src.getPrefixData());
    if (Src.hasPrologueData())
        Dst.setPrologueData(Src.getPrologueData());
    if (Src.hasPersonalityFn())
        Dst.setPersonalityFn(Src.getPersonalityFn());
    if (Src.hasPersonalityFn())
        Dst.setPersonalityFn(Src.getPersonalityFn());
#if JL_LLVM_VERSION < 210000
    assert(Src.IsNewDbgInfoFormat == Dst.IsNewDbgInfoFormat);
#endif

    // Copy over the metadata attachments without remapping.
    Dst.copyMetadata(&Src, 0);

    // Steal arguments and splice the body of Src into Dst.
    Dst.stealArgumentListFrom(Src);
    Dst.splice(Dst.end(), &Src);
}

void emit_always_inline(orc::ThreadSafeModule &result_m, jl_codegen_params_t &params) JL_NOTSAFEPOINT_LEAVE JL_NOTSAFEPOINT_ENTER
{
    while (true) {
        SmallVector<jl_workqueue_t::value_type> always_inline;
        for (auto &it : params.workqueue) {
            if (it.second.private_linkage && it.second.decl->isDeclaration())
                always_inline.push_back(it);
            it.second.private_linkage = false;
        }
        if (always_inline.empty())
            return;
        jl_task_t *ct = jl_current_task;
        int8_t gc_state = jl_gc_unsafe_enter(ct->ptls); // codegen may contain safepoints (such as jl_subtype calls)
        jl_code_info_t *src = nullptr;
        params.safepoint_on_entry = false;
        params.temporary_roots = jl_alloc_array_1d(jl_array_any_type, 0);
        JL_GC_PUSH2(&params.temporary_roots, &src);
        for (auto &it : always_inline) {
            jl_code_instance_t *codeinst = it.first;
            auto &proto = it.second;
            Function *decl = proto.decl;
            if (decl->isDeclaration()) {
                src = (jl_code_info_t*)jl_atomic_load_relaxed(&codeinst->inferred);
                jl_method_instance_t *mi = jl_get_ci_mi(codeinst);
                jl_method_t *def = mi->def.method;
                if (src && jl_is_string((jl_value_t*)src) && jl_is_method(def) && jl_ir_inlining_cost((jl_value_t*)src) < UINT16_MAX)
                    src = jl_uncompress_ir(def, codeinst, (jl_value_t*)src);
                if (src && jl_is_code_info(src) && jl_ir_inlining_cost((jl_value_t*)src) < UINT16_MAX) {
                    jl_llvm_functions_t decls = jl_emit_codeinst(result_m, codeinst, src, params); // contains safepoints
                    if (!result_m)
                        break;
                    // TODO: jl_optimize_roots(params, mi, *result_m.getModuleUnlocked()); // contains safepoints
                    Module &M = *result_m.getModuleUnlocked();
                    if (decls.functionObject != "jl_fptr_args" &&
                        decls.functionObject != "jl_fptr_sparam" &&
                        decls.functionObject != "jl_f_opaque_closure_call") {
                        Function *F = M.getFunction(decls.functionObject);
                        F->eraseFromParent();
                    }
                    if (!decls.specFunctionObject.empty()) {
                        Function *specF = M.getFunction(decls.specFunctionObject);
                        linkFunctionBody(*decl, *specF);
                        decl->addFnAttr(Attribute::InlineHint);
                        decl->setLinkage(proto.external_linkage ? GlobalValue::AvailableExternallyLinkage : GlobalValue::PrivateLinkage);
                        specF->eraseFromParent();
                    }
                }
            }
        }
        params.temporary_roots = nullptr;
        JL_GC_POP();
        jl_gc_unsafe_leave(ct->ptls, gc_state);
    }
}

// --- initialization ---
static auto gv_for_global = new SmallVector<std::pair<jl_value_t**, JuliaVariable*>, 0>();
static void global_jlvalue_to_llvm(JuliaVariable *var, jl_value_t **addr)
{
    gv_for_global->push_back(std::make_pair(addr, var));
}
static JuliaVariable *julia_const_gv(jl_value_t *val)
{
    for (auto &kv : *gv_for_global) {
        if (*kv.first == val)
            return kv.second;
    }
    return nullptr;
}

static void init_jit_functions(void)
{
    add_named_global("jl_fptr_args", jl_fptr_args_addr);
    add_named_global("jl_fptr_sparam", jl_fptr_sparam_addr);
    add_named_global(jl_small_typeof_var, &jl_small_typeof);
    add_named_global(jlstack_chk_guard_var, &__stack_chk_guard);
    add_named_global(jlRTLD_DEFAULT_var, &jl_RTLD_DEFAULT_handle);
    add_named_global(jlexe_var, &jl_exe_handle);
    add_named_global(jldll_var, &jl_libjulia_handle);
    add_named_global(jldlli_var, &jl_libjulia_internal_handle);
    auto size2pjlvalue = [](Type *T_size) -> Type * {
        return get_pjlvalue(T_size->getContext());
    };
    global_jlvalue_to_llvm(new JuliaVariable{"jl_true", true, size2pjlvalue}, &jl_true);
    global_jlvalue_to_llvm(new JuliaVariable{"jl_false", true, size2pjlvalue}, &jl_false);
    global_jlvalue_to_llvm(new JuliaVariable{"jl_nothing", true, size2pjlvalue}, &jl_nothing);
    global_jlvalue_to_llvm(new JuliaVariable{"jl_emptysvec", true, size2pjlvalue}, (jl_value_t**)&jl_emptysvec);
    global_jlvalue_to_llvm(new JuliaVariable{"jl_emptytuple", true, size2pjlvalue}, &jl_emptytuple);
    global_jlvalue_to_llvm(new JuliaVariable{"jl_diverror_exception", true, size2pjlvalue}, &jl_diverror_exception);
    global_jlvalue_to_llvm(new JuliaVariable{"jl_undefref_exception", true, size2pjlvalue}, &jl_undefref_exception);
    add_named_global(jlgetworld_global, &jl_world_counter);
    add_named_global("__stack_chk_fail", &__stack_chk_fail);
    add_named_global(jlpgcstack_func, (void*)NULL);
    add_named_global(jlerror_func, &jl_error);
    add_named_global(jlatomicerror_func, &jl_atomic_error);
    add_named_global(jlthrow_func, &jl_throw);
    add_named_global(jlundefvarerror_func, &jl_undefined_var_error);
    add_named_global(jlhasnofield_func, &jl_has_no_field_error);
    add_named_global(jlboundserrorv_func, &jl_bounds_error_ints);
    add_named_global(jlboundserror_func, &jl_bounds_error_int);
    add_named_global(jlvboundserror_func, &jl_bounds_error_tuple_int);
    add_named_global(jluboundserror_func, &jl_bounds_error_unboxed_int);
    add_named_global(jlnew_func, &jl_new_structv);
    add_named_global(jlsplatnew_func, &jl_new_structt);
    add_named_global(setjmp_func, &jl_setjmp_f);
    add_named_global(memcmp_func, &memcmp);
    add_named_global(jltypeerror_func, &jl_type_error);
    add_named_global(jlcheckassign_func, &jl_checked_assignment);
    add_named_global(jlcheckbpwritable_func, &jl_check_binding_currently_writable);
    add_named_global(jlboundp_func, &jl_boundp);
    for (int i = 0; i < jl_n_builtins; i++)
        add_named_global(jl_builtin_f_names[i], jl_builtin_f_addrs[i]);
    add_named_global(jlapplygeneric_func, &jl_apply_generic);
    add_named_global(jlinvoke_func, &jl_invoke);
    add_named_global(jltopeval_func, &jl_toplevel_eval);
    add_named_global(jlcopyast_func, &jl_copy_ast);
    //add_named_global(jlnsvec_func, &jl_svec);
    add_named_global(jlmethod_func, &jl_method_def);
    add_named_global(jlgenericfunction_func, &jl_declare_const_gf);
    add_named_global(jlenter_func, &jl_enter_handler);
    add_named_global(jl_current_exception_func, &jl_current_exception);
    add_named_global(jlleave_noexcept_func, &jl_pop_handler_noexcept);
    add_named_global(jlleave_func, &jl_pop_handler);
    add_named_global(jl_restore_excstack_func, &jl_restore_excstack);
    add_named_global(jl_excstack_state_func, &jl_excstack_state);
    add_named_global(jlegalx_func, &jl_egal__unboxed);
    add_named_global(jlisa_func, &jl_isa);
    add_named_global(jlsubtype_func, &jl_subtype);
    add_named_global(jltypeassert_func, &jl_typeassert);
    add_named_global(jlapplytype_func, &jl_instantiate_type_in_env);
    add_named_global(jl_object_id__func, &jl_object_id_);
    add_named_global(jl_alloc_genericmemory_unchecked_func, &jl_alloc_genericmemory_unchecked);
    add_named_global(jl_alloc_obj_func, (void*)NULL);
    add_named_global(jl_newbits_func, (void*)jl_new_bits);
    add_named_global(jl_typeof_func, (void*)NULL);
    add_named_global(jl_write_barrier_func, (void*)NULL);
    add_named_global(jldlsym_func, &jl_load_and_lookup);
    add_named_global("jl_adopt_thread", &jl_adopt_thread);
    add_named_global(jlgetcfunctiontrampoline_func, &jl_get_cfunction_trampoline);
    add_named_global(jlgetnthfieldchecked_func, &jl_get_nth_field_checked);
    add_named_global(jlfieldindex_func, &jl_field_index);
    add_named_global(diff_gc_total_bytes_func, &jl_gc_diff_total_bytes);
    add_named_global(sync_gc_total_bytes_func, &jl_gc_sync_total_bytes);
    add_named_global(jl_allocgenericmemory, &jl_alloc_genericmemory);
    add_named_global(gcroot_flush_func, (void*)NULL);
    add_named_global(gc_preserve_begin_func, (void*)NULL);
    add_named_global(gc_preserve_end_func, (void*)NULL);
    add_named_global(pointer_from_objref_func, (void*)NULL);
    add_named_global(julia_call, (void*)NULL);
    add_named_global(julia_call2, (void*)NULL);
    add_named_global(jllockvalue_func, &jl_lock_value);
    add_named_global(jlunlockvalue_func, &jl_unlock_value);
    add_named_global(jllockfield_func, &jl_lock_field);
    add_named_global(jlunlockfield_func, &jl_unlock_field);
    add_named_global(jlgetabiconverter_func, &jl_get_abi_converter);

#ifdef _OS_WINDOWS_
#if defined(_CPU_X86_64_)
    add_named_global("__julia_personality", &__julia_personality);
#if defined(__MINGW32__)
    add_named_global("___chkstk_ms", &___chkstk_ms);
#else
    add_named_global("__chkstk", &__chkstk);
#endif
#else
#if defined(__MINGW32__)
    add_named_global("_alloca", &_alloca);
#else
    add_named_global("_chkstk", &_chkstk);
#endif
#endif
#endif

#define BOX_F(ct) add_named_global(XSTR(jl_box_##ct), &jl_box_##ct);
    BOX_F(int8); BOX_F(uint8);
    BOX_F(int16); BOX_F(uint16);
    BOX_F(int32); BOX_F(uint32);
    BOX_F(int64); BOX_F(uint64);
    BOX_F(float32); BOX_F(float64);
    BOX_F(char); BOX_F(ssavalue);
#undef BOX_F
}

#ifdef JL_USE_INTEL_JITEVENTS
char jl_using_intel_jitevents = 0; // Non-zero if running under Intel VTune Amplifier
#endif

#ifdef JL_USE_OPROFILE_JITEVENTS
char jl_using_oprofile_jitevents = 0; // Non-zero if running under OProfile
#endif

#ifdef JL_USE_PERF_JITEVENTS
char jl_using_perf_jitevents = 0;
#endif

int jl_is_timing_passes = 0;

extern "C" void jl_init_llvm(void)
{
    jl_page_size = jl_getpagesize();
    jl_default_debug_info_kind = jl_default_cgparams.debug_info_kind = (int) DICompileUnit::DebugEmissionKind::FullDebug;
    jl_default_cgparams.debug_info_level = (int) jl_options.debug_level;
    InitializeNativeTarget();
    InitializeNativeTargetAsmPrinter();
    InitializeNativeTargetAsmParser();
    InitializeNativeTargetDisassembler();

    // Initialize passes
    PassRegistry &Registry = *PassRegistry::getPassRegistry();
    initializeCore(Registry);
    initializeScalarOpts(Registry);
    initializeVectorization(Registry);
    initializeAnalysis(Registry);
    initializeTransformUtils(Registry);
    initializeInstCombine(Registry);
    // TODO: initializeAggressiveInstCombine(Registry);
    // TODO: initializeInstrumentation(Registry);
    initializeTarget(Registry);
#ifdef USE_POLLY
    polly::initializePollyPasses(Registry);
#endif

    // Parse command line flags after initialization
    StringMap<cl::Option*> &llvmopts = cl::getRegisteredOptions();
    const char *const argv[1] = {"julia"};
    cl::ParseCommandLineOptions(1, argv, "", nullptr, "JULIA_LLVM_ARGS");

    // Set preferred non-default options
    cl::Option *clopt;
    clopt = llvmopts.lookup("enable-tail-merge"); // NOO TOUCHIE; NO TOUCH! See #922
    if (clopt->getNumOccurrences() == 0)
        cl::ProvidePositionalOption(clopt, "0", 1);
    // For parity with LoopUnswitch
    clopt = llvmopts.lookup("unswitch-threshold");
    if (clopt->getNumOccurrences() == 0)
        cl::ProvidePositionalOption(clopt, "100", 1);
    // if the patch adding this option has been applied, lower its limit to provide
    // better DAGCombiner performance.
    clopt = llvmopts.lookup("combiner-store-merge-dependence-limit");
    if (clopt && clopt->getNumOccurrences() == 0)
        cl::ProvidePositionalOption(clopt, "4", 1);

    clopt = llvmopts.lookup("time-passes");
    if (clopt && clopt->getNumOccurrences() > 0)
        jl_is_timing_passes = 1;

    jl_ExecutionEngine = new JuliaOJIT();

    bool jl_using_gdb_jitevents = false;
    // Register GDB event listener
#if defined(JL_DEBUG_BUILD)
    jl_using_gdb_jitevents = true;
#endif
    const char *jit_gdb = getenv("ENABLE_GDBLISTENER");
    if (jit_gdb) {
        jl_using_gdb_jitevents = !!atoi(jit_gdb);
    }
    if (jl_using_gdb_jitevents)
        jl_ExecutionEngine->enableJITDebuggingSupport();

#if defined(JL_USE_INTEL_JITEVENTS) || \
    defined(JL_USE_OPROFILE_JITEVENTS) || \
    defined(JL_USE_PERF_JITEVENTS)
    const char *jit_profiling = getenv("ENABLE_JITPROFILING");

#if defined(JL_USE_INTEL_JITEVENTS)
    if (jit_profiling) {
        if (atoi(jit_profiling)) {
            jl_using_intel_jitevents = 1;
        }
    } else {
#ifdef USE_ITTAPI
        __itt_collection_state state = __itt_get_collection_state();
        jl_using_intel_jitevents = state == __itt_collection_init_successful ||
                                   state == __itt_collection_collector_exists;
#endif
    }
#endif

#if defined(JL_USE_OPROFILE_JITEVENTS)
    if (jit_profiling && atoi(jit_profiling)) {
        jl_using_oprofile_jitevents = 1;
    }
#endif

#if defined(JL_USE_PERF_JITEVENTS)
    if (jit_profiling && atoi(jit_profiling)) {
        jl_using_perf_jitevents = 1;
    }
#endif

#ifdef JL_USE_INTEL_JITEVENTS
    if (jl_using_intel_jitevents)
        jl_ExecutionEngine->enableIntelJITEventListener();
#endif

#ifdef JL_USE_OPROFILE_JITEVENTS
    if (jl_using_oprofile_jitevents)
        jl_ExecutionEngine->enableOProfileJITEventListener();
#endif

#ifdef JL_USE_PERF_JITEVENTS
    if (jl_using_perf_jitevents)
        jl_ExecutionEngine->enablePerfJITEventListener();
#endif
#endif

    cl::PrintOptionValues();
}

extern "C" JL_DLLEXPORT_CODEGEN void jl_init_codegen_impl(void)
{
    jl_init_llvm();
    // Now that the execution engine exists, initialize all modules
    init_jit_functions();
}

extern "C" JL_DLLEXPORT_CODEGEN void jl_teardown_codegen_impl() JL_NOTSAFEPOINT
{
    // output LLVM timings and statistics
    // Guard against exits before we have initialized the ExecutionEngine
    if (jl_ExecutionEngine)
        jl_ExecutionEngine->printTimers();
    PrintStatistics();
}

// the rest of this file are convenience functions
// that are exported for assisting with debugging from gdb
extern "C" void jl_dump_llvm_value(void *v)
{
    llvm_dump((Value*)v);
}

extern "C" void jl_dump_llvm_inst_function(void *v)
{
    llvm_dump(cast<Instruction>(((Value*)v))->getParent()->getParent());
}

extern "C" void jl_dump_llvm_type(void *v)
{
    llvm_dump((Type*)v);
}

extern "C" void jl_dump_llvm_module(void *v)
{
    llvm_dump((Module*)v);
}

extern "C" void jl_dump_llvm_metadata(void *v)
{
    llvm_dump((Metadata*)v);
}

extern "C" void jl_dump_llvm_debugloc(void *v)
{
    llvm_dump((DebugLoc*)v);
}

namespace llvm {
    class MachineBasicBlock;
    class MachineFunction;
    raw_ostream& operator<<(raw_ostream &OS, const MachineBasicBlock &MBB);
#if JL_LLVM_VERSION >= 200000
    void printMIR(raw_ostream &OS, const MachineModuleInfo &MMI,
                const MachineFunction &MF);
#else
    void printMIR(raw_ostream &OS, const MachineFunction &MF);
#endif
}
extern "C" void jl_dump_llvm_mbb(void *v)
{
    errs() << *(llvm::MachineBasicBlock*)v;
}
#if JL_LLVM_VERSION >= 200000
extern "C" void jl_dump_llvm_mfunction(void *m, void *v)
{
    llvm::printMIR(errs(), *(llvm::MachineModuleInfo*)v,
                *(llvm::MachineFunction*)v);
}
#else
extern "C" void jl_dump_llvm_mfunction(void *v)
{
    llvm::printMIR(errs(), *(llvm::MachineFunction*)v);
}
#endif

extern void jl_write_bitcode_func(void *F, char *fname) {
    std::error_code EC;
    raw_fd_ostream OS(fname, EC, sys::fs::OF_None);
    llvm::WriteBitcodeToFile(*((llvm::Function*)F)->getParent(), OS);
}

extern void jl_write_bitcode_module(void *M, char *fname) {
    std::error_code EC;
    raw_fd_ostream OS(fname, EC, sys::fs::OF_None);
    llvm::WriteBitcodeToFile(*(llvm::Module*)M, OS);
}

#ifdef _OS_WINDOWS_
#include <psapi.h>
#else
#include <dlfcn.h>
#endif

#include <llvm-c/Core.h>

extern "C" JL_DLLEXPORT_CODEGEN jl_value_t *jl_get_libllvm_impl(void) JL_NOTSAFEPOINT
{
#if defined(_OS_WINDOWS_)
    HMODULE mod;
    if (!GetModuleHandleEx(GET_MODULE_HANDLE_EX_FLAG_FROM_ADDRESS, (LPCSTR)&llvm::DebugFlag, &mod))
        return jl_nothing;
    wchar_t path16[MAX_PATH];
    DWORD n16 = GetModuleFileNameW(mod, path16, MAX_PATH);
    if (n16 <= 0)
        return jl_nothing;
    path16[n16++] = 0;
    char path8[MAX_PATH * 3];
    if (!WideCharToMultiByte(CP_UTF8, 0, path16, n16, path8, MAX_PATH * 3, NULL, NULL))
        return jl_nothing;
    return (jl_value_t*) jl_symbol(path8);
#else
    Dl_info dli;
    if (!dladdr((void*)LLVMContextCreate, &dli))
        return jl_nothing;
    return (jl_value_t*) jl_symbol(dli.dli_fname);
#endif
}<|MERGE_RESOLUTION|>--- conflicted
+++ resolved
@@ -2948,14 +2948,10 @@
     return jl_cgval_t(ret, typ, new_tindex);
 }
 
-<<<<<<< HEAD
-
-std::unique_ptr<Module> jl_create_llvm_module(StringRef name, LLVMContext &context, const DataLayout &DL, const Triple &triple) JL_NOTSAFEPOINT
-=======
+
 std::unique_ptr<Module> jl_create_llvm_module(StringRef name, LLVMContext &context,
                                               const DataLayout &DL, const Triple &triple,
                                               bool toplevel) JL_NOTSAFEPOINT
->>>>>>> a7df949f
 {
     ++ModulesCreated;
     auto m = std::make_unique<Module>(name, context);
