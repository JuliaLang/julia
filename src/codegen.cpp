// This file is a part of Julia. License is MIT: https://julialang.org/license

#undef DEBUG
#include "llvm-version.h"
#include "platform.h"

#ifndef __STDC_LIMIT_MACROS
#define __STDC_LIMIT_MACROS
#define __STDC_CONSTANT_MACROS
#endif

#include <setjmp.h>
#include <string>
#include <fstream>
#include <map>
#include <array>
#include <vector>
#include <set>
#include <unordered_set>
#include <functional>

// target machine computation
#include <llvm/CodeGen/TargetSubtargetInfo.h>
#include <llvm/MC/TargetRegistry.h>
#include <llvm/Target/TargetOptions.h>
#include <llvm/TargetParser/Host.h>
#include <llvm/Support/TargetSelect.h>
#include <llvm/Object/SymbolSize.h>

#include <llvm/InitializePasses.h>

// IR building
#include <llvm/IR/IntrinsicInst.h>
#include <llvm/Object/ObjectFile.h>
#include <llvm/IR/DIBuilder.h>
#include <llvm/AsmParser/Parser.h>
#include <llvm/DebugInfo/DIContext.h>
#include "llvm/IR/DebugInfoMetadata.h"
#include <llvm/IR/DerivedTypes.h>
#include <llvm/IR/Intrinsics.h>
#include <llvm/IR/Attributes.h>
#include <llvm/IR/IRBuilder.h>
#include <llvm/IR/MDBuilder.h>
#include <llvm/Analysis/InstructionSimplify.h>

// support
#include <llvm/ADT/SmallBitVector.h>
#include <llvm/ADT/Statistic.h>
#include <llvm/Support/raw_ostream.h>
#include <llvm/Support/FormattedStream.h>
#include <llvm/Support/SourceMgr.h> // for llvmcall
#include <llvm/Transforms/Utils/Cloning.h> // for llvmcall inlining
#include <llvm/Transforms/Utils/BasicBlockUtils.h>
#include <llvm/IR/Verifier.h> // for llvmcall validation
#include <llvm/IR/PassTimingInfo.h>
#include <llvm/Bitcode/BitcodeWriter.h>

// C API
#include <llvm-c/Types.h>

// for configuration options
#include <llvm/Support/PrettyStackTrace.h>
#include <llvm/Support/CommandLine.h>
#include <llvm/Support/Process.h>

#include <llvm/IR/InlineAsm.h>
#if defined(_CPU_ARM_) || defined(_CPU_AARCH64_)
#  include <sys/utsname.h>
#endif
#if defined(USE_POLLY)
#include <polly/RegisterPasses.h>
#include <polly/ScopDetection.h>
#endif
#include <llvm/Target/TargetMachine.h>

#include "llvm/Support/Path.h" // for llvm::sys::path
#include <llvm/Bitcode/BitcodeReader.h>
#include <llvm/Linker/Linker.h>

#ifdef USE_ITTAPI
#include "ittapi/ittnotify.h"
#endif

using namespace llvm;

static bool jl_fpo_disabled(const Triple &TT) {
#ifdef JL_DISABLE_FPO
    return true;
#endif
#ifdef _COMPILER_MSAN_ENABLED_
    // MSAN doesn't support FPO
    return true;
#endif
    if (TT.isOSLinux() || TT.isOSWindows() || TT.isOSFreeBSD() || TT.isOSOpenBSD()) {
        return true;
    }
    return false;
}

static bool jl_floattemp_var_needed(const Triple &TT) {
#ifdef JL_NEED_FLOATTEMP_VAR
    return true;
#endif
    return TT.getArch() == Triple::x86;
}

//Drag some useful type functions into our namespace
//to reduce verbosity of our code
auto getInt1Ty(LLVMContext &ctxt) {
    return Type::getInt1Ty(ctxt);
}
auto getInt8Ty(LLVMContext &ctxt) {
    return Type::getInt8Ty(ctxt);
}
auto getInt16Ty(LLVMContext &ctxt) {
    return Type::getInt16Ty(ctxt);
}
auto getInt32Ty(LLVMContext &ctxt) {
    return Type::getInt32Ty(ctxt);
}
auto getInt64Ty(LLVMContext &ctxt) {
    return Type::getInt64Ty(ctxt);
}
auto getHalfTy(LLVMContext &ctxt) {
    return Type::getHalfTy(ctxt);
}
auto getFloatTy(LLVMContext &ctxt) {
    return Type::getFloatTy(ctxt);
}
auto getDoubleTy(LLVMContext &ctxt) {
    return Type::getDoubleTy(ctxt);
}
auto getBFloatTy(LLVMContext &ctxt) {
    return Type::getBFloatTy(ctxt);
}
auto getFP128Ty(LLVMContext &ctxt) {
    return Type::getFP128Ty(ctxt);
}
auto getVoidTy(LLVMContext &ctxt) {
    return Type::getVoidTy(ctxt);
}
auto getCharTy(LLVMContext &ctxt) {
    return getInt32Ty(ctxt);
}
auto getPointerTy(LLVMContext &ctxt) {
    return PointerType::get(ctxt, 0);
}

typedef Instruction TerminatorInst;

#if defined(_OS_WINDOWS_) && !defined(NOMINMAX)
#define NOMINMAX
#endif

#include "jitlayers.h"
#include "processor.h"
#include "julia_assert.h"

#undef DEBUG_TYPE //LLVM occasionally likes to set DEBUG_TYPE in a header...
#define DEBUG_TYPE "julia_irgen_codegen"

void setName(jl_codegen_params_t &params, Value *V, const Twine &Name)
{
    // we do the constant check again later, duplicating it here just makes sure the assertion
    // fires on debug builds even if debug info is not enabled
    // note that if this assertion fires then the implication is that the caller of setName
    // is not checking that setName is only called for non-folded instructions (e.g. folded bitcasts
    // and 0-byte geps), which can result in information loss on the renamed instruction.
    assert((isa<Constant>(V) || isa<Instruction>(V)) && "Should only set names on instructions!");
    if (!isa<Constant>(V)) {
        V->setName(Name);
    }
}

void maybeSetName(jl_codegen_params_t &params, Value *V, const Twine &Name)
{
    // To be used when we may get an Instruction or something that is not an instruction i.e Constants/Arguments
    if (isa<Instruction>(V))
        V->setName(Name);
}

void setName(jl_codegen_params_t &params, Value *V, std::function<std::string()> GetName)
{
    assert((isa<Constant>(V) || isa<Instruction>(V)) && "Should only set names on instructions!");
    if (!params.getContext().shouldDiscardValueNames() && !isa<Constant>(V))
        V->setName(Twine(GetName()));
}

void setNameWithField(jl_codegen_params_t &params, Value *V, std::function<StringRef()> GetObjName, jl_datatype_t *jt, unsigned idx, const Twine &suffix)
{
    assert((isa<Constant>(V) || isa<Instruction>(V)) && "Should only set names on instructions!");
    if (!params.getContext().shouldDiscardValueNames() && !isa<Constant>(V)) {
        if (jl_is_tuple_type(jt)){
            V->setName(Twine(GetObjName()) + "[" + Twine(idx + 1) + "]"+ suffix);
            return;
        }

        if (jl_is_namedtuple_type(jt)) {
            auto names = jl_tparam0(jt);
            assert(jl_is_tuple(names));
            if (idx < jl_nfields(names)) {
                auto name = jl_fieldref(names, idx);
                assert(jl_is_symbol(name));
                V->setName(Twine(GetObjName()) + "." + Twine(jl_symbol_name((jl_sym_t*)name)) + suffix);
                return;
            }
        } else {
            auto flds = jl_field_names(jt);
            if (idx < jl_svec_len(flds)) {
                auto name = jl_svecref(flds, idx);
                assert(jl_is_symbol(name));
                V->setName(Twine(GetObjName()) + "." + Twine(jl_symbol_name((jl_sym_t*)name)) + suffix);
                return;
            }
        }
        V->setName(Twine(GetObjName()) + "." + Twine("unknown field") + suffix);
    }
}

STATISTIC(EmittedAllocas, "Number of allocas emitted");
STATISTIC(EmittedIntToPtrs, "Number of inttoptrs emitted");
STATISTIC(ModulesCreated, "Number of LLVM Modules created");
STATISTIC(EmittedBoxCompares, "Number of box compares emitted");
STATISTIC(EmittedBitsUnionCompares, "Number of bitsunion compares emitted");
STATISTIC(EmittedBitsCompares, "Number of bits compares emitted");
STATISTIC(EmittedEgals, "Number of egals emitted");
STATISTIC(EmittedOpfields, "Number of opfields emitted");
STATISTIC(EmittedBuiltinCalls, "Number of builtin calls emitted");
STATISTIC(EmittedJLCalls, "Number of jlcalls emitted");
STATISTIC(EmittedSpecfunCalls, "Number of specialized calls emitted");
STATISTIC(EmittedInvokes, "Number of invokes emitted");
STATISTIC(EmittedCalls, "Number of calls emitted");
STATISTIC(EmittedUndefVarErrors, "Number of undef var errors emitted");
STATISTIC(EmittedToJLInvokes, "Number of tojlinvoke calls emitted");
STATISTIC(EmittedCFuncInvalidates, "Number of C function invalidates emitted");
STATISTIC(GeneratedCFuncWrappers, "Number of C function wrappers generated");
STATISTIC(GeneratedCCallables, "Number of C-callable functions generated");
STATISTIC(GeneratedInvokeWrappers, "Number of invoke wrappers generated");
STATISTIC(EmittedFunctions, "Number of functions emitted");

extern "C" JL_DLLEXPORT_CODEGEN
void jl_dump_emitted_mi_name_impl(void *s)
{
    **jl_ExecutionEngine->get_dump_emitted_mi_name_stream() = (ios_t*)s;
}

extern "C" {

#include "builtin_proto.h"

extern void __stack_chk_fail();

#ifdef _OS_WINDOWS_
#if defined(_CPU_X86_64_)
#if defined(_COMPILER_GCC_)
extern void ___chkstk_ms(void);
#else
extern void __chkstk(void);
#endif
#else
#if defined(_COMPILER_GCC_)
#undef _alloca
extern void _alloca(void);
#else
extern void _chkstk(void);
#endif
#endif
//void *force_chkstk(void) {
//    return alloca(40960);
//}
#endif
}

// shared llvm state
#define jl_Module ctx.f->getParent()
#define jl_builderModule(builder) (builder).GetInsertBlock()->getParent()->getParent()
#define prepare_call(Callee) prepare_call_in(jl_Module, (Callee))

// types
struct jl_typecache_t {
    Type *T_ptr;
    Type *T_size;
    Type *T_jlvalue;
    Type *T_pjlvalue;
    Type *T_prjlvalue;
    Type *T_ppjlvalue;
    Type *T_pprjlvalue;
    StructType *T_jlgenericmemory;
    StructType *T_jlarray;
    Type *T_pjlarray;
    FunctionType *T_jlfunc;
    FunctionType *T_jlfuncparams;

    IntegerType *T_sigatomic;

    unsigned sizeof_ptr;
    Align alignof_ptr;

    bool initialized;

    jl_typecache_t() :
        T_ptr(nullptr), T_jlvalue(nullptr), T_pjlvalue(nullptr), T_prjlvalue(nullptr),
        T_ppjlvalue(nullptr), T_pprjlvalue(nullptr),
        T_jlgenericmemory(nullptr), T_jlarray(nullptr), T_pjlarray(nullptr),
        T_jlfunc(nullptr), T_jlfuncparams(nullptr), T_sigatomic(nullptr),
        initialized(false) {}

    void initialize(LLVMContext &context, const DataLayout &DL) {
        if (initialized) {
            return;
        }
        initialized = true;
        T_ptr = getPointerTy(context);
        T_sigatomic = Type::getIntNTy(context, sizeof(sig_atomic_t) * 8);
        T_size = DL.getIntPtrType(context);
        sizeof_ptr = DL.getPointerSize();
        // use pointer abi alignment for intptr_t
        alignof_ptr = DL.getPointerABIAlignment(0);
        T_jlvalue = JuliaType::get_jlvalue_ty(context);
        T_pjlvalue = PointerType::get(T_jlvalue, 0);
        T_prjlvalue = PointerType::get(T_jlvalue, AddressSpace::Tracked);
        T_ppjlvalue = PointerType::get(T_pjlvalue, 0);
        T_pprjlvalue = PointerType::get(T_prjlvalue, 0);

        T_jlfunc = JuliaType::get_jlfunc_ty(context);
        assert(T_jlfunc != NULL);
        T_jlfuncparams = JuliaType::get_jlfuncparams_ty(context);
        assert(T_jlfuncparams != NULL);

        T_jlgenericmemory = StructType::get(context, { T_size, T_pprjlvalue /* [, real-owner] */ });
        Type *vaelts[] = { PointerType::get(getInt8Ty(context), AddressSpace::Loaded),
                           PointerType::get(T_jlgenericmemory, AddressSpace::Tracked),
                           // dimsize[ndims]
        };
        T_jlarray = StructType::get(context, ArrayRef<Type*>(vaelts));
        T_pjlarray = PointerType::get(T_jlarray, 0);
    }
};

struct jl_tbaacache_t {
    // type-based alias analysis nodes.  Indentation of comments indicates hierarchy.
    MDNode *tbaa_root;     // Everything
    MDNode *tbaa_gcframe;    // GC frame
    // LLVM should have enough info for alias analysis of non-gcframe stack slot
    // this is mainly a place holder for `jl_cgval_t::tbaa`
    MDNode *tbaa_stack;      // stack slot
    MDNode *tbaa_unionselbyte;   // a selector byte in isbits Union struct fields
    MDNode *tbaa_data;       // Any user data that `pointerset/ref` are allowed to alias
    MDNode *tbaa_binding;        // jl_binding_t::value
    MDNode *tbaa_value;          // jl_value_t, that is not jl_array_t or jl_genericmemory_t
    MDNode *tbaa_mutab;              // mutable type
    MDNode *tbaa_datatype;               // datatype
    MDNode *tbaa_immut;              // immutable type
    MDNode *tbaa_ptrarraybuf;    // Data in an array of boxed values
    MDNode *tbaa_arraybuf;       // Data in an array of POD
    MDNode *tbaa_array;      // jl_array_t or jl_genericmemory_t
    MDNode *tbaa_arrayptr;       // The pointer inside a jl_array_t (to memoryref)
    MDNode *tbaa_arraysize;      // A size in a jl_array_t
    MDNode *tbaa_arrayselbyte;   // a selector byte in a isbits Union jl_genericmemory_t
    MDNode *tbaa_memoryptr;      // The pointer inside a jl_genericmemory_t
    MDNode *tbaa_memorylen;      // The length in a jl_genericmemory_t
    MDNode *tbaa_memoryown;      // The owner in a foreign jl_genericmemory_t
    MDNode *tbaa_const;      // Memory that is immutable by the time LLVM can see it
    bool initialized;

    jl_tbaacache_t(): tbaa_root(nullptr), tbaa_gcframe(nullptr), tbaa_stack(nullptr),
                    tbaa_unionselbyte(nullptr), tbaa_data(nullptr), tbaa_binding(nullptr),
                    tbaa_value(nullptr), tbaa_mutab(nullptr), tbaa_datatype(nullptr),
                    tbaa_immut(nullptr), tbaa_ptrarraybuf(nullptr), tbaa_arraybuf(nullptr),
                    tbaa_array(nullptr), tbaa_arrayptr(nullptr), tbaa_arraysize(nullptr),
                    tbaa_arrayselbyte(nullptr), tbaa_memoryptr(nullptr), tbaa_memorylen(nullptr), tbaa_memoryown(nullptr),
                    tbaa_const(nullptr), initialized(false) {}

    auto tbaa_make_child(MDBuilder &mbuilder, const char *name, MDNode *parent = nullptr, bool isConstant = false) {
        MDNode *scalar = mbuilder.createTBAAScalarTypeNode(name, parent ? parent : tbaa_root);
        MDNode *n = mbuilder.createTBAAStructTagNode(scalar, scalar, 0, isConstant);
        return std::make_pair(n, scalar);
    }

    void initialize(llvm::LLVMContext &context) {
        if (initialized) {
            assert(&tbaa_root->getContext() == &context);
            return;
        }
        initialized = true;
        MDBuilder mbuilder(context);
        MDNode *jtbaa = mbuilder.createTBAARoot("jtbaa");
        tbaa_root = mbuilder.createTBAAScalarTypeNode("jtbaa", jtbaa);
        tbaa_gcframe = tbaa_make_child(mbuilder, "jtbaa_gcframe").first;
        MDNode *tbaa_stack_scalar;
        std::tie(tbaa_stack, tbaa_stack_scalar) = tbaa_make_child(mbuilder, "jtbaa_stack");
        tbaa_unionselbyte = tbaa_make_child(mbuilder, "jtbaa_unionselbyte", tbaa_stack_scalar).first;
        MDNode *tbaa_data_scalar;
        std::tie(tbaa_data, tbaa_data_scalar) = tbaa_make_child(mbuilder, "jtbaa_data");
        tbaa_binding = tbaa_make_child(mbuilder, "jtbaa_binding", tbaa_data_scalar).first;
        MDNode *tbaa_value_scalar;
        std::tie(tbaa_value, tbaa_value_scalar) =
            tbaa_make_child(mbuilder, "jtbaa_value", tbaa_data_scalar);
        MDNode *tbaa_mutab_scalar;
        std::tie(tbaa_mutab, tbaa_mutab_scalar) =
            tbaa_make_child(mbuilder, "jtbaa_mutab", tbaa_value_scalar);
        tbaa_datatype = tbaa_make_child(mbuilder, "jtbaa_datatype", tbaa_mutab_scalar).first;
        tbaa_immut = tbaa_make_child(mbuilder, "jtbaa_immut", tbaa_value_scalar).first;
        tbaa_arraybuf = tbaa_make_child(mbuilder, "jtbaa_arraybuf", tbaa_data_scalar).first;
        tbaa_ptrarraybuf = tbaa_make_child(mbuilder, "jtbaa_ptrarraybuf", tbaa_data_scalar).first;
        MDNode *tbaa_array_scalar;
        std::tie(tbaa_array, tbaa_array_scalar) = tbaa_make_child(mbuilder, "jtbaa_array");
        tbaa_arrayptr = tbaa_make_child(mbuilder, "jtbaa_arrayptr", tbaa_array_scalar).first;
        tbaa_arraysize = tbaa_make_child(mbuilder, "jtbaa_arraysize", tbaa_array_scalar).first;
        tbaa_arrayselbyte = tbaa_make_child(mbuilder, "jtbaa_arrayselbyte", tbaa_array_scalar).first;
        tbaa_memoryptr = tbaa_make_child(mbuilder, "jtbaa_memoryptr", tbaa_array_scalar, true).first;
        tbaa_memorylen = tbaa_make_child(mbuilder, "jtbaa_memorylen", tbaa_array_scalar, true).first;
        tbaa_memoryown = tbaa_make_child(mbuilder, "jtbaa_memoryown", tbaa_array_scalar, true).first;
        tbaa_const = tbaa_make_child(mbuilder, "jtbaa_const", nullptr, true).first;
    }
};

struct jl_noaliascache_t {
    // Each domain operates completely independently.
    // "No aliasing" is inferred if it is implied by any domain.

    // memory regions domain
    struct jl_regions_t {
        MDNode *gcframe;        // GC frame
        MDNode *stack;          // Stack slot
        MDNode *data;           // Any user data that `pointerset/ref` are allowed to alias
        MDNode *type_metadata;  // Non-user-accessible type metadata incl. union selectors, etc.
        MDNode *constant;       // Memory that is immutable by the time LLVM can see it

        jl_regions_t(): gcframe(nullptr), stack(nullptr), data(nullptr), type_metadata(nullptr), constant(nullptr) {}

        void initialize(llvm::LLVMContext &context) {
            MDBuilder mbuilder(context);
            MDNode *domain = mbuilder.createAliasScopeDomain("jnoalias");

            this->gcframe = mbuilder.createAliasScope("jnoalias_gcframe", domain);
            this->stack = mbuilder.createAliasScope("jnoalias_stack", domain);
            this->data = mbuilder.createAliasScope("jnoalias_data", domain);
            this->type_metadata = mbuilder.createAliasScope("jnoalias_typemd", domain);
            this->constant = mbuilder.createAliasScope("jnoalias_const", domain);
        }
    } regions;

    // `@aliasscope` domain
    struct jl_aliasscope_t {
        MDNode *current;

        jl_aliasscope_t(): current(nullptr) {}

        // No init required, this->current is only used to store the currently active aliasscope
        void initialize(llvm::LLVMContext &context) {}
    } aliasscope;

    bool initialized;

    jl_noaliascache_t(): regions(), aliasscope(), initialized(false) {}

    void initialize(llvm::LLVMContext &context) {
        if (initialized) {
            assert(&regions.constant->getContext() == &context);
            return;
        }
        initialized = true;
        regions.initialize(context);
        aliasscope.initialize(context);
    }
};

struct jl_debugcache_t {
    // Basic DITypes
    DIDerivedType *jl_pvalue_dillvmt;
    DIDerivedType *jl_ppvalue_dillvmt;
    DISubroutineType *jl_di_func_sig;
    DISubroutineType *jl_di_func_null_sig;
    bool initialized;

    jl_debugcache_t()
    : jl_pvalue_dillvmt(nullptr), jl_ppvalue_dillvmt(nullptr),
    jl_di_func_sig(nullptr), jl_di_func_null_sig(nullptr), initialized(false) {}

    void initialize(Module *m);
};


// constants
static bool type_is_ghost(Type *ty)
{
    return (ty == getVoidTy(ty->getContext()) || ty->isEmptyTy());
}

// should agree with `Core.Compiler.hasuniquerep`
static bool type_has_unique_rep(jl_value_t *t)
{
    if (t == (jl_value_t*)jl_typeofbottom_type)
        return false;
    if (t == jl_bottom_type)
        return true;
    if (jl_is_typevar(t))
        return false;
    if (!jl_is_kind(jl_typeof(t)))
        return true;
    if (jl_is_concrete_type(t))
        return true;
    if (jl_is_datatype(t)) {
        jl_datatype_t *dt = (jl_datatype_t*)t;
        if (dt->name != jl_tuple_typename) {
            for (size_t i = 0; i < jl_nparams(dt); i++)
                if (!type_has_unique_rep(jl_tparam(dt, i)))
                    return false;
            return true;
        }
    }
    return false;
}

static bool is_uniquerep_Type(jl_value_t *t)
{
    return jl_is_type_type(t) && type_has_unique_rep(jl_tparam0(t));
}

class jl_codectx_t;
struct JuliaVariable {
public:
    StringLiteral name;
    bool isconst;
    Type *(*_type)(Type *T_size);

    JuliaVariable(const JuliaVariable&) = delete;
    JuliaVariable(const JuliaVariable&&) = delete;
    GlobalVariable *realize(Module *m) {
        if (GlobalValue *V = m->getNamedValue(name))
            return cast<GlobalVariable>(V);
        auto T_size = m->getDataLayout().getIntPtrType(m->getContext());
        auto var = new GlobalVariable(*m, _type(T_size),
                isconst, GlobalVariable::ExternalLinkage,
                NULL, name);
        if (Triple(m->getTargetTriple()).isOSWindows())
            var->setDLLStorageClass(GlobalValue::DLLStorageClassTypes::DLLImportStorageClass); // Cross-library imports must be explicit for COFF (Windows)
        return var;
    }
    GlobalVariable *realize(jl_codectx_t &ctx);
};
static inline void add_named_global(JuliaVariable *name, void *addr)
{
    add_named_global(name->name, addr);
}


typedef FunctionType *(*TypeFnContextOnly)(LLVMContext &C);
typedef FunctionType *(*TypeFnContextAndSizeT)(LLVMContext &C, Type *T_size);
typedef FunctionType *(*TypeFnContextAndTriple)(LLVMContext &C, const Triple &triple);

FunctionType *invoke_type(TypeFnContextOnly f, Module &M)
{
    return f(M.getContext());
}

FunctionType *invoke_type(TypeFnContextAndSizeT f, Module &M)
{
    return f(M.getContext(), M.getDataLayout().getIntPtrType(M.getContext()));
}

FunctionType *invoke_type(TypeFnContextAndTriple f, Module &M)
{
    return f(M.getContext(), Triple(M.getTargetTriple()));
}

template<typename TypeFn_t = TypeFnContextOnly>
struct JuliaFunction {
public:
    llvm::StringLiteral name;
    TypeFn_t _type;
    llvm::AttributeList (*_attrs)(llvm::LLVMContext &C);

    JuliaFunction(const JuliaFunction&) = delete;
    JuliaFunction(const JuliaFunction&&) = delete;
    llvm::Function *realize(llvm::Module *m) {
        if (llvm::GlobalValue *V = m->getNamedValue(name))
            return llvm::cast<llvm::Function>(V);
        llvm::Function *F = llvm::Function::Create(invoke_type(_type, *m),
                         llvm::Function::ExternalLinkage,
                         name, m);
        if (_attrs)
            F->setAttributes(_attrs(m->getContext()));
        return F;
    }
};

template<typename T, typename TypeFn_t>
static inline void add_named_global(JuliaFunction<TypeFn_t> *name, T *addr)
{
    // cast through integer to avoid c++ pedantic warning about casting between
    // data and code pointers
    add_named_global(name->name, (void*)(uintptr_t)addr);
}
template<typename T>
static inline void add_named_global(StringRef name, T *addr)
{
    // cast through integer to avoid c++ pedantic warning about casting between
    // data and code pointers
    add_named_global(name, (void*)(uintptr_t)addr);
}

AttributeSet Attributes(LLVMContext &C, std::initializer_list<Attribute::AttrKind> attrkinds, std::initializer_list<Attribute> extra={})
{
    SmallVector<Attribute, 8> attrs(attrkinds.size() + extra.size());
    for (size_t i = 0; i < attrkinds.size(); i++)
        attrs[i] = Attribute::get(C, attrkinds.begin()[i]);
    for (size_t i = 0; i < extra.size(); i++)
        attrs[attrkinds.size() + i] = extra.begin()[i];
    return AttributeSet::get(C, ArrayRef<Attribute>(attrs));
}

static Type *get_pjlvalue(LLVMContext &C) { return JuliaType::get_pjlvalue_ty(C); }

static FunctionType *get_func_sig(LLVMContext &C) { return JuliaType::get_jlfunc_ty(C); }
static FunctionType *get_func2_sig(LLVMContext &C) { return JuliaType::get_jlfunc2_ty(C); }
static FunctionType *get_func3_sig(LLVMContext &C) { return JuliaType::get_jlfunc3_ty(C); }

static FunctionType *get_donotdelete_sig(LLVMContext &C) {
    return FunctionType::get(getVoidTy(C), true);
}

static AttributeList get_func_attrs(LLVMContext &C)
{
    return AttributeList::get(C,
            AttributeSet(),
            Attributes(C, {Attribute::NonNull}),
            {AttributeSet(),
             Attributes(C, {Attribute::NoAlias, Attribute::ReadOnly, Attribute::NoCapture, Attribute::NoUndef})});
}

static AttributeList get_donotdelete_func_attrs(LLVMContext &C)
{
    AttrBuilder FnAttrs(C);
    FnAttrs.addMemoryAttr(MemoryEffects::inaccessibleMemOnly());
    FnAttrs.addAttribute(Attribute::WillReturn);
    FnAttrs.addAttribute(Attribute::NoUnwind);
    return AttributeList::get(C,
            AttributeSet::get(C, FnAttrs),
            Attributes(C, {}),
            None);
}

static AttributeList get_attrs_noreturn(LLVMContext &C)
{
    return AttributeList::get(C,
                Attributes(C, {Attribute::NoReturn}),
                AttributeSet(),
                None);
}

static AttributeList get_attrs_basic(LLVMContext &C)
{
    return AttributeList::get(C,
                AttributeSet(),
                Attributes(C, {Attribute::NonNull}),
                None);
}

static AttributeList get_attrs_box_float(LLVMContext &C, unsigned nbytes)
{
    auto FnAttrs = AttrBuilder(C);
    FnAttrs.addAttribute(Attribute::WillReturn);
    FnAttrs.addAttribute(Attribute::NoUnwind);
    FnAttrs.addMemoryAttr(MemoryEffects::inaccessibleMemOnly());
    auto RetAttrs = AttrBuilder(C);
    RetAttrs.addAttribute(Attribute::NonNull);
    RetAttrs.addDereferenceableAttr(nbytes);
    RetAttrs.addAlignmentAttr(Align(alignof(void*)));
    return AttributeList::get(C,
                AttributeSet::get(C, FnAttrs),
                AttributeSet::get(C, RetAttrs),
                None);
}

static AttributeList get_attrs_box_sext(LLVMContext &C, unsigned nbytes)
{
    auto FnAttrs = AttrBuilder(C);
    FnAttrs.addAttribute(Attribute::WillReturn);
    FnAttrs.addAttribute(Attribute::NoUnwind);
    FnAttrs.addMemoryAttr(MemoryEffects::inaccessibleMemOnly());
    auto RetAttrs = AttrBuilder(C);
    RetAttrs.addAttribute(Attribute::NonNull);
    RetAttrs.addAttribute(Attribute::getWithDereferenceableBytes(C, nbytes));
    RetAttrs.addDereferenceableAttr(nbytes);
    RetAttrs.addAlignmentAttr(Align(alignof(void*)));
    return AttributeList::get(C,
                AttributeSet::get(C, FnAttrs),
                AttributeSet::get(C, RetAttrs),
                AttributeSet::get(C, {Attribute::get(C, Attribute::SExt)}));
}

static AttributeList get_attrs_box_zext(LLVMContext &C, unsigned nbytes)
{
    auto FnAttrs = AttrBuilder(C);
    FnAttrs.addAttribute(Attribute::WillReturn);
    FnAttrs.addAttribute(Attribute::NoUnwind);
    FnAttrs.addMemoryAttr(MemoryEffects::inaccessibleMemOnly());
    auto RetAttrs = AttrBuilder(C);
    RetAttrs.addAttribute(Attribute::NonNull);
    RetAttrs.addDereferenceableAttr(nbytes);
    RetAttrs.addAlignmentAttr(Align(alignof(void*)));
    return AttributeList::get(C,
                AttributeSet::get(C, FnAttrs),
                AttributeSet::get(C, RetAttrs),
                AttributeSet::get(C, {Attribute::get(C, Attribute::ZExt)}));
}


// global vars
static const auto jlRTLD_DEFAULT_var = new JuliaVariable{
    XSTR(jl_RTLD_DEFAULT_handle),
    true,
    [](Type *T_size) -> Type * { return getPointerTy(T_size->getContext()); },
};
static const auto jlexe_var = new JuliaVariable{
    XSTR(jl_exe_handle),
    true,
    [](Type *T_size) -> Type * { return getPointerTy(T_size->getContext()); },
};
static const auto jldll_var = new JuliaVariable{
    XSTR(jl_libjulia_handle),
    true,
    [](Type *T_size) -> Type * { return getPointerTy(T_size->getContext()); },
};
static const auto jldlli_var = new JuliaVariable{
    XSTR(jl_libjulia_internal_handle),
    true,
    [](Type *T_size) -> Type * { return getPointerTy(T_size->getContext()); },
};
static const auto jl_small_typeof_var = new JuliaVariable{
    XSTR(jl_small_typeof),
    true,
    [](Type *T_size) -> Type * { return getInt8Ty(T_size->getContext()); },
};

static const auto jlstack_chk_guard_var = new JuliaVariable{
    XSTR(__stack_chk_guard),
    true,
    [](Type *T_size) -> Type * { return get_pjlvalue(T_size->getContext()); },
};

static const auto jlgetworld_global = new JuliaVariable{
    XSTR(jl_world_counter),
    false,
    [](Type *T_size) -> Type * { return T_size; },
};

static const auto jlboxed_int8_cache = new JuliaVariable{
    XSTR(jl_boxed_int8_cache),
    true,
    [](Type *T_size) -> Type * { return ArrayType::get(get_pjlvalue(T_size->getContext()), 256); },
};

static const auto jlboxed_uint8_cache = new JuliaVariable{
    XSTR(jl_boxed_uint8_cache),
    true,
    [](Type *T_size) -> Type * { return ArrayType::get(get_pjlvalue(T_size->getContext()), 256); },
};

static const auto jlpgcstack_func = new JuliaFunction<>{
    "julia.get_pgcstack",
    [](LLVMContext &C) { return FunctionType::get(PointerType::get(JuliaType::get_ppjlvalue_ty(C), 0), false); },
    nullptr,
};

static const auto jladoptthread_func = new JuliaFunction<>{
    "julia.get_pgcstack_or_new",
    jlpgcstack_func->_type,
    jlpgcstack_func->_attrs,
};


// important functions
// Symbols are not gc-tracked, but we'll treat them as callee rooted anyway,
// because they may come from a gc-rooted location
static const auto jlnew_func = new JuliaFunction<>{
    XSTR(jl_new_structv),
    get_func_sig,
    get_func_attrs,
};
static const auto jlsplatnew_func = new JuliaFunction<>{
    XSTR(jl_new_structt),
    [](LLVMContext &C) {
        auto T_prjlvalue = JuliaType::get_prjlvalue_ty(C);
        return FunctionType::get(T_prjlvalue,
            {T_prjlvalue, T_prjlvalue}, false);
    },
    get_attrs_basic,
};
static const auto jlthrow_func = new JuliaFunction<>{
    XSTR(jl_throw),
    [](LLVMContext &C) { return FunctionType::get(getVoidTy(C),
            {PointerType::get(JuliaType::get_jlvalue_ty(C), AddressSpace::CalleeRooted)}, false); },
    get_attrs_noreturn,
};
static const auto jlerror_func = new JuliaFunction<>{
    XSTR(jl_error),
    [](LLVMContext &C) { return FunctionType::get(getVoidTy(C),
            {getPointerTy(C)}, false); },
    get_attrs_noreturn,
};
static const auto jlargumenterror_func = new JuliaFunction<>{
    XSTR(jl_argument_error),
    [](LLVMContext &C) { return FunctionType::get(getVoidTy(C),
            {getPointerTy(C)}, false); },
    get_attrs_noreturn,
};
static const auto jlatomicerror_func = new JuliaFunction<>{
    XSTR(jl_atomic_error),
    [](LLVMContext &C) { return FunctionType::get(getVoidTy(C),
            {getPointerTy(C)}, false); },
    get_attrs_noreturn,
};
static const auto jltypeerror_func = new JuliaFunction<>{
    XSTR(jl_type_error),
    [](LLVMContext &C) { return FunctionType::get(getVoidTy(C),
            {getPointerTy(C), JuliaType::get_prjlvalue_ty(C), PointerType::get(JuliaType::get_jlvalue_ty(C), AddressSpace::CalleeRooted)}, false); },
    get_attrs_noreturn,
};
static const auto jlundefvarerror_func = new JuliaFunction<>{
    XSTR(jl_undefined_var_error),
    [](LLVMContext &C) {
        Type *T = PointerType::get(JuliaType::get_jlvalue_ty(C), AddressSpace::CalleeRooted);
        return FunctionType::get(getVoidTy(C), {T, T}, false);
    },
    get_attrs_noreturn,
};
static const auto jlhasnofield_func = new JuliaFunction<>{
    XSTR(jl_has_no_field_error),
    [](LLVMContext &C) { return FunctionType::get(getVoidTy(C),
            {PointerType::get(JuliaType::get_jlvalue_ty(C), AddressSpace::CalleeRooted),
             PointerType::get(JuliaType::get_jlvalue_ty(C), AddressSpace::CalleeRooted)}, false); },
    get_attrs_noreturn,
};
static const auto jlboundserrorv_func = new JuliaFunction<TypeFnContextAndSizeT>{
    XSTR(jl_bounds_error_ints),
    [](LLVMContext &C, Type *T_size) { return FunctionType::get(getVoidTy(C),
            {PointerType::get(JuliaType::get_jlvalue_ty(C), AddressSpace::CalleeRooted), T_size->getPointerTo(), T_size}, false); },
    get_attrs_noreturn,
};
static const auto jlboundserror_func = new JuliaFunction<TypeFnContextAndSizeT>{
    XSTR(jl_bounds_error_int),
    [](LLVMContext &C, Type *T_size) { return FunctionType::get(getVoidTy(C),
            {PointerType::get(JuliaType::get_jlvalue_ty(C), AddressSpace::CalleeRooted), T_size}, false); },
    get_attrs_noreturn,
};
static const auto jlvboundserror_func = new JuliaFunction<TypeFnContextAndSizeT>{
    XSTR(jl_bounds_error_tuple_int),
    [](LLVMContext &C, Type *T_size) { return FunctionType::get(getVoidTy(C),
            {JuliaType::get_pprjlvalue_ty(C), T_size, T_size}, false); },
    get_attrs_noreturn,
};
static const auto jluboundserror_func = new JuliaFunction<TypeFnContextAndSizeT>{
    XSTR(jl_bounds_error_unboxed_int),
    [](LLVMContext &C, Type *T_size) {
        return FunctionType::get(getVoidTy(C),
            {PointerType::get(getInt8Ty(C), AddressSpace::Derived), JuliaType::get_pjlvalue_ty(C), T_size}, false); },
    get_attrs_noreturn,
};
static const auto jlcheckassign_func = new JuliaFunction<>{
    XSTR(jl_checked_assignment),
    [](LLVMContext &C) {
        auto T_pjlvalue = JuliaType::get_pjlvalue_ty(C);
        return FunctionType::get(getVoidTy(C),
            {T_pjlvalue, T_pjlvalue, T_pjlvalue, PointerType::get(JuliaType::get_jlvalue_ty(C), AddressSpace::CalleeRooted)}, false); },
    nullptr,
};
static const auto jlcheckreplace_func = new JuliaFunction<>{
    XSTR(jl_checked_replace),
    [](LLVMContext &C) {
        auto T_pjlvalue = JuliaType::get_pjlvalue_ty(C);
        auto T_prjlvalue = JuliaType::get_prjlvalue_ty(C);
        return FunctionType::get(T_prjlvalue,
            {T_pjlvalue, T_pjlvalue, T_pjlvalue, T_prjlvalue, T_prjlvalue}, false); },
    nullptr,
};
static const auto jlcheckmodify_func = new JuliaFunction<>{
    XSTR(jl_checked_modify),
    [](LLVMContext &C) {
        auto T_pjlvalue = JuliaType::get_pjlvalue_ty(C);
        auto T_prjlvalue = JuliaType::get_prjlvalue_ty(C);
        return FunctionType::get(T_prjlvalue,
            {T_pjlvalue, T_pjlvalue, T_pjlvalue, T_prjlvalue, T_prjlvalue}, false); },
    nullptr,
};
static const auto jlcheckswap_func = new JuliaFunction<>{
    XSTR(jl_checked_swap),
    [](LLVMContext &C) {
        auto T_pjlvalue = JuliaType::get_pjlvalue_ty(C);
        auto T_prjlvalue = JuliaType::get_prjlvalue_ty(C);
        return FunctionType::get(T_prjlvalue,
            {T_pjlvalue, T_pjlvalue, T_pjlvalue, PointerType::get(JuliaType::get_jlvalue_ty(C), AddressSpace::CalleeRooted)}, false); },
    nullptr,
};
static const auto jlcheckassignonce_func = new JuliaFunction<>{
    XSTR(jl_checked_assignonce),
    [](LLVMContext &C) {
        auto T_pjlvalue = JuliaType::get_pjlvalue_ty(C);
        auto T_prjlvalue = JuliaType::get_prjlvalue_ty(C);
        return FunctionType::get(T_prjlvalue,
            {T_pjlvalue, T_pjlvalue, T_pjlvalue, PointerType::get(JuliaType::get_jlvalue_ty(C), AddressSpace::CalleeRooted)}, false); },
    nullptr,
};
static const auto jldeclareconstval_func = new JuliaFunction<>{
    XSTR(jl_declare_constant_val),
    [](LLVMContext &C) {
        auto T_pjlvalue = JuliaType::get_pjlvalue_ty(C);
        auto T_prjlvalue = JuliaType::get_prjlvalue_ty(C);
        return FunctionType::get(getVoidTy(C),
            {T_pjlvalue, T_pjlvalue, T_pjlvalue, T_prjlvalue}, false); },
    nullptr,
};
static const auto jldeclareglobal_func = new JuliaFunction<>{
    XSTR(jl_declare_global),
    [](LLVMContext &C) {
        auto T_pjlvalue = JuliaType::get_pjlvalue_ty(C);
        auto T_prjlvalue = JuliaType::get_prjlvalue_ty(C);
        return FunctionType::get(getVoidTy(C),
            {T_pjlvalue, T_pjlvalue, T_prjlvalue}, false); },
    nullptr,
};
static const auto jlgetbindingorerror_func = new JuliaFunction<>{
    XSTR(jl_get_binding_or_error),
    [](LLVMContext &C) {
        auto T_pjlvalue = JuliaType::get_pjlvalue_ty(C);
        return FunctionType::get(T_pjlvalue,
                {T_pjlvalue, T_pjlvalue}, false);
    },
    nullptr,
};
static const auto jlgetbindingwrorerror_func = new JuliaFunction<>{
    XSTR(jl_get_binding_wr),
    [](LLVMContext &C) {
        auto T_pjlvalue = JuliaType::get_pjlvalue_ty(C);
        return FunctionType::get(T_pjlvalue,
                {T_pjlvalue, T_pjlvalue, getInt32Ty(C)}, false);
    },
    nullptr,
};
static const auto jlgetbindingvalue_func = new JuliaFunction<>{
    XSTR(jl_reresolve_binding_value_seqcst),
    [](LLVMContext &C) {
        auto T_pjlvalue = JuliaType::get_pjlvalue_ty(C);
        auto T_prjlvalue = JuliaType::get_prjlvalue_ty(C);
        return FunctionType::get(T_prjlvalue,
                {T_pjlvalue}, false);
    },
    nullptr,
};
static const auto jlboundp_func = new JuliaFunction<>{
    XSTR(jl_boundp),
    [](LLVMContext &C) {
        auto T_pjlvalue = JuliaType::get_pjlvalue_ty(C);
        return FunctionType::get(getInt32Ty(C),
                {T_pjlvalue, T_pjlvalue, getInt32Ty(C)}, false);
    },
    nullptr,
};
static const auto jltopeval_func = new JuliaFunction<>{
    XSTR(jl_toplevel_eval),
    [](LLVMContext &C) {
        auto T_pjlvalue = JuliaType::get_pjlvalue_ty(C);
        return FunctionType::get(T_pjlvalue,
                {T_pjlvalue, T_pjlvalue}, false);
    },
    [](LLVMContext &C) { return AttributeList::get(C,
            AttributeSet(),
            Attributes(C, {Attribute::NonNull}),
            None); },
};
static const auto jlcopyast_func = new JuliaFunction<>{
    XSTR(jl_copy_ast),
    [](LLVMContext &C) {
        auto T_prjlvalue = JuliaType::get_prjlvalue_ty(C);
        return FunctionType::get(T_prjlvalue,
                {T_prjlvalue}, false);
    },
    [](LLVMContext &C) { return AttributeList::get(C,
            AttributeSet(),
            Attributes(C, {Attribute::NonNull}),
            None); },
};
static const auto jlapplygeneric_func = new JuliaFunction<>{
    XSTR(jl_apply_generic),
    get_func_sig,
    get_func_attrs,
};
static const auto jlinvoke_func = new JuliaFunction<>{
    XSTR(jl_invoke),
    get_func2_sig,
    [](LLVMContext &C) { return AttributeList::get(C,
            AttributeSet(),
            Attributes(C, {Attribute::NonNull}),
            {AttributeSet(),
             Attributes(C, {Attribute::ReadOnly, Attribute::NoCapture})}); },
};
static const auto jlinvokeoc_func = new JuliaFunction<>{
    XSTR(jl_invoke_oc),
    get_func2_sig,
    [](LLVMContext &C) { return AttributeList::get(C,
            AttributeSet(),
            Attributes(C, {Attribute::NonNull}),
            {AttributeSet(),
             Attributes(C, {Attribute::ReadOnly, Attribute::NoCapture})}); },
};
static const auto jlopaque_closure_call_func = new JuliaFunction<>{
    XSTR(jl_f_opaque_closure_call),
    get_func_sig,
    get_func_attrs,
};
static const auto jlmethod_func = new JuliaFunction<>{
    XSTR(jl_method_def),
    [](LLVMContext &C) {
        auto T_jlvalue = JuliaType::get_jlvalue_ty(C);
        auto T_pjlvalue = PointerType::get(T_jlvalue, 0);
        auto T_prjlvalue = PointerType::get(T_jlvalue, AddressSpace::Tracked);
        return FunctionType::get(T_prjlvalue,
                {T_prjlvalue, T_prjlvalue, T_prjlvalue, T_pjlvalue}, false);
    },
    nullptr,
};
static const auto jlgenericfunction_func = new JuliaFunction<>{
    XSTR(jl_declare_const_gf),
    [](LLVMContext &C) {
        auto T_jlvalue = JuliaType::get_jlvalue_ty(C);
        auto T_pjlvalue = PointerType::get(T_jlvalue, 0);
        auto T_prjlvalue = PointerType::get(T_jlvalue, AddressSpace::Tracked);
        return FunctionType::get(T_prjlvalue, {T_pjlvalue, T_pjlvalue, T_pjlvalue}, false);
    },
    nullptr,
};
static const auto jllockvalue_func = new JuliaFunction<>{
    XSTR(jl_lock_value),
    [](LLVMContext &C) { return FunctionType::get(getVoidTy(C),
            {PointerType::get(JuliaType::get_jlvalue_ty(C), AddressSpace::CalleeRooted)}, false); },
    [](LLVMContext &C) { return AttributeList::get(C,
            AttributeSet(),
            AttributeSet(),
            {Attributes(C, {Attribute::NoCapture})}); },
};
static const auto jlunlockvalue_func = new JuliaFunction<>{
    XSTR(jl_unlock_value),
    [](LLVMContext &C) { return FunctionType::get(getVoidTy(C),
            {PointerType::get(JuliaType::get_jlvalue_ty(C), AddressSpace::CalleeRooted)}, false); },
    [](LLVMContext &C) { return AttributeList::get(C,
            AttributeSet(),
            AttributeSet(),
            {Attributes(C, {Attribute::NoCapture})}); },
};
static const auto jllockfield_func = new JuliaFunction<>{
    XSTR(jl_lock_field),
    [](LLVMContext &C) { return FunctionType::get(getVoidTy(C),
            {PointerType::get(JuliaType::get_jlvalue_ty(C), AddressSpace::Loaded)}, false); },
    [](LLVMContext &C) { return AttributeList::get(C,
            AttributeSet(),
            AttributeSet(),
            {Attributes(C, {Attribute::NoCapture})}); },
};
static const auto jlunlockfield_func = new JuliaFunction<>{
    XSTR(jl_unlock_field),
    [](LLVMContext &C) { return FunctionType::get(getVoidTy(C),
            {PointerType::get(JuliaType::get_jlvalue_ty(C), AddressSpace::Loaded)}, false); },
    [](LLVMContext &C) { return AttributeList::get(C,
            AttributeSet(),
            AttributeSet(),
            {Attributes(C, {Attribute::NoCapture})}); },
};
static const auto jlenter_func = new JuliaFunction<>{
    XSTR(jl_enter_handler),
    [](LLVMContext &C) {
        auto T_pjlvalue = JuliaType::get_pjlvalue_ty(C);
        return FunctionType::get(getVoidTy(C),
            {T_pjlvalue, getPointerTy(C)}, false); },
    nullptr,
};
static const auto jl_current_exception_func = new JuliaFunction<>{
    XSTR(jl_current_exception),
    [](LLVMContext &C) { return FunctionType::get(JuliaType::get_prjlvalue_ty(C), {JuliaType::get_pjlvalue_ty(C)}, false); },
    nullptr,
};
static const auto jlleave_func = new JuliaFunction<>{
    XSTR(jl_pop_handler),
    [](LLVMContext &C) {
        auto T_pjlvalue = JuliaType::get_pjlvalue_ty(C);
        return FunctionType::get(getVoidTy(C),
            {T_pjlvalue, getInt32Ty(C)}, false); },
    [](LLVMContext &C) {
            auto FnAttrs = AttrBuilder(C);
            FnAttrs.addAttribute(Attribute::WillReturn);
            FnAttrs.addAttribute(Attribute::NoUnwind);
            auto RetAttrs = AttrBuilder(C);
            return AttributeList::get(C,
                AttributeSet::get(C, FnAttrs),
                AttributeSet(),
                None);
        },
};
static const auto jlleave_noexcept_func = new JuliaFunction<>{
    XSTR(jl_pop_handler_noexcept),
    [](LLVMContext &C) {
        auto T_pjlvalue = JuliaType::get_pjlvalue_ty(C);
        return FunctionType::get(getVoidTy(C),
            {T_pjlvalue, getInt32Ty(C)}, false); },
    [](LLVMContext &C) {
            auto FnAttrs = AttrBuilder(C);
            FnAttrs.addAttribute(Attribute::WillReturn);
            FnAttrs.addAttribute(Attribute::NoUnwind);
            auto RetAttrs = AttrBuilder(C);
            return AttributeList::get(C,
                AttributeSet::get(C, FnAttrs),
                AttributeSet(),
                None);
        },
};
static const auto jl_restore_excstack_func = new JuliaFunction<TypeFnContextAndSizeT>{
    XSTR(jl_restore_excstack),
    [](LLVMContext &C, Type *T_size) {
        auto T_pjlvalue = JuliaType::get_pjlvalue_ty(C);
        return FunctionType::get(getVoidTy(C),
            {T_pjlvalue, T_size}, false); },
    nullptr,
};
static const auto jl_excstack_state_func = new JuliaFunction<TypeFnContextAndSizeT>{
    XSTR(jl_excstack_state),
    [](LLVMContext &C, Type *T_size) {
        auto T_pjlvalue = JuliaType::get_pjlvalue_ty(C);
        return FunctionType::get(T_size, {T_pjlvalue}, false); },
    nullptr,
};
static const auto jlegalx_func = new JuliaFunction<TypeFnContextAndSizeT>{
    XSTR(jl_egal__unboxed),
    [](LLVMContext &C, Type *T_size) {
        Type *T = PointerType::get(JuliaType::get_jlvalue_ty(C), AddressSpace::Derived);
        return FunctionType::get(getInt32Ty(C), {T, T, T_size}, false); },
    [](LLVMContext &C) {
        AttrBuilder FnAttrs(C);
        FnAttrs.addMemoryAttr(MemoryEffects::inaccessibleOrArgMemOnly());
        FnAttrs.addAttribute(Attribute::NoUnwind);
        return AttributeList::get(C,
                AttributeSet::get(C, FnAttrs),
                AttributeSet(),
                None); },
};
static const auto jl_alloc_obj_func = new JuliaFunction<TypeFnContextAndSizeT>{
    "julia.gc_alloc_obj",
    [](LLVMContext &C, Type *T_size) {
        auto T_jlvalue = JuliaType::get_jlvalue_ty(C);
        auto T_prjlvalue = PointerType::get(T_jlvalue, AddressSpace::Tracked);
        auto T_pjlvalue = PointerType::get(T_jlvalue, 0);
        return FunctionType::get(T_prjlvalue,
                {T_pjlvalue, T_size, T_prjlvalue}, false);
    },
    [](LLVMContext &C) {
        auto FnAttrs = AttrBuilder(C);
        FnAttrs.addAllocSizeAttr(1, None); // returns %1 bytes
        FnAttrs.addAllocKindAttr(AllocFnKind::Alloc);
        FnAttrs.addMemoryAttr(MemoryEffects::argMemOnly(ModRefInfo::Ref) | MemoryEffects::inaccessibleMemOnly(ModRefInfo::ModRef));
        FnAttrs.addAttribute(Attribute::WillReturn);
        FnAttrs.addAttribute(Attribute::NoUnwind);
        auto RetAttrs = AttrBuilder(C);
        RetAttrs.addAttribute(Attribute::NoAlias);
        RetAttrs.addAttribute(Attribute::NonNull);
        return AttributeList::get(C,
            AttributeSet::get(C, FnAttrs),
            AttributeSet::get(C, RetAttrs),
            None);
    },
};
static const auto jl_alloc_genericmemory_unchecked_func = new JuliaFunction<TypeFnContextAndSizeT>{
    XSTR(jl_alloc_genericmemory_unchecked),
    [](LLVMContext &C, Type *T_size) {
        auto T_jlvalue = JuliaType::get_jlvalue_ty(C);
        auto T_prjlvalue = PointerType::get(T_jlvalue, AddressSpace::Tracked);
        auto T_pjlvalue = PointerType::get(T_jlvalue, 0);
        return FunctionType::get(T_prjlvalue,
                {T_pjlvalue, T_size, T_pjlvalue}, false);
    },
    [](LLVMContext &C) {
        auto FnAttrs = AttrBuilder(C);
        FnAttrs.addMemoryAttr(MemoryEffects::argMemOnly(ModRefInfo::Ref) | MemoryEffects::inaccessibleMemOnly(ModRefInfo::ModRef));
        FnAttrs.addAttribute(Attribute::WillReturn);
        FnAttrs.addAttribute(Attribute::NoUnwind);
        auto RetAttrs = AttrBuilder(C);
        RetAttrs.addAttribute(Attribute::NoAlias);
        RetAttrs.addAttribute(Attribute::NonNull);
        return AttributeList::get(C,
            AttributeSet::get(C, FnAttrs),
            AttributeSet::get(C, RetAttrs),
            None);
    },
};
static const auto jl_newbits_func = new JuliaFunction<>{
    XSTR(jl_new_bits),
    [](LLVMContext &C) {
        auto T_prjlvalue = JuliaType::get_prjlvalue_ty(C);
        return FunctionType::get(T_prjlvalue,
                {T_prjlvalue, getPointerTy(C)}, false);
    },
    [](LLVMContext &C) { return AttributeList::get(C,
            AttributeSet(),
            Attributes(C, {Attribute::NonNull}),
            None); },
};
// `julia.typeof` does read memory, but it is effectively readnone before we lower
// the allocation function. This is OK as long as we lower `julia.typeof` no later than
// `julia.gc_alloc_obj`.
static const auto jl_typeof_func = new JuliaFunction<>{
    "julia.typeof",
    [](LLVMContext &C) {
        auto T_prjlvalue = JuliaType::get_prjlvalue_ty(C);
        return FunctionType::get(T_prjlvalue,
                {T_prjlvalue}, false);
    },
    [](LLVMContext &C) {
        AttrBuilder FnAttrs(C);
        FnAttrs.addMemoryAttr(MemoryEffects::none());
        FnAttrs.addAttribute(Attribute::NoUnwind);
        FnAttrs.addAttribute(Attribute::NoRecurse);
        return AttributeList::get(C,
            AttributeSet::get(C, FnAttrs),
            Attributes(C, {Attribute::NonNull}),
            None); },
};

static const auto jl_write_barrier_func = new JuliaFunction<>{
    "julia.write_barrier",
    [](LLVMContext &C) { return FunctionType::get(getVoidTy(C),
            {JuliaType::get_prjlvalue_ty(C)}, true); },
    [](LLVMContext &C) {
        AttrBuilder FnAttrs(C);
        FnAttrs.addMemoryAttr(MemoryEffects::inaccessibleMemOnly());
        FnAttrs.addAttribute(Attribute::NoUnwind);
        FnAttrs.addAttribute(Attribute::NoRecurse);
        return AttributeList::get(C,
            AttributeSet::get(C, FnAttrs),
            AttributeSet(),
            {Attributes(C, {Attribute::ReadOnly})});
    },
};

static const auto jlisa_func = new JuliaFunction<>{
    XSTR(jl_isa),
    [](LLVMContext &C) {
        auto T_prjlvalue = JuliaType::get_prjlvalue_ty(C);
        return FunctionType::get(getInt32Ty(C),
            {T_prjlvalue, T_prjlvalue}, false);
    },
    nullptr,
};

static const auto jlsubtype_func = new JuliaFunction<>{
    XSTR(jl_subtype),
    [](LLVMContext &C) {
        auto T_prjlvalue = JuliaType::get_prjlvalue_ty(C);
        return FunctionType::get(getInt32Ty(C),
            {T_prjlvalue, T_prjlvalue}, false);
    },
    nullptr,
};
static const auto jlapplytype_func = new JuliaFunction<>{
    XSTR(jl_instantiate_type_in_env),
    [](LLVMContext &C) {
        auto T_jlvalue = JuliaType::get_jlvalue_ty(C);
        auto T_pjlvalue = PointerType::get(T_jlvalue, 0);
        auto T_prjlvalue = PointerType::get(T_jlvalue, AddressSpace::Tracked);
        auto T_pprjlvalue = PointerType::get(T_prjlvalue, 0);
        return FunctionType::get(T_prjlvalue,
            {T_pjlvalue, T_pjlvalue, T_pprjlvalue}, false);
    },
    [](LLVMContext &C) {
        return AttributeList::get(C,
            AttributeSet(),
            AttributeSet::get(C, ArrayRef<Attribute>({Attribute::get(C, Attribute::NonNull),
                                               Attribute::getWithAlignment(C, Align(16))})),
            None);
    },
};
static const auto jl_object_id__func = new JuliaFunction<TypeFnContextAndSizeT>{
    XSTR(jl_object_id_),
    [](LLVMContext &C, Type *T_size) { return FunctionType::get(T_size,
            {T_size, PointerType::get(getInt8Ty(C), AddressSpace::Derived)}, false); },
    nullptr,
};
static const auto setjmp_func = new JuliaFunction<TypeFnContextAndTriple>{
    jl_setjmp_name,
    [](LLVMContext &C, const Triple &T) {
        if (T.isOSWindows())
            return FunctionType::get(getInt32Ty(C),
                {getPointerTy(C)}, false);
        return FunctionType::get(getInt32Ty(C),
            {getPointerTy(C), getInt32Ty(C)}, false);
    },
    [](LLVMContext &C) { return AttributeList::get(C,
            Attributes(C, {Attribute::ReturnsTwice}),
            AttributeSet(),
            None); },
};
static const auto memcmp_func = new JuliaFunction<TypeFnContextAndSizeT>{
    XSTR(memcmp),
    [](LLVMContext &C, Type *T_size) { return FunctionType::get(getInt32Ty(C),
            {getPointerTy(C), getPointerTy(C), T_size}, false); },
    [](LLVMContext &C) {
        AttrBuilder FnAttrs(C);
        FnAttrs.addMemoryAttr(MemoryEffects::argMemOnly(ModRefInfo::Ref));
        FnAttrs.addAttribute(Attribute::NoUnwind);
        return AttributeList::get(C,
            AttributeSet::get(C, FnAttrs),
            AttributeSet(),
            None); },
    // TODO: inferLibFuncAttributes(*memcmp_func, TLI);
};
static const auto jldlsym_func = new JuliaFunction<>{
    XSTR(jl_load_and_lookup),
    [](LLVMContext &C) { return FunctionType::get(JuliaType::get_pvoidfunc_ty(C),
            {getPointerTy(C), getPointerTy(C), PointerType::get(getPointerTy(C), 0)}, false); },
    nullptr,
};
static const auto jllazydlsym_func = new JuliaFunction<>{
    XSTR(jl_lazy_load_and_lookup),
    [](LLVMContext &C) { return FunctionType::get(JuliaType::get_pvoidfunc_ty(C),
            {JuliaType::get_prjlvalue_ty(C), getPointerTy(C)}, false); },
    nullptr,
};
static const auto jltypeassert_func = new JuliaFunction<>{
    XSTR(jl_typeassert),
    [](LLVMContext &C) {
        auto T_prjlvalue = JuliaType::get_prjlvalue_ty(C);
        return FunctionType::get(getVoidTy(C),
            {T_prjlvalue, T_prjlvalue}, false);
    },
    nullptr,
};
static const auto jlgetnthfieldchecked_func = new JuliaFunction<TypeFnContextAndSizeT>{
    XSTR(jl_get_nth_field_checked),
    [](LLVMContext &C, Type *T_size) {
        auto T_prjlvalue = JuliaType::get_prjlvalue_ty(C);
        return FunctionType::get(T_prjlvalue,
            {T_prjlvalue, T_size}, false);
    },
    [](LLVMContext &C) { return AttributeList::get(C,
            AttributeSet(),
            Attributes(C, {Attribute::NonNull}),
            None); },
};
static const auto jlfieldindex_func = new JuliaFunction<>{
    XSTR(jl_field_index),
    [](LLVMContext &C) {
        auto T_prjlvalue = JuliaType::get_prjlvalue_ty(C);
        return FunctionType::get(getInt32Ty(C),
            {T_prjlvalue, T_prjlvalue, getInt32Ty(C)}, false);
    },
    [](LLVMContext &C) {
        AttrBuilder FnAttrs(C);
        FnAttrs.addMemoryAttr(MemoryEffects::readOnly());
        FnAttrs.addAttribute(Attribute::NoUnwind);
        FnAttrs.addAttribute(Attribute::WillReturn);
        return AttributeList::get(C,
            AttributeSet::get(C, FnAttrs),
            AttributeSet(),
            None); }, // This function can error if the third argument is 1 so don't do that.
};
static const auto jlfieldisdefinedchecked_func = new JuliaFunction<TypeFnContextAndSizeT>{
    XSTR(jl_field_isdefined_checked),
    [](LLVMContext &C, Type *T_size) {
        auto T_prjlvalue = JuliaType::get_prjlvalue_ty(C);
        return FunctionType::get(getInt32Ty(C),
            {T_prjlvalue, T_size}, false);
    },
    [](LLVMContext &C) { return AttributeList::get(C,
            AttributeSet(),
            Attributes(C, {}),
            None); },
};
static const auto jlgetcfunctiontrampoline_func = new JuliaFunction<>{
    XSTR(jl_get_cfunction_trampoline),
    [](LLVMContext &C) {
        auto T_jlvalue = JuliaType::get_jlvalue_ty(C);
        auto T_pjlvalue = PointerType::get(T_jlvalue, 0);
        auto T_prjlvalue = PointerType::get(T_jlvalue, AddressSpace::Tracked);
        auto T_ppjlvalue = PointerType::get(T_pjlvalue, 0);
        auto T_pprjlvalue = PointerType::get(T_prjlvalue, 0);
        return FunctionType::get(T_prjlvalue,
            {
                T_prjlvalue, // f (object)
                T_pjlvalue, // result
                getPointerTy(C), // cache
                T_pjlvalue, // fill
                FunctionType::get(getPointerTy(C), { getPointerTy(C), T_ppjlvalue }, false)->getPointerTo(), // trampoline
                T_pjlvalue, // env
                T_pprjlvalue, // vals
            }, false);
    },
    [](LLVMContext &C) { return AttributeList::get(C,
            AttributeSet(),
            Attributes(C, {Attribute::NonNull}),
            None); },
};
static const auto diff_gc_total_bytes_func = new JuliaFunction<>{
    XSTR(jl_gc_diff_total_bytes),
    [](LLVMContext &C) { return FunctionType::get(getInt64Ty(C), false); },
    nullptr,
};
static const auto sync_gc_total_bytes_func = new JuliaFunction<>{
    XSTR(jl_gc_sync_total_bytes),
    [](LLVMContext &C) { return FunctionType::get(getInt64Ty(C),
            {getInt64Ty(C)}, false); },
    nullptr,
};
static const auto jl_allocgenericmemory = new JuliaFunction<TypeFnContextAndSizeT>{
    XSTR(jl_alloc_genericmemory),
    [](LLVMContext &C, Type *T_Size) {
        auto T_prjlvalue = JuliaType::get_prjlvalue_ty(C);
        return FunctionType::get(T_prjlvalue, // new Memory
                                {T_prjlvalue, // type
                                T_Size        // nelements
                                }, false); },
        [](LLVMContext &C) {
            AttrBuilder FnAttrs(C);
            AttrBuilder RetAttrs(C);
            FnAttrs.addMemoryAttr(MemoryEffects::inaccessibleMemOnly(ModRefInfo::ModRef) | MemoryEffects::argMemOnly(ModRefInfo::Ref));
            FnAttrs.addAttribute(Attribute::WillReturn);
            RetAttrs.addAlignmentAttr(Align(16));
            RetAttrs.addAttribute(Attribute::NonNull);
            RetAttrs.addDereferenceableAttr(16);
            return AttributeList::get(C,
                AttributeSet::get(C, FnAttrs),
                AttributeSet::get(C, RetAttrs),
                None); },
};
#define BOX_FUNC(ct,at,attrs,nbytes)                                                    \
static const auto box_##ct##_func = new JuliaFunction<>{                           \
    XSTR(jl_box_##ct),                                                           \
    [](LLVMContext &C) { return FunctionType::get(JuliaType::get_prjlvalue_ty(C),\
            {at}, false); },                                                     \
    [](LLVMContext &C) { return attrs(C,nbytes); },                                                                \
}
BOX_FUNC(int16, getInt16Ty(C), get_attrs_box_sext, 2);
BOX_FUNC(uint16, getInt16Ty(C), get_attrs_box_zext, 2);
BOX_FUNC(int32, getInt32Ty(C), get_attrs_box_sext, 4);
BOX_FUNC(uint32, getInt32Ty(C), get_attrs_box_zext, 4);
BOX_FUNC(int64, getInt64Ty(C), get_attrs_box_sext, 8);
BOX_FUNC(uint64, getInt64Ty(C), get_attrs_box_zext, 8);
BOX_FUNC(char, getCharTy(C), get_attrs_box_zext, 1);
BOX_FUNC(float32, getFloatTy(C), get_attrs_box_float, 4);
BOX_FUNC(float64, getDoubleTy(C), get_attrs_box_float, 8);
#undef BOX_FUNC

static const auto box_ssavalue_func = new JuliaFunction<TypeFnContextAndSizeT>{
    XSTR(jl_box_ssavalue),
    [](LLVMContext &C, Type *T_size) {
        auto T_prjlvalue = JuliaType::get_prjlvalue_ty(C);
        return FunctionType::get(T_prjlvalue,
            {T_size}, false);
    },
    get_attrs_basic,
};
static const auto jlgetbuiltinfptr_func = new JuliaFunction<>{
    XSTR(jl_get_builtin_fptr),
    [](LLVMContext &C) { return FunctionType::get(get_func_sig(C)->getPointerTo(),
            {JuliaType::get_prjlvalue_ty(C)}, false); },
    nullptr,
};


// placeholder functions
static const auto gcroot_flush_func = new JuliaFunction<>{
    "julia.gcroot_flush",
    [](LLVMContext &C) { return FunctionType::get(getVoidTy(C), false); },
    nullptr,
};
static const auto gc_preserve_begin_func = new JuliaFunction<>{
    "llvm.julia.gc_preserve_begin",
    [](LLVMContext &C) { return FunctionType::get(Type::getTokenTy(C), true); },
    nullptr,
};
static const auto gc_preserve_end_func = new JuliaFunction<> {
    "llvm.julia.gc_preserve_end",
    [](LLVMContext &C) { return FunctionType::get(getVoidTy(C), {Type::getTokenTy(C)}, false); },
    nullptr,
};
static const auto except_enter_func = new JuliaFunction<>{
    "julia.except_enter",
    [](LLVMContext &C) {
         auto T_pjlvalue = JuliaType::get_pjlvalue_ty(C);
         auto RT = StructType::get(getInt32Ty(C), getPointerTy(C));
         return FunctionType::get(RT, {T_pjlvalue}, false); },
    [](LLVMContext &C) { return AttributeList::get(C,
            Attributes(C, {Attribute::ReturnsTwice}),
            AttributeSet(),
            None); },
};
static const auto pointer_from_objref_func = new JuliaFunction<>{
    "julia.pointer_from_objref",
    [](LLVMContext &C) { return FunctionType::get(JuliaType::get_pjlvalue_ty(C),
            {PointerType::get(JuliaType::get_jlvalue_ty(C), AddressSpace::Derived)}, false); },
    [](LLVMContext &C) {
        AttrBuilder FnAttrs(C);
        FnAttrs.addMemoryAttr(MemoryEffects::none());
        FnAttrs.addAttribute(Attribute::NoUnwind);
        return AttributeList::get(C,
            AttributeSet::get(C, FnAttrs),
            Attributes(C, {Attribute::NonNull}),
            None); },
};
static const auto gc_loaded_func = new JuliaFunction<>{
    "julia.gc_loaded",
    // # memory(none) nosync nounwind speculatable willreturn norecurse
    // declare nonnull noundef ptr(Loaded) @"julia.gc_loaded"(ptr(Tracked) nocapture nonnull noundef readnone, ptr nonnull noundef readnone)
    //  top:
    //   %metadata GC base pointer is ptr(Tracked)
    //   ret addrspacecast ptr to ptr(Loaded)
    [](LLVMContext &C) { return FunctionType::get(PointerType::get(JuliaType::get_prjlvalue_ty(C), AddressSpace::Loaded),
            {JuliaType::get_prjlvalue_ty(C), PointerType::get(JuliaType::get_prjlvalue_ty(C), 0)}, false); },
    [](LLVMContext &C) {
        AttrBuilder FnAttrs(C);
        FnAttrs.addAttribute(Attribute::NoSync);
        FnAttrs.addAttribute(Attribute::NoUnwind);
        FnAttrs.addAttribute(Attribute::Speculatable);
        FnAttrs.addAttribute(Attribute::WillReturn);
        FnAttrs.addAttribute(Attribute::NoRecurse);
        FnAttrs.addMemoryAttr(MemoryEffects::none());
        AttrBuilder RetAttrs(C);
        RetAttrs.addAttribute(Attribute::NonNull);
        RetAttrs.addAttribute(Attribute::NoUndef);
        return AttributeList::get(C, AttributeSet::get(C,FnAttrs), AttributeSet::get(C,RetAttrs),
                { Attributes(C, {Attribute::NonNull, Attribute::NoUndef, Attribute::ReadNone, Attribute::NoCapture}),
                  Attributes(C, {Attribute::NonNull, Attribute::NoUndef, Attribute::ReadNone}) });
                  },
};

// julia.call represents a call with julia calling convention, it is used as
//
//   ptr julia.call(ptr %fptr, ptr %f, ptr %arg1, ptr %arg2, ...)
//
// In late lowering the call will then be rewritten as
//
//   ptr %fptr(ptr %f, ptr args, i64 nargs)
//
// with all the spelled out args appropriately moved into the argument stack buffer.
// By representing it this way rather than allocating the stack buffer earlier, we
// allow LLVM to make more aggressive optimizations on the call arguments.
static const auto julia_call = new JuliaFunction<>{
    "julia.call",
    [](LLVMContext &C) {
        auto T_prjlvalue = JuliaType::get_prjlvalue_ty(C);
        return FunctionType::get(T_prjlvalue,
            {get_func_sig(C)->getPointerTo(),
             T_prjlvalue}, // %f
            true); }, // %args
    get_attrs_basic,
};

// julia.call2 is like julia.call, except that %arg1 gets passed as a register
// argument at the end of the argument list.
static const auto julia_call2 = new JuliaFunction<>{
    "julia.call2",
    [](LLVMContext &C) {
        auto T_prjlvalue = JuliaType::get_prjlvalue_ty(C);
        return FunctionType::get(T_prjlvalue,
            {get_func2_sig(C)->getPointerTo(),
             T_prjlvalue, // %arg1
             T_prjlvalue}, // %f
            true); }, // %args
    get_attrs_basic,
};

// julia.call3 is like julia.call, except that %fptr is derived rather than tracked
static const auto julia_call3 = new JuliaFunction<>{
    "julia.call3",
    [](LLVMContext &C) {
        auto T_prjlvalue = JuliaType::get_prjlvalue_ty(C);
        Type *T = PointerType::get(JuliaType::get_jlvalue_ty(C), AddressSpace::Derived);
        return FunctionType::get(T_prjlvalue,
            {get_func3_sig(C)->getPointerTo(),
             T}, // %f
            true); }, // %args
    get_attrs_basic,
};


static const auto jltuple_func = new JuliaFunction<>{XSTR(jl_f_tuple), get_func_sig, get_func_attrs};
static const auto jlintrinsic_func = new JuliaFunction<>{XSTR(jl_f_intrinsic_call), get_func3_sig, get_func_attrs};

static const auto &builtin_func_map() {
    static auto builtins = new DenseMap<jl_fptr_args_t, JuliaFunction<>*> {
          { jl_f_is_addr,                 new JuliaFunction<>{XSTR(jl_f_is), get_func_sig, get_func_attrs} },
          { jl_f_typeof_addr,             new JuliaFunction<>{XSTR(jl_f_typeof), get_func_sig, get_func_attrs} },
          { jl_f_sizeof_addr,             new JuliaFunction<>{XSTR(jl_f_sizeof), get_func_sig, get_func_attrs} },
          { jl_f_issubtype_addr,          new JuliaFunction<>{XSTR(jl_f_issubtype), get_func_sig, get_func_attrs} },
          { jl_f_isa_addr,                new JuliaFunction<>{XSTR(jl_f_isa), get_func_sig, get_func_attrs} },
          { jl_f_typeassert_addr,         new JuliaFunction<>{XSTR(jl_f_typeassert), get_func_sig, get_func_attrs} },
          { jl_f_ifelse_addr,             new JuliaFunction<>{XSTR(jl_f_ifelse), get_func_sig, get_func_attrs} },
          { jl_f__apply_iterate_addr,     new JuliaFunction<>{XSTR(jl_f__apply_iterate), get_func_sig, get_func_attrs} },
          { jl_f__apply_pure_addr,        new JuliaFunction<>{XSTR(jl_f__apply_pure), get_func_sig, get_func_attrs} },
          { jl_f__call_latest_addr,       new JuliaFunction<>{XSTR(jl_f__call_latest), get_func_sig, get_func_attrs} },
          { jl_f__call_in_world_addr,     new JuliaFunction<>{XSTR(jl_f__call_in_world), get_func_sig, get_func_attrs} },
          { jl_f__call_in_world_total_addr, new JuliaFunction<>{XSTR(jl_f__call_in_world_total), get_func_sig, get_func_attrs} },
          { jl_f_throw_addr,              new JuliaFunction<>{XSTR(jl_f_throw), get_func_sig, get_func_attrs} },
          { jl_f_throw_methoderror_addr,  new JuliaFunction<>{XSTR(jl_f_throw_methoderror), get_func_sig, get_func_attrs} },
          { jl_f_tuple_addr,              jltuple_func },
          { jl_f_svec_addr,               new JuliaFunction<>{XSTR(jl_f_svec), get_func_sig, get_func_attrs} },
          { jl_f_applicable_addr,         new JuliaFunction<>{XSTR(jl_f_applicable), get_func_sig, get_func_attrs} },
          { jl_f_invoke_addr,             new JuliaFunction<>{XSTR(jl_f_invoke), get_func_sig, get_func_attrs} },
          { jl_f_isdefined_addr,          new JuliaFunction<>{XSTR(jl_f_isdefined), get_func_sig, get_func_attrs} },
          { jl_f_getfield_addr,           new JuliaFunction<>{XSTR(jl_f_getfield), get_func_sig, get_func_attrs} },
          { jl_f_setfield_addr,           new JuliaFunction<>{XSTR(jl_f_setfield), get_func_sig, get_func_attrs} },
          { jl_f_swapfield_addr,          new JuliaFunction<>{XSTR(jl_f_swapfield), get_func_sig, get_func_attrs} },
          { jl_f_modifyfield_addr,        new JuliaFunction<>{XSTR(jl_f_modifyfield), get_func_sig, get_func_attrs} },
          { jl_f_fieldtype_addr,          new JuliaFunction<>{XSTR(jl_f_fieldtype), get_func_sig, get_func_attrs} },
          { jl_f_nfields_addr,            new JuliaFunction<>{XSTR(jl_f_nfields), get_func_sig, get_func_attrs} },
          { jl_f__expr_addr,              new JuliaFunction<>{XSTR(jl_f__expr), get_func_sig, get_func_attrs} },
          { jl_f__typevar_addr,           new JuliaFunction<>{XSTR(jl_f__typevar), get_func_sig, get_func_attrs} },
          { jl_f_memorynew_addr,          new JuliaFunction<>{XSTR(jl_f_memorynew), get_func_sig, get_func_attrs} },
          { jl_f_memoryref_addr,          new JuliaFunction<>{XSTR(jl_f_memoryref), get_func_sig, get_func_attrs} },
          { jl_f_memoryrefoffset_addr,    new JuliaFunction<>{XSTR(jl_f_memoryrefoffset), get_func_sig, get_func_attrs} },
          { jl_f_memoryrefset_addr,       new JuliaFunction<>{XSTR(jl_f_memoryrefset), get_func_sig, get_func_attrs} },
          { jl_f_memoryrefswap_addr,      new JuliaFunction<>{XSTR(jl_f_memoryrefswap), get_func_sig, get_func_attrs} },
          { jl_f_memoryrefreplace_addr,   new JuliaFunction<>{XSTR(jl_f_memoryrefreplace), get_func_sig, get_func_attrs} },
          { jl_f_memoryrefmodify_addr,    new JuliaFunction<>{XSTR(jl_f_memoryrefmodify), get_func_sig, get_func_attrs} },
          { jl_f_memoryrefsetonce_addr,   new JuliaFunction<>{XSTR(jl_f_memoryrefsetonce), get_func_sig, get_func_attrs} },
          { jl_f_memoryref_isassigned_addr,new JuliaFunction<>{XSTR(jl_f_memoryref_isassigned), get_func_sig, get_func_attrs} },
          { jl_f_apply_type_addr,         new JuliaFunction<>{XSTR(jl_f_apply_type), get_func_sig, get_func_attrs} },
          { jl_f_donotdelete_addr,        new JuliaFunction<>{XSTR(jl_f_donotdelete), get_donotdelete_sig, get_donotdelete_func_attrs} },
          { jl_f_compilerbarrier_addr,    new JuliaFunction<>{XSTR(jl_f_compilerbarrier), get_func_sig, get_func_attrs} },
          { jl_f_finalizer_addr,          new JuliaFunction<>{XSTR(jl_f_finalizer), get_func_sig, get_func_attrs} },
          { jl_f__svec_ref_addr,          new JuliaFunction<>{XSTR(jl_f__svec_ref), get_func_sig, get_func_attrs} },
          { jl_f_current_scope_addr,      new JuliaFunction<>{XSTR(jl_f_current_scope), get_func_sig, get_func_attrs} },
        };
    return *builtins;
}

static const auto &may_dispatch_builtins() {
    static auto builtins = new DenseSet<jl_fptr_args_t>(
        {jl_f__apply_iterate_addr,
        jl_f__apply_pure_addr,
        jl_f__call_in_world_addr,
        jl_f__call_in_world_total_addr,
        jl_f__call_latest_addr,
        });
    return *builtins;
}

static const auto jl_new_opaque_closure_jlcall_func = new JuliaFunction<>{XSTR(jl_new_opaque_closure_jlcall), get_func_sig, get_func_attrs};

static _Atomic(uint64_t) globalUniqueGeneratedNames{1};

// --- code generation ---

static MDNode *best_tbaa(jl_tbaacache_t &tbaa_cache, jl_value_t *jt) {
    jt = jl_unwrap_unionall(jt);
    if (jt == (jl_value_t*)jl_datatype_type ||
        (jl_is_type_type(jt) && jl_is_datatype(jl_tparam0(jt))))
        return tbaa_cache.tbaa_datatype;
    if (!jl_is_datatype(jt))
        return tbaa_cache.tbaa_value;
    if (jl_is_abstracttype(jt))
        return tbaa_cache.tbaa_value;
    if (jl_is_genericmemory_type(jt) || jl_is_array_type(jt))
        return tbaa_cache.tbaa_array;
    // If we're here, we know all subtypes are (im)mutable, even if we
    // don't know what the exact type is
    return jl_is_mutable(jt) ? tbaa_cache.tbaa_mutab : tbaa_cache.tbaa_immut;
}

// tracks whether codegen is currently able to simply stack-allocate this type
// note that this includes jl_isbits, although codegen should work regardless
static bool jl_is_concrete_immutable(jl_value_t* t)
{
    return jl_is_immutable_datatype(t) && ((jl_datatype_t*)t)->isconcretetype;
}

static bool jl_is_pointerfree(jl_value_t* t)
{
    if (!jl_is_concrete_immutable(t))
        return 0;
    const jl_datatype_layout_t *layout = ((jl_datatype_t*)t)->layout;
    return layout && layout->npointers == 0;
}

// these queries are usually related, but we split them out here
// for convenience and clarity (and because it changes the calling convention)
// n.b. this must include jl_is_datatype_singleton (ghostType) and primitive types
static bool deserves_stack(jl_value_t* t)
{
    if (!jl_is_concrete_immutable(t))
        return false;
    jl_datatype_t *dt = (jl_datatype_t*)t;
    return jl_is_datatype_singleton(dt) || jl_datatype_isinlinealloc(dt, 0);
}
static bool deserves_argbox(jl_value_t* t)
{
    return !deserves_stack(t);
}
static bool deserves_retbox(jl_value_t* t)
{
    return deserves_argbox(t);
}
static bool deserves_sret(jl_value_t *dt, Type *T)
{
    assert(jl_is_datatype(dt));
    return (size_t)jl_datatype_size(dt) > sizeof(void*) && !T->isFloatingPointTy() && !T->isVectorTy();
}

// Alias Analysis Info (analogous to llvm::AAMDNodes)
struct jl_aliasinfo_t {
    MDNode *tbaa = nullptr;          // '!tbaa': Struct-path TBAA. TBAA graph forms a tree (indexed by offset).
                                     //          Two pointers do not alias if they are not transitive parents
                                     //          (effectively, subfields) of each other or equal.
    MDNode *tbaa_struct = nullptr;   // '!tbaa.struct': Describes memory layout of struct.
    MDNode *scope = nullptr;         // '!alias.scope': Generic "noalias" memory access sets.
                                     //                 If alias.scope(inst_a) ⊆ noalias(inst_b) (in any "domain")
                                     //                    => inst_a, inst_b do not alias.
    MDNode *noalias = nullptr;       // '!noalias': See '!alias.scope' above.

    enum class Region { unknown, gcframe, stack, data, constant, type_metadata }; // See jl_regions_t

    explicit jl_aliasinfo_t() = default;
    explicit jl_aliasinfo_t(jl_codectx_t &ctx, Region r, MDNode *tbaa);
    explicit jl_aliasinfo_t(MDNode *tbaa, MDNode *tbaa_struct, MDNode *scope, MDNode *noalias)
        : tbaa(tbaa), tbaa_struct(tbaa_struct), scope(scope), noalias(noalias) {}
    jl_aliasinfo_t(const jl_aliasinfo_t &) = default;

    // Add !tbaa, !tbaa.struct, !alias.scope, !noalias annotations to an instruction.
    //
    // Also adds `invariant.load` to load instructions in the constant !noalias scope.
    Instruction *decorateInst(Instruction *inst) const {

        if (this->tbaa)
            inst->setMetadata(LLVMContext::MD_tbaa, this->tbaa);
        if (this->tbaa_struct)
            inst->setMetadata(LLVMContext::MD_tbaa_struct, this->tbaa_struct);
        if (this->scope)
            inst->setMetadata(LLVMContext::MD_alias_scope, this->scope);
        if (this->noalias)
            inst->setMetadata(LLVMContext::MD_noalias, this->noalias);

        if (this->scope && isa<LoadInst>(inst)) {
            // If this is in the read-only region, mark the load with "!invariant.load"
            if (this->scope->getNumOperands() == 1) {
                MDNode *operand = cast<MDNode>(this->scope->getOperand(0));
                auto scope_name = cast<MDString>(operand->getOperand(0))->getString();
                if (scope_name == "jnoalias_const")
                    inst->setMetadata(LLVMContext::MD_invariant_load, MDNode::get(inst->getContext(), None));
            }
        }

        return inst;
    }

    // Merge two sets of alias information.
    jl_aliasinfo_t merge(const jl_aliasinfo_t &other) const {
        jl_aliasinfo_t result;
        result.tbaa = MDNode::getMostGenericTBAA(this->tbaa, other.tbaa);
        result.tbaa_struct = nullptr;
        result.scope = MDNode::getMostGenericAliasScope(this->scope, other.scope);
        result.noalias = MDNode::intersect(this->noalias, other.noalias);
        return result;
    }

    // Create alias information based on the provided TBAA metadata.
    //
    // This function only exists to help transition to using !noalias to encode
    // memory region non-aliasing. It should be deleted once the TBAA metadata
    // is improved to encode only memory layout and *not* memory regions.
    static jl_aliasinfo_t fromTBAA(jl_codectx_t &ctx, MDNode *tbaa);
};

// metadata tracking for a llvm Value* during codegen
const uint8_t UNION_BOX_MARKER = 0x80;
struct jl_cgval_t {
    Value *V; // may be of type T* or T, or set to NULL if ghost (or if the value has not been initialized yet, for a variable definition)
    // For unions, we may need to keep a reference to the boxed part individually.
    // If this is non-NULL, then, at runtime, we satisfy the invariant that (for the corresponding
    // runtime values) if `(TIndex | UNION_BOX_MARKER) != 0`, then `Vboxed == V` (by value).
    // For convenience, we also set this value of isboxed values, in which case
    // it is equal (at compile time) to V.

    // If this is non-NULL (at compile time), it is always of type `T_prjlvalue`.
    // N.B.: In general we expect this to always be a dereferenceable pointer at runtime.
    //       However, there are situations where this value may be a runtime NULL
    //       (PhiNodes with undef predecessors or PhiC with undef UpsilonNode).
    //       The middle-end arranges appropriate error checks before any use
    //       of this value that may read a non-dereferenceable Vboxed, with two
    //       exceptions: PhiNode and UpsilonNode arguments which need special
    //       handling to account for the possibility that this may be NULL.
    Value *Vboxed;

    Value *TIndex; // if `V` is an unboxed (tagged) Union described by `typ`, this gives the DataType index (1-based, small int) as an i8
    SmallVector<Value*,0> inline_roots; // if present, `V` is a pointer, but not in canonical layout
    jl_value_t *constant; // constant value (rooted in linfo.def.roots)
    jl_value_t *typ; // the original type of V, never nullptr
    bool isboxed; // whether this value is a jl_value_t* allocated on the heap with the right type tag
    bool isghost; // whether this value is "ghost"
    MDNode *tbaa; // The related tbaa node. Non-nullptr iff this holds an address.
    // If non-null, this memory location may be promoted on use, by hoisting the
    // destination memory above the promotion point.
    Instruction *promotion_point;
    // If promotion_ssa is non-null, the julia src ssa value that corresponds
    // to the promotion point. This is used for dominator analysis, since LLVM's
    // dominator analysis has algorithmic problems for large basic blocks.
    ssize_t promotion_ssa;
    bool ispointer() const
    {
        // whether this value is compatible with `data_pointer`
        assert(inline_roots.empty());
        return tbaa != nullptr;
    }
    jl_cgval_t(Value *Vval, jl_value_t *typ, Value *tindex) : // general value constructor
        V(Vval), // V is allowed to be nullptr in a jl_varinfo_t context, but not during codegen contexts
        Vboxed(nullptr),
        TIndex(tindex),
        inline_roots(),
        constant(nullptr),
        typ(typ),
        isboxed(false),
        isghost(false),
        tbaa(nullptr),
        promotion_point(nullptr),
        promotion_ssa(-1)
    {
        assert(TIndex == nullptr || TIndex->getType() == getInt8Ty(TIndex->getContext()));
    }
    jl_cgval_t(Value *Vptr, bool isboxed, jl_value_t *typ, Value *tindex, MDNode *tbaa, Value* inline_roots) = delete;
    jl_cgval_t(Value *Vptr, bool isboxed, jl_value_t *typ, Value *tindex, MDNode *tbaa, ArrayRef<Value*> inline_roots) : // general pointer constructor
        V(Vptr),
        Vboxed(isboxed ? Vptr : nullptr),
        TIndex(tindex),
        inline_roots(inline_roots),
        constant(nullptr),
        typ(typ),
        isboxed(isboxed),
        isghost(false),
        tbaa(tbaa),
        promotion_point(nullptr),
        promotion_ssa(-1)
    {
        if (Vboxed)
            assert(Vboxed->getType() == JuliaType::get_prjlvalue_ty(Vboxed->getContext()));
        assert(tbaa != nullptr);
        assert(!(isboxed && TIndex != nullptr));
        assert(TIndex == nullptr || TIndex->getType() == getInt8Ty(TIndex->getContext()));
    }
    explicit jl_cgval_t(jl_value_t *typ) : // ghost value constructor
        // mark explicit to avoid being used implicitly for conversion from nullptr (use jl_cgval_t() instead)
        V(nullptr),
        Vboxed(nullptr),
        TIndex(nullptr),
        inline_roots(),
        constant(((jl_datatype_t*)typ)->instance),
        typ(typ),
        isboxed(false),
        isghost(true),
        tbaa(nullptr),
        promotion_point(nullptr),
        promotion_ssa(-1)
    {
        assert(jl_is_datatype(typ));
        assert(constant);
    }
    jl_cgval_t(const jl_cgval_t &v, jl_value_t *typ, Value *tindex) : // copy constructor with new type
        V(v.V),
        Vboxed(v.Vboxed),
        TIndex(tindex),
        inline_roots(v.inline_roots),
        constant(v.constant),
        typ(typ),
        isboxed(v.isboxed),
        isghost(v.isghost),
        tbaa(v.tbaa),
        promotion_point(v.promotion_point),
        promotion_ssa(v.promotion_ssa)
    {
        if (Vboxed)
            assert(Vboxed->getType() == JuliaType::get_prjlvalue_ty(Vboxed->getContext()));
        // this constructor expects we had a badly or equivalently typed version
        // make sure we aren't discarding the actual type information
        if (v.TIndex) {
            assert((TIndex == nullptr) == jl_is_concrete_type(typ));
        }
        else {
            assert(isboxed || v.typ == typ || tindex);
        }
    }
    explicit jl_cgval_t() : // undef / unreachable constructor
        V(nullptr),
        Vboxed(nullptr),
        TIndex(nullptr),
        inline_roots(),
        constant(nullptr),
        typ(jl_bottom_type),
        isboxed(false),
        isghost(true),
        tbaa(nullptr),
        promotion_point(nullptr),
        promotion_ssa(-1)
    {
    }
};

// per-local-variable information
struct jl_varinfo_t {
    Instruction *boxroot; // an address, if the var might be in a jl_value_t** stack slot (marked ctx.tbaa().tbaa_const, if appropriate)
    jl_cgval_t value; // a stack slot or constant value
    Value *pTIndex; // i8* stack slot for the value.TIndex tag describing `value.V`
    AllocaInst *inline_roots; // stack roots for the inline_roots array, if needed
    DILocalVariable *dinfo;
    // if the variable might be used undefined and is not boxed
    // this i1 flag is true when it is defined
    Value *defFlag;
    bool isSA; // whether all stores dominate all uses
    bool isVolatile;
    bool isArgument;
    bool usedUndef;
    bool used;

    jl_varinfo_t(LLVMContext &ctxt) : boxroot(nullptr),
                     value(jl_cgval_t()),
                     pTIndex(nullptr),
                     inline_roots(nullptr),
                     dinfo(nullptr),
                     defFlag(nullptr),
                     isSA(false),
                     isVolatile(false),
                     isArgument(false),
                     usedUndef(false),
                     used(false)
    {
    }
};

// information about the context of a piece of code: its enclosing
// function and module, and visible local variables and labels.
class jl_codectx_t {
public:
    IRBuilder<> builder;
    jl_codegen_params_t &emission_context;
    llvm::MapVector<jl_code_instance_t*, jl_codegen_call_target_t> call_targets;
    Function *f = NULL;
    MDNode* LoopID = NULL;
    // local var info. globals are not in here.
    SmallVector<jl_varinfo_t, 0> slots;
    std::map<int, jl_varinfo_t> phic_slots;
    std::map<int, std::pair<Value*, Value*> > scope_restore;
    SmallVector<jl_cgval_t, 0> SAvalues;
    SmallVector<std::tuple<jl_cgval_t, BasicBlock *, AllocaInst *, PHINode *, SmallVector<PHINode*,0>, jl_value_t *>, 0> PhiNodes;
    SmallVector<bool, 0> ssavalue_assigned;
    SmallVector<int, 0> ssavalue_usecount;
    jl_module_t *module = NULL;
    jl_typecache_t type_cache;
    jl_tbaacache_t tbaa_cache;
    jl_noaliascache_t aliasscope_cache;
    jl_method_instance_t *linfo = NULL;
    jl_value_t *rettype = NULL;
    jl_code_info_t *source = NULL;
    jl_array_t *code = NULL;
    size_t min_world = 0;
    size_t max_world = -1;
    const char *name = NULL;
    StringRef file{};
    int32_t line = -1;
    Value *spvals_ptr = NULL;
    Value *argArray = NULL;
    Value *argCount = NULL;
    std::string funcName;
    int vaSlot = -1;        // name of vararg argument
    int nReqArgs = 0;
    int nargs = 0;
    int nvargs = -1;
    bool is_opaque_closure = false;

    Value *pgcstack = NULL;
    Instruction *topalloca = NULL;
    Value *world_age_at_entry = NULL;

    bool use_cache = false;
    bool external_linkage = false;
    const jl_cgparams_t *params = NULL;

    SmallVector<std::unique_ptr<Module>, 0> llvmcall_modules;

    jl_codectx_t(LLVMContext &llvmctx, jl_codegen_params_t &params, size_t min_world, size_t max_world)
      : builder(llvmctx),
        emission_context(params),
        call_targets(),
        min_world(min_world),
        max_world(max_world),
        use_cache(params.cache),
        external_linkage(params.external_linkage),
        params(params.params) {
    }

    jl_codectx_t(LLVMContext &llvmctx, jl_codegen_params_t &params, jl_code_instance_t *ci) :
        jl_codectx_t(llvmctx, params, jl_atomic_load_relaxed(&ci->min_world), jl_atomic_load_relaxed(&ci->max_world)) {}

    jl_typecache_t &types() {
        type_cache.initialize(builder.getContext(), emission_context.DL);
        return type_cache;
    }

    jl_tbaacache_t &tbaa() {
        tbaa_cache.initialize(builder.getContext());
        return tbaa_cache;
    }

    jl_noaliascache_t &noalias() {
        aliasscope_cache.initialize(builder.getContext());
        return aliasscope_cache;
    }

    ~jl_codectx_t() {
        // Transfer local delayed calls to the global queue
        for (auto call_target : call_targets)
            emission_context.workqueue.push_back(call_target);
    }
};

GlobalVariable *JuliaVariable::realize(jl_codectx_t &ctx) {
    return realize(jl_Module);
}

jl_aliasinfo_t::jl_aliasinfo_t(jl_codectx_t &ctx, Region r, MDNode *tbaa): tbaa(tbaa), tbaa_struct(nullptr) {
    MDNode *alias_scope = nullptr;
    jl_noaliascache_t::jl_regions_t regions = ctx.noalias().regions;
    switch (r) {
        case Region::unknown:
            alias_scope = nullptr;
            break;
        case Region::gcframe:
            alias_scope = regions.gcframe;
            break;
        case Region::stack:
            alias_scope = regions.stack;
            break;
        case Region::data:
            alias_scope = regions.data;
            break;
        case Region::constant:
            alias_scope = regions.constant;
            break;
        case Region::type_metadata:
            alias_scope = regions.type_metadata;
            break;
    }

    MDNode *all_scopes[5] = { regions.gcframe, regions.stack, regions.data, regions.type_metadata, regions.constant };
    if (alias_scope) {
        // The matching region is added to !alias.scope
        // All other regions are added to !noalias

        int i = 0;
        Metadata *scopes[1] = { alias_scope };
        Metadata *noaliases[4];
        for (auto const &scope: all_scopes) {
            if (scope == alias_scope) continue;
            noaliases[i++] = scope;
        }

        this->scope = MDNode::get(ctx.builder.getContext(), ArrayRef<Metadata*>(scopes));
        this->noalias = MDNode::get(ctx.builder.getContext(), ArrayRef<Metadata*>(noaliases));
    }
}

jl_aliasinfo_t jl_aliasinfo_t::fromTBAA(jl_codectx_t &ctx, MDNode *tbaa) {
    auto cache = ctx.tbaa();

    // Each top-level TBAA node has a corresponding !alias.scope scope
    MDNode *tbaa_srcs[5] = { cache.tbaa_gcframe, cache.tbaa_stack, cache.tbaa_data, cache.tbaa_array, cache.tbaa_const };
    Region regions[5] = { Region::gcframe, Region::stack, Region::data, Region::type_metadata, Region::constant };

    if (tbaa != nullptr) {
        MDNode *node = cast<MDNode>(tbaa->getOperand(1));
        if (cast<MDString>(node->getOperand(0))->getString() != "jtbaa") {

            // Climb up to node just before root
            MDNode *parent_node = cast<MDNode>(node->getOperand(1));
            while (cast<MDString>(parent_node->getOperand(0))->getString() != "jtbaa") {
                node = parent_node;
                parent_node = cast<MDNode>(node->getOperand(1));
            }

            // Find the matching node's index
            for (int i = 0; i < 5; i++) {
                if (cast<MDNode>(tbaa_srcs[i]->getOperand(1)) == node)
                    return jl_aliasinfo_t(ctx, regions[i], tbaa);
            }
        }
    }

    return jl_aliasinfo_t(ctx, Region::unknown, tbaa);
}

static Type *julia_type_to_llvm(jl_codectx_t &ctx, jl_value_t *jt, bool *isboxed = NULL);
static jl_returninfo_t get_specsig_function(jl_codectx_t &ctx, Module *M, Value *fval, StringRef name, jl_value_t *sig, jl_value_t *jlrettype, bool is_opaque_closure, bool gcstack_arg,
        ArrayRef<const char*> ArgNames=None, unsigned nreq=0);
static jl_cgval_t emit_expr(jl_codectx_t &ctx, jl_value_t *expr, ssize_t ssaval = -1);
static Value *global_binding_pointer(jl_codectx_t &ctx, jl_module_t *m, jl_sym_t *s,
                                     jl_binding_t **pbnd, bool assign, bool alloc);
static jl_cgval_t emit_checked_var(jl_codectx_t &ctx, Value *bp, jl_sym_t *name, jl_value_t *scope, bool isvol, MDNode *tbaa);
static jl_cgval_t emit_sparam(jl_codectx_t &ctx, size_t i);
static Value *emit_condition(jl_codectx_t &ctx, const jl_cgval_t &condV, const Twine &msg);
static Value *get_current_task(jl_codectx_t &ctx);
static Value *get_current_ptls(jl_codectx_t &ctx);
static Value *get_tls_world_age(jl_codectx_t &ctx);
static Value *get_scope_field(jl_codectx_t &ctx);
static Value *get_tls_world_age_field(jl_codectx_t &ctx);
static void CreateTrap(IRBuilder<> &irbuilder, bool create_new_block = true);
static CallInst *emit_jlcall(jl_codectx_t &ctx, FunctionCallee theFptr, Value *theF,
                             ArrayRef<jl_cgval_t> args, size_t nargs, JuliaFunction<> *trampoline);
static CallInst *emit_jlcall(jl_codectx_t &ctx, JuliaFunction<> *theFptr, Value *theF,
                             ArrayRef<jl_cgval_t> args, size_t nargs, JuliaFunction<> *trampoline);
static Value *emit_f_is(jl_codectx_t &ctx, const jl_cgval_t &arg1, const jl_cgval_t &arg2,
                        Value *nullcheck1 = nullptr, Value *nullcheck2 = nullptr);
static jl_cgval_t emit_new_struct(jl_codectx_t &ctx, jl_value_t *ty, size_t nargs, ArrayRef<jl_cgval_t> argv, bool is_promotable=false);
static jl_cgval_t emit_invoke(jl_codectx_t &ctx, const jl_cgval_t &lival, ArrayRef<jl_cgval_t> argv, size_t nargs, jl_value_t *rt, Value *age_ok);

static Value *literal_pointer_val(jl_codectx_t &ctx, jl_value_t *p);
static unsigned julia_alignment(jl_value_t *jt);
static void recombine_value(jl_codectx_t &ctx, const jl_cgval_t &x, Value *dst, jl_aliasinfo_t const &dst_ai, Align alignment, bool isVolatile);

static void print_stack_crumbs(jl_codectx_t &ctx)
{
    errs() << "\n";
    errs() << "Stacktrace:\n";
    jl_method_instance_t *caller = ctx.linfo;
    jl_((jl_value_t*)caller);
    errs() << "In " << ctx.file << ":" << ctx.line << "\n";
    while (true) {
        auto it = ctx.emission_context.enqueuers.find(caller);
        if (it != ctx.emission_context.enqueuers.end()) {
            caller = std::get<jl_method_instance_t *>(it->second);
        } else {
            break;
        }
        if (caller) {
            if (jl_is_method_instance(caller)) {
                for (auto it2 = std::get<CallFrames>(it->second).begin(); it2 != (std::prev(std::get<CallFrames>(it->second).end())); ++it2) {
                    auto frame = *it2;
                    errs() << std::get<0>(frame) << "<inlined> \n";
                    errs() << "In " << std::get<1>(frame) << ":" << std::get<unsigned int>(frame) << "\n";
                }
                auto &frame = std::get<CallFrames>(it->second).front();
                jl_((jl_value_t*)caller);
                errs() << "In " << std::get<1>(frame) << ":" << std::get<unsigned int>(frame) << "\n";
            }
        }
        else
            break;
    }
    abort();
}

static jl_value_t *StackFrame(
        jl_value_t *linfo,
        std::string fn_name,
        std::string filepath,
        int32_t lineno,
        jl_value_t *inlined)
{
    jl_value_t *StackFrame = jl_get_global(jl_base_module, jl_symbol("StackFrame"));
    assert(StackFrame != nullptr);

    jl_value_t *args[7] = {
        /* func */ (jl_value_t *)jl_symbol(fn_name.c_str()),
        /* line */ (jl_value_t *)jl_symbol(filepath.c_str()),
        /* line */ jl_box_int32(lineno),
        /* linfo */ (jl_value_t *)linfo,
        /* from_c */ jl_false,
        /* inlined */ inlined,
        /* pointer */ jl_box_uint64(0)
    };

    jl_value_t *frame = nullptr;
    JL_TRY {
        frame = jl_apply_generic(StackFrame, args, 7);
    } JL_CATCH {
        jl_safe_printf("Error creating stack frame\n");
    }
    return frame;
}

static void push_frames(jl_codectx_t &ctx, jl_method_instance_t *caller, jl_method_instance_t *callee)
{
    CallFrames frames;
    auto it = ctx.emission_context.enqueuers.find(callee);
    if (it != ctx.emission_context.enqueuers.end())
        return;
    auto DL = ctx.builder.getCurrentDebugLocation();
    if (caller == nullptr || !DL) { // Used in various places
        frames.push_back({ctx.funcName, "", 0});
        ctx.emission_context.enqueuers.insert({callee, {caller, std::move(frames)}});
        return;
    }
    auto filename = std::string(DL->getFilename());
    auto line = DL->getLine();
    auto fname = std::string(DL->getScope()->getSubprogram()->getName());
    frames.push_back({fname, filename, line});
    auto DI = DL.getInlinedAt();
    while (DI) {
        auto filename = std::string(DI->getFilename());
        auto line = DI->getLine();
        auto fname = std::string(DI->getScope()->getSubprogram()->getName());
        frames.push_back({fname, filename, line});
        DI = DI->getInlinedAt();
    }
    ctx.emission_context.enqueuers.insert({callee, {caller, std::move(frames)}});
}

static jl_array_t* build_stack_crumbs(jl_codectx_t &ctx) JL_NOTSAFEPOINT
{
    static intptr_t counter = 5;
    jl_method_instance_t *caller = (jl_method_instance_t*)counter; //nothing serves as a sentinel for the bottom for the stack
    push_frames(ctx, ctx.linfo, (jl_method_instance_t*)caller);
    counter++;
    jl_array_t *out = jl_alloc_array_1d(jl_array_any_type, 0);
    JL_GC_PUSH1(&out);
    while (true) {
        auto it = ctx.emission_context.enqueuers.find(caller);
        if (it != ctx.emission_context.enqueuers.end()) {
            caller = std::get<jl_method_instance_t *>(it->second);
        } else {
            break;
        }
        if (caller) {

            // assert(ctx.emission_context.enqueuers.count(caller) == 1);
            // Each enqueuer should only be enqueued at least once and only once. Check why this assert is triggering
            // This isn't a fatal error, just means that we may get a wrong backtrace
            if (jl_is_method_instance(caller)) {
                //TODO: Use a subrange when C++20 is a thing
                for (auto it2 = std::get<CallFrames>(it->second).begin(); it2 != (std::prev(std::get<CallFrames>(it->second).end())); ++it2) {
                    auto frame = *it2;
                    jl_value_t *stackframe = StackFrame(jl_nothing, std::get<0>(frame), std::get<1>(frame), std::get<unsigned int>(frame), jl_true);
                    if (stackframe == nullptr)
                        print_stack_crumbs(ctx);
                    jl_array_ptr_1d_push(out, stackframe);
                }
                auto &frame = std::get<CallFrames>(it->second).back();
                jl_value_t *stackframe = StackFrame((jl_value_t *)caller, std::get<0>(frame), std::get<1>(frame), std::get<unsigned int>(frame), jl_false);
                if (stackframe == nullptr)
                    print_stack_crumbs(ctx);
                jl_array_ptr_1d_push(out, stackframe);
            }
        }
        else
            break;
    }
    JL_GC_POP();
    return out;
}

static void print_stacktrace(jl_codectx_t &ctx, int trim)
{
    jl_task_t *ct = jl_get_current_task();
    assert(ct);

    // Temporarily operate in the current age
    size_t last_age = ct->world_age;
    ct->world_age = jl_get_world_counter();
    jl_array_t* bt = build_stack_crumbs(ctx);
    JL_GC_PUSH1(&bt);

    // Call `reinit_stdio` to get TTY IO objects (w/ color)
    jl_value_t *reinit_stdio = jl_get_global(jl_base_module, jl_symbol("_reinit_stdio"));
    assert(reinit_stdio);
    jl_apply_generic(reinit_stdio, nullptr, 0);

    // Show the backtrace
    jl_value_t *show_backtrace = jl_get_global(jl_base_module, jl_symbol("show_backtrace"));
    jl_value_t *base_stderr = jl_get_global(jl_base_module, jl_symbol("stderr"));
    assert(show_backtrace && base_stderr);

    JL_TRY {
        jl_value_t *args[2] = { base_stderr, (jl_value_t *)bt };
        jl_apply_generic(show_backtrace, args, 2);
    } JL_CATCH {
        jl_printf(JL_STDERR,"Error showing backtrace\n");
        print_stack_crumbs(ctx);
    }

    jl_printf(JL_STDERR, "\n\n");
    JL_GC_POP();
    ct->world_age = last_age;

    if (trim == JL_TRIM_SAFE) {
        jl_printf(JL_STDERR,"Aborting compilation due to finding a dynamic dispatch");
        exit(1);
    }
    return;
}

static int trim_may_error(int trim)
{
    return (trim == JL_TRIM_SAFE) || (trim == JL_TRIM_UNSAFE_WARN);
}

static GlobalVariable *prepare_global_in(Module *M, JuliaVariable *G)
{
    return G->realize(M);
}

template<typename TypeFn_t>
static Function *prepare_call_in(Module *M, JuliaFunction<TypeFn_t> *G)
{
    return G->realize(M);
}

static inline GlobalVariable *prepare_global_in(Module *M, GlobalVariable *G)
{
    if (G->getParent() == M)
        return G;
    GlobalValue *local = M->getNamedValue(G->getName());
    if (!local) {
        // Copy the GlobalVariable, but without the initializer, so it becomes a declaration
        GlobalVariable *proto = new GlobalVariable(*M, G->getValueType(),
                G->isConstant(), G->getLinkage(),
                nullptr, G->getName(), nullptr, G->getThreadLocalMode());
        if (proto->hasLocalLinkage()) {
            proto->setInitializer(G->getInitializer());
        }
        proto->copyAttributesFrom(G);
        return proto;
    }
    return cast<GlobalVariable>(local);
}

static Value *emit_ptrgep(jl_codectx_t &ctx, Value *base, size_t byte_offset, const Twine &Name="")
{
    auto *gep = ctx.builder.CreateConstInBoundsGEP1_32(getInt8Ty(ctx.builder.getContext()), base, byte_offset);
    setName(ctx.emission_context, gep, Name);
    return gep;
}

static Value *emit_ptrgep(jl_codectx_t &ctx, Value *base, Value *byte_offset, const Twine &Name="")
{
    auto *gep = ctx.builder.CreateInBoundsGEP(getInt8Ty(ctx.builder.getContext()), base, byte_offset, Name);
    setName(ctx.emission_context, gep, Name);
    return gep;
}


// --- convenience functions for tagging llvm values with julia types ---

static GlobalVariable *get_pointer_to_constant(jl_codegen_params_t &emission_context, Constant *val, Align align, const Twine &name, Module &M)
{
    GlobalVariable *&gv = emission_context.mergedConstants[val];
    auto get_gv = [&](const Twine &name) {
        auto gv = new GlobalVariable(
                M,
                val->getType(),
                true,
                GlobalVariable::PrivateLinkage,
                val,
                name);
        gv->setUnnamedAddr(GlobalValue::UnnamedAddr::Global);
        gv->setAlignment(align);
        return gv;
    };
    if (gv == nullptr) {
        gv = get_gv(name + "#" + Twine(emission_context.mergedConstants.size()));
    }
    else if (gv->getParent() != &M) {
        StringRef gvname = gv->getName();
        gv = M.getNamedGlobal(gvname);
        if (!gv) {
            gv = get_gv(gvname);
        }
    }
    assert(gv->getName().starts_with(name.str()));
    assert(val == gv->getInitializer());
    return gv;
}

static AllocaInst *emit_static_alloca(jl_codectx_t &ctx, Type *lty, Align align)
{
    ++EmittedAllocas;
    return new AllocaInst(lty, ctx.topalloca->getModule()->getDataLayout().getAllocaAddrSpace(), nullptr, align, "", /*InsertBefore=*/ctx.topalloca);
}

static AllocaInst *emit_static_alloca(jl_codectx_t &ctx, unsigned nb, Align align)
{
    // Stupid hack: SROA takes hints from the element type, and will happily split this allocation into lots of unaligned bits
    // if it cannot find something better to do, which is terrible for performance.
    // However, if we emit this with an element size equal to the alignment, it will instead split it into aligned chunks
    // which is great for performance and vectorization.
    if (alignTo(nb, align) == align.value()) // don't bother with making an array of length 1
        return emit_static_alloca(ctx, ctx.builder.getIntNTy(align.value() * 8), align);
    return emit_static_alloca(ctx, ArrayType::get(ctx.builder.getIntNTy(align.value() * 8), alignTo(nb, align) / align.value()), align);
}

static AllocaInst *emit_static_roots(jl_codectx_t &ctx, unsigned nroots)
{
    AllocaInst *staticroots = emit_static_alloca(ctx, ctx.types().T_prjlvalue, Align(sizeof(void*)));
    staticroots->setOperand(0, ConstantInt::get(getInt32Ty(ctx.builder.getContext()), nroots));
    IRBuilder<> builder(ctx.topalloca);
    jl_aliasinfo_t ai = jl_aliasinfo_t::fromTBAA(ctx, ctx.tbaa().tbaa_gcframe);
    // make sure these are nullptr early from LLVM's perspective, in case it decides to SROA it
    ai.decorateInst(builder.CreateMemSet(staticroots, builder.getInt8(0), nroots * sizeof(void*), staticroots->getAlign()))->moveAfter(ctx.topalloca);
    return staticroots;
}

static void undef_derived_strct(jl_codectx_t &ctx, Value *ptr, jl_datatype_t *sty, MDNode *tbaa)
{
    assert(ptr->getType()->getPointerAddressSpace() != AddressSpace::Tracked);
    size_t first_offset = sty->layout->nfields ? jl_field_offset(sty, 0) : 0;
    if (first_offset != 0)
        ctx.builder.CreateMemSet(ptr, ConstantInt::get(getInt8Ty(ctx.builder.getContext()), 0), first_offset, MaybeAlign(0));
    if (sty->layout->first_ptr < 0)
        return;
    size_t i, np = sty->layout->npointers;
    auto T_prjlvalue = JuliaType::get_prjlvalue_ty(ctx.builder.getContext());
    for (i = 0; i < np; i++) {
        Value *fld = emit_ptrgep(ctx, ptr, jl_ptr_offset(sty, i) * sizeof(jl_value_t*));
        jl_aliasinfo_t ai = jl_aliasinfo_t::fromTBAA(ctx, tbaa);
        ai.decorateInst(ctx.builder.CreateStore(Constant::getNullValue(T_prjlvalue), fld));
    }
}

static Value *emit_inttoptr(jl_codectx_t &ctx, Value *v, Type *ty)
{
    // Almost all of our inttoptr are generated due to representing `Ptr` with `ctx.types().T_size`
    // in LLVM and most of these integers are generated from `ptrtoint` in the first place.
    if (auto I = dyn_cast<PtrToIntInst>(v)) {
        auto ptr = I->getOperand(0);
        if (ty->getPointerAddressSpace() == ptr->getType()->getPointerAddressSpace())
            return ptr;
        else
            return ctx.builder.CreateAddrSpaceCast(ptr, ty);
    }
    ++EmittedIntToPtrs;
    return ctx.builder.CreateIntToPtr(v, ty);
}

static inline jl_cgval_t ghostValue(jl_codectx_t &ctx, jl_value_t *typ)
{
    if (typ == jl_bottom_type)
        return jl_cgval_t(); // Undef{}
    if (typ == (jl_value_t*)jl_typeofbottom_type) {
        // normalize TypeofBottom to Type{Union{}}
        typ = (jl_value_t*)jl_typeofbottom_type->super;
    }
    if (jl_is_type_type(typ)) {
        assert(is_uniquerep_Type(typ));
        // replace T::Type{T} with T, by assuming that T must be a leaftype of some sort
        jl_cgval_t constant(NULL, true, typ, NULL, best_tbaa(ctx.tbaa(), typ), None);
        constant.constant = jl_tparam0(typ);
        if (typ == (jl_value_t*)jl_typeofbottom_type->super)
            constant.isghost = true;
        return constant;
    }
    return jl_cgval_t(typ);
}
static inline jl_cgval_t ghostValue(jl_codectx_t &ctx, jl_datatype_t *typ)
{
    return ghostValue(ctx, (jl_value_t*)typ);
}

static inline jl_cgval_t mark_julia_const(jl_codectx_t &ctx, jl_value_t *jv)
{
    jl_value_t *typ;
    if (jl_is_type(jv) && jv != jl_bottom_type) {
        typ = (jl_value_t*)jl_wrap_Type(jv); // TODO: gc-root this?
    }
    else {
        typ = jl_typeof(jv);
        if (jl_is_datatype_singleton((jl_datatype_t*)typ))
            return ghostValue(ctx, typ);
    }
    jl_cgval_t constant(NULL, true, typ, NULL, best_tbaa(ctx.tbaa(), typ), None);
    constant.constant = jv;
    return constant;
}


static inline jl_cgval_t mark_julia_slot(Value *v, jl_value_t *typ, Value *tindex, MDNode *tbaa, ArrayRef<Value*> inline_roots=None)
{
    // this enables lazy-copying of immutable values and stack or argument slots
    jl_cgval_t tagval(v, false, typ, tindex, tbaa, inline_roots);
    return tagval;
}

static bool valid_as_globalinit(const Value *v) {
    if (isa<ConstantExpr>(v)) {
        // llvm can't handle all the things that could be inside a ConstantExpr
        // (such as addrspacecast), and we don't really mind losing this optimization
        return false;
    }
    if (const auto *CC = dyn_cast<ConstantAggregate>(v)) {
        for (const Value *elem : CC->operand_values())
            if (!valid_as_globalinit(elem))
                return false;
    }
    return isa<Constant>(v);
}

static Value *zext_struct(jl_codectx_t &ctx, Value *V);

// TODO: in the future, assume all callers will handle the interior pointers separately, and have
// have zext_struct strip them out, so we aren't saving those to the stack here causing shadow stores
// to be necessary too
static inline jl_cgval_t value_to_pointer(jl_codectx_t &ctx, Value *v, jl_value_t *typ, Value *tindex)
{
    Value *loc;
    v = zext_struct(ctx, v);
    Align align(julia_alignment(typ));
    if (valid_as_globalinit(v)) { // llvm can't handle all the things that could be inside a ConstantExpr
        assert(jl_is_concrete_type(typ)); // not legal to have an unboxed abstract type
        loc = get_pointer_to_constant(ctx.emission_context, cast<Constant>(v), align, "_j_const", *jl_Module);
    }
    else {
        loc = emit_static_alloca(ctx, v->getType(), align);
        ctx.builder.CreateAlignedStore(v, loc, align);
    }
    return mark_julia_slot(loc, typ, tindex, ctx.tbaa().tbaa_stack);
}
static inline jl_cgval_t value_to_pointer(jl_codectx_t &ctx, const jl_cgval_t &v)
{
    if (!v.inline_roots.empty()) {
        //if (v.V == nullptr) {
        //    AllocaInst *loc = emit_static_roots(ctx, v.inline_roots.size());
        //    for (size_t i = 0; i < v.inline_roots.counts(); i++)
        //        ctx.builder.CreateAlignedStore(v.inline_roots[i], emit_ptrgep(ctx, loc, i * sizeof(void*)), Align(sizeof(void*)));
        //    return mark_julia_slot(loc, v.typ, v.TIndex, ctx.tbaa().tbaa_gcframe);
        //}
        Align align(julia_alignment(v.typ));
        Type *ty = julia_type_to_llvm(ctx, v.typ);
        AllocaInst *loc = emit_static_alloca(ctx, ty, align);
        auto tbaa = v.V == nullptr ? ctx.tbaa().tbaa_gcframe : ctx.tbaa().tbaa_stack;
        auto stack_ai = jl_aliasinfo_t::fromTBAA(ctx, tbaa);
        recombine_value(ctx, v, loc, stack_ai, align, false);
        return mark_julia_slot(loc, v.typ, v.TIndex, tbaa);
    }
    if (v.ispointer())
        return v;
    return value_to_pointer(ctx, v.V, v.typ, v.TIndex);
}

static inline jl_cgval_t mark_julia_type(jl_codectx_t &ctx, Value *v, bool isboxed, jl_value_t *typ)
{
    if (jl_is_type_type(typ)) {
        if (is_uniquerep_Type(typ)) {
            // replace T::Type{T} with T
            return ghostValue(ctx, typ);
        }
    }
    else if (jl_is_datatype(typ) && jl_is_datatype_singleton((jl_datatype_t*)typ)) {
        // no need to explicitly load/store a constant/ghost value
        return ghostValue(ctx, typ);
    }
    Type *T = julia_type_to_llvm(ctx, typ);
    if (type_is_ghost(T)) {
        return ghostValue(ctx, typ);
    }
    if (v && !isboxed && v->getType()->isAggregateType()) {
        // eagerly put this back onto the stack
        // llvm mem2reg pass will remove this if unneeded
        if (CountTrackedPointers(v->getType()).count == 0)
            return value_to_pointer(ctx, v, typ, NULL);
    }
    if (isboxed)
        return jl_cgval_t(v, isboxed, typ, NULL, best_tbaa(ctx.tbaa(), typ), None);
    return jl_cgval_t(v, typ, NULL);
}

static inline jl_cgval_t mark_julia_type(jl_codectx_t &ctx, Value *v, bool isboxed, jl_datatype_t *typ)
{
    return mark_julia_type(ctx, v, isboxed, (jl_value_t*)typ);
}

// see if it might be profitable (and cheap) to change the type of v to typ
static inline jl_cgval_t update_julia_type(jl_codectx_t &ctx, const jl_cgval_t &v, jl_value_t *typ)
{
    if (v.typ == jl_bottom_type || typ == (jl_value_t*)jl_any_type || jl_egal(v.typ, typ))
        return v; // fast-path
    if (v.constant)
        return jl_isa(v.constant, typ) ? v : jl_cgval_t();
    if (jl_is_concrete_type(v.typ) && !jl_is_kind(v.typ)) {
        if (jl_is_concrete_type(typ) && !jl_is_kind(typ)) {
            // type mismatch: changing from one leaftype to another
            CreateTrap(ctx.builder);
            return jl_cgval_t();
        }
        return v; // doesn't improve type info
    }
    if (v.TIndex) {
        jl_value_t *utyp = jl_unwrap_unionall(typ);
        if (jl_is_datatype(utyp)) {
            bool alwaysboxed;
            if (jl_is_concrete_type(utyp))
                alwaysboxed = !jl_is_pointerfree(utyp);
            else
                alwaysboxed = !((jl_datatype_t*)utyp)->name->abstract && ((jl_datatype_t*)utyp)->name->mutabl;
            if (alwaysboxed) {
                // discovered that this union-split type must actually be isboxed
                if (v.Vboxed) {
                    return jl_cgval_t(v.Vboxed, true, typ, NULL, best_tbaa(ctx.tbaa(), typ), v.inline_roots);
                }
                else {
                    // type mismatch (there weren't any boxed values in the union)
                    CreateTrap(ctx.builder);
                    return jl_cgval_t();
                }
            }
        }
        if (!jl_is_concrete_type(typ))
            return v; // not generally worth trying to change type info (which would require recomputing tindex)
    }
    Type *T = julia_type_to_llvm(ctx, typ);
    if (type_is_ghost(T))
        return ghostValue(ctx, typ);
    else if (v.TIndex && v.V == NULL) {
        // type mismatch (there weren't any non-ghost values in the union)
        CreateTrap(ctx.builder);
        return jl_cgval_t();
    }
    return jl_cgval_t(v, typ, NULL);
}

static jl_cgval_t convert_julia_type(jl_codectx_t &ctx, const jl_cgval_t &v, jl_value_t *typ, Value **skip=nullptr);

// --- allocating local variables ---

static jl_sym_t *slot_symbol(jl_codectx_t &ctx, int s)
{
    return (jl_sym_t*)jl_array_ptr_ref(ctx.source->slotnames, s);
}

static void store_def_flag(jl_codectx_t &ctx, const jl_varinfo_t &vi, bool val)
{
    assert((!vi.boxroot || vi.pTIndex) && "undef check is null pointer for boxed things");
    assert(vi.usedUndef && vi.defFlag && "undef flag codegen corrupted");
    ctx.builder.CreateStore(ConstantInt::get(getInt1Ty(ctx.builder.getContext()), val), vi.defFlag, vi.isVolatile);
}

static void alloc_def_flag(jl_codectx_t &ctx, jl_varinfo_t& vi)
{
    assert((!vi.boxroot || vi.pTIndex) && "undef check is null pointer for boxed things");
    if (vi.usedUndef) {
        vi.defFlag = emit_static_alloca(ctx, getInt1Ty(ctx.builder.getContext()), Align(1));
        setName(ctx.emission_context, vi.defFlag, "isdefined");
        store_def_flag(ctx, vi, false);
    }
}


// --- utilities ---

static void CreateTrap(IRBuilder<> &irbuilder, bool create_new_block)
{
    Function *f = irbuilder.GetInsertBlock()->getParent();
    Function *trap_func = Intrinsic::getDeclaration(
            f->getParent(),
            Intrinsic::trap);
    irbuilder.CreateCall(trap_func);
    irbuilder.CreateUnreachable();
    if (create_new_block) {
        BasicBlock *newBB = BasicBlock::Create(irbuilder.getContext(), "after_noret", f);
        irbuilder.SetInsertPoint(newBB);
    }
    else {
        irbuilder.ClearInsertionPoint();
    }
}

#if 0 // this code is likely useful, but currently unused
#ifndef JL_NDEBUG
static void CreateConditionalAbort(IRBuilder<> &irbuilder, Value *test)
{
    Function *f = irbuilder.GetInsertBlock()->getParent();
    BasicBlock *abortBB = BasicBlock::Create(irbuilder.getContext(), "debug_abort", f);
    BasicBlock *postBB = BasicBlock::Create(irbuilder.getContext(), "post_abort", f);
    irbuilder.CreateCondBr(test, abortBB, postBB);
    irbuilder.SetInsertPoint(abortBB);
    Function *trap_func = Intrinsic::getDeclaration(
            f->getParent(),
            Intrinsic::trap);
    irbuilder.CreateCall(trap_func);
    irbuilder.CreateUnreachable();
    irbuilder.SetInsertPoint(postBB);
}
#endif
#endif


#include "cgutils.cpp"

static jl_cgval_t convert_julia_type_union(jl_codectx_t &ctx, const jl_cgval_t &v, jl_value_t *typ, Value **skip)
{
    // previous value was a split union, compute new index, or box
    Value *new_tindex = ConstantInt::get(getInt8Ty(ctx.builder.getContext()), UNION_BOX_MARKER);
    SmallBitVector skip_box(1, true);
    Value *tindex = ctx.builder.CreateAnd(v.TIndex, ConstantInt::get(getInt8Ty(ctx.builder.getContext()), 0x7f));
    if (jl_is_uniontype(typ)) {
        // compute the TIndex mapping from v.typ -> typ
        unsigned counter = 0;
        for_each_uniontype_small(
            // for each old union-split value
            [&](unsigned idx, jl_datatype_t *jt) {
                unsigned new_idx = get_box_tindex(jt, typ);
                bool t;
                if (new_idx) {
                    // found a matching element,
                    // match it against either the unboxed index
                    Value *cmp = ctx.builder.CreateICmpEQ(tindex, ConstantInt::get(getInt8Ty(ctx.builder.getContext()), idx));
                    new_tindex = ctx.builder.CreateSelect(cmp, ConstantInt::get(getInt8Ty(ctx.builder.getContext()), new_idx), new_tindex);
                    t = true;
                }
                else if (!jl_subtype((jl_value_t*)jt, typ)) {
                    // new value doesn't need to be boxed
                    // since it isn't part of the new union
                    t = true;
                    if (skip) {
                        Value *skip1 = ctx.builder.CreateICmpEQ(tindex, ConstantInt::get(getInt8Ty(ctx.builder.getContext()), idx));
                        *skip = *skip ? ctx.builder.CreateOr(*skip, skip1) : skip1;
                    }
                }
                else {
                    // will actually need to box this element
                    // since it appeared as a leaftype in the original type
                    // but not in the remark type
                    t = false;
                }
                skip_box.resize(idx + 1, t);
            },
            v.typ,
            counter);
    }
    setName(ctx.emission_context, new_tindex, "tindex");

    // some of the values are still unboxed
    if (!isa<Constant>(new_tindex)) {
        Value *wasboxed = NULL;
        // If the old value was boxed and unknown (type tag UNION_BOX_MARKER),
        // it is possible that the tag was actually one of the types
        // that are now explicitly represented. To find out, we need
        // to compare typeof(v.Vboxed) (i.e. the type of the unknown
        // value) against all the types that are now explicitly
        // selected and select the appropriate one as our new tindex.
        if (v.Vboxed) {
            wasboxed = ctx.builder.CreateAnd(v.TIndex, ConstantInt::get(getInt8Ty(ctx.builder.getContext()), UNION_BOX_MARKER));
            new_tindex = ctx.builder.CreateOr(wasboxed, new_tindex);
            wasboxed = ctx.builder.CreateICmpNE(wasboxed, ConstantInt::get(getInt8Ty(ctx.builder.getContext()), 0));
            setName(ctx.emission_context, wasboxed, "wasboxed");

            BasicBlock *currBB = ctx.builder.GetInsertBlock();

            // We lazily create a BB for this, once we decide that we
            // actually need it.
            Value *union_box_dt = NULL;
            BasicBlock *union_isaBB = NULL;
            BasicBlock *post_union_isaBB = NULL;
            auto maybe_setup_union_isa = [&]() {
                if (!union_isaBB) {
                    union_isaBB = BasicBlock::Create(ctx.builder.getContext(), "union_isa", ctx.f);
                    ctx.builder.SetInsertPoint(union_isaBB);
                    union_box_dt = emit_typeof(ctx, v.Vboxed, skip != NULL, true);
                    post_union_isaBB = ctx.builder.GetInsertBlock();
                }
            };

            // If we don't find a match. The type remains unknown
            // (UNION_BOX_MARKER). We could use `v.Tindex`, here, since we know
            // it has to be UNION_BOX_MARKER, but it seems likely the backend
            // will like the explicit constant better.
            Value *union_box_tindex = ConstantInt::get(getInt8Ty(ctx.builder.getContext()), UNION_BOX_MARKER);
            unsigned counter = 0;
            for_each_uniontype_small(
                // for each new union-split value
                [&](unsigned idx, jl_datatype_t *jt) {
                    unsigned old_idx = get_box_tindex(jt, v.typ);
                    if (old_idx == 0) {
                        // didn't handle this item before, select its new union index
                        maybe_setup_union_isa();
                        Value *cmp = ctx.builder.CreateICmpEQ(emit_tagfrom(ctx, jt), union_box_dt);
                        union_box_tindex = ctx.builder.CreateSelect(cmp, ConstantInt::get(getInt8Ty(ctx.builder.getContext()), UNION_BOX_MARKER | idx), union_box_tindex);
                    }
                },
                typ,
                counter);
            setName(ctx.emission_context, union_box_tindex, "union_box_tindex");
            if (union_box_dt) {
                BasicBlock *postBB = BasicBlock::Create(ctx.builder.getContext(), "post_union_isa", ctx.f);
                ctx.builder.CreateBr(postBB);
                ctx.builder.SetInsertPoint(currBB);
                Value *wasunknown = ctx.builder.CreateICmpEQ(v.TIndex, ConstantInt::get(getInt8Ty(ctx.builder.getContext()), UNION_BOX_MARKER));
                ctx.builder.CreateCondBr(wasunknown, union_isaBB, postBB);
                ctx.builder.SetInsertPoint(postBB);
                PHINode *tindex_phi = ctx.builder.CreatePHI(getInt8Ty(ctx.builder.getContext()), 2);
                tindex_phi->addIncoming(new_tindex, currBB);
                tindex_phi->addIncoming(union_box_tindex, post_union_isaBB);
                new_tindex = tindex_phi;
                setName(ctx.emission_context, new_tindex, "tindex");
            }
        }
        if (!skip_box.all()) {
            // some values weren't unboxed in the new union
            // box them now (tindex above already selected UNION_BOX_MARKER = box for them)
            Value *boxv = box_union(ctx, v, skip_box);
            if (v.Vboxed) {
                // If the value is boxed both before and after, we don't need
                // to touch it at all. Otherwise we're either transitioning
                // unboxed->boxed, or leaving an unboxed value in place.
                Value *isboxed = ctx.builder.CreateICmpNE(
                    ctx.builder.CreateAnd(new_tindex, ConstantInt::get(getInt8Ty(ctx.builder.getContext()), UNION_BOX_MARKER)),
                    ConstantInt::get(getInt8Ty(ctx.builder.getContext()), 0));
                boxv = ctx.builder.CreateSelect(
                    ctx.builder.CreateAnd(wasboxed, isboxed), v.Vboxed, boxv);
            }
            Value *slotv;
            MDNode *tbaa;
            if (v.V == NULL) {
                // v.V might be NULL if it was all ghost objects before
                slotv = NULL;
                tbaa = ctx.tbaa().tbaa_const;
            }
            else {
                Value *isboxv = ctx.builder.CreateIsNotNull(boxv);
                jl_cgval_t oldv = value_to_pointer(ctx, v);
                slotv = oldv.V;
                tbaa = oldv.tbaa;
                slotv = ctx.builder.CreateSelect(isboxv,
                            decay_derived(ctx, boxv),
                            decay_derived(ctx, slotv));
            }
            jl_cgval_t newv = jl_cgval_t(slotv, false, typ, new_tindex, tbaa, v.inline_roots);
            assert(boxv->getType() == ctx.types().T_prjlvalue);
            newv.Vboxed = boxv;
            return newv;
        }
    }
    else {
        return jl_cgval_t(boxed(ctx, v), true, typ, NULL, best_tbaa(ctx.tbaa(), typ), None);
    }
    return jl_cgval_t(v, typ, new_tindex);
}

// given a value marked with type `v.typ`, compute the mapping and/or boxing to return a value of type `typ`
// TODO: should this set TIndex when trivial (such as UNION_BOX_MARKER or concrete types) ?
static jl_cgval_t convert_julia_type(jl_codectx_t &ctx, const jl_cgval_t &v, jl_value_t *typ, Value **skip)
{
    if (typ == (jl_value_t*)jl_typeofbottom_type)
        return ghostValue(ctx, typ); // normalize TypeofBottom to Type{Union{}}
    if (v.typ == jl_bottom_type || jl_egal(v.typ, typ))
        return v; // fast-path
    Type *T = julia_type_to_llvm(ctx, typ);
    if (type_is_ghost(T))
        return ghostValue(ctx, typ);
    Value *new_tindex = NULL;
    if (jl_is_concrete_type(typ)) {
        if (jl_is_concrete_type(v.typ)) {
            // type mismatch: changing from one leaftype to another
            if (skip)
                *skip = ConstantInt::get(getInt1Ty(ctx.builder.getContext()), 1);
            else
                CreateTrap(ctx.builder);
            return jl_cgval_t();
        }
        bool mustbox_union = v.TIndex && !jl_is_pointerfree(typ);
        if (v.Vboxed && (v.isboxed || mustbox_union)) {
            if (skip) {
                *skip = ctx.builder.CreateNot(emit_exactly_isa(ctx, v, (jl_datatype_t*)typ, true));
            }
            return jl_cgval_t(v.Vboxed, true, typ, NULL, best_tbaa(ctx.tbaa(), typ), v.inline_roots);
        }
        if (mustbox_union) {
            // type mismatch: there weren't any boxed values in the union
            if (skip)
                *skip = ConstantInt::get(getInt1Ty(ctx.builder.getContext()), 1);
            else
                CreateTrap(ctx.builder);
            return jl_cgval_t();
        }
    }
    else {
        bool makeboxed = false;
        if (v.TIndex) {
            return convert_julia_type_union(ctx, v, typ, skip);
        }
        else if (!v.isboxed && jl_is_uniontype(typ)) {
            // previous value was unboxed (leaftype), statically compute union tindex
            assert(jl_is_concrete_type(v.typ));
            unsigned new_idx = get_box_tindex((jl_datatype_t*)v.typ, typ);
            if (new_idx) {
                new_tindex = ConstantInt::get(getInt8Ty(ctx.builder.getContext()), new_idx);
                if (v.V && v.inline_roots.empty() && !v.ispointer()) {
                    // TODO: remove this branch once all consumers of v.TIndex understand how to handle a non-ispointer value
                    return jl_cgval_t(value_to_pointer(ctx, v), typ, new_tindex);
                }
            }
            else if (jl_subtype(v.typ, typ)) {
                makeboxed = true;
            }
            else if (skip) {
                // undef
                *skip = ConstantInt::get(getInt1Ty(ctx.builder.getContext()), 1);
                return jl_cgval_t();
            }
            else {
                // unreachable
                CreateTrap(ctx.builder);
                return jl_cgval_t();
            }
        }
        else if (!v.isboxed) {
            makeboxed = true;
        }
        if (makeboxed) {
            // convert to a simple isboxed value
            return mark_julia_type(ctx, boxed(ctx, v), true, typ);
        }
    }
    return jl_cgval_t(v, typ, new_tindex);
}

std::unique_ptr<Module> jl_create_llvm_module(StringRef name, LLVMContext &context, const DataLayout &DL, const Triple &triple)
{
    ++ModulesCreated;
    auto m = std::make_unique<Module>(name, context);
    // According to clang darwin above 10.10 supports dwarfv4
    if (!m->getModuleFlag("Dwarf Version")) {
        m->addModuleFlag(llvm::Module::Warning, "Dwarf Version", 4);
    }
    if (!m->getModuleFlag("Debug Info Version"))
        m->addModuleFlag(llvm::Module::Warning, "Debug Info Version",
            llvm::DEBUG_METADATA_VERSION);
    m->setDataLayout(DL);
    m->setTargetTriple(triple.str());

    if (triple.isOSWindows() && triple.getArch() == Triple::x86) {
        // tell Win32 to assume the stack is always 16-byte aligned,
        // and to ensure that it is 16-byte aligned for out-going calls,
        // to ensure compatibility with GCC codes
        m->setOverrideStackAlignment(16);
    }

#if defined(JL_DEBUG_BUILD)
    m->setStackProtectorGuard("global");
#endif
    return m;
}

static void jl_name_jlfunc_args(jl_codegen_params_t &params, Function *F) {
    assert(F->arg_size() == 3);
    F->getArg(0)->setName("function::Core.Function");
    F->getArg(1)->setName("args::Any[]");
    F->getArg(2)->setName("nargs::UInt32");
}

static void jl_name_jlfuncparams_args(jl_codegen_params_t &params, Function *F) {
    assert(F->arg_size() == 4);
    F->getArg(0)->setName("function::Core.Function");
    F->getArg(1)->setName("args::Any[]");
    F->getArg(2)->setName("nargs::UInt32");
    F->getArg(3)->setName("sparams::Any");
}

void jl_init_function(Function *F, const Triple &TT)
{
    // set any attributes that *must* be set on all functions
    AttrBuilder attr(F->getContext());
    if (TT.isOSWindows() && TT.getArch() == Triple::x86) {
        // tell Win32 to assume the stack is always 16-byte aligned,
        // and to ensure that it is 16-byte aligned for out-going calls,
        // to ensure compatibility with GCC codes
        attr.addStackAlignmentAttr(16);
    }
    if (TT.isOSWindows() && TT.getArch() == Triple::x86_64) {
        attr.addUWTableAttr(llvm::UWTableKind::Default); // force NeedsWinEH
    }
    if (jl_fpo_disabled(TT))
        attr.addAttribute("frame-pointer", "all");
    if (!TT.isOSWindows()) {
#if !defined(_COMPILER_ASAN_ENABLED_)
        // ASAN won't like us accessing undefined memory causing spurious issues,
        // and Windows has platform-specific handling which causes it to mishandle
        // this annotation. Other platforms should just ignore this if they don't
        // implement it.
        attr.addAttribute("probe-stack", "inline-asm");
        //attr.addAttribute("stack-probe-size", "4096"); // can use this to change the default
#endif
    }
#if defined(_COMPILER_ASAN_ENABLED_)
    attr.addAttribute(Attribute::SanitizeAddress);
#endif
#if defined(_COMPILER_MSAN_ENABLED_)
    attr.addAttribute(Attribute::SanitizeMemory);
#endif
    F->addFnAttrs(attr);
}

static bool uses_specsig(jl_value_t *sig, bool needsparams, jl_value_t *rettype, bool prefer_specsig)
{
    if (needsparams)
        return false;
    if (sig == (jl_value_t*)jl_anytuple_type)
        return false;
    if (!jl_is_datatype(sig))
        return false;
    if (jl_nparams(sig) == 0)
        return false;
    if (jl_vararg_kind(jl_tparam(sig, jl_nparams(sig) - 1)) == JL_VARARG_UNBOUND)
        return false;
    // not invalid, consider if specialized signature is worthwhile
    // n.b. sig is sometimes wrong for OC (tparam0 might be the captures type of the specialization, even though what gets passed in that slot is an OC object), so prefer_specsig is always set (instead of recomputing tparam0 using get_oc_type)
    if (prefer_specsig)
        return true;
    if (!deserves_retbox(rettype) && !jl_is_datatype_singleton((jl_datatype_t*)rettype) && rettype != (jl_value_t*)jl_bool_type)
        return true;
    if (jl_is_uniontype(rettype)) {
        bool allunbox;
        size_t nbytes, align, min_align;
        union_alloca_type((jl_uniontype_t*)rettype, allunbox, nbytes, align, min_align);
        if (nbytes > 0)
            return true; // some elements of the union could be returned unboxed avoiding allocation
    }
    if (jl_nparams(sig) <= 3) // few parameters == more efficient to pass directly
        return true;
    bool allSingleton = true;
    for (size_t i = 0; i < jl_nparams(sig); i++) {
        jl_value_t *sigt = jl_tparam(sig, i);
        bool issing = jl_is_datatype(sigt) && jl_is_datatype_singleton((jl_datatype_t*)sigt);
        allSingleton &= issing;
        if (!deserves_argbox(sigt) && !issing) {
            return true;
        }
    }
    if (allSingleton)
        return true;
    return false; // jlcall sig won't require any box allocations
}

static std::pair<bool, bool> uses_specsig(jl_value_t *abi, jl_method_instance_t *lam, jl_value_t *rettype, bool prefer_specsig)
{
    bool needsparams = false;
    if (jl_is_method(lam->def.method)) {
        if ((size_t)jl_subtype_env_size(lam->def.method->sig) != jl_svec_len(lam->sparam_vals))
            needsparams = true;
        for (size_t i = 0; i < jl_svec_len(lam->sparam_vals); ++i) {
            if (jl_is_typevar(jl_svecref(lam->sparam_vals, i)))
                needsparams = true;
        }
    }
    return std::make_pair(uses_specsig(abi, needsparams, rettype, prefer_specsig), needsparams);
}


// Logging for code coverage and memory allocation

JL_DLLEXPORT void jl_coverage_alloc_line(StringRef filename, int line);
JL_DLLEXPORT uint64_t *jl_coverage_data_pointer(StringRef filename, int line);
JL_DLLEXPORT uint64_t *jl_malloc_data_pointer(StringRef filename, int line);

static void visitLine(jl_codectx_t &ctx, uint64_t *ptr, Value *addend, const char *name)
{
    Value *pv = ConstantExpr::getIntToPtr(
        ConstantInt::get(ctx.types().T_size, (uintptr_t)ptr),
        getPointerTy(ctx.builder.getContext()));
    Value *v = ctx.builder.CreateLoad(getInt64Ty(ctx.builder.getContext()), pv, true, name);
    v = ctx.builder.CreateAdd(v, addend);
    ctx.builder.CreateStore(v, pv, true); // volatile, not atomic, so this might be an underestimate,
                                          // but it's faster this way
}

// Code coverage

static void coverageVisitLine(jl_codectx_t &ctx, StringRef filename, int line)
{
    if (ctx.emission_context.imaging_mode)
        return; // TODO
    if (filename == "" || filename == "none" || filename == "no file" || filename == "<missing>" || line < 0)
        return;
    visitLine(ctx, jl_coverage_data_pointer(filename, line), ConstantInt::get(getInt64Ty(ctx.builder.getContext()), 1), "lcnt");
}

// Memory allocation log (malloc_log)

static void mallocVisitLine(jl_codectx_t &ctx, StringRef filename, int line, Value *sync)
{
    if (ctx.emission_context.imaging_mode)
        return; // TODO
    if (filename == "" || filename == "none" || filename == "no file" || filename == "<missing>" || line < 0)
        return;
    Value *addend = sync
        ? ctx.builder.CreateCall(prepare_call(sync_gc_total_bytes_func), {sync})
        : ctx.builder.CreateCall(prepare_call(diff_gc_total_bytes_func), {});
    visitLine(ctx, jl_malloc_data_pointer(filename, line), addend, "bytecnt");
}

// --- constant determination ---

static void show_source_loc(jl_codectx_t &ctx, JL_STREAM *out)
{
    jl_printf(out, "in %s at %s", ctx.name, ctx.file.str().c_str());
}

static void cg_bdw(jl_codectx_t &ctx, jl_sym_t *var, jl_binding_t *b)
{
    jl_binding_deprecation_warning(ctx.module, var, b);
    if (b->deprecated == 1 && jl_options.depwarn) {
        show_source_loc(ctx, JL_STDERR);
        jl_printf(JL_STDERR, "\n");
    }
}

static jl_value_t *static_apply_type(jl_codectx_t &ctx, ArrayRef<jl_cgval_t> args, size_t nargs)
{
    assert(nargs > 1);
    SmallVector<jl_value_t *, 0> v(nargs);
    for (size_t i = 0; i < nargs; i++) {
        if (!args[i].constant)
            return NULL;
        v[i] = args[i].constant;
    }
    assert(v[0] == jl_builtin_apply_type);
    size_t last_age = jl_current_task->world_age;
    // call apply_type, but ignore errors. we know that will work in world 1.
    jl_current_task->world_age = 1;
    jl_value_t *result;
    JL_TRY {
        result = jl_apply(v.data(), nargs);
    }
    JL_CATCH {
        result = NULL;
    }
    jl_current_task->world_age = last_age;
    return result;
}

// try to statically evaluate, NULL if not possible. note that this may allocate, and as
// such the resulting value should not be embedded directly in the generated code.
static jl_value_t *static_eval(jl_codectx_t &ctx, jl_value_t *ex)
{
    if (jl_is_symbol(ex)) {
        jl_sym_t *sym = (jl_sym_t*)ex;
        if (jl_is_const(ctx.module, sym))
            return jl_get_global(ctx.module, sym);
        return NULL;
    }
    if (jl_is_slotnumber(ex) || jl_is_argument(ex))
        return NULL;
    if (jl_is_ssavalue(ex)) {
        ssize_t idx = ((jl_ssavalue_t*)ex)->id - 1;
        assert(idx >= 0);
        if (ctx.ssavalue_assigned[idx]) {
            return ctx.SAvalues[idx].constant;
        }
        return NULL;
    }
    if (jl_is_quotenode(ex))
        return jl_fieldref(ex, 0);
    if (jl_is_method_instance(ex))
        return NULL;
    jl_module_t *m = NULL;
    jl_sym_t *s = NULL;
    if (jl_is_globalref(ex)) {
        s = jl_globalref_name(ex);
        jl_binding_t *b = jl_get_binding(jl_globalref_mod(ex), s);
        jl_value_t *v = jl_get_binding_value_if_const(b);
        if (v) {
            if (b->deprecated)
                cg_bdw(ctx, s, b);
            return v;
        }
        return NULL;
    }
    if (jl_is_expr(ex)) {
        jl_expr_t *e = (jl_expr_t*)ex;
        if (e->head == jl_call_sym) {
            jl_value_t *f = static_eval(ctx, jl_exprarg(e, 0));
            if (f) {
                if (jl_array_dim0(e->args) == 3 && (f == jl_builtin_getfield || f == jl_builtin_getglobal)) {
                    m = (jl_module_t*)static_eval(ctx, jl_exprarg(e, 1));
                    // Check the tag before evaluating `s` so that a value of random
                    // type won't be corrupted.
                    if (!m || !jl_is_module(m))
                        return NULL;
                    // Assumes that the module is rooted somewhere.
                    s = (jl_sym_t*)static_eval(ctx, jl_exprarg(e, 2));
                    if (s && jl_is_symbol(s)) {
                        jl_binding_t *b = jl_get_binding(m, s);
                        jl_value_t *v = jl_get_binding_value_if_const(b);
                        if (v) {
                            if (b->deprecated)
                                cg_bdw(ctx, s, b);
                            return v;
                        }
                    }
                }
                else if (f==jl_builtin_tuple || f==jl_builtin_apply_type) {
                    size_t i;
                    size_t n = jl_array_dim0(e->args)-1;
                    if (n==0 && f==jl_builtin_tuple) return (jl_value_t*)jl_emptytuple;
                    jl_value_t **v;
                    JL_GC_PUSHARGS(v, n+1);
                    v[0] = f;
                    for (i = 0; i < n; i++) {
                        v[i+1] = static_eval(ctx, jl_exprarg(e, i+1));
                        if (v[i+1] == NULL) {
                            JL_GC_POP();
                            return NULL;
                        }
                    }
                    size_t last_age = jl_current_task->world_age;
                    // here we know we're calling specific builtin functions that work in world 1.
                    jl_current_task->world_age = 1;
                    jl_value_t *result;
                    JL_TRY {
                        result = jl_apply(v, n+1);
                    }
                    JL_CATCH {
                        result = NULL;
                    }
                    jl_current_task->world_age = last_age;
                    JL_GC_POP();
                    return result;
                }
            }
        }
        else if (e->head == jl_static_parameter_sym) {
            size_t idx = jl_unbox_long(jl_exprarg(e, 0));
            if (idx <= jl_svec_len(ctx.linfo->sparam_vals)) {
                jl_value_t *e = jl_svecref(ctx.linfo->sparam_vals, idx - 1);
                if (jl_is_typevar(e))
                    return NULL;
                return e;
            }
        }
        return NULL;
    }
    return ex;
}

static bool slot_eq(jl_value_t *e, int sl)
{
    return (jl_is_slotnumber(e) || jl_is_argument(e)) && jl_slot_number(e)-1 == sl;
}

// --- code gen for intrinsic functions ---

#include "intrinsics.cpp"

// --- find volatile variables ---

// assigned in a try block and used outside that try block

static bool local_var_occurs(jl_value_t *e, int sl)
{
    if (slot_eq(e, sl)) {
        return true;
    }
    else if (jl_is_expr(e)) {
        jl_expr_t *ex = (jl_expr_t*)e;
        size_t alength = jl_array_dim0(ex->args);
        for(int i=0; i < (int)alength; i++) {
            if (local_var_occurs(jl_exprarg(ex,i),sl))
                return true;
        }
    }
    else if (jl_is_returnnode(e)) {
        jl_value_t *retexpr = jl_returnnode_value(e);
        if (retexpr != NULL)
            return local_var_occurs(retexpr, sl);
    }
    else if (jl_is_gotoifnot(e)) {
        return local_var_occurs(jl_gotoifnot_cond(e), sl);
    }
    return false;
}

static std::set<int> assigned_in_try(jl_array_t *stmts, int s, long l)
{
    std::set<int> av;
    for(int i=s; i < l; i++) {
        jl_value_t *st = jl_array_ptr_ref(stmts,i);
        if (jl_is_expr(st)) {
            if (((jl_expr_t*)st)->head == jl_assign_sym) {
                jl_value_t *ar = jl_exprarg(st, 0);
                if (jl_is_slotnumber(ar)) {
                    av.insert(jl_slot_number(ar)-1);
                }
            }
        }
    }
    return av;
}

static void mark_volatile_vars(jl_array_t *stmts, SmallVectorImpl<jl_varinfo_t> &slots)
{
    size_t slength = jl_array_dim0(stmts);
    for (int i = 0; i < (int)slength; i++) {
        jl_value_t *st = jl_array_ptr_ref(stmts, i);
        if (jl_is_enternode(st)) {
            int last = jl_enternode_catch_dest(st);
            if (last == 0)
                continue;
            std::set<int> as = assigned_in_try(stmts, i + 1, last - 1);
            for (int j = 0; j < (int)slength; j++) {
                if (j < i || j > last) {
                    std::set<int>::iterator it = as.begin();
                    for (; it != as.end(); it++) {
                        if (local_var_occurs(jl_array_ptr_ref(stmts, j), *it)) {
                            jl_varinfo_t &vi = slots[*it];
                            vi.isVolatile = true;
                        }
                    }
                }
            }
        }
    }
}

// --- use analysis ---

// a very simple, conservative use analysis
// to eagerly remove slot assignments that are never read from

template <typename callback>
static void general_use_analysis(jl_codectx_t &ctx, jl_value_t *expr, callback &f)
{
    if (f(expr)) {
        return;
    }
    else if (jl_is_expr(expr)) {
        jl_expr_t *e = (jl_expr_t*)expr;
        if (e->head == jl_method_sym) {
            general_use_analysis(ctx, jl_exprarg(e, 0), f);
            if (jl_expr_nargs(e) > 1) {
                general_use_analysis(ctx, jl_exprarg(e, 1), f);
                general_use_analysis(ctx, jl_exprarg(e, 2), f);
            }
        }
        else if (e->head == jl_assign_sym) {
            // don't consider assignment LHS as a variable "use"
            general_use_analysis(ctx, jl_exprarg(e, 1), f);
        }
        else {
            size_t i, elen = jl_array_dim0(e->args);
            for (i = 0; i < elen; i++) {
                general_use_analysis(ctx, jl_exprarg(e, i), f);
            }
        }
    }
    else if (jl_is_returnnode(expr)) {
        jl_value_t *retexpr = jl_returnnode_value(expr);
        if (retexpr != NULL)
            general_use_analysis(ctx, retexpr, f);
    }
    else if (jl_is_gotoifnot(expr)) {
        general_use_analysis(ctx, jl_gotoifnot_cond(expr), f);
    }
    else if (jl_is_pinode(expr)) {
        general_use_analysis(ctx, jl_fieldref_noalloc(expr, 0), f);
    }
    else if (jl_is_upsilonnode(expr)) {
        jl_value_t *val = jl_fieldref_noalloc(expr, 0);
        if (val)
            general_use_analysis(ctx, val, f);
    }
    else if (jl_is_phicnode(expr)) {
        jl_array_t *values = (jl_array_t*)jl_fieldref_noalloc(expr, 0);
        size_t i, elen = jl_array_nrows(values);
        for (i = 0; i < elen; i++) {
            jl_value_t *v = jl_array_ptr_ref(values, i);
            general_use_analysis(ctx, v, f);
        }
    }
    else if (jl_is_phinode(expr)) {
        jl_array_t *values = (jl_array_t*)jl_fieldref_noalloc(expr, 1);
        size_t i, elen = jl_array_nrows(values);
        for (i = 0; i < elen; i++) {
            jl_value_t *v = jl_array_ptr_ref(values, i);
            if (v)
                general_use_analysis(ctx, v, f);
        }
    }
}

static void simple_use_analysis(jl_codectx_t &ctx, jl_value_t *expr)
{
    auto scan_slot_arg = [&](jl_value_t *expr) {
        if (jl_is_slotnumber(expr) || jl_is_argument(expr)) {
            int i = jl_slot_number(expr) - 1;
            ctx.slots[i].used = true;
            return true;
        }
        return false;
    };
    return general_use_analysis(ctx, expr, scan_slot_arg);
}

// --- gc root utils ---

// ---- Get Element Pointer (GEP) instructions within the GC frame ----

static void jl_temporary_root(jl_codegen_params_t &ctx, jl_value_t *val)
{
    if (!jl_is_globally_rooted(val)) {
        jl_array_t *roots = ctx.temporary_roots;
        for (size_t i = 0; i < jl_array_dim0(roots); i++) {
            if (jl_array_ptr_ref(roots, i) == val)
                return;
        }
        jl_array_ptr_1d_push(roots, val);
    }
}
static void jl_temporary_root(jl_codectx_t &ctx, jl_value_t *val)
{
    jl_temporary_root(ctx.emission_context, val);
}

// --- generating function calls ---

static jl_cgval_t emit_globalref_runtime(jl_codectx_t &ctx, jl_binding_t *bnd, jl_module_t *mod, jl_sym_t *name)
{
    Value *bp = julia_binding_gv(ctx, bnd);
    Value *v = ctx.builder.CreateCall(prepare_call(jlgetbindingvalue_func), { bp });
    undef_var_error_ifnot(ctx, ctx.builder.CreateIsNotNull(v), name, (jl_value_t*)mod);
    return mark_julia_type(ctx, v, true, jl_any_type);
}

static jl_cgval_t emit_globalref(jl_codectx_t &ctx, jl_module_t *mod, jl_sym_t *name, AtomicOrdering order)
{
    jl_binding_t *bnd = jl_get_module_binding(mod, name, 1);
    assert(bnd);
    jl_binding_partition_t *bpart = jl_get_binding_partition_all(bnd, ctx.min_world, ctx.max_world);
    if (!bpart) {
        return emit_globalref_runtime(ctx, bnd, mod, name);
    }
    jl_ptr_kind_union_t pku = jl_atomic_load_relaxed(&bpart->restriction);
    if (jl_bkind_is_some_guard(decode_restriction_kind(pku))) {
        // try to look this up now.
        // TODO: This is bad and we'd like to delete it.
        jl_get_binding(mod, name);
    }
    // bpart was updated in place - this will change with full partition
    pku = jl_atomic_load_acquire(&bpart->restriction);
    if (jl_bkind_is_some_guard(decode_restriction_kind(pku))) {
        // Redo the lookup at runtime
        return emit_globalref_runtime(ctx, bnd, mod, name);
    } else {
        while (true) {
            if (!bpart)
                break;
            if (!jl_bkind_is_some_import(decode_restriction_kind(pku)))
                break;
            if (bnd->deprecated) {
                cg_bdw(ctx, name, bnd);
            }
            bnd = (jl_binding_t*)decode_restriction_value(pku);
            bpart = jl_get_binding_partition_all(bnd, ctx.min_world, ctx.max_world);
            if (!bpart)
                break;
            pku = jl_atomic_load_acquire(&bpart->restriction);
        }
        if (bpart && jl_bkind_is_some_constant(decode_restriction_kind(pku))) {
            jl_value_t *constval = decode_restriction_value(pku);
            if (!constval) {
                undef_var_error_ifnot(ctx, ConstantInt::get(getInt1Ty(ctx.builder.getContext()), 0), name, (jl_value_t*)mod);
                return jl_cgval_t();
            }
            return mark_julia_const(ctx, constval);
        }
    }
    if (!bpart) {
        return emit_globalref_runtime(ctx, bnd, mod, name);
    }
    Value *bp = julia_binding_gv(ctx, bnd);
    if (bnd->deprecated) {
        cg_bdw(ctx, name, bnd);
    }
    assert(decode_restriction_kind(pku) == BINDING_KIND_GLOBAL);
    jl_value_t *ty = decode_restriction_value(pku);
    bp = julia_binding_pvalue(ctx, bp);
    if (ty == nullptr)
        ty = (jl_value_t*)jl_any_type;
    return update_julia_type(ctx, emit_checked_var(ctx, bp, name, (jl_value_t*)mod, false, ctx.tbaa().tbaa_binding), ty);
}

static jl_cgval_t emit_globalop(jl_codectx_t &ctx, jl_module_t *mod, jl_sym_t *sym, jl_cgval_t rval, const jl_cgval_t &cmp,
                                AtomicOrdering Order, AtomicOrdering FailOrder,
                                bool issetglobal, bool isreplaceglobal, bool isswapglobal, bool ismodifyglobal, bool issetglobalonce,
                                const jl_cgval_t *modifyop, bool alloc)
{
    jl_binding_t *bnd = NULL;
    Value *bp = global_binding_pointer(ctx, mod, sym, &bnd, true, alloc);
    jl_binding_partition_t *bpart = jl_get_binding_partition_all(bnd, ctx.min_world, ctx.max_world);
    if (bp == NULL)
        return jl_cgval_t();
    if (bpart) {
        jl_ptr_kind_union_t pku = jl_atomic_load_relaxed(&bpart->restriction);
        if (!jl_bkind_is_some_constant(decode_restriction_kind(pku))) {
            jl_value_t *ty = decode_restriction_value(pku);
            if (ty != nullptr) {
                const std::string fname = issetglobal ? "setglobal!" : isreplaceglobal ? "replaceglobal!" : isswapglobal ? "swapglobal!" : ismodifyglobal ? "modifyglobal!" : "setglobalonce!";
                if (!ismodifyglobal) {
                    // TODO: use typeassert in jl_check_binding_wr too
                    emit_typecheck(ctx, rval, ty, "typeassert");
                    rval = update_julia_type(ctx, rval, ty);
                    if (rval.typ == jl_bottom_type)
                        return jl_cgval_t();
                }
                bool isboxed = true;
                bool maybe_null = jl_atomic_load_relaxed(&bnd->value) == NULL;
                return typed_store(ctx,
                                julia_binding_pvalue(ctx, bp),
                                rval, cmp, ty,
                                ctx.tbaa().tbaa_binding,
                                nullptr,
                                bp,
                                isboxed,
                                Order,
                                FailOrder,
                                0,
                                nullptr,
                                issetglobal,
                                isreplaceglobal,
                                isswapglobal,
                                ismodifyglobal,
                                issetglobalonce,
                                maybe_null,
                                modifyop,
                                fname,
                                mod,
                                sym);

            }
        }
    }
    Value *m = literal_pointer_val(ctx, (jl_value_t*)mod);
    Value *s = literal_pointer_val(ctx, (jl_value_t*)sym);
    if (issetglobal) {
        ctx.builder.CreateCall(prepare_call(jlcheckassign_func),
                { bp, m, s, mark_callee_rooted(ctx, boxed(ctx, rval)) });
        return rval;
    }
    else if (isreplaceglobal) {
        Value *r = ctx.builder.CreateCall(prepare_call(jlcheckreplace_func),
                { bp, m, s, boxed(ctx, cmp), boxed(ctx, rval) });
        return mark_julia_type(ctx, r, true, jl_any_type);
    }
    else if (isswapglobal) {
        Value *r = ctx.builder.CreateCall(prepare_call(jlcheckswap_func),
                { bp, m, s, mark_callee_rooted(ctx, boxed(ctx, rval)) });
        return mark_julia_type(ctx, r, true, jl_any_type);
    }
    else if (ismodifyglobal) {
        Value *r = ctx.builder.CreateCall(prepare_call(jlcheckmodify_func),
                { bp, m, s, boxed(ctx, cmp), boxed(ctx, rval) });
        return mark_julia_type(ctx, r, true, jl_any_type);
    }
    else if (issetglobalonce) {
        Value *r = ctx.builder.CreateCall(prepare_call(jlcheckassignonce_func),
                { bp, m, s, mark_callee_rooted(ctx, boxed(ctx, rval)) });
        return mark_julia_type(ctx, r, true, jl_bool_type);
    }
    abort(); // unreachable
}

static Value *emit_box_compare(jl_codectx_t &ctx, const jl_cgval_t &arg1, const jl_cgval_t &arg2,
                               Value *nullcheck1, Value *nullcheck2)
{
    ++EmittedBoxCompares;
    if (jl_pointer_egal(arg1.typ) || jl_pointer_egal(arg2.typ)) {
        // if we can be certain we won't try to load from the pointer (because
        // we know boxed is trivial), we can skip the separate null checks
        // and just do the ICmpEQ test
        if (!arg1.TIndex && !arg2.TIndex)
            nullcheck1 = nullcheck2 = nullptr;
    }
    return emit_nullcheck_guard2(ctx, nullcheck1, nullcheck2, [&] {
        Value *varg1 = decay_derived(ctx, boxed(ctx, arg1));
        Value *varg2 = decay_derived(ctx, boxed(ctx, arg2));
        if (jl_pointer_egal(arg1.typ) || jl_pointer_egal(arg2.typ)) {
            return ctx.builder.CreateICmpEQ(varg1, varg2);
        }
        Value *neq = ctx.builder.CreateICmpNE(varg1, varg2);
        return emit_guarded_test(ctx, neq, true, [&] {
            Value *dtarg = emit_typeof(ctx, arg1, false, true);
            Value *dt_eq = ctx.builder.CreateICmpEQ(dtarg, emit_typeof(ctx, arg2, false, true));
            return emit_guarded_test(ctx, dt_eq, false, [&] {
                return ctx.builder.CreateTrunc(ctx.builder.CreateCall(prepare_call(jlegalx_func),
                                                                      {varg1, varg2, dtarg}), getInt1Ty(ctx.builder.getContext()));
            });
        });
    });
}

static Value *emit_bits_compare(jl_codectx_t &ctx, jl_cgval_t arg1, jl_cgval_t arg2);

static Value *emit_bitsunion_compare(jl_codectx_t &ctx, const jl_cgval_t &arg1, const jl_cgval_t &arg2)
{
    ++EmittedBitsUnionCompares;
    assert(jl_egal(arg1.typ, arg2.typ) && arg1.TIndex && arg2.TIndex && jl_is_uniontype(arg1.typ) && "unimplemented");
    Value *tindex = arg1.TIndex;
    tindex = ctx.builder.CreateAnd(tindex, ConstantInt::get(getInt8Ty(ctx.builder.getContext()), 0x7f));
    Value *tindex2 = arg2.TIndex;
    tindex2 = ctx.builder.CreateAnd(tindex2, ConstantInt::get(getInt8Ty(ctx.builder.getContext()), 0x7f));
    Value *typeeq = ctx.builder.CreateICmpEQ(tindex, tindex2);
    setName(ctx.emission_context, typeeq, "typematch");
    tindex = ctx.builder.CreateSelect(typeeq, tindex, ConstantInt::get(getInt8Ty(ctx.builder.getContext()), 0x00));
    BasicBlock *defaultBB = BasicBlock::Create(ctx.builder.getContext(), "unionbits_is_boxed", ctx.f);
    SwitchInst *switchInst = ctx.builder.CreateSwitch(tindex, defaultBB);
    BasicBlock *postBB = BasicBlock::Create(ctx.builder.getContext(), "post_unionbits_is", ctx.f);
    ctx.builder.SetInsertPoint(postBB);
    PHINode *phi = ctx.builder.CreatePHI(getInt1Ty(ctx.builder.getContext()), 2);
    switchInst->addCase(ConstantInt::get(getInt8Ty(ctx.builder.getContext()), 0), postBB);
    phi->addIncoming(ConstantInt::get(getInt1Ty(ctx.builder.getContext()), 0), switchInst->getParent());
    unsigned counter = 0;
    bool allunboxed = for_each_uniontype_small(
        [&](unsigned idx, jl_datatype_t *jt) {
            BasicBlock *tempBB = BasicBlock::Create(ctx.builder.getContext(), "unionbits_is", ctx.f);
            ctx.builder.SetInsertPoint(tempBB);
            switchInst->addCase(ConstantInt::get(getInt8Ty(ctx.builder.getContext()), idx), tempBB);
            jl_cgval_t sel_arg1(arg1, (jl_value_t*)jt, NULL);
            jl_cgval_t sel_arg2(arg2, (jl_value_t*)jt, NULL);
            Value *cmp = emit_bits_compare(ctx, sel_arg1, sel_arg2);
            tempBB = ctx.builder.GetInsertBlock(); // could have changed
            phi->addIncoming(cmp, tempBB);
            ctx.builder.CreateBr(postBB);
        },
        arg1.typ,
        counter);
    assert(allunboxed); (void)allunboxed;
    ctx.builder.SetInsertPoint(defaultBB);
    Function *trap_func = Intrinsic::getDeclaration(
        ctx.f->getParent(),
        Intrinsic::trap);
    ctx.builder.CreateCall(trap_func);
    ctx.builder.CreateUnreachable();
    ctx.builder.SetInsertPoint(postBB);
    setName(ctx.emission_context, phi, "unionbits_is");
    return phi;
}

struct egal_desc {
    size_t offset;
    size_t nrepeats;
    size_t data_bytes;
    size_t padding_bytes;
};

template <typename callback>
static size_t emit_masked_bits_compare(callback &emit_desc, jl_datatype_t *aty, egal_desc &current_desc)
{
    // Memcmp, but with masked padding
    size_t data_bytes = 0;
    size_t padding_bytes = 0;
    size_t nfields = jl_datatype_nfields(aty);
    size_t total_size = jl_datatype_size(aty);
    assert(aty->layout->flags.isbitsegal);
    for (size_t i = 0; i < nfields; ++i) {
        size_t offset = jl_field_offset(aty, i);
        size_t fend = i == nfields - 1 ? total_size : jl_field_offset(aty, i + 1);
        size_t fsz = jl_field_size(aty, i);
        jl_datatype_t *fty = (jl_datatype_t*)jl_field_type(aty, i);
        assert(jl_is_datatype(fty)); // union fields should never reach here
        assert(fty->layout->flags.isbitsegal);
        if (jl_field_isptr(aty, i) || !fty->layout->flags.haspadding) {
            // The field has no internal padding
            data_bytes += fsz;
            if (offset + fsz == fend) {
                // The field has no padding after. Merge this into the current
                // comparison range and go to next field.
            } else {
                padding_bytes = fend - offset - fsz;
                // Found padding. Either merge this into the current comparison
                // range, or emit the old one and start a new one.
                if (current_desc.data_bytes == data_bytes &&
                        current_desc.padding_bytes == padding_bytes) {
                    // Same as the previous range, just note that down, so we
                    // emit this as a loop.
                    current_desc.nrepeats += 1;
                } else {
                    if (current_desc.nrepeats != 0)
                        emit_desc(current_desc);
                    current_desc.nrepeats = 1;
                    current_desc.data_bytes = data_bytes;
                    current_desc.padding_bytes = padding_bytes;
                }
                data_bytes = 0;
            }
        } else {
            // The field may have internal padding. Recurse this.
            data_bytes += emit_masked_bits_compare(emit_desc, fty, current_desc);
        }
    }
    return data_bytes;
}

static Value *emit_bits_compare(jl_codectx_t &ctx, jl_cgval_t arg1, jl_cgval_t arg2)
{
    ++EmittedBitsCompares;
    jl_value_t *argty = (arg1.constant ? jl_typeof(arg1.constant) : arg1.typ);
    bool isboxed;
    Type *at = julia_type_to_llvm(ctx, arg1.typ, &isboxed);
    assert(jl_is_datatype(arg1.typ) && arg1.typ == (arg2.constant ? jl_typeof(arg2.constant) : arg2.typ) && !isboxed);

    if (type_is_ghost(at))
        return ConstantInt::get(getInt1Ty(ctx.builder.getContext()), 1);

    if (at->isIntegerTy() || at->isPointerTy() || at->isFloatingPointTy()) {
        Type *at_int = INTT(at, ctx.emission_context.DL);
        Value *varg1 = emit_unbox(ctx, at_int, arg1, argty);
        Value *varg2 = emit_unbox(ctx, at_int, arg2, argty);
        return ctx.builder.CreateICmpEQ(varg1, varg2);
    }

    if (at->isVectorTy()) {
        jl_svec_t *types = ((jl_datatype_t*)argty)->types;
        Value *answer = ConstantInt::get(getInt1Ty(ctx.builder.getContext()), 1);
        Value *varg1 = emit_unbox(ctx, at, arg1, argty);
        Value *varg2 = emit_unbox(ctx, at, arg2, argty);
        for (size_t i = 0, l = jl_svec_len(types); i < l; i++) {
            jl_value_t *fldty = jl_svecref(types, i);
            Value *subAns, *fld1, *fld2;
            fld1 = ctx.builder.CreateExtractElement(varg1, ConstantInt::get(getInt32Ty(ctx.builder.getContext()), i)),
            fld2 = ctx.builder.CreateExtractElement(varg2, ConstantInt::get(getInt32Ty(ctx.builder.getContext()), i)),
            subAns = emit_bits_compare(ctx,
                    mark_julia_type(ctx, fld1, false, fldty),
                    mark_julia_type(ctx, fld2, false, fldty));
            answer = ctx.builder.CreateAnd(answer, subAns);
        }
        return answer;
    }

    if (at->isAggregateType()) { // Struct or Array
        jl_datatype_t *sty = (jl_datatype_t*)argty;
        size_t sz = jl_datatype_size(sty);
        if (sz > 512 && !sty->layout->flags.haspadding && sty->layout->flags.isbitsegal) {
            Value *varg1 = arg1.inline_roots.empty() && arg1.ispointer() ? data_pointer(ctx, arg1) :
                value_to_pointer(ctx, arg1).V;
            Value *varg2 = arg2.inline_roots.empty() && arg2.ispointer() ? data_pointer(ctx, arg2) :
                value_to_pointer(ctx, arg2).V;
            varg1 = emit_pointer_from_objref(ctx, varg1);
            varg2 = emit_pointer_from_objref(ctx, varg2);
            SmallVector<Value*, 0> gc_uses;
            // these roots may seem a bit overkill, but we want to make sure
            // that a!=b implies (a,)!=(b,) even if a and b are unused and
            // therefore could be freed and then the memory for a reused for b
            gc_uses.append(get_gc_roots_for(ctx, arg1));
            gc_uses.append(get_gc_roots_for(ctx, arg2));
            OperandBundleDef OpBundle("jl_roots", gc_uses);
            auto answer = ctx.builder.CreateCall(prepare_call(memcmp_func), {
                        varg1,
                        varg2,
                        ConstantInt::get(ctx.types().T_size, sz) },
                    ArrayRef<OperandBundleDef>(&OpBundle, gc_uses.empty() ? 0 : 1));

            if (arg1.tbaa || arg2.tbaa) {
                jl_aliasinfo_t ai;
                if (!arg1.tbaa) {
                    ai = jl_aliasinfo_t::fromTBAA(ctx, arg2.tbaa);
                }
                else if (!arg2.tbaa) {
                    ai = jl_aliasinfo_t::fromTBAA(ctx, arg1.tbaa);
                }
                else {
                    jl_aliasinfo_t arg1_ai = jl_aliasinfo_t::fromTBAA(ctx, arg1.tbaa);
                    jl_aliasinfo_t arg2_ai = jl_aliasinfo_t::fromTBAA(ctx, arg2.tbaa);
                    ai = arg1_ai.merge(arg2_ai);
                }
                ai.decorateInst(answer);
            }
            return ctx.builder.CreateICmpEQ(answer, ConstantInt::get(getInt32Ty(ctx.builder.getContext()), 0));
        }
        else if (sz > 512 && jl_struct_try_layout(sty) && sty->layout->flags.isbitsegal) {
            Value *varg1 = arg1.inline_roots.empty() && arg1.ispointer() ? data_pointer(ctx, arg1) :
                value_to_pointer(ctx, arg1).V;
            Value *varg2 = arg2.inline_roots.empty() && arg2.ispointer() ? data_pointer(ctx, arg2) :
                value_to_pointer(ctx, arg2).V;
            varg1 = emit_pointer_from_objref(ctx, varg1);
            varg2 = emit_pointer_from_objref(ctx, varg2);

            // See above for why we want to do this
            SmallVector<Value*, 0> gc_uses;
            gc_uses.append(get_gc_roots_for(ctx, arg1));
            gc_uses.append(get_gc_roots_for(ctx, arg2));
            OperandBundleDef OpBundle("jl_roots", gc_uses);

            Value *answer = nullptr;
            auto emit_desc = [&](egal_desc desc) {
                Value *ptr1 = varg1;
                Value *ptr2 = varg2;
                if (desc.offset != 0) {
                    ptr1 = emit_ptrgep(ctx, ptr1, desc.offset);
                    ptr2 = emit_ptrgep(ctx, ptr2, desc.offset);
                }

                Value *new_ptr1 = ptr1;
                Value *endptr1 = nullptr;
                BasicBlock *postBB = nullptr;
                BasicBlock *loopBB = nullptr;
                PHINode *answerphi = nullptr;
                if (desc.nrepeats != 1) {
                    // Set up loop
                    endptr1 = emit_ptrgep(ctx, ptr1, desc.nrepeats * (desc.data_bytes + desc.padding_bytes));;

                    BasicBlock *currBB = ctx.builder.GetInsertBlock();
                    loopBB = BasicBlock::Create(ctx.builder.getContext(), "egal_loop", ctx.f);
                    postBB = BasicBlock::Create(ctx.builder.getContext(), "post", ctx.f);
                    ctx.builder.CreateBr(loopBB);

                    ctx.builder.SetInsertPoint(loopBB);
                    Type *TInt1 = getInt1Ty(ctx.builder.getContext());
                    answerphi = ctx.builder.CreatePHI(TInt1, 2);
                    answerphi->addIncoming(answer ? answer : ConstantInt::get(TInt1, 1), currBB);
                    answer = answerphi;

                    PHINode *itr1 = ctx.builder.CreatePHI(ptr1->getType(), 2);
                    PHINode *itr2 = ctx.builder.CreatePHI(ptr2->getType(), 2);

                    new_ptr1 = emit_ptrgep(ctx, itr1, desc.data_bytes + desc.padding_bytes);
                    itr1->addIncoming(ptr1, currBB);
                    itr1->addIncoming(new_ptr1, loopBB);

                    Value *new_ptr2 = emit_ptrgep(ctx, itr2, desc.data_bytes + desc.padding_bytes);
                    itr2->addIncoming(ptr2, currBB);
                    itr2->addIncoming(new_ptr2, loopBB);

                    ptr1 = itr1;
                    ptr2 = itr2;
                }

                // Emit memcmp. TODO: LLVM has a pass to expand this for additional
                // performance.
                Value *this_answer = ctx.builder.CreateCall(prepare_call(memcmp_func),
                    { ptr1,
                      ptr2,
                      ConstantInt::get(ctx.types().T_size, desc.data_bytes) },
                    ArrayRef<OperandBundleDef>(&OpBundle, gc_uses.empty() ? 0 : 1));
                this_answer = ctx.builder.CreateICmpEQ(this_answer, ConstantInt::get(getInt32Ty(ctx.builder.getContext()), 0));
                answer = answer ? ctx.builder.CreateAnd(answer, this_answer) : this_answer;
                if (endptr1) {
                    answerphi->addIncoming(answer, loopBB);
                    Value *loopend = ctx.builder.CreateICmpEQ(new_ptr1, endptr1);
                    ctx.builder.CreateCondBr(loopend, postBB, loopBB);
                    ctx.builder.SetInsertPoint(postBB);
                }
            };
            egal_desc current_desc = {0};
            size_t trailing_data_bytes = emit_masked_bits_compare(emit_desc, sty, current_desc);
            assert(current_desc.nrepeats != 0);
            emit_desc(current_desc);
            if (trailing_data_bytes != 0) {
                current_desc.nrepeats = 1;
                current_desc.data_bytes = trailing_data_bytes;
                current_desc.padding_bytes = 0;
                emit_desc(current_desc);
            }
            return answer;
        }
        else {
            jl_svec_t *types = sty->types;
            Value *answer = ConstantInt::get(getInt1Ty(ctx.builder.getContext()), 1);
            for (size_t i = 0, l = jl_svec_len(types); i < l; i++) {
                jl_value_t *fldty = jl_svecref(types, i);
                if (type_is_ghost(julia_type_to_llvm(ctx, fldty)))
                    continue;
                Value *nullcheck1 = nullptr;
                Value *nullcheck2 = nullptr;
                auto fld1 = emit_getfield_knownidx(ctx, arg1, i, sty, jl_memory_order_notatomic, &nullcheck1);
                auto fld2 = emit_getfield_knownidx(ctx, arg2, i, sty, jl_memory_order_notatomic, &nullcheck2);
                Value *fld_answer;
                if (jl_field_isptr(sty, i) && jl_is_concrete_immutable(fldty)) {
                    // concrete immutables that are !isinlinealloc might be reference cycles
                    // issue #37872
                    fld_answer = emit_box_compare(ctx, fld1, fld2, nullcheck1, nullcheck2);
                }
                else {
                    fld_answer = emit_f_is(ctx, fld1, fld2, nullcheck1, nullcheck2);
                }
                answer = ctx.builder.CreateAnd(answer, fld_answer);
            }
            return answer;
        }
    }
    assert(0 && "what is this llvm type?");
    abort();
}

// emit code for is (===).
// If either `nullcheck1` or `nullcheck2` are non-NULL, they are pointer values
// representing the undef-ness of `arg1` and `arg2`.
// This can only happen when comparing two fields of the same time and the result should be
// true if both are NULL
// Like the runtime counterpart, this is codegen guaranteed to be non-allocating and to exclude safepoints
static Value *emit_f_is(jl_codectx_t &ctx, const jl_cgval_t &arg1, const jl_cgval_t &arg2,
                        Value *nullcheck1, Value *nullcheck2)
{
    ++EmittedEgals;
    // handle simple static expressions with no side-effects
    if (arg1.constant && arg2.constant)
        return ConstantInt::get(getInt1Ty(ctx.builder.getContext()), jl_egal(arg1.constant, arg2.constant));

    jl_value_t *rt1 = (arg1.constant ? jl_typeof(arg1.constant) : arg1.typ);
    jl_value_t *rt2 = (arg2.constant ? jl_typeof(arg2.constant) : arg2.typ);
    if (jl_is_concrete_type(rt1) && jl_is_concrete_type(rt2) && !jl_is_kind(rt1) && !jl_is_kind(rt2) && rt1 != rt2) {
        // disjoint concrete leaf types are never equal (quick test)
        return ConstantInt::get(getInt1Ty(ctx.builder.getContext()), 0);
    }

    if (arg1.isghost || arg2.isghost || arg1.constant == jl_bottom_type ||
        arg2.constant == jl_bottom_type) {
        // comparing to a singleton object, special case for value `jl_bottom_type`
        // since it is normalized to `::Type{Union{}}` instead...
        if (arg1.TIndex)
            return emit_nullcheck_guard(ctx, nullcheck1, [&] {
                return emit_exactly_isa(ctx, arg1, (jl_datatype_t*)rt2); // rt2 is a singleton type
            });
        if (arg2.TIndex)
            return emit_nullcheck_guard(ctx, nullcheck2, [&] {
                return emit_exactly_isa(ctx, arg2, (jl_datatype_t*)rt1); // rt1 is a singleton type
            });
        if (!(arg1.isboxed || arg1.constant) || !(arg2.isboxed || arg2.constant))
            // not TIndex && not boxed implies it is an unboxed value of a different type from this singleton
            // (which was probably caught above, but just to be safe, we repeat it here explicitly)
            return ConstantInt::get(getInt1Ty(ctx.builder.getContext()), 0);
        Value *varg1 = arg1.constant ? literal_pointer_val(ctx, arg1.constant) : arg1.Vboxed;
        Value *varg2 = arg2.constant ? literal_pointer_val(ctx, arg2.constant) : arg2.Vboxed;
        // rooting these values isn't needed since we won't load this pointer
        // and we know at least one of them is a unique Singleton
        // which is already enough to ensure pointer uniqueness for this test
        // even if the other pointer managed to get garbage collected
        // TODO: use emit_pointer_from_objref instead, per comment above
        return ctx.builder.CreateICmpEQ(decay_derived(ctx, varg1), decay_derived(ctx, varg2));
    }

    if (jl_type_intersection(rt1, rt2) == (jl_value_t*)jl_bottom_type) // types are disjoint (exhaustive test)
        return ConstantInt::get(getInt1Ty(ctx.builder.getContext()), 0);

    // can compare any concrete immutable by bits, except for UnionAll
    // which has a special non-bits based egal
    bool justbits1 = jl_is_concrete_immutable(rt1) && !jl_is_kind(rt1);
    bool justbits2 = jl_is_concrete_immutable(rt2) && !jl_is_kind(rt2);
    if (justbits1 || justbits2) { // whether this type is unique'd by value
        return emit_nullcheck_guard2(ctx, nullcheck1, nullcheck2, [&] () -> Value* {
            jl_datatype_t *typ = (jl_datatype_t*)(justbits1 ? rt1 : rt2);
            if (typ == jl_bool_type) { // aka jl_pointer_egal
                // some optimizations for bool, since pointer comparison may be better
                if ((arg1.isboxed || arg1.constant) && (arg2.isboxed || arg2.constant)) { // aka have-fast-pointer
                    Value *varg1 = arg1.constant ? literal_pointer_val(ctx, arg1.constant) : arg1.Vboxed;
                    Value *varg2 = arg2.constant ? literal_pointer_val(ctx, arg2.constant) : arg2.Vboxed;
                    return ctx.builder.CreateICmpEQ(decay_derived(ctx, varg1), decay_derived(ctx, varg2));
                }
            }
            if (rt1 == rt2)
                return emit_bits_compare(ctx, arg1, arg2);
            Value *same_type = emit_exactly_isa(ctx, (justbits1 ? arg2 : arg1), typ);
            BasicBlock *currBB = ctx.builder.GetInsertBlock();
            BasicBlock *isaBB = BasicBlock::Create(ctx.builder.getContext(), "is", ctx.f);
            BasicBlock *postBB = BasicBlock::Create(ctx.builder.getContext(), "post_is", ctx.f);
            ctx.builder.CreateCondBr(same_type, isaBB, postBB);
            ctx.builder.SetInsertPoint(isaBB);
            Value *bitcmp = emit_bits_compare(ctx, jl_cgval_t(arg1, (jl_value_t*)typ, NULL),
                                              jl_cgval_t(arg2, (jl_value_t*)typ, NULL));
            isaBB = ctx.builder.GetInsertBlock(); // might have changed
            ctx.builder.CreateBr(postBB);
            ctx.builder.SetInsertPoint(postBB);
            PHINode *cmp = ctx.builder.CreatePHI(getInt1Ty(ctx.builder.getContext()), 2);
            cmp->addIncoming(ConstantInt::get(getInt1Ty(ctx.builder.getContext()), 0), currBB);
            cmp->addIncoming(bitcmp, isaBB);
            return cmp;
        });
    }

    // TODO: handle the case where arg1.typ is not exactly arg2.typ, or when
    // one of these isn't union, or when the union can be pointer
    if (arg1.TIndex && arg2.TIndex && jl_egal(arg1.typ, arg2.typ) &&
        jl_is_uniontype(arg1.typ) && is_uniontype_allunboxed(arg1.typ))
        return emit_nullcheck_guard2(ctx, nullcheck1, nullcheck2, [&] {
            return emit_bitsunion_compare(ctx, arg1, arg2);
        });

    return emit_box_compare(ctx, arg1, arg2, nullcheck1, nullcheck2);
}

static bool emit_f_opglobal(jl_codectx_t &ctx, jl_cgval_t *ret, jl_value_t *f,
                            ArrayRef<jl_cgval_t> argv, size_t nargs, const jl_cgval_t *modifyop)
{
    bool issetglobal = f == jl_builtin_setglobal;
    bool isreplaceglobal = f == jl_builtin_replaceglobal;
    bool isswapglobal = f == jl_builtin_swapglobal;
    bool ismodifyglobal = f == jl_builtin_modifyglobal;
    bool issetglobalonce = f == jl_builtin_setglobalonce;
    const jl_cgval_t undefval;
    const jl_cgval_t &mod = argv[1];
    const jl_cgval_t &sym = argv[2];
    jl_cgval_t val = argv[isreplaceglobal || ismodifyglobal ? 4 : 3];
    const jl_cgval_t &cmp = isreplaceglobal || ismodifyglobal ? argv[3] : undefval;
    enum jl_memory_order order = jl_memory_order_release;
    const std::string fname = issetglobal ? "setglobal!" : isreplaceglobal ? "replaceglobal!" : isswapglobal ? "swapglobal!" : ismodifyglobal ? "modifyglobal!" : "setglobalonce!";
    if (nargs >= (isreplaceglobal || ismodifyglobal ? 5 : 4)) {
        const jl_cgval_t &ord = argv[isreplaceglobal || ismodifyglobal ? 5 : 4];
        emit_typecheck(ctx, ord, (jl_value_t*)jl_symbol_type, fname);
        if (!ord.constant)
            return false;
        order = jl_get_atomic_order((jl_sym_t*)ord.constant, !issetglobal, true);
    }
    enum jl_memory_order fail_order = order;
    if ((isreplaceglobal || issetglobalonce) && nargs == (isreplaceglobal ? 6 : 5)) {
        const jl_cgval_t &ord = argv[isreplaceglobal ? 6 : 5];
        emit_typecheck(ctx, ord, (jl_value_t*)jl_symbol_type, fname);
        if (!ord.constant)
            return false;
        fail_order = jl_get_atomic_order((jl_sym_t*)ord.constant, true, false);
    }
    if (order == jl_memory_order_invalid || fail_order == jl_memory_order_invalid || fail_order > order) {
        emit_atomic_error(ctx, "invalid atomic ordering");
        *ret = jl_cgval_t(); // unreachable
        return true;
    }

    if (order == jl_memory_order_notatomic) {
        emit_atomic_error(ctx,
                issetglobal ? "setglobal!: module binding cannot be written non-atomically" :
                isreplaceglobal ? "replaceglobal!: module binding cannot be written non-atomically" :
                isswapglobal ? "swapglobal!: module binding cannot be written non-atomically" :
                ismodifyglobal ? "modifyglobal!: module binding cannot be written non-atomically" :
                "setglobalonce!: module binding cannot be written non-atomically");
        *ret = jl_cgval_t(); // unreachable
        return true;
    }
    else if (fail_order == jl_memory_order_notatomic) {
        emit_atomic_error(ctx,
                isreplaceglobal ? "replaceglobal!: module binding cannot be accessed non-atomically" :
                "setglobalonce!: module binding cannot be accessed non-atomically");
        *ret = jl_cgval_t(); // unreachable
        return true;
    }

    if (sym.constant && jl_is_symbol(sym.constant)) {
        if (mod.constant && jl_is_module(mod.constant)) {
            *ret = emit_globalop(ctx, (jl_module_t*)mod.constant, (jl_sym_t*)sym.constant, val, cmp,
                                 get_llvm_atomic_order(order), get_llvm_atomic_order(fail_order),
                                 issetglobal,
                                 isreplaceglobal,
                                 isswapglobal,
                                 ismodifyglobal,
                                 issetglobalonce,
                                 modifyop,
                                 false);
            return true;
        }
    }

    return false;
}

static bool emit_f_opfield(jl_codectx_t &ctx, jl_cgval_t *ret, jl_value_t *f,
                           ArrayRef<jl_cgval_t> argv, size_t nargs, const jl_cgval_t *modifyop)
{
    ++EmittedOpfields;
    bool issetfield = f == jl_builtin_setfield;
    bool isreplacefield = f == jl_builtin_replacefield;
    bool isswapfield = f == jl_builtin_swapfield;
    bool ismodifyfield = f == jl_builtin_modifyfield;
    bool issetfieldonce = f == jl_builtin_setfieldonce;
    const jl_cgval_t undefval;
    const jl_cgval_t &obj = argv[1];
    const jl_cgval_t &fld = argv[2];
    jl_cgval_t val = argv[isreplacefield || ismodifyfield ? 4 : 3];
    const jl_cgval_t &cmp = isreplacefield || ismodifyfield ? argv[3] : undefval;
    enum jl_memory_order order = jl_memory_order_notatomic;
    const std::string fname = issetfield ? "setfield!" : isreplacefield ? "replacefield!" : isswapfield ? "swapfield!" : ismodifyfield ? "modifyfield!" : "setfieldonce!";
    if (nargs >= (isreplacefield || ismodifyfield ? 5 : 4)) {
        const jl_cgval_t &ord = argv[isreplacefield || ismodifyfield ? 5 : 4];
        emit_typecheck(ctx, ord, (jl_value_t*)jl_symbol_type, fname);
        if (!ord.constant)
            return false;
        order = jl_get_atomic_order((jl_sym_t*)ord.constant, !issetfield, true);
    }
    enum jl_memory_order fail_order = order;
    if ((isreplacefield || issetfieldonce) && nargs == (isreplacefield ? 6 : 5)) {
        const jl_cgval_t &ord = argv[isreplacefield ? 6 : 5];
        emit_typecheck(ctx, ord, (jl_value_t*)jl_symbol_type, fname);
        if (!ord.constant)
            return false;
        fail_order = jl_get_atomic_order((jl_sym_t*)ord.constant, true, false);
    }
    if (order == jl_memory_order_invalid || fail_order == jl_memory_order_invalid || fail_order > order) {
        emit_atomic_error(ctx, "invalid atomic ordering");
        *ret = jl_cgval_t(); // unreachable
        return true;
    }

    jl_datatype_t *uty = (jl_datatype_t*)jl_unwrap_unionall(obj.typ);
    if (jl_is_datatype(uty) && jl_struct_try_layout(uty)) {
        ssize_t idx = -1;
        if (fld.constant && jl_is_symbol(fld.constant)) {
            idx = jl_field_index(uty, (jl_sym_t*)fld.constant, 0);
        }
        else if (fld.constant && fld.typ == (jl_value_t*)jl_long_type) {
            ssize_t i = jl_unbox_long(fld.constant);
            if (i > 0 && i <= (ssize_t)jl_datatype_nfields(uty))
                idx = i - 1;
        }
        if (idx != -1) {
            jl_value_t *ft = jl_field_type(uty, idx);
            if (!jl_has_free_typevars(ft)) {
                if (!ismodifyfield) {
                    emit_typecheck(ctx, val, ft, fname);
                    val = update_julia_type(ctx, val, ft);
                    if (val.typ == jl_bottom_type)
                        return true;
                }
                // TODO: attempt better codegen for approximate types
                bool isboxed = jl_field_isptr(uty, idx);
                bool isatomic = jl_field_isatomic(uty, idx);
                bool needlock = isatomic && !isboxed && jl_datatype_size(jl_field_type(uty, idx)) > MAX_ATOMIC_SIZE;
                *ret = jl_cgval_t();
                if (isatomic == (order == jl_memory_order_notatomic)) {
                    emit_atomic_error(ctx,
                            issetfield ?
                            (isatomic ? "setfield!: atomic field cannot be written non-atomically"
                                      : "setfield!: non-atomic field cannot be written atomically") :
                            isreplacefield ?
                            (isatomic ? "replacefield!: atomic field cannot be written non-atomically"
                                      : "replacefield!: non-atomic field cannot be written atomically") :
                            isswapfield ?
                            (isatomic ? "swapfield!: atomic field cannot be written non-atomically"
                                      : "swapfield!: non-atomic field cannot be written atomically") :
                            ismodifyfield ?
                            (isatomic ? "modifyfield!: atomic field cannot be written non-atomically"
                                      : "modifyfield!: non-atomic field cannot be written atomically") :
                            (isatomic ? "setfieldonce!: atomic field cannot be written non-atomically"
                                      : "setfieldonce!: non-atomic field cannot be written atomically"));
                }
                else if (isatomic == (fail_order == jl_memory_order_notatomic)) {
                    emit_atomic_error(ctx,
                            isreplacefield ?
                            (isatomic ? "replacefield!: atomic field cannot be accessed non-atomically"
                                      : "replacefield!: non-atomic field cannot be accessed atomically") :
                            (isatomic ? "setfieldonce!: atomic field cannot be accessed non-atomically"
                                      : "setfieldonce!: non-atomic field cannot be accessed atomically"));
                }
                else if (!uty->name->mutabl) {
                    std::string msg = fname + ": immutable struct of type "
                        + std::string(jl_symbol_name(uty->name->name))
                        + " cannot be changed";
                    emit_error(ctx, msg);
                }
                else if (jl_field_isconst(uty, idx)) {
                    std::string msg = fname + ": const field ."
                        + std::string(jl_symbol_name((jl_sym_t*)jl_svecref(jl_field_names(uty), idx)))
                        + " of type "
                        + std::string(jl_symbol_name(uty->name->name))
                        + " cannot be changed";
                    emit_error(ctx, msg);
                }
                else {
                    assert(obj.isboxed);
                    *ret = emit_setfield(ctx, uty, obj, idx, val, cmp, true,
                            (needlock || order <= jl_memory_order_notatomic)
                                ? AtomicOrdering::NotAtomic
                                : get_llvm_atomic_order(order),
                            (needlock || fail_order <= jl_memory_order_notatomic)
                                ? AtomicOrdering::NotAtomic
                                : get_llvm_atomic_order(fail_order),
                            needlock ? boxed(ctx, obj) : nullptr,
                            issetfield, isreplacefield, isswapfield, ismodifyfield, issetfieldonce,
                            modifyop, fname);
                }
                return true;
            }
        }
    }
    return false;
}

static bool emit_f_opmemory(jl_codectx_t &ctx, jl_cgval_t *ret, jl_value_t *f,
                            ArrayRef<jl_cgval_t> argv, size_t nargs, const jl_cgval_t *modifyop)
{
    bool issetmemory = f == jl_builtin_memoryrefset;
    bool isreplacememory = f == jl_builtin_memoryrefreplace;
    bool isswapmemory = f == jl_builtin_memoryrefswap;
    bool ismodifymemory = f == jl_builtin_memoryrefmodify;
    bool issetmemoryonce = f == jl_builtin_memoryrefsetonce;

    const jl_cgval_t undefval;
    const jl_cgval_t &ref = argv[1];
    jl_cgval_t val = argv[isreplacememory || ismodifymemory ? 3 : 2];
    jl_value_t *mty_dt = jl_unwrap_unionall(ref.typ);
    if (!jl_is_genericmemoryref_type(mty_dt) || !jl_is_concrete_type(mty_dt))
        return false;

    jl_value_t *kind = jl_tparam0(mty_dt);
    jl_value_t *ety = jl_tparam1(mty_dt);
    jl_value_t *addrspace = jl_tparam2(mty_dt); (void)addrspace; // TODO
    mty_dt = jl_field_type_concrete((jl_datatype_t*)mty_dt, 1);
    if (kind != (jl_value_t*)jl_not_atomic_sym && kind != (jl_value_t*)jl_atomic_sym)
        return false;

    const jl_cgval_t &cmp = isreplacememory || ismodifymemory ? argv[2] : undefval;
    enum jl_memory_order order = jl_memory_order_notatomic;
    const std::string fname = issetmemory ? "memoryrefset!" : isreplacememory ? "memoryrefreplace!" : isswapmemory ? "memoryrefswap!" : ismodifymemory ? "memoryrefmodify!" : "memoryrefsetonce!";
    {
        const jl_cgval_t &ord = argv[isreplacememory || ismodifymemory ? 4 : 3];
        emit_typecheck(ctx, ord, (jl_value_t*)jl_symbol_type, fname);
        if (!ord.constant)
            return false;
        order = jl_get_atomic_order((jl_sym_t*)ord.constant, !issetmemory, true);
    }
    enum jl_memory_order fail_order = order;
    if (isreplacememory || issetmemoryonce) {
        const jl_cgval_t &ord = argv[isreplacememory ? 5 : 4];
        emit_typecheck(ctx, ord, (jl_value_t*)jl_symbol_type, fname);
        if (!ord.constant)
            return false;
        fail_order = jl_get_atomic_order((jl_sym_t*)ord.constant, true, false);
    }
    if (order == jl_memory_order_invalid || fail_order == jl_memory_order_invalid || fail_order > order) {
        emit_atomic_error(ctx, "invalid atomic ordering");
        *ret = jl_cgval_t(); // unreachable
        return true;
    }

    jl_value_t *boundscheck = argv[nargs].constant;
    emit_typecheck(ctx, argv[nargs], (jl_value_t*)jl_bool_type, fname);
    const jl_datatype_layout_t *layout = ((jl_datatype_t*)mty_dt)->layout;
    bool isboxed = layout->flags.arrayelem_isboxed;
    bool isunion = layout->flags.arrayelem_isunion;
    bool isatomic = kind == (jl_value_t*)jl_atomic_sym;
    bool needlock = isatomic && layout->size > MAX_ATOMIC_SIZE;
    size_t elsz = layout->size;
    size_t al = layout->alignment;
    if (al > JL_HEAP_ALIGNMENT)
        al = JL_HEAP_ALIGNMENT;
    if (isatomic == (order == jl_memory_order_notatomic)) {
        emit_atomic_error(ctx,
                issetmemory ?
                (isatomic ? "memoryrefset!: atomic memory cannot be written non-atomically"
                          : "memoryrefset!: non-atomic memory cannot be written atomically") :
                isreplacememory ?
                (isatomic ? "memoryrefreplace!: atomic memory cannot be written non-atomically"
                          : "memoryrefreplace!: non-atomic memory cannot be written atomically") :
                isswapmemory ?
                (isatomic ? "memoryrefswap!: atomic memory cannot be written non-atomically"
                          : "memoryrefswap!: non-atomic memory cannot be written atomically") :
                ismodifymemory ?
                (isatomic ? "memoryrefmodify!: atomic memory cannot be written non-atomically"
                          : "memoryrefmodify!: non-atomic memory cannot be written atomically") :
                (isatomic ? "memoryrefsetonce!: atomic memory cannot be written non-atomically"
                          : "memoryrefsetonce!: non-atomic memory cannot be written atomically"));
        *ret = jl_cgval_t();
        return true;
    }
    else if (isatomic == (fail_order == jl_memory_order_notatomic)) {
        emit_atomic_error(ctx,
                isreplacememory ?
                (isatomic ? "memoryrefreplace!: atomic memory cannot be accessed non-atomically"
                          : "memoryrefreplace!: non-atomic memory cannot be accessed atomically") :
                (isatomic ? "memoryrefsetonce!: atomic memory cannot be accessed non-atomically"
                          : "memoryrefsetonce!: non-atomic memory cannot be accessed atomically"));
        *ret = jl_cgval_t();
        return true;
    }
    Value *mem = emit_memoryref_mem(ctx, ref, layout);
    Value *mlen = emit_genericmemorylen(ctx, mem, ref.typ);
    if (bounds_check_enabled(ctx, boundscheck)) {
        BasicBlock *failBB, *endBB;
        failBB = BasicBlock::Create(ctx.builder.getContext(), "oob");
        endBB = BasicBlock::Create(ctx.builder.getContext(), "load");
        ctx.builder.CreateCondBr(ctx.builder.CreateIsNull(mlen), failBB, endBB);
        failBB->insertInto(ctx.f);
        ctx.builder.SetInsertPoint(failBB);
        ctx.builder.CreateCall(prepare_call(jlboundserror_func), { mark_callee_rooted(ctx, mem), ConstantInt::get(ctx.types().T_size, 1) });
        ctx.builder.CreateUnreachable();
        endBB->insertInto(ctx.f);
        ctx.builder.SetInsertPoint(endBB);
    }
    if (!ismodifymemory) {
        emit_typecheck(ctx, val, ety, fname);
        val = update_julia_type(ctx, val, ety);
        if (val.typ == jl_bottom_type)
            return true;
    }
    AtomicOrdering Order = (needlock || order <= jl_memory_order_notatomic)
                            ? AtomicOrdering::NotAtomic
                            : get_llvm_atomic_order(order);
    AtomicOrdering FailOrder = (needlock || fail_order <= jl_memory_order_notatomic)
                        ? AtomicOrdering::NotAtomic
                        : get_llvm_atomic_order(fail_order);
    if (isunion) {
        assert(!isatomic && !needlock);
        Value *V = emit_memoryref_FCA(ctx, ref, layout);
        Value *idx0 = CreateSimplifiedExtractValue(ctx, V, 0);
        Value *mem = CreateSimplifiedExtractValue(ctx, V, 1);
        Value *data = emit_genericmemoryptr(ctx, mem, layout, AddressSpace::Loaded);
        Type *AT = ArrayType::get(IntegerType::get(ctx.builder.getContext(), 8 * al), (elsz + al - 1) / al);
        // compute tindex from val
        Value *ptindex;
        if (elsz == 0) {
            ptindex = data;
        }
        else {
            // isbits union selector bytes are stored after mem->length
            ptindex = ctx.builder.CreateInBoundsGEP(AT, data, mlen);
            data = ctx.builder.CreateInBoundsGEP(AT, data, idx0);
        }
        ptindex = emit_ptrgep(ctx, ptindex, idx0);
        *ret = union_store(ctx, data, ptindex, val, cmp, ety,
            ctx.tbaa().tbaa_arraybuf, ctx.tbaa().tbaa_arrayselbyte,
            Order, FailOrder,
            nullptr, issetmemory, isreplacememory, isswapmemory, ismodifymemory, issetmemoryonce,
            modifyop, fname);
    }
    else {
        Value *ptr = (layout->size == 0 ? nullptr : emit_memoryref_ptr(ctx, ref, layout));
        Value *lock = nullptr;
        bool maybenull = true;
        if (needlock) {
            assert(ptr);
            lock = ptr;
            // ptr += sizeof(lock);
            ptr = emit_ptrgep(ctx, ptr, LLT_ALIGN(sizeof(jl_mutex_t), JL_SMALL_BYTE_ALIGNMENT));
        }
        Value *data_owner = NULL; // owner object against which the write barrier must check
        if (isboxed || layout->first_ptr >= 0) { // if elements are just bits, don't need a write barrier
            data_owner = emit_memoryref_mem(ctx, ref, layout);
        }
        *ret = typed_store(ctx,
                    ptr,
                    val, cmp, ety,
                    isboxed ? ctx.tbaa().tbaa_ptrarraybuf : ctx.tbaa().tbaa_arraybuf,
                    ctx.noalias().aliasscope.current,
                    data_owner,
                    isboxed,
                    Order,
                    FailOrder,
                    al,
                    lock,
                    issetmemory,
                    isreplacememory,
                    isswapmemory,
                    ismodifymemory,
                    issetmemoryonce,
                    maybenull,
                    modifyop,
                    fname,
                    nullptr,
                    nullptr);
    }
    return true;
}

static jl_llvm_functions_t
    emit_function(
        orc::ThreadSafeModule &TSM,
        jl_method_instance_t *lam,
        jl_code_info_t *src,
        jl_value_t *abi,
        jl_value_t *rettype,
        jl_codegen_params_t &params);

static void emit_hasnofield_error_ifnot(jl_codectx_t &ctx, Value *ok, jl_datatype_t *type, jl_cgval_t name);

static bool emit_builtin_call(jl_codectx_t &ctx, jl_cgval_t *ret, jl_value_t *f,
                              ArrayRef<jl_cgval_t> argv, size_t nargs, jl_value_t *rt,
                              jl_expr_t *ex, bool is_promotable)
// returns true if the call has been handled
{
    ++EmittedBuiltinCalls;
    if (f == jl_builtin_is && nargs == 2) {
        // emit comparison test
        Value *ans = emit_f_is(ctx, argv[1], argv[2]);
        *ret = mark_julia_type(ctx, ans, false, jl_bool_type);
        return true;
    }

    else if (f == jl_builtin_typeof && nargs == 1) {
        const jl_cgval_t &p = argv[1];
        if (p.constant)
            *ret = mark_julia_const(ctx, jl_typeof(p.constant));
        else if (jl_is_concrete_type(p.typ))
            *ret = mark_julia_const(ctx, p.typ);
        else
            *ret = mark_julia_type(ctx, emit_typeof(ctx, p, false, false), true, jl_datatype_type);
        return true;
    }

    else if (f == jl_builtin_typeassert && nargs == 2) {
        const jl_cgval_t &arg = argv[1];
        const jl_cgval_t &ty = argv[2];
        if (jl_is_type_type(ty.typ) && !jl_has_free_typevars(ty.typ)) {
            jl_value_t *tp0 = jl_tparam0(ty.typ);
            emit_typecheck(ctx, arg, tp0, "typeassert");
            *ret = update_julia_type(ctx, arg, tp0);
            return true;
        }
        if (jl_subtype(ty.typ, (jl_value_t*)jl_type_type)) {
            Value *rt_arg = boxed(ctx, arg);
            Value *rt_ty = boxed(ctx, ty);
            ctx.builder.CreateCall(prepare_call(jltypeassert_func), {rt_arg, rt_ty});
            *ret = arg;
            return true;
        }
    }

    else if (f == jl_builtin_isa && nargs == 2) {
        const jl_cgval_t &arg = argv[1];
        const jl_cgval_t &ty = argv[2];
        if (jl_is_type_type(ty.typ) && !jl_has_free_typevars(ty.typ)) {
            jl_value_t *tp0 = jl_tparam0(ty.typ);
            Value *isa_result = emit_isa(ctx, arg, tp0, Twine()).first;
            *ret = mark_julia_type(ctx, isa_result, false, jl_bool_type);
            return true;
        }
    }

    else if (f == jl_builtin_issubtype && nargs == 2) {
        const jl_cgval_t &ta = argv[1];
        const jl_cgval_t &tb = argv[2];
        if (jl_is_type_type(ta.typ) && !jl_has_free_typevars(ta.typ) &&
            jl_is_type_type(tb.typ) && !jl_has_free_typevars(tb.typ)) {
            int issub = jl_subtype(jl_tparam0(ta.typ), jl_tparam0(tb.typ));
            *ret = mark_julia_type(ctx, ConstantInt::get(getInt8Ty(ctx.builder.getContext()), issub), false, jl_bool_type);
            return true;
        }
    }

    else if ((f == jl_builtin__apply_iterate && nargs == 3) && ctx.vaSlot > 0) {
        // turn Core._apply_iterate(iter, f, Tuple) ==> f(Tuple...) using the jlcall calling convention if Tuple is the va allocation
        if (LoadInst *load = dyn_cast_or_null<LoadInst>(argv[3].V)) {
            if (load->getPointerOperand() == ctx.slots[ctx.vaSlot].boxroot && ctx.argArray) {
                Value *theF = boxed(ctx, argv[2]);
                Value *nva = emit_n_varargs(ctx);
#ifdef _P64
                nva = ctx.builder.CreateTrunc(nva, getInt32Ty(ctx.builder.getContext()));
#endif
                Value *theArgs = emit_ptrgep(ctx, ctx.argArray, ctx.nReqArgs * sizeof(jl_value_t*));
                Value *r = ctx.builder.CreateCall(prepare_call(jlapplygeneric_func), { theF, theArgs, nva });
                *ret = mark_julia_type(ctx, r, true, jl_any_type);
                if (trim_may_error(ctx.params->trim)) {
                    // if we know the return type, we can assume the result is of that type
                    errs() << "ERROR: Dynamic call to Core._apply_iterate detected\n";
                    errs() << "In " << ctx.builder.getCurrentDebugLocation()->getFilename() << ":" << ctx.builder.getCurrentDebugLocation()->getLine() << "\n";
                    print_stacktrace(ctx, ctx.params->trim);
                }
                return true;
            }
        }
    }

    else if (f == jl_builtin_tuple) {
        if (nargs == 0) {
            *ret = ghostValue(ctx, jl_emptytuple_type);
            return true;
        }
        if (jl_is_tuple_type(rt) && jl_is_concrete_type(rt) && nargs == jl_datatype_nfields(rt)) {
            *ret = emit_new_struct(ctx, rt, nargs, argv.drop_front(), is_promotable);
            return true;
        }
    }

    else if (f == jl_builtin_throw && nargs == 1) {
        Value *arg1 = boxed(ctx, argv[1]);
        raise_exception(ctx, arg1);
        *ret = jl_cgval_t();
        return true;
    }

    else if (f == jl_builtin_memorynew && (nargs == 2)) {
        const jl_cgval_t &memty = argv[1];
        if (!memty.constant)
            return false;
        jl_datatype_t *typ = (jl_datatype_t*) memty.constant;
        if (!jl_is_concrete_type((jl_value_t*)typ) || !jl_is_genericmemory_type(typ))
            return false;
        jl_genericmemory_t *inst = (jl_genericmemory_t*)((jl_datatype_t*)typ)->instance;
        if (inst == NULL)
            return false;
        *ret = emit_memorynew(ctx, typ, argv[2], inst);
        return true;
    }

    else if (f == jl_builtin_memoryref && nargs == 1) {
        const jl_cgval_t &mem = argv[1];
        jl_datatype_t *mty_dt = (jl_datatype_t*)jl_unwrap_unionall(mem.typ);
        if (jl_is_genericmemory_type(mty_dt) && jl_is_concrete_type((jl_value_t*)mty_dt)) {
            jl_value_t *typ = jl_apply_type((jl_value_t*)jl_genericmemoryref_type, jl_svec_data(mty_dt->parameters), jl_svec_len(mty_dt->parameters));
            const jl_datatype_layout_t *layout = mty_dt->layout;
            *ret = _emit_memoryref(ctx, mem, layout, typ);
            return true;
        }
    }

    else if (f == jl_builtin_memoryref && (nargs == 2 || nargs == 3)) {
        const jl_cgval_t &ref = argv[1];
        jl_value_t *mty_dt = jl_unwrap_unionall(ref.typ);
        if (jl_is_genericmemoryref_type(mty_dt) && jl_is_concrete_type(mty_dt)) {
            mty_dt = jl_field_type_concrete((jl_datatype_t*)mty_dt, 1);
            const jl_datatype_layout_t *layout = ((jl_datatype_t*)mty_dt)->layout;
            jl_value_t *boundscheck = nargs == 3 ? argv[3].constant : nullptr;
            if (nargs == 3)
                emit_typecheck(ctx, argv[3], (jl_value_t*)jl_bool_type, "memoryref");
            *ret = emit_memoryref(ctx, ref, argv[2], boundscheck, layout);
            return true;
        }
    }

    else if (f == jl_builtin_memoryrefoffset && nargs == 1) {
        const jl_cgval_t &ref = argv[1];
        jl_value_t *mty_dt = jl_unwrap_unionall(ref.typ);
        if (jl_is_genericmemoryref_type(mty_dt) && jl_is_concrete_type(mty_dt)) {
            mty_dt = jl_field_type_concrete((jl_datatype_t*)mty_dt, 1);
            const jl_datatype_layout_t *layout = ((jl_datatype_t*)mty_dt)->layout;
            *ret = emit_memoryref_offset(ctx, ref, layout);
            return true;
        }
    }

    else if (f == jl_builtin_memoryrefget && nargs == 3) {
        const jl_cgval_t &ref = argv[1];
        jl_value_t *mty_dt = jl_unwrap_unionall(ref.typ);
        if (jl_is_genericmemoryref_type(mty_dt) && jl_is_concrete_type(mty_dt)) {
            jl_value_t *kind = jl_tparam0(mty_dt);
            jl_value_t *ety = jl_tparam1(mty_dt);
            jl_value_t *addrspace = jl_tparam2(mty_dt); (void)addrspace; // TODO
            mty_dt = jl_field_type_concrete((jl_datatype_t*)mty_dt, 1);
            if (kind != (jl_value_t*)jl_not_atomic_sym && kind != (jl_value_t*)jl_atomic_sym)
                return false;
            enum jl_memory_order order = jl_memory_order_unspecified;
            const std::string fname = "memoryrefget";
            {
                const jl_cgval_t &ord = argv[2];
                emit_typecheck(ctx, ord, (jl_value_t*)jl_symbol_type, fname);
                if (!ord.constant)
                    return false;
                order = jl_get_atomic_order((jl_sym_t*)ord.constant, true, false);
            }
            if (order == jl_memory_order_invalid) {
                emit_atomic_error(ctx, "invalid atomic ordering");
                *ret = jl_cgval_t(); // unreachable
                return true;
            }
            bool isatomic = kind == (jl_value_t*)jl_atomic_sym;
            if (!isatomic && order != jl_memory_order_notatomic && order != jl_memory_order_unspecified) {
                emit_atomic_error(ctx, "memoryrefget: non-atomic memory cannot be accessed atomically");
                *ret = jl_cgval_t(); // unreachable
                return true;
            }
            if (isatomic && order == jl_memory_order_notatomic) {
                emit_atomic_error(ctx, "memoryrefget: atomic memory cannot be accessed non-atomically");
                *ret = jl_cgval_t(); // unreachable
                return true;
            }
            if (order == jl_memory_order_unspecified) {
                order = isatomic ? jl_memory_order_unordered : jl_memory_order_notatomic;
            }
            jl_value_t *boundscheck = argv[3].constant;
            emit_typecheck(ctx, argv[3], (jl_value_t*)jl_bool_type, "memoryref");
            const jl_datatype_layout_t *layout = ((jl_datatype_t*)mty_dt)->layout;
            Value *mem = emit_memoryref_mem(ctx, ref, layout);
            Value *mlen = emit_genericmemorylen(ctx, mem, ref.typ);
            if (bounds_check_enabled(ctx, boundscheck)) {
                BasicBlock *failBB, *endBB;
                failBB = BasicBlock::Create(ctx.builder.getContext(), "oob");
                endBB = BasicBlock::Create(ctx.builder.getContext(), "load");
                ctx.builder.CreateCondBr(ctx.builder.CreateIsNull(mlen), failBB, endBB);
                failBB->insertInto(ctx.f);
                ctx.builder.SetInsertPoint(failBB);
                ctx.builder.CreateCall(prepare_call(jlboundserror_func), { mark_callee_rooted(ctx, mem), ConstantInt::get(ctx.types().T_size, 1) });
                ctx.builder.CreateUnreachable();
                endBB->insertInto(ctx.f);
                ctx.builder.SetInsertPoint(endBB);
            }
            bool isboxed = layout->flags.arrayelem_isboxed;
            bool isunion = layout->flags.arrayelem_isunion;
            size_t elsz = layout->size;
            size_t al = layout->alignment;
            if (al > JL_HEAP_ALIGNMENT)
                al = JL_HEAP_ALIGNMENT;
            bool needlock = isatomic && !isboxed && elsz > MAX_ATOMIC_SIZE;
            AtomicOrdering Order = (needlock || order <= jl_memory_order_notatomic)
                                    ? (isboxed ? AtomicOrdering::Unordered : AtomicOrdering::NotAtomic)
                                    : get_llvm_atomic_order(order);
            bool maybenull = true;
            if (!isboxed && !isunion && elsz == 0) {
                assert(jl_is_datatype(ety) && jl_is_datatype_singleton((jl_datatype_t*)ety));
                *ret = ghostValue(ctx, ety);
                if (isStrongerThanMonotonic(Order))
                    ctx.builder.CreateFence(Order);
            }
            else if (isunion) {
                assert(!isatomic && !needlock);
                Value *V = emit_memoryref_FCA(ctx, ref, layout);
                Value *idx0 = CreateSimplifiedExtractValue(ctx, V, 0);
                Value *mem = CreateSimplifiedExtractValue(ctx, V, 1);
                Value *data = emit_genericmemoryptr(ctx, mem, layout, AddressSpace::Loaded);
                Value *ptindex;
                if (elsz == 0) {
                    ptindex = data;
                }
                else {
                    Type *AT = ArrayType::get(IntegerType::get(ctx.builder.getContext(), 8 * al), (elsz + al - 1) / al);
                    // isbits union selector bytes are stored after mem->length bytes
                    ptindex = ctx.builder.CreateInBoundsGEP(AT, data, mlen);
                    data = ctx.builder.CreateInBoundsGEP(AT, data, idx0);
                }
                ptindex = emit_ptrgep(ctx, ptindex, idx0);
                size_t elsz_c = 0, al_c = 0;
                int union_max = jl_islayout_inline(ety, &elsz_c, &al_c);
                assert(union_max && LLT_ALIGN(elsz_c, al_c) == elsz && al_c == al);
                *ret = emit_unionload(ctx, data, ptindex, ety, elsz_c, al, ctx.tbaa().tbaa_arraybuf, true, union_max, ctx.tbaa().tbaa_arrayselbyte);
            }
            else {
                Value *ptr = (layout->size == 0 ? nullptr : emit_memoryref_ptr(ctx, ref, layout));
                Value *lock = nullptr;
                if (needlock) {
                    assert(ptr);
                    lock = ptr;
                    // ptr += sizeof(lock);
                    ptr = emit_ptrgep(ctx, ptr, LLT_ALIGN(sizeof(jl_mutex_t), JL_SMALL_BYTE_ALIGNMENT));
                    emit_lockstate_value(ctx, lock, true);
                }
                *ret = typed_load(ctx, ptr, nullptr, ety,
                        isboxed ? ctx.tbaa().tbaa_ptrarraybuf : ctx.tbaa().tbaa_arraybuf,
                        ctx.noalias().aliasscope.current,
                        isboxed, Order, maybenull, al);
                if (needlock) {
                    emit_lockstate_value(ctx, lock, false);
                }
            }
            return true;
        }
    }

    else if ((f == jl_builtin_memoryrefset && nargs == 4) ||
             (f == jl_builtin_memoryrefswap && nargs == 4) ||
             (f == jl_builtin_memoryrefreplace && nargs == 6) ||
             (f == jl_builtin_memoryrefmodify && nargs == 5) ||
             (f == jl_builtin_memoryrefsetonce && nargs == 5)) {
        return emit_f_opmemory(ctx, ret, f, argv, nargs, nullptr);
    }


    else if (f == jl_builtin_memoryref_isassigned && nargs == 3) {
        const jl_cgval_t &ref = argv[1];
        jl_value_t *mty_dt = jl_unwrap_unionall(ref.typ);
        if (jl_is_genericmemoryref_type(mty_dt) && jl_is_concrete_type(mty_dt)) {
            jl_value_t *kind = jl_tparam0(mty_dt);
            mty_dt = jl_field_type_concrete((jl_datatype_t*)mty_dt, 1);
            if (kind != (jl_value_t*)jl_not_atomic_sym && kind != (jl_value_t*)jl_atomic_sym)
                return false;
            enum jl_memory_order order = jl_memory_order_unspecified;
            const std::string fname = "memoryref_isassigned";
            {
                const jl_cgval_t &ord = argv[2];
                emit_typecheck(ctx, ord, (jl_value_t*)jl_symbol_type, fname);
                if (!ord.constant)
                    return false;
                order = jl_get_atomic_order((jl_sym_t*)ord.constant, true, false);
            }
            if (order == jl_memory_order_invalid) {
                emit_atomic_error(ctx, "invalid atomic ordering");
                *ret = jl_cgval_t(); // unreachable
                return true;
            }
            bool isatomic = kind == (jl_value_t*)jl_atomic_sym;
            if (!isatomic && order != jl_memory_order_notatomic && order != jl_memory_order_unspecified) {
                emit_atomic_error(ctx, "memoryref_isassigned: non-atomic memory cannot be accessed atomically");
                *ret = jl_cgval_t(); // unreachable
                return true;
            }
            if (isatomic && order == jl_memory_order_notatomic) {
                emit_atomic_error(ctx, "memoryref_isassigned: atomic memory cannot be accessed non-atomically");
                *ret = jl_cgval_t(); // unreachable
                return true;
            }
            if (order == jl_memory_order_unspecified) {
                order = isatomic ? jl_memory_order_unordered : jl_memory_order_notatomic;
            }
            jl_value_t *boundscheck = argv[3].constant;
            emit_typecheck(ctx, argv[3], (jl_value_t*)jl_bool_type, fname);
            const jl_datatype_layout_t *layout = ((jl_datatype_t*)mty_dt)->layout;
            Value *mem = emit_memoryref_mem(ctx, ref, layout);
            Value *mlen = emit_genericmemorylen(ctx, mem, ref.typ);
            Value *oob = bounds_check_enabled(ctx, boundscheck) ? ctx.builder.CreateIsNull(mlen) : nullptr;
            bool isboxed = layout->flags.arrayelem_isboxed;
            if (isboxed || layout->first_ptr >= 0) {
                bool needlock = isatomic && !isboxed && layout->size > MAX_ATOMIC_SIZE;
                AtomicOrdering Order = (needlock || order <= jl_memory_order_notatomic)
                                        ? (isboxed ? AtomicOrdering::Unordered : AtomicOrdering::NotAtomic)
                                        : get_llvm_atomic_order(order);
                PHINode *result = nullptr;
                if (oob) {
                    BasicBlock *passBB, *endBB, *fromBB;
                    passBB = BasicBlock::Create(ctx.builder.getContext(), "load");
                    endBB = BasicBlock::Create(ctx.builder.getContext(), "oob");

                    passBB->insertInto(ctx.f);
                    endBB->insertInto(ctx.f);
                    fromBB = ctx.builder.CreateCondBr(oob, endBB, passBB)->getParent();
                    ctx.builder.SetInsertPoint(endBB);
                    result = ctx.builder.CreatePHI(getInt1Ty(ctx.builder.getContext()), 2);
                    result->addIncoming(ConstantInt::get(result->getType(), 0), fromBB);
                    setName(ctx.emission_context, result, "arraysize");
                    ctx.builder.SetInsertPoint(passBB);
                }
                Value *elem = emit_memoryref_ptr(ctx, ref, layout);
                if (needlock) {
                    // n.b. no actual lock acquire needed, as the check itself only needs to load a single pointer and check for null
                    // elem += sizeof(lock);
                    elem = emit_ptrgep(ctx, elem, LLT_ALIGN(sizeof(jl_mutex_t), JL_SMALL_BYTE_ALIGNMENT));
                }
                if (!isboxed)
                    elem = emit_ptrgep(ctx, elem, layout->first_ptr * sizeof(void*));
                // emit this using the same type as jl_builtin_memoryrefget
                // so that LLVM may be able to load-load forward them and fold the result
                auto tbaa = isboxed ? ctx.tbaa().tbaa_ptrarraybuf : ctx.tbaa().tbaa_arraybuf;
                jl_aliasinfo_t ai = jl_aliasinfo_t::fromTBAA(ctx, tbaa);
                LoadInst *fldv = ctx.builder.CreateAlignedLoad(ctx.types().T_prjlvalue, elem, ctx.types().alignof_ptr);
                fldv->setOrdering(Order);
                ai.decorateInst(fldv);
                Value *isdef = ctx.builder.CreateIsNotNull(fldv);
                setName(ctx.emission_context, isdef, fname);
                if (oob) {
                    assert(result);
                    result->addIncoming(isdef, ctx.builder.CreateBr(result->getParent())->getParent());
                    ctx.builder.SetInsertPoint(result->getParent());
                    isdef = result;
                }
                *ret = mark_julia_type(ctx, isdef, false, jl_bool_type);
            }
            else if (oob) {
                Value *isdef = ctx.builder.CreateNot(oob);
                *ret = mark_julia_type(ctx, isdef, false, jl_bool_type);
            }
            else {
                *ret = mark_julia_const(ctx, jl_true);
            }
            return true;
        }
    }


    else if (f == jl_builtin_getfield && (nargs == 2 || nargs == 3 || nargs == 4)) {
        const jl_cgval_t &obj = argv[1];
        const jl_cgval_t &fld = argv[2];
        enum jl_memory_order order = jl_memory_order_unspecified;
        jl_value_t *boundscheck = jl_true;

        if (nargs == 4) {
            const jl_cgval_t &ord = argv[3];
            const jl_cgval_t &inb = argv[4];
            emit_typecheck(ctx, ord, (jl_value_t*)jl_symbol_type, "getfield");
            emit_typecheck(ctx, inb, (jl_value_t*)jl_bool_type, "getfield");
            if (!ord.constant)
                return false;
            order = jl_get_atomic_order((jl_sym_t*)ord.constant, true, false);
            if (inb.constant == jl_false)
                boundscheck = jl_false;
        }
        else if (nargs == 3) {
            const jl_cgval_t &arg3 = argv[3];
            if (arg3.constant && jl_is_symbol(arg3.constant))
                order = jl_get_atomic_order((jl_sym_t*)arg3.constant, true, false);
            else if (arg3.constant == jl_false)
                boundscheck = jl_false;
            else if (arg3.typ != (jl_value_t*)jl_bool_type)
                return false;
        }
        if (order == jl_memory_order_invalid) {
            emit_atomic_error(ctx, "invalid atomic ordering");
            *ret = jl_cgval_t(); // unreachable
            return true;
        }

        jl_datatype_t *utt = (jl_datatype_t*)jl_unwrap_unionall(obj.typ);
        if (jl_is_type_type((jl_value_t*)utt) && jl_is_concrete_type(jl_tparam0(utt)))
            utt = (jl_datatype_t*)jl_typeof(jl_tparam0(utt));

        if (fld.constant && jl_is_symbol(fld.constant)) {
            jl_sym_t *name = (jl_sym_t*)fld.constant;
            if (obj.constant && jl_is_module(obj.constant)) {
                *ret = emit_globalref(ctx, (jl_module_t*)obj.constant, name, order == jl_memory_order_unspecified ? AtomicOrdering::Unordered : get_llvm_atomic_order(order));
                return true;
            }

            if (jl_is_datatype(utt) && jl_struct_try_layout(utt)) {
                ssize_t idx = jl_field_index(utt, name, 0);
                if (idx != -1 && !jl_has_free_typevars(jl_field_type(utt, idx))) {
                    *ret = emit_getfield_knownidx(ctx, obj, idx, utt, order);
                    return true;
                }
            }
        }
        else if (fld.typ == (jl_value_t*)jl_long_type) {
            if (ctx.vaSlot > 0) {
                // optimize VA tuple
                if (LoadInst *load = dyn_cast_or_null<LoadInst>(obj.V)) {
                    if (load->getPointerOperand() == ctx.slots[ctx.vaSlot].boxroot && ctx.argArray) {
                        Value *valen = emit_n_varargs(ctx);
                        jl_cgval_t va_ary( // fake instantiation of a cgval, in order to call emit_bounds_check (it only checks the `.V` field)
                                emit_ptrgep(ctx, ctx.argArray, ctx.nReqArgs * sizeof(jl_value_t*)),
                                NULL, NULL);
                        Value *idx = emit_unbox(ctx, ctx.types().T_size, fld, (jl_value_t*)jl_long_type);
                        idx = emit_bounds_check(ctx, va_ary, NULL, idx, valen, boundscheck);
                        idx = ctx.builder.CreateAdd(idx, ConstantInt::get(ctx.types().T_size, ctx.nReqArgs));
                        Instruction *v = ctx.builder.CreateAlignedLoad(ctx.types().T_prjlvalue, ctx.builder.CreateInBoundsGEP(ctx.types().T_prjlvalue, ctx.argArray, idx), Align(sizeof(void*)));
                        setName(ctx.emission_context, v, "getfield");
                        // if we know the result type of this load, we will mark that information here too
                        jl_aliasinfo_t ai = jl_aliasinfo_t::fromTBAA(ctx, ctx.tbaa().tbaa_value);
                        ai.decorateInst(maybe_mark_load_dereferenceable(v, false, rt));
                        *ret = mark_julia_type(ctx, v, /*boxed*/ true, rt);
                        return true;
                    }
                }
            }

            if (jl_is_datatype(utt)) {
                if (jl_struct_try_layout(utt)) {
                    size_t nfields = jl_datatype_nfields(utt);
                    // integer index
                    size_t idx;
                    if (fld.constant && (idx = jl_unbox_long(fld.constant) - 1) < nfields) {
                        if (!jl_has_free_typevars(jl_field_type(utt, idx))) {
                            // known index
                            *ret = emit_getfield_knownidx(ctx, obj, idx, utt, order);
                            return true;
                        }
                    }
                    else {
                        // unknown index
                        Value *vidx = emit_unbox(ctx, ctx.types().T_size, fld, (jl_value_t*)jl_long_type);
                        if (emit_getfield_unknownidx(ctx, ret, obj, vidx, utt, boundscheck, order)) {
                            return true;
                        }
                    }
                }
                Value *vidx = emit_unbox(ctx, ctx.types().T_size, fld, (jl_value_t*)jl_long_type);
                if (jl_is_tuple_type(utt) && is_tupletype_homogeneous(utt->parameters, true)) {
                    // For tuples, we can emit code even if we don't know the exact
                    // type (e.g. because we don't know the length). This is possible
                    // as long as we know that all elements are of the same (leaf) type.
                    jl_cgval_t ptrobj = obj.isboxed ? obj : value_to_pointer(ctx, obj);
                    if (order != jl_memory_order_notatomic && order != jl_memory_order_unspecified) {
                        emit_atomic_error(ctx, "getfield: non-atomic field cannot be accessed atomically");
                        *ret = jl_cgval_t(); // unreachable
                        return true;
                    }
                    // Determine which was the type that was homogeneous
                    jl_value_t *jt = jl_tparam0(utt);
                    if (jl_is_vararg(jt))
                        jt = jl_unwrap_vararg(jt);
                    assert(jl_is_datatype(jt));
                    // This is not necessary for correctness, but allows to omit
                    // the extra code for getting the length of the tuple
                    if (!bounds_check_enabled(ctx, boundscheck)) {
                        vidx = ctx.builder.CreateSub(vidx, ConstantInt::get(ctx.types().T_size, 1));
                    }
                    else {
                        vidx = emit_bounds_check(ctx, ptrobj, (jl_value_t*)ptrobj.typ, vidx,
                            emit_datatype_nfields(ctx, emit_typeof(ctx, ptrobj, false, false)),
                            jl_true);
                    }
                    bool isboxed = !jl_datatype_isinlinealloc((jl_datatype_t*)jt, 0);
                    Value *ptr = data_pointer(ctx, ptrobj);
                    *ret = typed_load(ctx, ptr, vidx,
                            isboxed ? (jl_value_t*)jl_any_type : jt,
                            ptrobj.tbaa, nullptr, isboxed, AtomicOrdering::NotAtomic, false);
                    return true;
                }

                // Unknown object, but field known to be integer
                vidx = ctx.builder.CreateSub(vidx, ConstantInt::get(ctx.types().T_size, 1));
                Value *fld_val = ctx.builder.CreateCall(prepare_call(jlgetnthfieldchecked_func), { boxed(ctx, obj), vidx }, "getfield");
                *ret = mark_julia_type(ctx, fld_val, true, jl_any_type);
                return true;
            }
        }
        else if (fld.typ == (jl_value_t*)jl_symbol_type) { // Known type but unknown symbol
            if (jl_is_datatype(utt) && (utt != jl_module_type) && jl_struct_try_layout(utt)) {
                if ((jl_datatype_nfields(utt) == 1 && !jl_is_namedtuple_type(utt) && !jl_is_tuple_type(utt))) {
                    jl_svec_t *fn = jl_field_names(utt);
                    assert(jl_svec_len(fn) == 1);
                    Value *typ_sym = literal_pointer_val(ctx, jl_svecref(fn, 0));
                    Value *cond = ctx.builder.CreateICmpEQ(mark_callee_rooted(ctx, typ_sym), mark_callee_rooted(ctx, boxed(ctx, fld)));
                    emit_hasnofield_error_ifnot(ctx, cond, utt, fld);
                    *ret = emit_getfield_knownidx(ctx, obj, 0, utt, order);
                    return true;
                }
                else {
                    Value *index = ctx.builder.CreateCall(prepare_call(jlfieldindex_func),
                            {emit_typeof(ctx, obj, false, false), boxed(ctx, fld), ConstantInt::get(getInt32Ty(ctx.builder.getContext()), 0)});
                    Value *cond = ctx.builder.CreateICmpNE(index, ConstantInt::get(getInt32Ty(ctx.builder.getContext()), -1));
                    emit_hasnofield_error_ifnot(ctx, cond, utt, fld);
                    Value *idx2 = ctx.builder.CreateAdd(ctx.builder.CreateIntCast(index, ctx.types().T_size, false), ConstantInt::get(ctx.types().T_size, 1)); // getfield_unknown is 1 based
                    if (emit_getfield_unknownidx(ctx, ret, obj, idx2, utt, jl_false, order))
                        return true;
                }
            }
        }
        return false;
    }

    else if (f == jl_builtin_getglobal && (nargs == 2 || nargs == 3)) {
        const jl_cgval_t &mod = argv[1];
        const jl_cgval_t &sym = argv[2];
        enum jl_memory_order order = jl_memory_order_unspecified;

        if (nargs == 3) {
            const jl_cgval_t &arg3 = argv[3];
            if (arg3.constant && jl_is_symbol(arg3.constant))
                order = jl_get_atomic_order((jl_sym_t*)arg3.constant, true, false);
            else
                return false;
        }
        else
            order = jl_memory_order_monotonic;

        if (order == jl_memory_order_invalid || order == jl_memory_order_notatomic) {
            emit_atomic_error(ctx, order == jl_memory_order_invalid ? "invalid atomic ordering" : "getglobal: module binding cannot be read non-atomically");
            *ret = jl_cgval_t(); // unreachable
            return true;
        }

        if (sym.constant && jl_is_symbol(sym.constant)) {
            jl_sym_t *name = (jl_sym_t*)sym.constant;
            if (mod.constant && jl_is_module(mod.constant)) {
                *ret = emit_globalref(ctx, (jl_module_t*)mod.constant, name, get_llvm_atomic_order(order));
                return true;
            }
        }

        return false;
    }

    else if ((f == jl_builtin_setglobal && (nargs == 3 || nargs == 4)) ||
             (f == jl_builtin_swapglobal && (nargs == 3 || nargs == 4)) ||
             (f == jl_builtin_replaceglobal && (nargs == 4 || nargs == 5 || nargs == 6)) ||
             (f == jl_builtin_modifyglobal && (nargs == 4 || nargs == 5)) ||
             (f == jl_builtin_setglobalonce && (nargs == 3 || nargs == 4 || nargs == 5))) {
        return emit_f_opglobal(ctx, ret, f, argv, nargs, nullptr);
    }

    else if ((f == jl_builtin_setfield && (nargs == 3 || nargs == 4)) ||
             (f == jl_builtin_swapfield && (nargs == 3 || nargs == 4)) ||
             (f == jl_builtin_replacefield && (nargs == 4 || nargs == 5 || nargs == 6)) ||
             (f == jl_builtin_modifyfield && (nargs == 4 || nargs == 5)) ||
             (f == jl_builtin_setfieldonce && (nargs == 3 || nargs == 4 || nargs == 5))) {
        return emit_f_opfield(ctx, ret, f, argv, nargs, nullptr);
    }

    else if (f == jl_builtin_nfields && nargs == 1) {
        const jl_cgval_t &obj = argv[1];
        if (ctx.vaSlot > 0) {
            // optimize VA tuple
            if (LoadInst *load = dyn_cast_or_null<LoadInst>(obj.V)) {
                if (load->getPointerOperand() == ctx.slots[ctx.vaSlot].boxroot) {
                    *ret = mark_julia_type(ctx, emit_n_varargs(ctx), false, jl_long_type);
                    return true;
                }
            }
        }
        ssize_t nf = -1;
        if (obj.constant) {
            nf = jl_datatype_nfields(jl_typeof(obj.constant));
        }
        else if (jl_is_type_type(obj.typ)) {
            jl_value_t *tp0 = jl_tparam0(obj.typ);
            if (jl_is_datatype(tp0) && jl_is_datatype_singleton((jl_datatype_t*)tp0))
                nf = jl_datatype_nfields((jl_value_t*)jl_datatype_type);
        }
        else if (jl_is_concrete_type(obj.typ)) {
            nf = jl_datatype_nfields(obj.typ);
        }
        Value *sz;
        if (nf != -1)
            sz = ConstantInt::get(ctx.types().T_size, nf);
        else
            sz = emit_datatype_nfields(ctx, emit_typeof(ctx, obj, false, false));
        *ret = mark_julia_type(ctx, sz, false, jl_long_type);
        return true;
    }

    else if (f == jl_builtin_fieldtype && (nargs == 2 || nargs == 3)) {
        const jl_cgval_t &typ = argv[1];
        const jl_cgval_t &fld = argv[2];
        if ((jl_is_type_type(typ.typ) && jl_is_concrete_type(jl_tparam0(typ.typ))) ||
                (typ.constant && jl_is_concrete_type(typ.constant))) {
            if (fld.typ == (jl_value_t*)jl_long_type) {
                assert(typ.isboxed);
                Value *tyv = boxed(ctx, typ);
                Value *types_svec = emit_datatype_types(ctx, tyv);
                Value *types_len = emit_datatype_nfields(ctx, tyv);
                Value *idx = emit_unbox(ctx, ctx.types().T_size, fld, (jl_value_t*)jl_long_type);
                jl_value_t *boundscheck = (nargs == 3 ? argv[3].constant : jl_true);
                if (nargs == 3)
                    emit_typecheck(ctx, argv[3], (jl_value_t*)jl_bool_type, "fieldtype");
                emit_bounds_check(ctx, typ, (jl_value_t*)jl_datatype_type, idx, types_len, boundscheck);
                Value *fieldtyp_p = ctx.builder.CreateInBoundsGEP(ctx.types().T_prjlvalue, decay_derived(ctx, types_svec), idx);
                jl_aliasinfo_t ai = jl_aliasinfo_t::fromTBAA(ctx, ctx.tbaa().tbaa_const);
                Value *fieldtyp = ai.decorateInst(ctx.builder.CreateAlignedLoad(ctx.types().T_prjlvalue, fieldtyp_p, Align(sizeof(void*))));
                setName(ctx.emission_context, fieldtyp, "fieldtype");
                *ret = mark_julia_type(ctx, fieldtyp, true, (jl_value_t*)jl_type_type);
                return true;
            }
        }
    }

    else if (f == jl_builtin_sizeof && nargs == 1) {
        const jl_cgval_t &obj = argv[1];
        jl_datatype_t *sty = (jl_datatype_t*)jl_unwrap_unionall(obj.typ);
        assert(jl_string_type->name->mutabl);
        if (sty == jl_string_type || sty == jl_simplevector_type) {
            if (obj.constant) {
                size_t sz;
                if (sty == jl_string_type) {
                    sz = jl_string_len(obj.constant);
                }
                else {
                    sz = (1 + jl_svec_len(obj.constant)) * sizeof(void*);
                }
                *ret = mark_julia_type(ctx, ConstantInt::get(ctx.types().T_size, sz), false, jl_long_type);
                return true;
            }
            // String and SimpleVector's length fields have the same layout
            auto ptr = boxed(ctx, obj);
            jl_aliasinfo_t ai = jl_aliasinfo_t::fromTBAA(ctx, ctx.tbaa().tbaa_const);
            Value *len = ai.decorateInst(ctx.builder.CreateAlignedLoad(ctx.types().T_size, ptr, ctx.types().alignof_ptr));
            MDBuilder MDB(ctx.builder.getContext());
            if (sty == jl_simplevector_type) {
                auto rng = MDB.createRange(
                    Constant::getNullValue(ctx.types().T_size), ConstantInt::get(ctx.types().T_size, INTPTR_MAX / sizeof(void*) - 1));
                cast<LoadInst>(len)->setMetadata(LLVMContext::MD_range, rng);
                len = ctx.builder.CreateMul(len, ConstantInt::get(ctx.types().T_size, sizeof(void*)));
                len = ctx.builder.CreateAdd(len, ConstantInt::get(ctx.types().T_size, sizeof(void*)));
            }
            else {
                auto rng = MDB.createRange(Constant::getNullValue(ctx.types().T_size), ConstantInt::get(ctx.types().T_size, INTPTR_MAX));
                cast<LoadInst>(len)->setMetadata(LLVMContext::MD_range, rng);
            }
            setName(ctx.emission_context, len, "sizeof");
            *ret = mark_julia_type(ctx, len, false, jl_long_type);
            return true;
        }
        else if (jl_is_genericmemory_type(sty)) {
            Value *v = boxed(ctx, obj);
            auto len = emit_genericmemorylen(ctx, v, (jl_value_t*)sty);
            auto elsize = emit_genericmemoryelsize(ctx, v, obj.typ, true);
            *ret = mark_julia_type(ctx, ctx.builder.CreateMul(len, elsize), false, jl_long_type);
            return true;
        }
    }

    else if (f == jl_builtin_apply_type && nargs > 0) {
        if (jl_is_method(ctx.linfo->def.method)) {
            // don't bother codegen constant-folding for toplevel.
            jl_value_t *ty = static_apply_type(ctx, argv, nargs + 1);
            if (ty != NULL) {
                JL_GC_PUSH1(&ty);
                jl_temporary_root(ctx, ty);
                JL_GC_POP();
                *ret = mark_julia_const(ctx, ty);
                return true;
            }
        }
    }

    else if (f == jl_builtin_isdefined && (nargs == 2 || nargs == 3)) {
        const jl_cgval_t &obj = argv[1];
        const jl_cgval_t &fld = argv[2];
        jl_datatype_t *stt = (jl_datatype_t*)obj.typ;
        ssize_t fieldidx = -1;
        if (jl_is_type_type((jl_value_t*)stt)) {
            // the representation type of Type{T} is either typeof(T), or unknown
            // TODO: could use `issingletontype` predicate here, providing better type knowledge
            // than only handling DataType
            if (jl_is_concrete_type(jl_tparam0(stt)))
                stt = (jl_datatype_t*)jl_typeof(jl_tparam0(stt));
            else
                return false;
        }
        if (!jl_is_concrete_type((jl_value_t*)stt) || jl_is_array_type(stt) ||
            stt == jl_module_type) { // TODO: use ->layout here instead of concrete_type
            goto isdefined_unknown_idx;
        }
        assert(jl_is_datatype(stt));

        if (fld.constant && jl_is_symbol(fld.constant)) {
            jl_sym_t *sym = (jl_sym_t*)fld.constant;
            fieldidx = jl_field_index(stt, sym, 0);
        }
        else if (fld.constant && fld.typ == (jl_value_t*)jl_long_type) {
            fieldidx = jl_unbox_long(fld.constant) - 1;
        }
        else {
isdefined_unknown_idx:
            if (nargs == 3 || fld.typ != (jl_value_t*)jl_long_type)
                return false;
            Value *vidx = emit_unbox(ctx, ctx.types().T_size, fld, (jl_value_t*)jl_long_type);
            vidx = ctx.builder.CreateSub(vidx, ConstantInt::get(ctx.types().T_size, 1));
            Value *isd = ctx.builder.CreateCall(prepare_call(jlfieldisdefinedchecked_func), { boxed(ctx, obj), vidx });
            isd = ctx.builder.CreateTrunc(isd, getInt8Ty(ctx.builder.getContext()));
            *ret = mark_julia_type(ctx, isd, false, jl_bool_type);
            return true;
        }
        enum jl_memory_order order = jl_memory_order_unspecified;
        if (nargs == 3) {
            const jl_cgval_t &ord = argv[3];
            emit_typecheck(ctx, ord, (jl_value_t*)jl_symbol_type, "isdefined");
            if (!ord.constant)
                return false;
            order = jl_get_atomic_order((jl_sym_t*)ord.constant, true, false);
        }
        if (order == jl_memory_order_invalid) {
            emit_atomic_error(ctx, "invalid atomic ordering");
            *ret = jl_cgval_t(); // unreachable
            return true;
        }
        ssize_t nf = jl_datatype_nfields(stt);
        if (fieldidx < 0 || fieldidx >= nf) {
            if (order != jl_memory_order_unspecified) {
                emit_atomic_error(ctx, "isdefined: atomic ordering cannot be specified for nonexistent field");
                *ret = jl_cgval_t(); // unreachable
                return true;
            }
            *ret = mark_julia_const(ctx, jl_false);
            return true;
        }
        bool isatomic = jl_field_isatomic(stt, fieldidx);
        if (!isatomic && order != jl_memory_order_notatomic && order != jl_memory_order_unspecified) {
            emit_atomic_error(ctx, "isdefined: non-atomic field cannot be accessed atomically");
            *ret = jl_cgval_t(); // unreachable
            return true;
        }
        if (isatomic && order == jl_memory_order_notatomic) {
            emit_atomic_error(ctx, "isdefined: atomic field cannot be accessed non-atomically");
            *ret = jl_cgval_t(); // unreachable
            return true;
        }
        else if (!field_may_be_null(obj, stt, fieldidx)) {
            *ret = mark_julia_const(ctx, jl_true);
        }
        else if (jl_field_isptr(stt, fieldidx) || jl_type_hasptr(jl_field_type(stt, fieldidx))) {
            Value *fldv;
            size_t offs = jl_field_offset(stt, fieldidx) / sizeof(jl_value_t*);
            if (!obj.inline_roots.empty()) {
                auto offsets = split_value_field(stt, fieldidx);
                assert(offsets.second >= 0);
                fldv = obj.inline_roots[offsets.second];
            }
            else if (obj.ispointer()) {
                auto tbaa = best_field_tbaa(ctx, obj, stt, fieldidx, offs);
                if (!jl_field_isptr(stt, fieldidx))
                    offs += ((jl_datatype_t*)jl_field_type(stt, fieldidx))->layout->first_ptr;
                Value *ptr = data_pointer(ctx, obj);
                Value *addr = emit_ptrgep(ctx, ptr, offs * sizeof(jl_value_t*));
                // emit this using the same type as emit_getfield_knownidx
                // so that LLVM may be able to load-load forward them and fold the result
                jl_aliasinfo_t ai = jl_aliasinfo_t::fromTBAA(ctx, tbaa);
                fldv = ai.decorateInst(ctx.builder.CreateAlignedLoad(ctx.types().T_prjlvalue, addr, ctx.types().alignof_ptr));
                cast<LoadInst>(fldv)->setOrdering(order <= jl_memory_order_notatomic ? AtomicOrdering::Unordered : get_llvm_atomic_order(order));
            }
            else {
                fldv = ctx.builder.CreateExtractValue(obj.V, offs);
                if (!jl_field_isptr(stt, fieldidx)) {
                    fldv = extract_first_ptr(ctx, fldv);
                    assert(fldv);
                }
            }
            Value *isdef = ctx.builder.CreateIsNotNull(fldv);
            setName(ctx.emission_context, isdef, "isdefined");
            *ret = mark_julia_type(ctx, isdef, false, jl_bool_type);
        }
        else {
            *ret = mark_julia_const(ctx, jl_true);
        }
        if (order > jl_memory_order_monotonic && ret->constant) {
            // fence instructions may only have acquire, release, acq_rel, or seq_cst ordering.
            ctx.builder.CreateFence(get_llvm_atomic_order(order));
        }
        return true;
    }

    else if (f == jl_builtin_current_scope && (nargs == 0)) {
        jl_aliasinfo_t scope_ai = jl_aliasinfo_t::fromTBAA(ctx, ctx.tbaa().tbaa_gcframe);
        Instruction *v = scope_ai.decorateInst(
            ctx.builder.CreateAlignedLoad(ctx.types().T_prjlvalue, get_scope_field(ctx), ctx.types().alignof_ptr));
        *ret = mark_julia_type(ctx, v, /*boxed*/ true, rt);
        return true;
    }

    else if (f == jl_builtin_donotdelete) {
        // For now we emit this as a vararg call to the builtin
        // (which doesn't look at the arguments). In the future,
        // this should be an LLVM builtin.
        auto it = builtin_func_map().find(jl_f_donotdelete_addr);
        if (it == builtin_func_map().end()) {
            return false;
        }

        *ret = mark_julia_const(ctx, jl_nothing);
        FunctionType *Fty = FunctionType::get(getVoidTy(ctx.builder.getContext()), true);
        Function *dnd = prepare_call(it->second);
        SmallVector<Value*, 1> call_args;

        for (size_t i = 1; i <= nargs; ++i) {
            const jl_cgval_t &obj = argv[i];
            if (obj.V) {
                // TODO is this strong enough to constitute a read of any contained
                // pointers?
                Value *V = obj.V;
                if (obj.isboxed) {
                    V = emit_pointer_from_objref(ctx, V);
                }
                call_args.push_back(V);
            }
        }
        ctx.builder.CreateCall(Fty, dnd, call_args);
        return true;
    }

    else if (f == jl_builtin_compilerbarrier && (nargs == 2)) {
        emit_typecheck(ctx, argv[1], (jl_value_t*)jl_symbol_type, "compilerbarrier");
        *ret = argv[2];
        return true;
    }

    return false;
}

// Returns ctx.types().T_prjlvalue
static CallInst *emit_jlcall(jl_codectx_t &ctx, FunctionCallee theFptr, Value *theF,
                             ArrayRef<jl_cgval_t> argv, size_t nargs, JuliaFunction<> *trampoline)
{
    ++EmittedJLCalls;
    Function *TheTrampoline = prepare_call(trampoline);
    // emit arguments
    SmallVector<Value*, 4> theArgs;
    theArgs.push_back(theFptr.getCallee());
    if (theF)
        theArgs.push_back(theF);
    for (size_t i = 0; i < nargs; i++) {
        Value *arg;
        if (i == 0 && trampoline == julia_call3) {
            const jl_cgval_t &f = argv[i];
            arg = f.inline_roots.empty() && f.ispointer() ? data_pointer(ctx, f) : value_to_pointer(ctx, f).V;
            arg = decay_derived(ctx, arg);
        }
        else {
            arg = boxed(ctx, argv[i]);
        }
        theArgs.push_back(arg);
    }
    CallInst *result = ctx.builder.CreateCall(TheTrampoline, theArgs);
    result->setAttributes(TheTrampoline->getAttributes());
    // TODO: we could add readonly attributes in many cases to the args
    return result;
}

// Returns ctx.types().T_prjlvalue
static CallInst *emit_jlcall(jl_codectx_t &ctx, JuliaFunction<> *theFptr, Value *theF,
                             ArrayRef<jl_cgval_t> argv, size_t nargs, JuliaFunction<> *trampoline)
{
    return emit_jlcall(ctx, prepare_call(theFptr), theF, argv, nargs, trampoline);
}

static jl_cgval_t emit_call_specfun_other(jl_codectx_t &ctx, bool is_opaque_closure, jl_value_t *specTypes, jl_value_t *jlretty, jl_returninfo_t &returninfo, ArrayRef<jl_cgval_t> argv, size_t nargs)
{
    ++EmittedSpecfunCalls;
    // emit specialized call site
    bool gcstack_arg = JL_FEAT_TEST(ctx, gcstack_arg);
    size_t nfargs = returninfo.decl.getFunctionType()->getNumParams();
    SmallVector<Value *, 0> argvals(nfargs);
    unsigned idx = 0;
    AllocaInst *result = nullptr;

    if (returninfo.cc == jl_returninfo_t::SRet || returninfo.cc == jl_returninfo_t::Union) {
        result = emit_static_alloca(ctx, returninfo.union_bytes, Align(returninfo.union_align));
        setName(ctx.emission_context, result, "sret_box");
        argvals[idx] = result;
        idx++;
    }

    AllocaInst *return_roots = nullptr;
    if (returninfo.return_roots) {
        assert(returninfo.cc == jl_returninfo_t::SRet);
        return_roots = emit_static_roots(ctx, returninfo.return_roots);
        argvals[idx] = return_roots;
        idx++;
    }
    if (gcstack_arg) {
        argvals[idx] = ctx.pgcstack;
        idx++;
    }
    for (size_t i = 0; i < nargs; i++) {
        // n.b.: specTypes is required to be a datatype by construction for specsig
        if (is_opaque_closure && i == 0) {
            // Special implementation for opaque closures: their jt and thus
            // julia_type_to_llvm values are likely wrong (based on captures instead of the OC), so override the
            // behavior here to directly pass the expected pointer directly instead of
            // computing it from the available information
            // jl_value_t *oc_type = (jl_value_t*)jl_any_type; // more accurately: get_oc_type(specTypes, jlretty)
            jl_cgval_t arg = argv[i];
            if (arg.isghost) {
                argvals[idx] = Constant::getNullValue(ctx.builder.getPtrTy(AddressSpace::Derived));
            }
            else {
                if (!arg.isboxed)
                    arg = value_to_pointer(ctx, arg);
                argvals[idx] = decay_derived(ctx, data_pointer(ctx, arg));
            }
            idx++;
            continue;
        }
        jl_value_t *jt = jl_nth_slot_type(specTypes, i);
        jl_cgval_t arg = update_julia_type(ctx, argv[i], jt);
        if (arg.typ == jl_bottom_type)
            return jl_cgval_t();
        if (is_uniquerep_Type(jt)) {
            continue;
        }
        else {
            bool isboxed = deserves_argbox(jt);
            Type *et = isboxed ? ctx.types().T_prjlvalue : julia_type_to_llvm(ctx, jt);
            if (type_is_ghost(et))
                continue;
            assert(idx < nfargs);
            if (isboxed) {
                argvals[idx] = boxed(ctx, arg);
            }
            else if (et->isAggregateType()) {
                auto tracked = CountTrackedPointers(et);
                if (tracked.count && !tracked.all) {
                    Value *val = arg.V;
                    SmallVector<Value*,0> roots(arg.inline_roots);
                    if (roots.empty())
                        std::tie(val, roots) = split_value(ctx, arg, Align(julia_alignment(jt)));
                    AllocaInst *proots = emit_static_roots(ctx, roots.size());
                    for (size_t i = 0; i < roots.size(); i++)
                        ctx.builder.CreateAlignedStore(roots[i], emit_ptrgep(ctx, proots, i * sizeof(void*)), Align(sizeof(void*)));
                    assert(val);
                    argvals[idx++] = decay_derived(ctx, val);
                    argvals[idx] = proots;
                }
                else {
                    if (!arg.isboxed)
                        arg = value_to_pointer(ctx, arg);
                    argvals[idx] = decay_derived(ctx, data_pointer(ctx, arg));
                }
            }
            else {
                Value *val = emit_unbox(ctx, et, arg, jt);
                if (!val) {
                    // There was a type mismatch of some sort - exit early
                    CreateTrap(ctx.builder);
                    return jl_cgval_t();
                }
                argvals[idx] = val;
            }
        }
        idx++;
    }
    assert(idx == nfargs);
    CallInst *call = ctx.builder.CreateCall(returninfo.decl, argvals);
    call->setAttributes(returninfo.attrs);
    if (gcstack_arg && ctx.emission_context.use_swiftcc)
        call->setCallingConv(CallingConv::Swift);

    jl_cgval_t retval;
    switch (returninfo.cc) {
        case jl_returninfo_t::Boxed:
            retval = mark_julia_type(ctx, call, true, jlretty);
            break;
        case jl_returninfo_t::Register:
            retval = mark_julia_type(ctx, call, false, jlretty);
            break;
        case jl_returninfo_t::SRet:
            assert(result);
            retval = mark_julia_slot(result, jlretty, NULL, ctx.tbaa().tbaa_gcframe, load_gc_roots(ctx, return_roots, returninfo.return_roots));
            break;
        case jl_returninfo_t::Union: {
            Value *box = ctx.builder.CreateExtractValue(call, 0);
            Value *tindex = ctx.builder.CreateExtractValue(call, 1);
            Value *derived = ctx.builder.CreateSelect(
                ctx.builder.CreateICmpEQ(
                        ctx.builder.CreateAnd(tindex, ConstantInt::get(getInt8Ty(ctx.builder.getContext()), UNION_BOX_MARKER)),
                        ConstantInt::get(getInt8Ty(ctx.builder.getContext()), 0)),
                decay_derived(ctx, result),
                decay_derived(ctx, box)
            );
            retval = mark_julia_slot(derived,
                                     jlretty,
                                     tindex,
                                     ctx.tbaa().tbaa_stack);
            retval.Vboxed = box;
            break;
        }
        case jl_returninfo_t::Ghosts:
            retval = mark_julia_slot(NULL, jlretty, call, ctx.tbaa().tbaa_stack);
            break;
    }
    return retval;
}

static jl_cgval_t emit_call_specfun_other(jl_codectx_t &ctx, bool is_opaque_closure, jl_value_t *specTypes, jl_value_t *jlretty, llvm::Value *callee, StringRef specFunctionObject, jl_code_instance_t *fromexternal,
                                          ArrayRef<jl_cgval_t> argv, size_t nargs, jl_returninfo_t::CallingConv *cc, unsigned *nreturn_roots, jl_value_t *inferred_retty, Value *age_ok)
{
    ++EmittedSpecfunCalls;
    // emit specialized call site
    bool gcstack_arg = JL_FEAT_TEST(ctx, gcstack_arg);
    jl_returninfo_t returninfo = get_specsig_function(ctx, jl_Module, callee, specFunctionObject, specTypes, jlretty, is_opaque_closure, gcstack_arg);
    *cc = returninfo.cc;
    *nreturn_roots = returninfo.return_roots;
    if (fromexternal) {
        std::string namep("p");
        Value *TheCallee = returninfo.decl.getCallee();
        namep += cast<Function>(TheCallee)->getName();
        GlobalVariable *GV = cast_or_null<GlobalVariable>(jl_Module->getNamedValue(namep));
        if (GV == nullptr) {
            GV = new GlobalVariable(*jl_Module, TheCallee->getType(), false,
                                    GlobalVariable::ExternalLinkage,
                                    Constant::getNullValue(TheCallee->getType()),
                                    namep);
            ctx.emission_context.external_fns[std::make_tuple(fromexternal, true)] = GV;
        }
        jl_aliasinfo_t ai = jl_aliasinfo_t::fromTBAA(ctx, ctx.tbaa().tbaa_const);
        TheCallee = ai.decorateInst(ctx.builder.CreateAlignedLoad(TheCallee->getType(), GV, Align(sizeof(void*))));
        setName(ctx.emission_context, TheCallee, namep);
        returninfo.decl = FunctionCallee(returninfo.decl.getFunctionType(), TheCallee);
    }
    if (age_ok) {
        std::string funcName(specFunctionObject);
        funcName += "_gfthunk";
        Function *gf_thunk = Function::Create(returninfo.decl.getFunctionType(),
                GlobalVariable::InternalLinkage, funcName, jl_Module);
        jl_init_function(gf_thunk, ctx.emission_context.TargetTriple);
        gf_thunk->setAttributes(AttributeList::get(gf_thunk->getContext(), {returninfo.attrs, gf_thunk->getAttributes()}));
        // build a specsig -> jl_apply_generic converter thunk
        // this builds a method that calls jl_apply_generic (as a closure over a singleton function pointer),
        // but which has the signature of a specsig
        emit_specsig_to_fptr1(gf_thunk, returninfo.cc, returninfo.return_roots, specTypes, jlretty, is_opaque_closure, nargs, ctx.emission_context,
            prepare_call(jlapplygeneric_func));
        returninfo.decl = FunctionCallee(returninfo.decl.getFunctionType(), ctx.builder.CreateSelect(age_ok, returninfo.decl.getCallee(), gf_thunk));
    }
    jl_cgval_t retval = emit_call_specfun_other(ctx, is_opaque_closure, specTypes, jlretty, returninfo, argv, nargs);
    // see if inference has a different / better type for the call than the lambda
    return update_julia_type(ctx, retval, inferred_retty);
}

static jl_cgval_t emit_call_specfun_other(jl_codectx_t &ctx, jl_method_instance_t *mi, jl_value_t *jlretty, StringRef specFunctionObject, jl_code_instance_t *fromexternal,
                                          ArrayRef<jl_cgval_t> argv, size_t nargs, jl_returninfo_t::CallingConv *cc, unsigned *return_roots, jl_value_t *inferred_retty, Value *age_ok)
{
    bool is_opaque_closure = jl_is_method(mi->def.value) && mi->def.method->is_for_opaque_closure;
    return emit_call_specfun_other(ctx, is_opaque_closure, mi->specTypes, jlretty, NULL,
        specFunctionObject, fromexternal, argv, nargs, cc, return_roots, inferred_retty, age_ok);
}

static jl_value_t *get_ci_abi(jl_code_instance_t *ci)
{
    if (jl_typeof(ci->def) == (jl_value_t*)jl_abioverride_type)
        return ((jl_abi_override_t*)ci->def)->abi;
    return jl_get_ci_mi(ci)->specTypes;
}

static jl_cgval_t emit_call_specfun_other(jl_codectx_t &ctx, jl_code_instance_t *ci, jl_value_t *jlretty, StringRef specFunctionObject, jl_code_instance_t *fromexternal,
    ArrayRef<jl_cgval_t> argv, size_t nargs, jl_returninfo_t::CallingConv *cc, unsigned *return_roots, jl_value_t *inferred_retty, Value *age_ok)
{
    jl_method_instance_t *mi = jl_get_ci_mi(ci);
    bool is_opaque_closure = jl_is_method(mi->def.value) && mi->def.method->is_for_opaque_closure;
    return emit_call_specfun_other(ctx, is_opaque_closure, get_ci_abi(ci), jlretty, NULL,
        specFunctionObject, fromexternal, argv, nargs, cc, return_roots, inferred_retty, age_ok);
}

static jl_cgval_t emit_call_specfun_boxed(jl_codectx_t &ctx, jl_value_t *jlretty, StringRef specFunctionObject, jl_code_instance_t *fromexternal,
                                          ArrayRef<jl_cgval_t> argv, size_t nargs, jl_value_t *inferred_retty, Value *age_ok)
{
    Value *theFptr;
    if (fromexternal) {
        std::string namep("p");
        namep += specFunctionObject;
        GlobalVariable *GV = cast_or_null<GlobalVariable>(jl_Module->getNamedValue(namep));
        Type *pfunc = ctx.types().T_jlfunc->getPointerTo();
        if (GV == nullptr) {
            GV = new GlobalVariable(*jl_Module, pfunc, false,
                                    GlobalVariable::ExternalLinkage,
                                    Constant::getNullValue(pfunc),
                                    namep);
            ctx.emission_context.external_fns[std::make_tuple(fromexternal, false)] = GV;
        }
        jl_aliasinfo_t ai = jl_aliasinfo_t::fromTBAA(ctx, ctx.tbaa().tbaa_const);
        theFptr = ai.decorateInst(ctx.builder.CreateAlignedLoad(pfunc, GV, Align(sizeof(void*))));
        setName(ctx.emission_context, theFptr, specFunctionObject);
    }
    else {
        theFptr = jl_Module->getOrInsertFunction(specFunctionObject, ctx.types().T_jlfunc).getCallee();
        addRetAttr(cast<Function>(theFptr), Attribute::NonNull);
    }
    if (age_ok)
        theFptr = ctx.builder.CreateSelect(age_ok, theFptr, prepare_call(jlapplygeneric_func));
    Value *ret = emit_jlcall(ctx, FunctionCallee(ctx.types().T_jlfunc, theFptr), nullptr, argv, nargs, julia_call);
    return update_julia_type(ctx, mark_julia_type(ctx, ret, true, jlretty), inferred_retty);
}

static jl_cgval_t emit_invoke(jl_codectx_t &ctx, jl_expr_t *ex, jl_value_t *rt)
{
    jl_value_t **args = jl_array_data(ex->args, jl_value_t*);
    size_t arglen = jl_array_dim0(ex->args);
    size_t nargs = arglen - 1;
    assert(arglen >= 2);

    jl_cgval_t lival = emit_expr(ctx, args[0]);
    SmallVector<jl_cgval_t, 0> argv(nargs);
    for (size_t i = 0; i < nargs; ++i) {
        argv[i] = emit_expr(ctx, args[i + 1]);
        if (argv[i].typ == jl_bottom_type)
            return jl_cgval_t();
    }
    return emit_invoke(ctx, lival, argv, nargs, rt, nullptr);
}

static jl_cgval_t emit_invoke(jl_codectx_t &ctx, const jl_cgval_t &lival, ArrayRef<jl_cgval_t> argv, size_t nargs, jl_value_t *rt, Value *age_ok)
{
    ++EmittedInvokes;
    bool handled = false;
    jl_cgval_t result;
    if (lival.constant) {
        jl_method_instance_t *mi;
        jl_value_t *ci = nullptr;
        if (jl_is_method_instance(lival.constant)) {
            mi = (jl_method_instance_t*)lival.constant;
        }
        else {
            ci = lival.constant;
            assert(jl_is_code_instance(ci));
            mi = jl_get_ci_mi((jl_code_instance_t*)ci);
        }
        assert(jl_is_method_instance(mi));
        if (mi == ctx.linfo) {
            // handle self-recursion specially (TODO: assuming ci is a valid invoke for mi?)
            jl_returninfo_t::CallingConv cc = jl_returninfo_t::CallingConv::Boxed;
            FunctionType *ft = ctx.f->getFunctionType();
            StringRef protoname = ctx.f->getName();
            if (ft == ctx.types().T_jlfunc) {
                result = emit_call_specfun_boxed(ctx, ctx.rettype, protoname, nullptr, argv, nargs, rt, age_ok);
                handled = true;
            }
            else if (ft != ctx.types().T_jlfuncparams) {
                unsigned return_roots = 0;
                result = emit_call_specfun_other(ctx, mi, ctx.rettype, protoname, nullptr, argv, nargs, &cc, &return_roots, rt, age_ok);
                handled = true;
            }
        }
        else {
            if (ci) {
                jl_code_instance_t *codeinst = (jl_code_instance_t*)ci;
                auto invoke = jl_atomic_load_acquire(&codeinst->invoke);
                 // check if we know how to handle this specptr
                if (invoke == jl_fptr_const_return_addr) {
                    result = mark_julia_const(ctx, codeinst->rettype_const);
                    handled = true;
                }
                else {
                    bool specsig, needsparams;
                    std::tie(specsig, needsparams) = uses_specsig(get_ci_abi(codeinst), mi, codeinst->rettype, ctx.params->prefer_specsig);
                    if (needsparams) {
                        if (trim_may_error(ctx.params->trim))
                            push_frames(ctx, ctx.linfo, mi);
                        Value *r = emit_jlcall(ctx, jlinvoke_func, track_pjlvalue(ctx, literal_pointer_val(ctx, (jl_value_t*)mi)), argv, nargs, julia_call2);
                        result = mark_julia_type(ctx, r, true, rt);
                        handled = true;
                    } else {
                        std::string name;
                        StringRef protoname;
                        bool need_to_emit = true;
                        bool cache_valid = ctx.use_cache || ctx.external_linkage;
                        bool external = false;

                        // Check if we already queued this up
                        auto it = ctx.call_targets.find(codeinst);
                        if (need_to_emit && it != ctx.call_targets.end()) {
                            assert(it->second.specsig == specsig);
                            protoname = it->second.decl->getName();
                            need_to_emit = cache_valid = false;
                        }

                        // Check if it is already compiled (either JIT or externally)
                        if (need_to_emit && cache_valid) {
                            // optimization: emit the correct name immediately, if we know it
                            // TODO: use `emitted` map here too to try to consolidate names?
                            uint8_t specsigflags;
                            jl_callptr_t invoke;
                            void *fptr;
                            jl_read_codeinst_invoke(codeinst, &specsigflags, &invoke, &fptr, 0);
                            if (specsig ? specsigflags & 0b1 : invoke == jl_fptr_args_addr) {
                                protoname = jl_ExecutionEngine->getFunctionAtAddress((uintptr_t)fptr, invoke, codeinst);
                                if (ctx.external_linkage) {
                                    // TODO: Add !specsig support to aotcompile.cpp
                                    // Check that the codeinst is containing native code
                                    if (specsig && (specsigflags & 0b100)) {
                                        external = true;
                                        need_to_emit = false;
                                    }
                                }
                                else { // ctx.use_cache
                                    need_to_emit = false;
                                }
                            }
                        }
                        if (need_to_emit) {
                            raw_string_ostream(name) << (specsig ? "j_" : "j1_") << name_from_method_instance(mi) << "_" << jl_atomic_fetch_add_relaxed(&globalUniqueGeneratedNames, 1);
                            protoname = StringRef(name);
                        }
                        jl_returninfo_t::CallingConv cc = jl_returninfo_t::CallingConv::Boxed;
                        unsigned return_roots = 0;
                        if (specsig)
                            result = emit_call_specfun_other(ctx, codeinst, codeinst->rettype, protoname, external ? codeinst : nullptr, argv, nargs, &cc, &return_roots, rt, age_ok);
                        else
                            result = emit_call_specfun_boxed(ctx, codeinst->rettype, protoname, external ? codeinst : nullptr, argv, nargs, rt, age_ok);
                        handled = true;
                        if (need_to_emit) {
                            Function *trampoline_decl = cast<Function>(jl_Module->getNamedValue(protoname));
                            ctx.call_targets[codeinst] = {cc, return_roots, trampoline_decl, nullptr, specsig};
                            if (trim_may_error(ctx.params->trim))
                                push_frames(ctx, ctx.linfo, mi);
                        }
                    }
                }
            }
        }
    }
    if (!handled) {
        if (trim_may_error(ctx.params->trim)) {
            if (lival.constant) {
                push_frames(ctx, ctx.linfo, (jl_method_instance_t*)lival.constant);
            }
            else {
                errs() << "Dynamic call to unknown function";
                errs() << "In " << ctx.builder.getCurrentDebugLocation()->getFilename() << ":" << ctx.builder.getCurrentDebugLocation()->getLine() << "\n";

                print_stacktrace(ctx, ctx.params->trim);
            }
        }
        Value *r = age_ok ? emit_jlcall(ctx, jlapplygeneric_func, nullptr, argv, nargs, julia_call) : emit_jlcall(ctx, jlinvoke_func, boxed(ctx, lival), argv, nargs, julia_call2);
        result = mark_julia_type(ctx, r, true, age_ok ? (jl_value_t*)jl_any_type : rt);
    }
    if (result.typ == jl_bottom_type) {
#ifndef JL_NDEBUG
        emit_error(ctx, "(Internal Error - IR Validity): Returned from function we expected not to.");
#endif
        CreateTrap(ctx.builder);
    }
    return result;
}

static jl_cgval_t emit_invoke_modify(jl_codectx_t &ctx, jl_expr_t *ex, jl_value_t *rt)
{
    ++EmittedInvokes;
    jl_value_t **args = jl_array_data(ex->args, jl_value_t*);
    size_t arglen = jl_array_dim0(ex->args);
    size_t nargs = arglen - 1;
    assert(arglen >= 2);
    jl_cgval_t lival = emit_expr(ctx, args[0]);
    SmallVector<jl_cgval_t, 0> argv(nargs);
    for (size_t i = 0; i < nargs; ++i) {
        argv[i] = emit_expr(ctx, args[i + 1]);
        if (argv[i].typ == jl_bottom_type)
            return jl_cgval_t();
    }
    const jl_cgval_t &f = argv[0];
    if (f.constant) {
        jl_cgval_t ret;
        auto it = builtin_func_map().end();
        if (f.constant == jl_builtin_modifyfield) {
            if (emit_f_opfield(ctx, &ret, jl_builtin_modifyfield, argv, nargs - 1, &lival))
                return ret;
            it = builtin_func_map().find(jl_f_modifyfield_addr);
            assert(it != builtin_func_map().end());
        }
        else if (f.constant == jl_builtin_modifyglobal) {
            if (emit_f_opglobal(ctx, &ret, jl_builtin_modifyglobal, argv, nargs - 1, &lival))
                return ret;
            it = builtin_func_map().find(jl_f_modifyglobal_addr);
            assert(it != builtin_func_map().end());
        }
        else if (f.constant == jl_builtin_memoryrefmodify) {
            if (emit_f_opmemory(ctx, &ret, jl_builtin_memoryrefmodify, argv, nargs - 1, &lival))
                return ret;
            it = builtin_func_map().find(jl_f_memoryrefmodify_addr);
            assert(it != builtin_func_map().end());
        }
        else if (jl_typetagis(f.constant, jl_intrinsic_type)) {
            JL_I::intrinsic fi = (intrinsic)*(uint32_t*)jl_data_ptr(f.constant);
            if (fi == JL_I::atomic_pointermodify && jl_intrinsic_nargs((int)fi) == nargs - 1)
                return emit_atomic_pointerop(ctx, fi, ArrayRef<jl_cgval_t>(argv).drop_front(), nargs - 1, &lival);
        }

        if (it != builtin_func_map().end()) {
            Value *oldnew = emit_jlcall(ctx, it->second, Constant::getNullValue(ctx.types().T_prjlvalue), ArrayRef<jl_cgval_t>(argv).drop_front(), nargs - 1, julia_call);
            return mark_julia_type(ctx, oldnew, true, rt);
        }
    }
    if (trim_may_error(ctx.params->trim)) {
        errs() << "ERROR: dynamic invoke modify call to";
        jl_(args[0]);
        errs() << "In " << ctx.builder.getCurrentDebugLocation()->getFilename() << ":" << ctx.builder.getCurrentDebugLocation()->getLine() << "\n";
        print_stacktrace(ctx, ctx.params->trim);
    }
    // emit function and arguments
    Value *callval = emit_jlcall(ctx, jlapplygeneric_func, nullptr, argv, nargs, julia_call);
    return mark_julia_type(ctx, callval, true, rt);
}

static jl_cgval_t emit_specsig_oc_call(jl_codectx_t &ctx, jl_value_t *oc_type, jl_value_t *sigtype, MutableArrayRef<jl_cgval_t> argv /*n.b. this mutation is unusual */, size_t nargs)
{
    jl_datatype_t *oc_argt = (jl_datatype_t *)jl_tparam0(oc_type);
    jl_value_t *oc_rett = jl_tparam1(oc_type);
    jl_svec_t *types = jl_get_fieldtypes((jl_datatype_t*)oc_argt);
    size_t ntypes = jl_svec_len(types);
    for (size_t i = 0; i < nargs-1; ++i) {
        jl_value_t *typ = i >= ntypes ? jl_svecref(types, ntypes-1) : jl_svecref(types, i);
        if (jl_is_vararg(typ))
            typ = jl_unwrap_vararg(typ);
        emit_typecheck(ctx, argv[i+1], typ, "typeassert");
        argv[i+1] = update_julia_type(ctx, argv[i+1], typ);
        if (argv[i+1].typ == jl_bottom_type)
            return jl_cgval_t();
    }
    jl_returninfo_t::CallingConv cc = jl_returninfo_t::CallingConv::Boxed;
    unsigned return_roots = 0;

    // Load specptr
    jl_cgval_t &theArg = argv[0];
    jl_cgval_t closure_specptr = emit_getfield_knownidx(ctx, theArg, 4, (jl_datatype_t*)oc_type, jl_memory_order_notatomic);
    Value *specptr = emit_unbox(ctx, ctx.types().T_size, closure_specptr, (jl_value_t*)jl_long_type);
    JL_GC_PUSH1(&sigtype);
    jl_cgval_t r = emit_call_specfun_other(ctx, true, sigtype, oc_rett, specptr, "", NULL, argv, nargs,
        &cc, &return_roots, oc_rett, nullptr);
    JL_GC_POP();
    return r;
}

static jl_cgval_t emit_call(jl_codectx_t &ctx, jl_expr_t *ex, jl_value_t *rt, bool is_promotable)
{
    ++EmittedCalls;
    jl_value_t **args = jl_array_data(ex->args, jl_value_t*);
    size_t nargs = jl_array_dim0(ex->args);
    assert(nargs >= 1);
    jl_cgval_t f = emit_expr(ctx, args[0]);
    if (f.typ == jl_bottom_type) {
        return jl_cgval_t();
    }

    if (f.constant && jl_typetagis(f.constant, jl_intrinsic_type)) {
        JL_I::intrinsic fi = (intrinsic)*(uint32_t*)jl_data_ptr(f.constant);
        return emit_intrinsic(ctx, fi, args, nargs - 1);
    }

    size_t n_generic_args = nargs;

    SmallVector<jl_cgval_t, 0> argv(n_generic_args);

    argv[0] = f;
    for (size_t i = 1; i < nargs; ++i) {
        argv[i] = emit_expr(ctx, args[i]);
        if (argv[i].typ == jl_bottom_type)
            return jl_cgval_t(); // anything past here is unreachable
    }

    if (jl_subtype(f.typ, (jl_value_t*)jl_builtin_type)) {
        if (f.constant) {
            if (f.constant == jl_builtin_ifelse && nargs == 4)
                return emit_ifelse(ctx, argv[1], argv[2], argv[3], rt);
            jl_cgval_t result;
            bool handled = emit_builtin_call(ctx, &result, f.constant, argv, nargs - 1, rt, ex, is_promotable);
            if (handled)
                return result;
            jl_fptr_args_t builtin_fptr = jl_get_builtin_fptr((jl_datatype_t*)jl_typeof(f.constant));
            // special case for some known builtin not handled by emit_builtin_call
            auto it = builtin_func_map().find(builtin_fptr);
            if (it != builtin_func_map().end()) {
                if (trim_may_error(ctx.params->trim)) {
                    bool may_dispatch = may_dispatch_builtins().count(builtin_fptr);
                    if (may_dispatch && f.constant == jl_builtin__apply_iterate && nargs >= 4) {
                        if (jl_subtype(argv[2].typ, (jl_value_t*)jl_builtin_type)) {
                            static jl_value_t *jl_dispatchfree_apply_iterate_type = NULL;
                            if (!jl_dispatchfree_apply_iterate_type) {
                                jl_value_t *types[5] = {
                                    (jl_value_t *)jl_simplevector_type,
                                    (jl_value_t *)jl_genericmemory_type,
                                    (jl_value_t *)jl_array_type,
                                    (jl_value_t *)jl_tuple_type,
                                    (jl_value_t *)jl_namedtuple_type,
                                };
                                jl_dispatchfree_apply_iterate_type = jl_as_global_root(jl_type_union(types, 5), 1);
                            }
                            for (size_t i = 3; i < nargs; i++) {
                                auto ai = argv[i].typ;
                                if (!jl_subtype(ai, jl_dispatchfree_apply_iterate_type))
                                    break;
                            }
                            may_dispatch = false;
                        }
                    }
                    if (may_dispatch) {
                        errs() << "ERROR: Dynamic call to builtin " << jl_symbol_name(((jl_datatype_t*)jl_typeof(f.constant))->name->name);
                        errs() << "In " << ctx.builder.getCurrentDebugLocation()->getFilename() << ":" << ctx.builder.getCurrentDebugLocation()->getLine() << "\n";
                        print_stacktrace(ctx, ctx.params->trim);
                    }
                }
                Value *ret = emit_jlcall(ctx, it->second, Constant::getNullValue(ctx.types().T_prjlvalue), ArrayRef<jl_cgval_t>(argv).drop_front(), nargs - 1, julia_call);
                setName(ctx.emission_context, ret, it->second->name + "_ret");
                return mark_julia_type(ctx, ret, true, rt);
            }
        }
        FunctionCallee fptr;
        JuliaFunction<> *cc;
        if (f.typ == (jl_value_t*)jl_intrinsic_type) {
            fptr = prepare_call(jlintrinsic_func);
            cc = julia_call3;
        }
        else {
            fptr = FunctionCallee(get_func_sig(ctx.builder.getContext()), ctx.builder.CreateCall(prepare_call(jlgetbuiltinfptr_func), {emit_typeof(ctx, f)}));
            cc = julia_call;
        }
        if (trim_may_error(ctx.params->trim)) {
            errs() << "ERROR: Dynamic call to unknown builtin";
            errs() << "In " << ctx.builder.getCurrentDebugLocation()->getFilename() << ":" << ctx.builder.getCurrentDebugLocation()->getLine() << "\n";
            print_stacktrace(ctx, ctx.params->trim);
        }
        Value *ret = emit_jlcall(ctx, fptr, nullptr, argv, nargs, cc);
        setName(ctx.emission_context, ret, "Builtin_ret");
        return mark_julia_type(ctx, ret, true, rt);
    }

    // handle calling an OpaqueClosure
    if (jl_is_concrete_type(f.typ) && jl_subtype(f.typ, (jl_value_t*)jl_opaque_closure_type)) {
        jl_value_t *oc_argt = jl_tparam0(f.typ);
        jl_value_t *oc_rett = jl_tparam1(f.typ);
        if (jl_is_datatype(oc_argt) && jl_tupletype_length_compat(oc_argt, nargs-1)) {
            jl_value_t *sigtype = jl_argtype_with_function_type((jl_value_t*)f.typ, (jl_value_t*)oc_argt);
            if (uses_specsig(sigtype, false, oc_rett, true)) {
                JL_GC_PUSH1(&sigtype);
                jl_cgval_t r = emit_specsig_oc_call(ctx, f.typ, sigtype, argv, nargs);
                JL_GC_POP();
                return r;
            }
            // TODO: else emit_oc_call
        }
    }
    int failed_dispatch = !argv[0].constant;
    if (ctx.params->trim != JL_TRIM_NO) {
        // TODO: Implement the last-minute call resolution that used to be here
        //       in inference instead.
    }

    if (failed_dispatch && trim_may_error(ctx.params->trim)) {
        errs() << "Dynamic call to ";
        jl_jmp_buf *old_buf = jl_get_safe_restore();
        jl_jmp_buf buf;
        jl_set_safe_restore(&buf);
        if (!jl_setjmp(buf, 0)) {
            jl_static_show((JL_STREAM*)STDERR_FILENO, (jl_value_t*)args[0]);
            jl_printf((JL_STREAM*)STDERR_FILENO,"(");
            for (size_t i = 1; i < nargs; ++i) {
                jl_value_t *typ = argv[i].typ;
                if (!jl_is_concrete_type(typ)) // Print type in red
                    jl_printf((JL_STREAM*)STDERR_FILENO, "\x1b[31m");
                jl_static_show((JL_STREAM*)STDERR_FILENO, (jl_value_t*)argv[i].typ);
                if (!jl_is_concrete_type(typ))
                    jl_printf((JL_STREAM*)STDERR_FILENO, "\x1b[0m");
                if (i != nargs-1)
                    jl_printf((JL_STREAM*)STDERR_FILENO,", ");
            }
            jl_printf((JL_STREAM*)STDERR_FILENO,")\n");
        }
        else {
            jl_printf((JL_STREAM*)STDERR_FILENO, "\n!!! ERROR while printing error -- ABORTING !!!\n");
        }
        jl_set_safe_restore(old_buf);
        errs() << "In " << ctx.builder.getCurrentDebugLocation()->getFilename() << ":" << ctx.builder.getCurrentDebugLocation()->getLine() << "\n";
        print_stacktrace(ctx, ctx.params->trim);
    }
    // emit function and arguments
    Value *callval = emit_jlcall(ctx, jlapplygeneric_func, nullptr, argv, n_generic_args, julia_call);
    return mark_julia_type(ctx, callval, true, rt);
}

// --- accessing and assigning variables ---

static void emit_hasnofield_error_ifnot(jl_codectx_t &ctx, Value *ok, jl_datatype_t *type, jl_cgval_t name)
{
    ++EmittedUndefVarErrors;
    assert(name.typ == (jl_value_t*)jl_symbol_type);
    BasicBlock *err = BasicBlock::Create(ctx.builder.getContext(), "err", ctx.f);
    BasicBlock *ifok = BasicBlock::Create(ctx.builder.getContext(), "ok");
    ctx.builder.CreateCondBr(ok, ifok, err);
    ctx.builder.SetInsertPoint(err);
    ctx.builder.CreateCall(prepare_call(jlhasnofield_func),
                          {mark_callee_rooted(ctx, literal_pointer_val(ctx, (jl_value_t*)type)),
                           mark_callee_rooted(ctx, boxed(ctx, name))});
    ctx.builder.CreateUnreachable();
    ifok->insertInto(ctx.f);
    ctx.builder.SetInsertPoint(ifok);
}

// returns a jl_ppvalue_t location for the global variable m.s
// if the reference currently bound or assign == true,
//   pbnd will also be assigned with the binding address
static Value *global_binding_pointer(jl_codectx_t &ctx, jl_module_t *m, jl_sym_t *s,
                                     jl_binding_t **pbnd, bool assign, bool alloc)
{
    jl_binding_t *b = jl_get_module_binding(m, s, 1);
    jl_binding_partition_t *bpart = jl_get_binding_partition_all(b, ctx.min_world, ctx.max_world);
    jl_ptr_kind_union_t pku = jl_atomic_load_relaxed(&bpart->restriction);
    if (assign) {
        if (jl_bkind_is_some_guard(decode_restriction_kind(pku)))
            // not yet declared
            b = NULL;
    }
    else {
        if (jl_bkind_is_some_guard(decode_restriction_kind(pku))) {
            // try to look this up now
            b = jl_get_binding(m, s);
            bpart = jl_get_binding_partition_all(b, ctx.min_world, ctx.max_world);
        }
        pku = jl_walk_binding_inplace_all(&b, &bpart, ctx.min_world, ctx.max_world);
    }
    if (!b || !bpart) {
        // var not found. switch to delayed lookup.
        Constant *initnul = Constant::getNullValue(ctx.types().T_pjlvalue);
        GlobalVariable *bindinggv = new GlobalVariable(*ctx.f->getParent(), ctx.types().T_pjlvalue,
                false, GlobalVariable::PrivateLinkage, initnul, "jl_binding_ptr"); // LLVM has bugs with nameless globals
        LoadInst *cachedval = ctx.builder.CreateAlignedLoad(ctx.types().T_pjlvalue, bindinggv, Align(sizeof(void*)));
        setName(ctx.emission_context, cachedval, jl_symbol_name(m->name) + StringRef(".") + jl_symbol_name(s) + ".cached");
        cachedval->setOrdering(AtomicOrdering::Unordered);
        BasicBlock *have_val = BasicBlock::Create(ctx.builder.getContext(), "found");
        BasicBlock *not_found = BasicBlock::Create(ctx.builder.getContext(), "notfound");
        BasicBlock *currentbb = ctx.builder.GetInsertBlock();
        auto iscached = ctx.builder.CreateICmpNE(cachedval, initnul);
        setName(ctx.emission_context, iscached, "iscached");
        ctx.builder.CreateCondBr(iscached, have_val, not_found);
        not_found->insertInto(ctx.f);
        ctx.builder.SetInsertPoint(not_found);
        Value *bval = nullptr;
        if (assign) {
            bval = ctx.builder.CreateCall(prepare_call(jlgetbindingwrorerror_func),
                    { literal_pointer_val(ctx, (jl_value_t*)m),
                    literal_pointer_val(ctx, (jl_value_t*)s),
                    ConstantInt::get(getInt32Ty(ctx.builder.getContext()), alloc)});
        } else {
            bval = ctx.builder.CreateCall(prepare_call(jlgetbindingorerror_func),
                    { literal_pointer_val(ctx, (jl_value_t*)m),
                    literal_pointer_val(ctx, (jl_value_t*)s)});
        }
        setName(ctx.emission_context, bval, jl_symbol_name(m->name) + StringRef(".") + jl_symbol_name(s) + ".found");
        ctx.builder.CreateAlignedStore(bval, bindinggv, Align(sizeof(void*)))->setOrdering(AtomicOrdering::Release);
        ctx.builder.CreateBr(have_val);
        have_val->insertInto(ctx.f);
        ctx.builder.SetInsertPoint(have_val);
        PHINode *p = ctx.builder.CreatePHI(ctx.types().T_pjlvalue, 2);
        p->addIncoming(cachedval, currentbb);
        p->addIncoming(bval, not_found);
        setName(ctx.emission_context, p, jl_symbol_name(m->name) + StringRef(".") + jl_symbol_name(s));
        return p;
    }
    if (assign) {
        if (decode_restriction_kind(pku) != BINDING_KIND_GLOBAL && !jl_bkind_is_some_guard(decode_restriction_kind(pku))) {
            // this will fail at runtime, so defer to the runtime to create the error
            ctx.builder.CreateCall(prepare_call(jlgetbindingwrorerror_func),
                    { literal_pointer_val(ctx, (jl_value_t*)m),
                      literal_pointer_val(ctx, (jl_value_t*)s),
                      ConstantInt::get(getInt32Ty(ctx.builder.getContext()), alloc) });
            CreateTrap(ctx.builder);
            return NULL;
        }
    }
    else {
        if (b->deprecated)
            cg_bdw(ctx, s, b);
    }
    *pbnd = b;
    return julia_binding_gv(ctx, b);
}

static jl_cgval_t emit_checked_var(jl_codectx_t &ctx, Value *bp, jl_sym_t *name, jl_value_t *scope, bool isvol, MDNode *tbaa)
{
    LoadInst *v = ctx.builder.CreateAlignedLoad(ctx.types().T_prjlvalue, bp, Align(sizeof(void*)));
    setName(ctx.emission_context, v, jl_symbol_name(name) + StringRef(".checked"));
    if (isvol)
        v->setVolatile(true);
    v->setOrdering(AtomicOrdering::Unordered);
    if (tbaa) {
        jl_aliasinfo_t ai = jl_aliasinfo_t::fromTBAA(ctx, tbaa);
        ai.decorateInst(v);
    }
    undef_var_error_ifnot(ctx, ctx.builder.CreateIsNotNull(v), name, scope);
    return mark_julia_type(ctx, v, true, jl_any_type);
}

static jl_cgval_t emit_sparam(jl_codectx_t &ctx, size_t i)
{
    if (jl_svec_len(ctx.linfo->sparam_vals) > 0) {
        jl_value_t *e = jl_svecref(ctx.linfo->sparam_vals, i);
        if (!jl_is_typevar(e)) {
            return mark_julia_const(ctx, e);
        }
    }
    assert(ctx.spvals_ptr != NULL);
    Value *bp = emit_ptrgep(ctx, ctx.spvals_ptr, i * sizeof(jl_value_t*) + sizeof(jl_svec_t));
    jl_aliasinfo_t ai = jl_aliasinfo_t::fromTBAA(ctx, ctx.tbaa().tbaa_const);
    Value *sp = ai.decorateInst(ctx.builder.CreateAlignedLoad(ctx.types().T_prjlvalue, bp, Align(sizeof(void*))));
    setName(ctx.emission_context, sp, "sparam");
    Value *isnull = ctx.builder.CreateICmpNE(emit_typeof(ctx, sp, false, true), emit_tagfrom(ctx, jl_tvar_type));
    jl_unionall_t *sparam = (jl_unionall_t*)ctx.linfo->def.method->sig;
    for (size_t j = 0; j < i; j++) {
        sparam = (jl_unionall_t*)sparam->body;
        assert(jl_is_unionall(sparam));
    }
    undef_var_error_ifnot(ctx, isnull, sparam->var->name, (jl_value_t*)jl_static_parameter_sym);
    return mark_julia_type(ctx, sp, true, jl_any_type);
}

static jl_cgval_t emit_isdefined(jl_codectx_t &ctx, jl_value_t *sym, int allow_import)
{
    Value *isnull = NULL;
    if (jl_is_slotnumber(sym) || jl_is_argument(sym)) {
        size_t sl = jl_slot_number(sym) - 1;
        jl_varinfo_t &vi = ctx.slots[sl];
        if (!vi.usedUndef)
            return mark_julia_const(ctx, jl_true);
        if (vi.boxroot == NULL || vi.pTIndex != NULL) {
            assert(vi.defFlag);
            isnull = ctx.builder.CreateAlignedLoad(getInt1Ty(ctx.builder.getContext()), vi.defFlag, Align(1), vi.isVolatile);
        }
        if (vi.boxroot != NULL) {
            Value *boxed = ctx.builder.CreateAlignedLoad(ctx.types().T_prjlvalue, vi.boxroot, Align(sizeof(void*)), vi.isVolatile);
            Value *box_isnull = ctx.builder.CreateICmpNE(boxed, Constant::getNullValue(ctx.types().T_prjlvalue));
            if (vi.pTIndex) {
                // value is either boxed in the stack slot, or unboxed in value
                // as indicated by testing (pTIndex & UNION_BOX_MARKER)
                Value *tindex = ctx.builder.CreateAlignedLoad(getInt8Ty(ctx.builder.getContext()), vi.pTIndex, Align(sizeof(void*)), vi.isVolatile);
                Value *load_unbox = ctx.builder.CreateICmpEQ(
                            ctx.builder.CreateAnd(tindex, ConstantInt::get(getInt8Ty(ctx.builder.getContext()), UNION_BOX_MARKER)),
                            ConstantInt::get(getInt8Ty(ctx.builder.getContext()), 0));
                isnull = ctx.builder.CreateSelect(load_unbox, isnull, box_isnull);
            }
            else {
                isnull = box_isnull;
            }
        }
    }
    else if (jl_is_expr(sym)) {
        assert(((jl_expr_t*)sym)->head == jl_static_parameter_sym && "malformed isdefined expression");
        size_t i = jl_unbox_long(jl_exprarg(sym, 0)) - 1;
        if (jl_svec_len(ctx.linfo->sparam_vals) > 0) {
            jl_value_t *e = jl_svecref(ctx.linfo->sparam_vals, i);
            if (!jl_is_typevar(e)) {
                return mark_julia_const(ctx, jl_true);
            }
        }
        assert(ctx.spvals_ptr != NULL);
        Value *bp = emit_ptrgep(ctx, ctx.spvals_ptr, i * sizeof(jl_value_t*) + sizeof(jl_svec_t));
        jl_aliasinfo_t ai = jl_aliasinfo_t::fromTBAA(ctx, ctx.tbaa().tbaa_const);
        Value *sp = ai.decorateInst(ctx.builder.CreateAlignedLoad(ctx.types().T_prjlvalue, bp, Align(sizeof(void*))));
        isnull = ctx.builder.CreateICmpNE(emit_typeof(ctx, sp, false, true), emit_tagfrom(ctx, jl_tvar_type));
    }
    else {
        jl_module_t *modu;
        jl_sym_t *name;
        if (jl_is_globalref(sym)) {
            modu = jl_globalref_mod(sym);
            name = jl_globalref_name(sym);
        }
        else {
            assert(jl_is_symbol(sym) && "malformed isdefined expression");
            modu = ctx.module;
            name = (jl_sym_t*)sym;
        }
        jl_binding_t *bnd = allow_import ? jl_get_binding(modu, name) : jl_get_module_binding(modu, name, 0);
        jl_binding_partition_t *bpart = jl_get_binding_partition_all(bnd, ctx.min_world, ctx.max_world);
        jl_ptr_kind_union_t pku = bpart ? jl_atomic_load_relaxed(&bpart->restriction) : encode_restriction(NULL, BINDING_KIND_GUARD);
        if (decode_restriction_kind(pku) == BINDING_KIND_GLOBAL || jl_bkind_is_some_constant(decode_restriction_kind(pku))) {
            if (jl_get_binding_value_if_const(bnd))
                return mark_julia_const(ctx, jl_true);
            Value *bp = julia_binding_gv(ctx, bnd);
            bp = julia_binding_pvalue(ctx, bp);
            LoadInst *v = ctx.builder.CreateAlignedLoad(ctx.types().T_prjlvalue, bp, Align(sizeof(void*)));
            jl_aliasinfo_t ai = jl_aliasinfo_t::fromTBAA(ctx, ctx.tbaa().tbaa_binding);
            ai.decorateInst(v);
            v->setOrdering(AtomicOrdering::Unordered);
            isnull = ctx.builder.CreateICmpNE(v, Constant::getNullValue(ctx.types().T_prjlvalue));
        }
        else {
            Value *v = ctx.builder.CreateCall(prepare_call(jlboundp_func), {
                    literal_pointer_val(ctx, (jl_value_t*)modu),
                    literal_pointer_val(ctx, (jl_value_t*)name),
                    ConstantInt::get(getInt32Ty(ctx.builder.getContext()), allow_import)
                });
            isnull = ctx.builder.CreateICmpNE(v, ConstantInt::get(getInt32Ty(ctx.builder.getContext()), 0));
        }
    }
    return mark_julia_type(ctx, isnull, false, jl_bool_type);
}

static jl_cgval_t emit_varinfo(jl_codectx_t &ctx, jl_varinfo_t &vi, jl_sym_t *varname) {
    jl_cgval_t v;
    Value *isnull = NULL;
    if (vi.boxroot == NULL || vi.pTIndex != NULL) {
        if ((!vi.isVolatile && vi.isSA) || vi.isArgument || vi.value.constant || !(vi.value.V || vi.inline_roots)) {
            v = vi.value;
            if (vi.pTIndex)
                v.TIndex = ctx.builder.CreateAlignedLoad(getInt8Ty(ctx.builder.getContext()), vi.pTIndex, Align(1));
        }
        else {
            // copy value to a non-mutable (non-volatile SSA) location
            // since this might be a union slot, the most convenient approach to copying
            // is to move the whole alloca chunk
            AllocaInst *ssaslot = nullptr;
            if (vi.value.V) {
                auto stack_ai = jl_aliasinfo_t::fromTBAA(ctx, ctx.tbaa().tbaa_stack);
                AllocaInst *varslot = cast<AllocaInst>(vi.value.V);
                Type *T = varslot->getAllocatedType();
                assert(!varslot->isArrayAllocation() && "variables not expected to be VLA");
                ssaslot = cast<AllocaInst>(varslot->clone());
                setName(ctx.emission_context, ssaslot, varslot->getName() + StringRef(".ssa"));
                ssaslot->insertAfter(varslot);
                if (vi.isVolatile) {
                    Value *unbox = ctx.builder.CreateAlignedLoad(ssaslot->getAllocatedType(), varslot, varslot->getAlign(), true);
                    stack_ai.decorateInst(ctx.builder.CreateAlignedStore(unbox, ssaslot, ssaslot->getAlign()));
                }
                else {
                    const DataLayout &DL = jl_Module->getDataLayout();
                    uint64_t sz = DL.getTypeStoreSize(T);
                    emit_memcpy(ctx, ssaslot, stack_ai, vi.value, sz, ssaslot->getAlign(), varslot->getAlign());
                }
            }
            Value *tindex = NULL;
            if (vi.pTIndex)
                tindex = ctx.builder.CreateAlignedLoad(getInt8Ty(ctx.builder.getContext()), vi.pTIndex, Align(1), vi.isVolatile);
            v = mark_julia_slot(ssaslot, vi.value.typ, tindex, ctx.tbaa().tbaa_stack, None);
        }
        if (vi.inline_roots) {
            AllocaInst *varslot = vi.inline_roots;
            size_t nroots = cast<ConstantInt>(varslot->getArraySize())->getZExtValue();
            auto T_prjlvalue = varslot->getAllocatedType();
            if (auto AT = dyn_cast<ArrayType>(T_prjlvalue)) {
                nroots *= AT->getNumElements();
                T_prjlvalue = AT->getElementType();
            }
            assert(T_prjlvalue == ctx.types().T_prjlvalue);
            v.inline_roots = load_gc_roots(ctx, varslot, nroots, vi.isVolatile);
        }
        if (vi.usedUndef) {
            assert(vi.defFlag);
            isnull = ctx.builder.CreateAlignedLoad(getInt1Ty(ctx.builder.getContext()), vi.defFlag, Align(1), vi.isVolatile);
        }
    }
    if (vi.boxroot != NULL) {
        Instruction *boxed = ctx.builder.CreateAlignedLoad(ctx.types().T_prjlvalue, vi.boxroot, Align(sizeof(void*)), vi.isVolatile);
        Value *box_isnull = NULL;
        if (vi.usedUndef)
            box_isnull = ctx.builder.CreateICmpNE(boxed, Constant::getNullValue(ctx.types().T_prjlvalue));
        maybe_mark_load_dereferenceable(boxed, vi.usedUndef || vi.pTIndex, vi.value.typ);
        if (vi.pTIndex) {
            // value is either boxed in the stack slot, or unboxed in value
            // as indicated by testing (pTIndex & UNION_BOX_MARKER)
            Value *load_unbox = ctx.builder.CreateICmpEQ(
                        ctx.builder.CreateAnd(v.TIndex, ConstantInt::get(getInt8Ty(ctx.builder.getContext()), UNION_BOX_MARKER)),
                        ConstantInt::get(getInt8Ty(ctx.builder.getContext()), 0));
            if (vi.usedUndef)
                isnull = ctx.builder.CreateSelect(load_unbox, isnull, box_isnull);
            if (v.V) // v.V will be null if it is a union of all ghost values
                v.V = ctx.builder.CreateSelect(load_unbox, decay_derived(ctx, v.V), decay_derived(ctx, boxed));
            else
                v.V = boxed;
            v.Vboxed = boxed;
        }
        else {
            v = mark_julia_type(ctx, boxed, true, vi.value.typ);
            if (vi.usedUndef)
                isnull = box_isnull;
        }
    }
    if (isnull) {
        setName(ctx.emission_context, isnull, jl_symbol_name(varname) + StringRef("_is_null"));
        undef_var_error_ifnot(ctx, isnull, varname, (jl_value_t*)jl_local_sym);
    }
    return v;
}

static jl_cgval_t emit_local(jl_codectx_t &ctx, jl_value_t *slotload)
{
    size_t sl = jl_slot_number(slotload) - 1;
    jl_varinfo_t &vi = ctx.slots[sl];
    jl_sym_t *sym = slot_symbol(ctx, sl);
    if (sym == jl_unused_sym) {
        // This shouldn't happen in well-formed input, but let's be robust,
        // since we otherwise cause undefined behavior here.
        emit_error(ctx, "(INTERNAL ERROR): Tried to use `#undef#` argument.");
        return jl_cgval_t();
    }
    return emit_varinfo(ctx, vi, sym);
}

static void emit_vi_assignment_unboxed(jl_codectx_t &ctx, jl_varinfo_t &vi, Value *isboxed, jl_cgval_t rval_info)
{
    if (vi.usedUndef)
        store_def_flag(ctx, vi, true);

    if (!vi.value.constant) { // check that this is not a virtual store
        assert(vi.inline_roots || vi.value.ispointer() || (vi.pTIndex && vi.value.V == NULL));
        // store value
        rval_info = update_julia_type(ctx, rval_info, vi.value.typ);
        if (rval_info.typ == jl_bottom_type)
            return;
        if (vi.pTIndex && vi.value.V) // TODO: use lifetime-end here instead
            ctx.builder.CreateStore(UndefValue::get(cast<AllocaInst>(vi.value.V)->getAllocatedType()), vi.value.V);
        // Sometimes we can get into situations where the LHS and RHS
        // are the same slot. We're not allowed to memcpy in that case
        // due to LLVM bugs.
        // This check should probably mostly catch the relevant situations.
        if (vi.value.V != nullptr ? vi.value.V != rval_info.V : vi.inline_roots != nullptr) {
            MDNode *tbaa = ctx.tbaa().tbaa_stack; // Use vi.value.tbaa ?
            if (rval_info.TIndex)
                emit_unionmove(ctx, vi.value.V, tbaa, rval_info, /*skip*/isboxed, vi.isVolatile);
            else {
                Align align(julia_alignment(rval_info.typ));
                if (vi.inline_roots)
                    split_value_into(ctx, rval_info, align, vi.value.V, align, jl_aliasinfo_t::fromTBAA(ctx, tbaa), vi.inline_roots, jl_aliasinfo_t::fromTBAA(ctx, ctx.tbaa().tbaa_gcframe), vi.isVolatile);
                else
                    emit_unbox_store(ctx, rval_info, vi.value.V, tbaa, align, vi.isVolatile);
            }
        }
    }
    else {
        assert(vi.pTIndex == NULL);
    }
}

static void emit_phinode_assign(jl_codectx_t &ctx, ssize_t idx, jl_value_t *r)
{
    jl_value_t *ssavalue_types = (jl_value_t*)ctx.source->ssavaluetypes;
    jl_value_t *phiType = NULL;
    if (jl_is_array(ssavalue_types)) {
        phiType = jl_array_ptr_ref(ssavalue_types, idx);
    }
    else {
        phiType = (jl_value_t*)jl_any_type;
    }
    jl_array_t *edges = (jl_array_t*)jl_fieldref_noalloc(r, 0);
    BasicBlock *BB = ctx.builder.GetInsertBlock();
    auto InsertPt = BB->getFirstInsertionPt();
    if (phiType == jl_bottom_type) {
        return;
    }
    AllocaInst *dest = nullptr;
    SmallVector<PHINode*,0> roots;
    // N.B.: For any memory space, used as a phi,
    // we need to emit space twice here. The reason for this is that
    // phi nodes may be arguments of other phi nodes, so if we don't
    // have two buffers, one may be overwritten before its value is
    // used. Hopefully LLVM will be able to fold this back where legal.
    if (jl_is_uniontype(phiType)) {
        bool allunbox;
        size_t min_align, nbytes;
        dest = try_emit_union_alloca(ctx, ((jl_uniontype_t*)phiType), allunbox, min_align, nbytes);
        if (dest) {
            AllocaInst *phi = cast<AllocaInst>(dest->clone());
            phi->insertAfter(dest);
            PHINode *Tindex_phi = PHINode::Create(getInt8Ty(ctx.builder.getContext()), jl_array_nrows(edges), "tindex_phi");
            Tindex_phi->insertInto(BB, InsertPt);
            PHINode *ptr_phi = PHINode::Create(ctx.types().T_prjlvalue, jl_array_nrows(edges), "ptr_phi");
            ptr_phi->insertInto(BB, InsertPt);
            Value *isboxed = ctx.builder.CreateICmpNE(
                    ctx.builder.CreateAnd(Tindex_phi, ConstantInt::get(getInt8Ty(ctx.builder.getContext()), UNION_BOX_MARKER)),
                    ConstantInt::get(getInt8Ty(ctx.builder.getContext()), 0));
            ctx.builder.CreateMemCpy(phi, Align(min_align), dest, dest->getAlign(), nbytes, false);
            ctx.builder.CreateLifetimeEnd(dest);
            Value *ptr = ctx.builder.CreateSelect(isboxed,
                decay_derived(ctx, ptr_phi),
                decay_derived(ctx, phi));
            jl_cgval_t val = mark_julia_slot(ptr, phiType, Tindex_phi, best_tbaa(ctx.tbaa(), phiType));
            val.Vboxed = ptr_phi;
            ctx.PhiNodes.push_back(std::make_tuple(val, BB, dest, ptr_phi, roots, r));
            ctx.SAvalues[idx] = val;
            ctx.ssavalue_assigned[idx] = true;
            return;
        }
        else if (allunbox) {
            PHINode *Tindex_phi = PHINode::Create(getInt8Ty(ctx.builder.getContext()), jl_array_nrows(edges), "tindex_phi");
            Tindex_phi->insertInto(BB, InsertPt);
            jl_cgval_t val = mark_julia_slot(NULL, phiType, Tindex_phi, ctx.tbaa().tbaa_stack);
            ctx.PhiNodes.push_back(std::make_tuple(val, BB, dest, (PHINode*)nullptr, roots, r));
            ctx.SAvalues[idx] = val;
            ctx.ssavalue_assigned[idx] = true;
            return;
        }
    }
    bool isboxed = !deserves_stack(phiType);
    Type *vtype = isboxed ? ctx.types().T_prjlvalue : julia_type_to_llvm(ctx, phiType);
    // The frontend should really not emit this, but we allow it
    // for convenience.
    if (type_is_ghost(vtype)) {
        assert(jl_is_datatype(phiType) && jl_is_datatype_singleton((jl_datatype_t*)phiType));
        // Skip adding it to the PhiNodes list, since we didn't create one.
        ctx.SAvalues[idx] = mark_julia_const(ctx, ((jl_datatype_t*)phiType)->instance);
        ctx.ssavalue_assigned[idx] = true;
        return;
    }
    jl_cgval_t slot;
    PHINode *value_phi = NULL;
    if (!isboxed && vtype->isAggregateType()) {
        // the value will be moved into dest in the predecessor critical block.
        // here it's moved into phi in the successor (from dest)
        auto tracked = CountTrackedPointers(vtype);
        if (tracked.count) {
            roots.resize(tracked.count);
            assert(tracked.count == split_value_size((jl_datatype_t*)phiType).second);
            for (size_t nr = 0; nr < tracked.count; nr++) {
                auto root_phi = PHINode::Create(ctx.types().T_prjlvalue, jl_array_nrows(edges), "root_phi");
                root_phi->insertInto(BB, InsertPt);
                roots[nr] = root_phi;
            }
        }
        AllocaInst *phi = nullptr;
        if (!tracked.all) {
            Align align(julia_alignment(phiType));
            unsigned nb = jl_datatype_size(phiType);
            dest = emit_static_alloca(ctx, nb, align);
            phi = cast<AllocaInst>(dest->clone());
            phi->insertBefore(dest);
            ctx.builder.CreateMemCpy(phi, align, dest, align, nb, false);
            ctx.builder.CreateLifetimeEnd(dest);
        }
        slot = mark_julia_slot(phi, phiType, NULL, ctx.tbaa().tbaa_stack,
                roots.empty() ? ArrayRef<Value*>() : ArrayRef((Value *const *)&roots.front(), roots.size()));
    }
    else {
        value_phi = PHINode::Create(vtype, jl_array_nrows(edges), "value_phi");
        value_phi->insertInto(BB, InsertPt);
        slot = mark_julia_type(ctx, value_phi, isboxed, phiType);
    }
    ctx.PhiNodes.push_back(std::make_tuple(slot, BB, dest, value_phi, roots, r));
    ctx.SAvalues[idx] = slot;
    ctx.ssavalue_assigned[idx] = true;
    return;
}

static void emit_ssaval_assign(jl_codectx_t &ctx, ssize_t ssaidx_0based, jl_value_t *r)
{
    assert(!ctx.ssavalue_assigned[ssaidx_0based]);
    if (jl_is_phinode(r)) {
        return emit_phinode_assign(ctx, ssaidx_0based, r);
    }

    jl_cgval_t slot;
    if (jl_is_phicnode(r)) {
        auto it = ctx.phic_slots.find(ssaidx_0based);
        if (it == ctx.phic_slots.end()) {
            it = ctx.phic_slots.emplace(ssaidx_0based, jl_varinfo_t(ctx.builder.getContext())).first;
        }
        slot = emit_varinfo(ctx, it->second, jl_symbol("phic"));
    }
    else {
        slot = emit_expr(ctx, r, ssaidx_0based);
    }
    if (slot.isboxed || slot.TIndex) {
        // see if inference suggested a different type for the ssavalue than the expression
        // e.g. sometimes the information is inconsistent after inlining getfield on a Tuple
        jl_value_t *ssavalue_types = (jl_value_t*)ctx.source->ssavaluetypes;
        if (jl_is_array(ssavalue_types)) {
            jl_value_t *declType = jl_array_ptr_ref(ssavalue_types, ssaidx_0based);
            if (declType != slot.typ) {
                slot = update_julia_type(ctx, slot, declType);
            }
        }
    }
    ctx.SAvalues[ssaidx_0based] = slot; // now SAvalues[ssaidx_0based] contains the SAvalue
    ctx.ssavalue_assigned[ssaidx_0based] = true;
}

static void emit_varinfo_assign(jl_codectx_t &ctx, jl_varinfo_t &vi, jl_cgval_t rval_info, jl_value_t *l=NULL, bool allow_mismatch=false)
{
    if (!vi.used || vi.value.typ == jl_bottom_type)
        return;

    // convert rval-type to lval-type
    jl_value_t *slot_type = vi.value.typ;
    // If allow_mismatch is set, type mismatches will not result in traps.
    // This is used for upsilon nodes, where the destination can have a narrower
    // type than the store, if inference determines that the store is never read.
    Value *skip = NULL;
    rval_info = convert_julia_type(ctx, rval_info, slot_type, &skip);
    if (!allow_mismatch && skip) {
        CreateTrap(ctx.builder);
        return;
    }

    if (rval_info.typ == jl_bottom_type)
        return;

    // compute / store tindex info
    if (vi.pTIndex) {
        Value *tindex;
        if (rval_info.TIndex) {
            tindex = rval_info.TIndex;
            if (!vi.boxroot)
                tindex = ctx.builder.CreateAnd(tindex, ConstantInt::get(getInt8Ty(ctx.builder.getContext()), ~UNION_BOX_MARKER));
        }
        else {
            assert(rval_info.isboxed || rval_info.constant);
            tindex = compute_tindex_unboxed(ctx, rval_info, vi.value.typ);
            if (vi.boxroot)
                tindex = ctx.builder.CreateOr(tindex, ConstantInt::get(getInt8Ty(ctx.builder.getContext()), UNION_BOX_MARKER));
            else
                rval_info.TIndex = tindex;
        }
        ctx.builder.CreateStore(tindex, vi.pTIndex, vi.isVolatile);
    }

    // store boxed variables
    Value *isboxed = NULL;
    if (vi.boxroot) {
        Value *rval;
        if (vi.pTIndex && rval_info.TIndex) {
            ctx.builder.CreateStore(rval_info.TIndex, vi.pTIndex, vi.isVolatile);
            isboxed = ctx.builder.CreateICmpNE(
                    ctx.builder.CreateAnd(rval_info.TIndex, ConstantInt::get(getInt8Ty(ctx.builder.getContext()), UNION_BOX_MARKER)),
                    ConstantInt::get(getInt8Ty(ctx.builder.getContext()), 0));
            rval = rval_info.Vboxed ? rval_info.Vboxed : Constant::getNullValue(ctx.types().T_prjlvalue);
            assert(rval->getType() == ctx.types().T_prjlvalue);
            assert(!vi.value.constant);
        }
        else {
            assert(!vi.pTIndex || rval_info.isboxed || rval_info.constant);
            rval = boxed(ctx, rval_info);
        }
        ctx.builder.CreateStore(rval, vi.boxroot, vi.isVolatile);
    }

    // store unboxed variables
    if (!vi.boxroot || (vi.pTIndex && rval_info.TIndex)) {
        emit_guarded_test(ctx, skip ? ctx.builder.CreateNot(skip) : nullptr, nullptr, [&]{
            emit_vi_assignment_unboxed(ctx, vi, isboxed, rval_info);
            return nullptr;
        });
    }

    return;
}

static void emit_assignment(jl_codectx_t &ctx, jl_value_t *l, jl_value_t *r, ssize_t ssaval)
{
    assert(!jl_is_ssavalue(l));
    jl_cgval_t rval_info = emit_expr(ctx, r, ssaval);

    if (jl_is_slotnumber(l)) {
        int sl = jl_slot_number(l) - 1;
        // it's a local variable
        jl_varinfo_t &vi = ctx.slots[sl];
        emit_varinfo_assign(ctx, vi, rval_info, l);
        return;
    }

    jl_module_t *mod;
    jl_sym_t *sym;
    bool toplevel = jl_is_module(ctx.linfo->def.value);
    bool alloc = toplevel;
    if (jl_is_symbol(l)) {
        mod = ctx.module;
        sym = (jl_sym_t*)l;
    }
    else {
        assert(jl_is_globalref(l));
        alloc &= jl_globalref_mod(l) == ctx.module;
        mod = jl_globalref_mod(l);
        sym = jl_globalref_name(l);
    }
    emit_globalop(ctx, mod, sym, rval_info, jl_cgval_t(), AtomicOrdering::Release, AtomicOrdering::NotAtomic,
                  true, false, false, false, false, nullptr, alloc);
    // Global variable. Does not need debug info because the debugger knows about
    // its memory location.
}

static void emit_upsilonnode(jl_codectx_t &ctx, ssize_t phic, jl_value_t *val)
{
    auto it = ctx.phic_slots.find(phic);
    if (it == ctx.phic_slots.end()) {
        it = ctx.phic_slots.emplace(phic, jl_varinfo_t(ctx.builder.getContext())).first;
    }
    jl_varinfo_t &vi = it->second;
    // If the val is null, we can ignore the store.
    // The middle end guarantees that the value from this
    // upsilon node is not dynamically observed.
    if (val) {
        jl_cgval_t rval_info = emit_expr(ctx, val);
        if (rval_info.typ == jl_bottom_type) {
            // as a special case, PhiC nodes are allowed to use undefined
            // values, since they are just copy operations, so we need to
            // ignore the store (it will not by dynamically observed), while
            // normally, for any other operation result, we'd assume this store
            // was unreachable and dead
            val = NULL;
        }
        else {
            emit_varinfo_assign(ctx, vi, rval_info, NULL, true);
        }
    }
    if (!val) {
        if (vi.boxroot) {
            // memory optimization: eagerly clear this gc-root now
            ctx.builder.CreateAlignedStore(Constant::getNullValue(ctx.types().T_prjlvalue), vi.boxroot, Align(sizeof(void*)), true);
        }
        if (vi.pTIndex) {
            // We don't care what the contents of the variable are, but it
            // does need to satisfy the union invariants (i.e. inbounds
            // tindex).
            ctx.builder.CreateAlignedStore(
                vi.boxroot ? ConstantInt::get(getInt8Ty(ctx.builder.getContext()), UNION_BOX_MARKER) :
                             ConstantInt::get(getInt8Ty(ctx.builder.getContext()), 0x01),
                vi.pTIndex, Align(1), true);
        }
        else if (vi.value.V && !vi.value.constant && vi.value.typ != jl_bottom_type) {
            assert(vi.inline_roots || vi.value.ispointer());
            if (vi.inline_roots) {
                // memory optimization: make gc pointers re-initialized to NULL
                AllocaInst *ssaroots = vi.inline_roots;
                size_t nroots = cast<ConstantInt>(ssaroots->getArraySize())->getZExtValue();
                auto T_prjlvalue = ssaroots->getAllocatedType();
                if (auto AT = dyn_cast<ArrayType>(T_prjlvalue)) {
                    nroots *= AT->getNumElements();
                    T_prjlvalue = AT->getElementType();
                }
                assert(T_prjlvalue == ctx.types().T_prjlvalue);
                Value *nullval = Constant::getNullValue(T_prjlvalue);
                auto stack_ai = jl_aliasinfo_t::fromTBAA(ctx, ctx.tbaa().tbaa_gcframe);
                for (size_t i = 0; i < nroots; i++) {
                    stack_ai.decorateInst(ctx.builder.CreateAlignedStore(nullval, emit_ptrgep(ctx, ssaroots, i * sizeof(void*)), ssaroots->getAlign(), true));
                }
            }
        }
    }
}

// --- convert expression to code ---

static jl_cgval_t emit_cfunction(jl_codectx_t &ctx, jl_value_t *output_type, const jl_cgval_t &fexpr, jl_value_t *rt, jl_svec_t *argt);

static Value *emit_condition(jl_codectx_t &ctx, const jl_cgval_t &condV, const Twine &msg)
{
    bool isbool = (condV.typ == (jl_value_t*)jl_bool_type);
    if (!isbool) {
        if (condV.TIndex) {
            // check whether this might be bool
            isbool = jl_subtype((jl_value_t*)jl_bool_type, condV.typ);
        }
        emit_typecheck(ctx, condV, (jl_value_t*)jl_bool_type, msg);
    }
    if (isbool) {
        Value *cond = emit_unbox(ctx, getInt1Ty(ctx.builder.getContext()), condV, (jl_value_t*)jl_bool_type);
        return ctx.builder.CreateNot(cond);
    }
    if (condV.isboxed) {
        return ctx.builder.CreateICmpEQ(boxed(ctx, condV),
            track_pjlvalue(ctx, literal_pointer_val(ctx, jl_false)));
    }
    // not a boolean (unreachable dead code)
    return UndefValue::get(getInt1Ty(ctx.builder.getContext()));
}

static Value *emit_condition(jl_codectx_t &ctx, jl_value_t *cond, const Twine &msg)
{
    return emit_condition(ctx, emit_expr(ctx, cond), msg);
}

static void emit_stmtpos(jl_codectx_t &ctx, jl_value_t *expr, int ssaval_result)
{
    if (jl_is_ssavalue(expr) && ssaval_result == -1)
        return; // value not used, no point in attempting codegen for it
    if (jl_is_slotnumber(expr) && ssaval_result == -1) {
        size_t sl = jl_slot_number(expr) - 1;
        jl_varinfo_t &vi = ctx.slots[sl];
        if (vi.usedUndef)
            (void)emit_expr(ctx, expr);
        return;
    }
    if (jl_is_argument(expr) && ssaval_result == -1) {
        return;
    }
    if (jl_is_newvarnode(expr)) {
        jl_value_t *var = jl_fieldref(expr, 0);
        assert(jl_is_slotnumber(var));
        jl_varinfo_t &vi = ctx.slots[jl_slot_number(var)-1];
        if (vi.usedUndef) {
            // create a new uninitialized variable
            Value *lv = vi.boxroot;
            if (lv != NULL)
                ctx.builder.CreateStore(Constant::getNullValue(ctx.types().T_prjlvalue), lv);
            if (lv == NULL || vi.pTIndex != NULL)
                store_def_flag(ctx, vi, false);
        }
        return;
    }
    if (!jl_is_expr(expr)) {
        assert(ssaval_result != -1);
        emit_ssaval_assign(ctx, ssaval_result, expr);
        return;
    }
    jl_expr_t *ex = (jl_expr_t*)expr;
    jl_value_t **args = jl_array_data(ex->args, jl_value_t*);
    jl_sym_t *head = ex->head;
    if (head == jl_meta_sym || head == jl_inbounds_sym || head == jl_coverageeffect_sym
            || head == jl_aliasscope_sym || head == jl_popaliasscope_sym || head == jl_inline_sym || head == jl_noinline_sym) {
        // some expression types are metadata and can be ignored
        // in statement position
        return;
    }
    else if (head == jl_leave_sym) {
        int hand_n_leave = 0;
        Value *scope_to_restore = nullptr, *token = nullptr;
        for (size_t i = 0; i < jl_expr_nargs(ex); ++i) {
            jl_value_t *arg = args[i];
            if (arg == jl_nothing)
                continue;
            assert(jl_is_ssavalue(arg));
            size_t enter_idx = ((jl_ssavalue_t*)arg)->id - 1;
            jl_value_t *enter_stmt = jl_array_ptr_ref(ctx.code, enter_idx);
            if (enter_stmt == jl_nothing)
                continue;
            if (ctx.scope_restore.count(enter_idx)) {
                // TODO: The semantics of `gc_preserve` are not perfect here. An `Expr(:enter, ...)` block may
                //       have multiple exits, but effects of `preserve_end` are only extended to the end of the
                //       dominance of each `Expr(:leave, ...)`.
                //
                //       That means that a scope object can suddenly end up preserved again outside of an
                //       `Expr(:enter, ...)` region where it ought to be dead. It'd be preferable if the effects
                //       of gc_preserve_end propagated through a control-flow joins as long as all incoming
                //       agree about the preserve state.
                //
                //       This is correct as-is anyway - it just means the scope lives longer than it needs to
                //       if the `Expr(:enter, ...)` has multiple exits.
                std::tie(token, scope_to_restore) = ctx.scope_restore[enter_idx];
                ctx.builder.CreateCall(prepare_call(gc_preserve_end_func), {token});
            }
            if (jl_enternode_catch_dest(enter_stmt)) {
                // We're not actually setting up the exception frames for these, so
                // we don't need to exit them.
                hand_n_leave += 1;
                scope_to_restore = nullptr; // restored by exception handler
            }
        }
        ctx.builder.CreateCall(prepare_call(jlleave_noexcept_func), {get_current_task(ctx), ConstantInt::get(getInt32Ty(ctx.builder.getContext()), hand_n_leave)});
        if (scope_to_restore) {
            Value *scope_ptr = get_scope_field(ctx);
            jl_aliasinfo_t::fromTBAA(ctx, ctx.tbaa().tbaa_gcframe).decorateInst(
                ctx.builder.CreateAlignedStore(scope_to_restore, scope_ptr, ctx.types().alignof_ptr));
        }
    }
    else if (head == jl_pop_exception_sym) {
        jl_cgval_t excstack_state = emit_expr(ctx, jl_exprarg(expr, 0));
        assert(excstack_state.V && excstack_state.V->getType() == ctx.types().T_size);
        ctx.builder.CreateCall(prepare_call(jl_restore_excstack_func), {get_current_task(ctx), excstack_state.V});
        return;
    }
    else {
        assert(ssaval_result != -1);
        emit_ssaval_assign(ctx, ssaval_result, expr);
    }
}

static std::pair<Function*, Function*> get_oc_function(jl_codectx_t &ctx, jl_method_t *closure_method, jl_tupletype_t *env_t, jl_tupletype_t *argt_typ, jl_value_t *rettype)
{
    jl_svec_t *sig_args = NULL;
    jl_value_t *sigtype = NULL;
    JL_GC_PUSH2(&sig_args, &sigtype);

    size_t nsig = 1 + jl_svec_len(argt_typ->parameters);
    sig_args = jl_alloc_svec_uninit(nsig);
    jl_svecset(sig_args, 0, env_t);
    for (size_t i = 0; i < jl_svec_len(argt_typ->parameters); ++i) {
        jl_svecset(sig_args, 1+i, jl_svecref(argt_typ->parameters, i));
    }
    sigtype = jl_apply_tuple_type_v(jl_svec_data(sig_args), nsig);

    jl_method_instance_t *mi;
    jl_code_instance_t *ci;

    if (closure_method->source) {
        mi = jl_specializations_get_linfo(closure_method, sigtype, jl_emptysvec);
        ci = (jl_code_instance_t*)jl_rettype_inferred_addr(mi, ctx.min_world, ctx.max_world);
    }
    else {
        mi = (jl_method_instance_t*)jl_atomic_load_relaxed(&closure_method->specializations);
        assert(jl_is_method_instance(mi));
        ci = jl_atomic_load_relaxed(&mi->cache);
    }
    if (ci == NULL || (jl_value_t*)ci == jl_nothing || ci->rettype != rettype || !jl_egal(sigtype, mi->specTypes)) { // TODO: correctly handle the ABI conversion if rettype != ci->rettype
        JL_GC_POP();
        return std::make_pair((Function*)NULL, (Function*)NULL);
    }

    // method lookup code (similar to emit_invoke, and the inverse of emit_specsig_oc_call)
    bool specsig = uses_specsig(sigtype, false, rettype, true);
    std::string name;
    std::string oc;
    StringRef protoname;
    StringRef proto_oc;

    // Check if we already queued this up
    auto it = ctx.call_targets.find(ci);
    bool need_to_emit = it == ctx.call_targets.end();
    if (!need_to_emit) {
        assert(specsig == it->second.specsig);
        if (specsig) {
            protoname = it->second.decl->getName();
            proto_oc = it->second.oc->getName();
        }
        else {
            proto_oc = it->second.decl->getName();
        }
        need_to_emit = false;
    }
    else {
        if (specsig) {
            raw_string_ostream(name) << "j_" << name_from_method_instance(mi) << "_" << jl_atomic_fetch_add_relaxed(&globalUniqueGeneratedNames, 1);
            protoname = StringRef(name);
        }
        raw_string_ostream(oc) << "j1_" << name_from_method_instance(mi) << "_" << jl_atomic_fetch_add_relaxed(&globalUniqueGeneratedNames, 1);
        proto_oc = StringRef(oc);
    }

    // Get the fptr1 OC
    Function *F = nullptr;
    if (GlobalValue *V = jl_Module->getNamedValue(proto_oc)) {
        F = cast<Function>(V);
    }
    else {
        F = Function::Create(get_func_sig(ctx.builder.getContext()),
                             Function::ExternalLinkage,
                             proto_oc, jl_Module);
        jl_init_function(F, ctx.emission_context.TargetTriple);
        jl_name_jlfunc_args(ctx.emission_context, F);
        F->setAttributes(AttributeList::get(ctx.builder.getContext(), {get_func_attrs(ctx.builder.getContext()), F->getAttributes()}));
    }

    // Get the specsig (if applicable)
    Function *specF = nullptr;
    jl_returninfo_t::CallingConv cc = jl_returninfo_t::CallingConv::Boxed;
    unsigned return_roots = 0;
    bool is_opaque_closure = jl_is_method(mi->def.value) && mi->def.method->is_for_opaque_closure;
    assert(is_opaque_closure);
    if (specsig) {
        bool gcstack_arg = JL_FEAT_TEST(ctx, gcstack_arg);
        jl_returninfo_t returninfo = get_specsig_function(ctx, jl_Module, nullptr, protoname, mi->specTypes, rettype, is_opaque_closure, gcstack_arg);
        cc = returninfo.cc;
        return_roots = returninfo.return_roots;
        specF = cast<Function>(returninfo.decl.getCallee());
    }

    if (need_to_emit) {
        ctx.call_targets[ci] = {cc, return_roots, specsig ? specF : F, specsig ? F : nullptr, specsig};
    }

    JL_GC_POP();
    return std::make_pair(F, specF);
}

static void emit_latestworld(jl_codectx_t &ctx)
{
    auto world_age_field = get_tls_world_age_field(ctx);
    LoadInst *world = ctx.builder.CreateAlignedLoad(ctx.types().T_size,
        prepare_global_in(jl_Module, jlgetworld_global), ctx.types().alignof_ptr,
        /*isVolatile*/false);
    world->setOrdering(AtomicOrdering::Acquire);
    StoreInst *store_world = ctx.builder.CreateAlignedStore(world, world_age_field,
        ctx.types().alignof_ptr, /*isVolatile*/false);
    (void)store_world;
}

// `expr` is not actually clobbered in JL_TRY
JL_GCC_IGNORE_START("-Wclobbered")
static jl_cgval_t emit_expr(jl_codectx_t &ctx, jl_value_t *expr, ssize_t ssaidx_0based)
{
    if (jl_is_symbol(expr)) {
        jl_sym_t *sym = (jl_sym_t*)expr;
        return emit_globalref(ctx, ctx.module, sym, AtomicOrdering::Unordered);
    }
    if (jl_is_slotnumber(expr) || jl_is_argument(expr)) {
        return emit_local(ctx, expr);
    }
    if (jl_is_ssavalue(expr)) {
        ssize_t idx = ((jl_ssavalue_t*)expr)->id - 1;
        assert(idx >= 0);
        if (!ctx.ssavalue_assigned[idx]) {
            ctx.ssavalue_assigned[idx] = true; // (assignment, not comparison test)
            return jl_cgval_t(); // dead code branch
        }
        else {
            return ctx.SAvalues[idx]; // at this point, SAvalues[idx] actually contains the SAvalue
        }
    }
    if (jl_is_globalref(expr)) {
        return emit_globalref(ctx, jl_globalref_mod(expr), jl_globalref_name(expr), AtomicOrdering::Unordered);
    }
    if (jl_is_linenode(expr)) {
        jl_error("LineNumberNode in value position");
    }
    if (jl_is_gotonode(expr)) {
        jl_error("GotoNode in value position");
    }
    if (jl_is_gotoifnot(expr)) {
        jl_error("GotoIfNot in value position");
    }
    if (jl_is_pinode(expr)) {
        Value *skip = NULL;
        return convert_julia_type(ctx, emit_expr(ctx, jl_fieldref_noalloc(expr, 0)), jl_fieldref_noalloc(expr, 1), &skip);
    }
    if (!jl_is_expr(expr)) {
        jl_value_t *val = expr;
        if (jl_is_quotenode(expr))
            val = jl_fieldref_noalloc(expr, 0);
        // Toplevel exprs are rooted but because codegen assumes this is constant, it removes the write barriers for this code.
        // This means we have to globally root the value here. (The other option would be to change how we optimize toplevel code)
        jl_temporary_root(ctx, val);
        return mark_julia_const(ctx, val);
    }

    jl_expr_t *ex = (jl_expr_t*)expr;
    jl_value_t **args = jl_array_data(ex->args, jl_value_t*);
    size_t nargs = jl_array_nrows(ex->args);
    jl_sym_t *head = ex->head;
    // this is object-disoriented.
    // however, this is a good way to do it because it should *not* be easy
    // to add new node types.
    if (head == jl_isdefined_sym) {
        assert(nargs == 1 || nargs == 2);
        int allow_import = 1;
        if (nargs == 2) {
            assert(jl_is_bool(args[1]));
            allow_import = args[1] == jl_true;
        }
        return emit_isdefined(ctx, args[0], allow_import);
    }
    else if (head == jl_throw_undef_if_not_sym) {
        assert(nargs == 2);
        jl_sym_t *var = (jl_sym_t*)args[0];
        Value *cond = ctx.builder.CreateTrunc(emit_unbox(ctx, getInt8Ty(ctx.builder.getContext()), emit_expr(ctx, args[1]), (jl_value_t*)jl_bool_type), getInt1Ty(ctx.builder.getContext()));
        if (var == jl_getfield_undefref_sym) {
            raise_exception_unless(ctx, cond,
                literal_pointer_val(ctx, jl_undefref_exception));
        }
        else {
            undef_var_error_ifnot(ctx, cond, var, (jl_value_t*)jl_local_sym);
        }
        return ghostValue(ctx, jl_nothing_type);
    }
    else if (head == jl_invoke_sym) {
        assert(ssaidx_0based >= 0);
        jl_value_t *expr_t = jl_is_long(ctx.source->ssavaluetypes) ? (jl_value_t*)jl_any_type :
            jl_array_ptr_ref(ctx.source->ssavaluetypes, ssaidx_0based);
        return emit_invoke(ctx, ex, expr_t);
    }
    else if (head == jl_invoke_modify_sym) {
        assert(ssaidx_0based >= 0);
        jl_value_t *expr_t = jl_is_long(ctx.source->ssavaluetypes) ? (jl_value_t*)jl_any_type :
            jl_array_ptr_ref(ctx.source->ssavaluetypes, ssaidx_0based);
        return emit_invoke_modify(ctx, ex, expr_t);
    }
    else if (head == jl_call_sym) {
        jl_value_t *expr_t;
        bool is_promotable = false;
        if (ssaidx_0based < 0)
            // TODO: this case is needed for the call to emit_expr in emit_llvmcall
            expr_t = (jl_value_t*)jl_any_type;
        else {
            expr_t = jl_is_long(ctx.source->ssavaluetypes) ? (jl_value_t*)jl_any_type : jl_array_ptr_ref(ctx.source->ssavaluetypes, ssaidx_0based);
            is_promotable = ctx.ssavalue_usecount[ssaidx_0based] == 1;
        }
        jl_cgval_t res = emit_call(ctx, ex, expr_t, is_promotable);
        // some intrinsics (e.g. typeassert) can return a wider type
        // than what's actually possible
        if (is_promotable && res.promotion_point && res.promotion_ssa == -1) {
            res.promotion_ssa = ssaidx_0based;
        }
        res = update_julia_type(ctx, res, expr_t);
        if (res.typ == jl_bottom_type || expr_t == jl_bottom_type) {
            CreateTrap(ctx.builder);
        }
        return res;
    }
    else if (head == jl_foreigncall_sym) {
        return emit_ccall(ctx, args, jl_array_dim0(ex->args));
    }
    else if (head == jl_cfunction_sym) {
        assert(nargs == 5);
        jl_cgval_t fexpr_rt = emit_expr(ctx, args[1]);
        return emit_cfunction(ctx, args[0], fexpr_rt, args[2], (jl_svec_t*)args[3]);
    }
    else if (head == jl_assign_sym) {
        assert(nargs == 2);
        emit_assignment(ctx, args[0], args[1], ssaidx_0based);
        return ghostValue(ctx, jl_nothing_type);
    }
    else if (head == jl_static_parameter_sym) {
        assert(nargs == 1);
        return emit_sparam(ctx, jl_unbox_long(args[0]) - 1);
    }
    else if (head == jl_method_sym) {
        if (nargs == 1) {
            jl_value_t *mn = args[0];
            assert(jl_is_symbol(mn) || jl_is_slotnumber(mn) || jl_is_globalref(mn));

            Value *bp = NULL, *name;
            jl_binding_t *bnd = NULL;
            bool issym = jl_is_symbol(mn);
            bool isglobalref = !issym && jl_is_globalref(mn);
            jl_module_t *mod = ctx.module;
            if (issym || isglobalref) {
                if (isglobalref) {
                    mod = jl_globalref_mod(mn);
                    mn = (jl_value_t*)jl_globalref_name(mn);
                }
                JL_TRY {
                    if (jl_symbol_name((jl_sym_t*)mn)[0] == '@')
                        jl_errorf("macro definition not allowed inside a local scope");
                    name = literal_pointer_val(ctx, mn);
                    bnd = jl_get_binding_for_method_def(mod, (jl_sym_t*)mn);
                }
                JL_CATCH {
                    jl_value_t *e = jl_current_exception(jl_current_task);
                    // errors. boo. :(
                    JL_GC_PUSH1(&e);
                    e = jl_as_global_root(e, 1);
                    JL_GC_POP();
                    raise_exception(ctx, literal_pointer_val(ctx, e));
                    return ghostValue(ctx, jl_nothing_type);
                }
                bp = julia_binding_gv(ctx, bnd);
                jl_cgval_t gf = mark_julia_type(
                        ctx,
                        ctx.builder.CreateCall(prepare_call(jlgenericfunction_func), { bp,
                            literal_pointer_val(ctx, (jl_value_t*)mod), name
                        }),
                        true,
                        jl_function_type);
                return gf;
            }
            emit_error(ctx, "method: invalid declaration");
            return jl_cgval_t();
        }
        assert(nargs == 3);
        Value *a1 = boxed(ctx, emit_expr(ctx, args[1]));
        Value *a2 = boxed(ctx, emit_expr(ctx, args[2]));
        Value *mdargs[4] = {
            /*argdata*/a1,
            ConstantPointerNull::get(cast<PointerType>(ctx.types().T_prjlvalue)),
            /*code*/a2,
            /*module*/literal_pointer_val(ctx, (jl_value_t*)ctx.module)
        };
        jl_cgval_t meth = mark_julia_type(
            ctx,
            ctx.builder.CreateCall(prepare_call(jlmethod_func), ArrayRef<Value*>(mdargs)),
            true,
            jl_method_type);
        return meth;
    }
    else if (head == jl_const_sym) {
        assert(nargs <= 2);
        jl_sym_t *sym = (jl_sym_t*)args[0];
        jl_module_t *mod = ctx.module;
        if (jl_is_globalref(sym)) {
            mod = jl_globalref_mod(sym);
            sym = jl_globalref_name(sym);
        }
        if (jl_is_symbol(sym)) {
            jl_binding_t *bnd = jl_get_module_binding(mod, sym, 1);
            if (nargs == 2) {
                jl_cgval_t rhs = emit_expr(ctx, args[1]);
                ctx.builder.CreateCall(prepare_call(jldeclareconstval_func),
                        { julia_binding_gv(ctx, bnd), literal_pointer_val(ctx, (jl_value_t*)mod), literal_pointer_val(ctx, (jl_value_t*)sym), boxed(ctx, rhs) });
            } else {
                ctx.builder.CreateCall(prepare_call(jldeclareconstval_func),
                        { julia_binding_gv(ctx, bnd), literal_pointer_val(ctx, (jl_value_t*)mod), literal_pointer_val(ctx, (jl_value_t*)sym), ConstantPointerNull::get(cast<PointerType>(ctx.types().T_prjlvalue)) });
            }
        }
    }
    else if (head == jl_globaldecl_sym) {
        assert(nargs == 2);
        jl_sym_t *sym = (jl_sym_t*)args[0];
        jl_module_t *mod = ctx.module;
        if (jl_is_globalref(sym)) {
            mod = jl_globalref_mod(sym);
            sym = jl_globalref_name(sym);
        }
        jl_cgval_t typ = emit_expr(ctx, args[1]);
        ctx.builder.CreateCall(prepare_call(jldeclareglobal_func),
                { literal_pointer_val(ctx, (jl_value_t*)mod), literal_pointer_val(ctx, (jl_value_t*)sym), boxed(ctx, typ) });
    }
    else if (head == jl_new_sym) {
        bool is_promotable = false;
        if (ssaidx_0based >= 0) {
            is_promotable = ctx.ssavalue_usecount[ssaidx_0based] == 1;
        }
        assert(nargs > 0);
        SmallVector<jl_cgval_t, 0> argv(nargs);
        for (size_t i = 0; i < nargs; ++i) {
            argv[i] = emit_expr(ctx, args[i]);
        }
        jl_value_t *ty = argv[0].typ;
        if (jl_is_type_type(ty) &&
                jl_is_datatype(jl_tparam0(ty)) &&
                jl_is_concrete_type(jl_tparam0(ty))) {
            assert(nargs <= jl_datatype_nfields(jl_tparam0(ty)) + 1);
            jl_cgval_t res = emit_new_struct(ctx, jl_tparam0(ty), nargs - 1, ArrayRef<jl_cgval_t>(argv).drop_front(), is_promotable);
            if (is_promotable && res.promotion_point && res.promotion_ssa==-1)
                res.promotion_ssa = ssaidx_0based;
            return res;
        }
        Value *val = emit_jlcall(ctx, jlnew_func, nullptr, argv, nargs, julia_call);
        // temporarily mark as `Any`, expecting `emit_ssaval_assign` to update
        // it to the inferred type.
        return mark_julia_type(ctx, val, true, (jl_value_t*)jl_any_type);
    }
    else if (head == jl_splatnew_sym) {
        jl_cgval_t argv[2] = {jl_cgval_t(), jl_cgval_t()};
        assert(nargs == 2);
        argv[0] = emit_expr(ctx, args[0]);
        argv[1] = emit_expr(ctx, args[1]);
        Value *typ = boxed(ctx, argv[0]);
        Value *tup = boxed(ctx, argv[1]);
        Value *val = ctx.builder.CreateCall(prepare_call(jlsplatnew_func), { typ, tup });
        // temporarily mark as `Any`, expecting `emit_ssaval_assign` to update
        // it to the inferred type.
        return mark_julia_type(ctx, val, true, (jl_value_t*)jl_any_type);
    }
    else if (head == jl_new_opaque_closure_sym) {
        assert(nargs >= 5 && "Not enough arguments in new_opaque_closure");
        SmallVector<jl_cgval_t, 5> argv(nargs, jl_cgval_t());
        for (size_t i = 0; i < nargs; ++i) {
            argv[i] = emit_expr(ctx, args[i]);
        }
        const jl_cgval_t &argt = argv[0];
        const jl_cgval_t &lb = argv[1];
        const jl_cgval_t &ub = argv[2];
        // argv[3] - constprop marker not used here
        const jl_cgval_t &source = argv[4];
        if (source.constant == NULL) {
            // For now, we require non-constant source to be handled by using
            // eval. This should probably be a verifier error and an abort here.
            emit_error(ctx, "(internal error) invalid IR: opaque closure source must be constant");
            return jl_cgval_t();
        }
        bool can_optimize = argt.constant != NULL && lb.constant != NULL && ub.constant != NULL &&
            jl_is_tuple_type(argt.constant) &&
            jl_is_type(lb.constant) && jl_is_type(ub.constant) && jl_is_method(source.constant) &&
            ((jl_method_t*)source.constant)->nargs > 0 &&
            jl_is_valid_oc_argtype((jl_tupletype_t*)argt.constant, (jl_method_t*)source.constant);

        if (!can_optimize && trim_may_error(ctx.params->trim)) {
            // if we know the return type, we can assume the result is of that type
            errs() << "ERROR: Dynamic call to OpaqueClosure method\n";
            errs() << "In " << ctx.builder.getCurrentDebugLocation()->getFilename() << ":" << ctx.builder.getCurrentDebugLocation()->getLine() << "\n";
            print_stacktrace(ctx, ctx.params->trim);
        }

        if (can_optimize) {
            jl_value_t *closure_t = NULL;
            jl_value_t *env_t = NULL;
            JL_GC_PUSH2(&closure_t, &env_t);

            size_t ncapture_args = nargs-5;
            SmallVector<jl_value_t *, 0> env_component_ts(ncapture_args);
            for (size_t i = 0; i < ncapture_args; ++i) {
                jl_value_t *typ = argv[nargs-ncapture_args+i].typ;
                if (typ == jl_bottom_type) {
                    JL_GC_POP();
                    return jl_cgval_t();
                }
                env_component_ts[i] = typ;
            }

            env_t = jl_apply_tuple_type_v(env_component_ts.data(), ncapture_args);
            // we need to know the full env type to look up the right specialization
            if (jl_is_concrete_type(env_t)) {
                jl_tupletype_t *argt_typ = (jl_tupletype_t*)argt.constant;
                Function *F, *specF;
                std::tie(F, specF) = get_oc_function(ctx, (jl_method_t*)source.constant, (jl_tupletype_t*)env_t, argt_typ, ub.constant);
                if (F) {
                    jl_cgval_t jlcall_ptr = mark_julia_type(ctx, F, false, jl_voidpointer_type);
                    jl_cgval_t world_age = mark_julia_type(ctx, get_tls_world_age(ctx), false, jl_long_type);
                    jl_cgval_t fptr;
                    if (specF)
                        fptr = mark_julia_type(ctx, specF, false, jl_voidpointer_type);
                    else
                        fptr = mark_julia_type(ctx, Constant::getNullValue(ctx.types().T_size), false, jl_voidpointer_type);

                    // TODO: Inline the env at the end of the opaque closure and generate a descriptor for GC
                    jl_cgval_t env = emit_new_struct(ctx, env_t, ncapture_args, ArrayRef<jl_cgval_t>(argv).drop_front(nargs-ncapture_args));

                    jl_cgval_t closure_fields[5] = {
                        env,
                        world_age,
                        source,
                        jlcall_ptr,
                        fptr
                    };

                    closure_t = jl_apply_type2((jl_value_t*)jl_opaque_closure_type, (jl_value_t*)argt_typ, ub.constant);
                    jl_cgval_t ret = emit_new_struct(ctx, closure_t, 5, closure_fields);

                    JL_GC_POP();
                    return ret;
                }
            }
            JL_GC_POP();
        }

        return mark_julia_type(ctx,
                emit_jlcall(ctx, jl_new_opaque_closure_jlcall_func, Constant::getNullValue(ctx.types().T_prjlvalue), argv, nargs, julia_call),
                true, jl_any_type);
    }
    else if (head == jl_exc_sym) {
        assert(nargs == 0);
        return mark_julia_type(ctx,
                ctx.builder.CreateCall(prepare_call(jl_current_exception_func), {get_current_task(ctx)}),
                true, jl_any_type);
    }
    else if (head == jl_copyast_sym) {
        assert(nargs == 1);
        jl_cgval_t ast = emit_expr(ctx, args[0]);
        if (ast.typ != (jl_value_t*)jl_expr_type && ast.typ != (jl_value_t*)jl_any_type) {
            // elide call to jl_copy_ast when possible
            return ast;
        }
        return mark_julia_type(ctx,
                ctx.builder.CreateCall(prepare_call(jlcopyast_func),
                                       boxed(ctx, ast)), true, jl_expr_type);
    }
    else if (head == jl_loopinfo_sym) {
        // parse Expr(:loopinfo, "julia.simdloop", ("llvm.loop.vectorize.width", 4))
        // to LLVM LoopID
        SmallVector<Metadata *, 8> MDs;

        // Reserve first location for self reference to the LoopID metadata node.
        TempMDTuple TempNode = MDNode::getTemporary(ctx.builder.getContext(), None);
        MDs.push_back(TempNode.get());

        for (int i = 0, ie = nargs; i < ie; ++i) {
            Metadata *MD = to_md_tree(args[i], ctx.builder.getContext());
            if (MD)
                MDs.push_back(MD);
        }

        ctx.LoopID = MDNode::getDistinct(ctx.builder.getContext(), MDs);
        // Replace the temporary node with a self-reference.
        ctx.LoopID->replaceOperandWith(0, ctx.LoopID);
        return jl_cgval_t();
    }
    else if (head == jl_leave_sym || head == jl_coverageeffect_sym
            || head == jl_pop_exception_sym || head == jl_inbounds_sym
            || head == jl_aliasscope_sym || head == jl_popaliasscope_sym || head == jl_inline_sym || head == jl_noinline_sym) {
        jl_errorf("Expr(:%s) in value position", jl_symbol_name(head));
    }
    else if (head == jl_boundscheck_sym) {
        jl_value_t *def = (nargs == 0) ? jl_true : args[0];
        return mark_julia_const(ctx, bounds_check_enabled(ctx, def) ? jl_true : jl_false);
    }
    else if (head == jl_gc_preserve_begin_sym) {
        SmallVector<jl_cgval_t, 0> argv(nargs);
        for (size_t i = 0; i < nargs; ++i) {
            argv[i] = emit_expr(ctx, args[i]);
        }
        SmallVector<Value*, 0> vals;
        for (size_t i = 0; i < nargs; ++i) {
            vals.append(get_gc_roots_for(ctx, argv[i]));
        }
        Value *token = vals.empty()
            ? (Value*)ConstantTokenNone::get(ctx.builder.getContext())
            : ctx.builder.CreateCall(prepare_call(gc_preserve_begin_func), vals);
        jl_cgval_t tok(token, (jl_value_t*)jl_nothing_type, NULL);
        return tok;
    }
    else if (head == jl_gc_preserve_end_sym) {
        // We only support ssa values as the argument. Everything else will
        // fall back to the default behavior of preserving the argument value
        // until the end of the scope, which is correct, but not optimal.
        if (!jl_is_ssavalue(args[0])) {
            return jl_cgval_t((jl_value_t*)jl_nothing_type);
        }
        jl_cgval_t token = emit_expr(ctx, args[0]);
        assert(token.V->getType()->isTokenTy());
        if (!isa<ConstantTokenNone>(token.V))
            ctx.builder.CreateCall(prepare_call(gc_preserve_end_func), {token.V});
        return jl_cgval_t((jl_value_t*)jl_nothing_type);
    }
    else if (head == jl_latestworld_sym && !jl_is_method(ctx.linfo->def.method)) {
        emit_latestworld(ctx);
        return jl_cgval_t((jl_value_t*)jl_nothing_type);
    }
    else {
        if (jl_is_toplevel_only_expr(expr) &&
            !jl_is_method(ctx.linfo->def.method)) {
            // call interpreter to run a toplevel expr from inside a
            // compiled toplevel thunk.
            Value *args[2] = {
                literal_pointer_val(ctx, (jl_value_t*)ctx.module),
                literal_pointer_val(ctx, expr)
            };
            ctx.builder.CreateCall(prepare_call(jltopeval_func), args);
            return ghostValue(ctx, jl_nothing_type);
        }
        jl_errorf("unsupported or misplaced expression \"%s\" in function %s",
                  jl_symbol_name(head), ctx.name);
    }
    return jl_cgval_t();
}
JL_GCC_IGNORE_STOP

// --- generate function bodies ---

// gc frame emission
static void allocate_gc_frame(jl_codectx_t &ctx, BasicBlock *b0, bool or_new=false)
{
    // allocate a placeholder gc instruction
    // this will require the runtime, but it gets deleted later if unused
    ctx.topalloca = ctx.builder.CreateCall(prepare_call(or_new ? jladoptthread_func : jlpgcstack_func));
    ctx.pgcstack = ctx.topalloca;
    ctx.pgcstack->setName("pgcstack");
}

static Value *get_current_task(jl_codectx_t &ctx)
{
    return get_current_task_from_pgcstack(ctx.builder, ctx.pgcstack);
}

// Get PTLS through current task.
static Value *get_current_ptls(jl_codectx_t &ctx)
{
    return get_current_ptls_from_task(ctx.builder, get_current_task(ctx), ctx.tbaa().tbaa_gcframe);
}

// Get the address of the world age of the current task
static Value *get_tls_world_age_field(jl_codectx_t &ctx)
{
    Value *ct = get_current_task(ctx);
    return emit_ptrgep(ctx, ct, offsetof(jl_task_t, world_age), "world_age");
}

// Get the value of the world age of the current task
static Value *get_tls_world_age(jl_codectx_t &ctx)
{
    if (ctx.world_age_at_entry)
        return ctx.world_age_at_entry;
    IRBuilderBase::InsertPointGuard IP(ctx.builder);
    bool toplevel = !jl_is_method(ctx.linfo->def.method);
    if (!toplevel) {
        ctx.builder.SetInsertPoint(ctx.topalloca->getParent(), ++ctx.topalloca->getIterator());
        ctx.builder.SetCurrentDebugLocation(ctx.topalloca->getStableDebugLoc());
    }
    jl_aliasinfo_t ai = jl_aliasinfo_t::fromTBAA(ctx, ctx.tbaa().tbaa_gcframe);
    auto *world = ctx.builder.CreateAlignedLoad(ctx.types().T_size, get_tls_world_age_field(ctx), ctx.types().alignof_ptr);
    ai.decorateInst(world);
    if (!toplevel)
        ctx.world_age_at_entry = world;
    return world;
}

static Value *get_scope_field(jl_codectx_t &ctx)
{
    Value *ct = get_current_task(ctx);
    return emit_ptrgep(ctx, ct, offsetof(jl_task_t, scope), "scope");
}

Function *get_or_emit_fptr1(StringRef preal_decl, Module *M)
{
    return cast<Function>(M->getOrInsertFunction(preal_decl, get_func_sig(M->getContext()), get_func_attrs(M->getContext())).getCallee());
}

Function *emit_tojlinvoke(jl_code_instance_t *codeinst, StringRef theFptrName, Module *M, jl_codegen_params_t &params) JL_NOTSAFEPOINT
{
    ++EmittedToJLInvokes;
    jl_codectx_t ctx(M->getContext(), params, codeinst);
    std::string name;
    raw_string_ostream(name) << "tojlinvoke" << jl_atomic_fetch_add_relaxed(&globalUniqueGeneratedNames, 1);
    Function *f = Function::Create(ctx.types().T_jlfunc,
            GlobalVariable::InternalLinkage,
            name, M);
    jl_init_function(f, params.TargetTriple);
    if (trim_may_error(params.params->trim)) {
        push_frames(ctx, ctx.linfo, jl_get_ci_mi(codeinst));
    }
    jl_name_jlfunc_args(params, f);
    //f->setAlwaysInline();
    ctx.f = f; // for jl_Module
    BasicBlock *b0 = BasicBlock::Create(ctx.builder.getContext(), "top", f);
    ctx.builder.SetInsertPoint(b0);
    Function *theFunc;
    Value *theFarg;

    if (!theFptrName.empty()) {
        theFunc = cast<Function>(
            M->getOrInsertFunction(theFptrName, jlinvoke_func->_type(ctx.builder.getContext())).getCallee());
        theFarg = literal_pointer_val(ctx, (jl_value_t*)codeinst);
    }
    else {
        jl_method_instance_t *mi = jl_get_ci_mi(codeinst);
        bool is_opaque_closure = jl_is_method(mi->def.value) && mi->def.method->is_for_opaque_closure;
        theFunc = prepare_call(is_opaque_closure ? jlinvokeoc_func : jlinvoke_func);
        theFarg = literal_pointer_val(ctx, (jl_value_t*)mi);
    }
    theFarg = track_pjlvalue(ctx, theFarg);
    auto args = f->arg_begin();
    CallInst *r = ctx.builder.CreateCall(theFunc, { &*args, &*++args, &*++args, theFarg });
    r->setAttributes(theFunc->getAttributes());
    ctx.builder.CreateRet(r);
    return f;
}

static jl_value_t *get_oc_type(jl_value_t *calltype, jl_value_t *rettype) JL_ALWAYS_LEAFTYPE
{
    jl_value_t *argtype = jl_argtype_without_function((jl_value_t*)calltype);
    JL_GC_PUSH1(&argtype);
    jl_value_t *oc_type JL_ALWAYS_LEAFTYPE = jl_apply_type2((jl_value_t*)jl_opaque_closure_type, argtype, rettype);
    JL_GC_PROMISE_ROOTED(oc_type);
    JL_GC_POP();
    return oc_type;
}

void emit_specsig_to_fptr1(
        Function *gf_thunk, jl_returninfo_t::CallingConv cc, unsigned return_roots,
        jl_value_t *calltype, jl_value_t *rettype, bool is_for_opaque_closure,
        size_t nargs,
        jl_codegen_params_t &params,
        Function *target)
{
    ++EmittedCFuncInvalidates;
    jl_codectx_t ctx(gf_thunk->getParent()->getContext(), params, 0, 0);
    ctx.f = gf_thunk;

    BasicBlock *b0 = BasicBlock::Create(ctx.builder.getContext(), "top", gf_thunk);
    ctx.builder.SetInsertPoint(b0);
    DebugLoc noDbg;
    ctx.builder.SetCurrentDebugLocation(noDbg);
    allocate_gc_frame(ctx, b0);
    Function::arg_iterator AI = gf_thunk->arg_begin();
    SmallVector<jl_cgval_t, 0> myargs(nargs);
    if (cc == jl_returninfo_t::SRet || cc == jl_returninfo_t::Union)
        ++AI;
    if (return_roots)
        ++AI;
    if (JL_FEAT_TEST(ctx,gcstack_arg)){
        ++AI; // gcstack_arg
    }
    for (size_t i = 0; i < nargs; i++) {
        if (i == 0 && is_for_opaque_closure) {
            // `jt` would be wrong here (it is the captures type), so is not used used for
            // the ABI decisions, but the argument actually will require boxing as its real type
            // which can be exactly recomputed from the specialization, as that defined the ABI
            jl_value_t *oc_type = get_oc_type(calltype, rettype);
            Value *arg_v = &*AI;
            ++AI;
            myargs[i] = mark_julia_slot(arg_v, (jl_value_t*)oc_type, NULL, ctx.tbaa().tbaa_const);
            continue;
        }
        // n.b. calltype is required to be a datatype by construction for specsig
        jl_value_t *jt = jl_nth_slot_type(calltype, i);
        bool isboxed = false;
        Type *et;
        if (deserves_argbox(jt)) {
            et = ctx.types().T_prjlvalue;
            isboxed = true;
        }
        else {
            et = julia_type_to_llvm(ctx, jt);
        }
        if (is_uniquerep_Type(jt)) {
            myargs[i] = mark_julia_const(ctx, jl_tparam0(jt));
        }
        else if (type_is_ghost(et)) {
            assert(jl_is_datatype(jt) && jl_is_datatype_singleton((jl_datatype_t*)jt));
            myargs[i] = mark_julia_const(ctx, ((jl_datatype_t*)jt)->instance);
        }
        else {
            Value *arg_v = &*AI;
            ++AI;
            if (!isboxed && et->isAggregateType()) {
                auto tracked = CountTrackedPointers(et);
                SmallVector<Value*,0> roots;
                if (tracked.count && !tracked.all) {
                    roots = load_gc_roots(ctx, &*AI, tracked.count);
                    ++AI;
                }
                myargs[i] = mark_julia_slot(arg_v, jt, NULL, ctx.tbaa().tbaa_const, roots);
            }
            else {
                assert(arg_v->getType() == et);
                myargs[i] = mark_julia_type(ctx, arg_v, isboxed, jt);
            }
        }
    }
    assert(AI == gf_thunk->arg_end());
    Value *gf_ret = emit_jlcall(ctx, target, nullptr, myargs, nargs, julia_call);
    jl_cgval_t gf_retbox = mark_julia_type(ctx, gf_ret, true, jl_any_type);
    if (cc != jl_returninfo_t::Boxed) {
        emit_typecheck(ctx, gf_retbox, rettype, "cfunction");
        gf_retbox = update_julia_type(ctx, gf_retbox, rettype);
    }

    switch (cc) {
    case jl_returninfo_t::Boxed:
        ctx.builder.CreateRet(gf_ret);
        break;
    case jl_returninfo_t::Register: {
        Type *gfrt = gf_thunk->getReturnType();
        if (gfrt->isVoidTy()) {
            ctx.builder.CreateRetVoid();
        }
        else {
            ctx.builder.CreateRet(ctx.builder.CreateAlignedLoad(gfrt, gf_ret, Align(julia_alignment(rettype))));
        }
        break;
    }
    case jl_returninfo_t::SRet: {
        Value *sret = &*gf_thunk->arg_begin();
        Align align(julia_alignment(rettype));
        if (return_roots) {
            Value *roots = gf_thunk->arg_begin() + 1; // root1 has type [n x {}*]*
            split_value_into(ctx, gf_retbox, align, sret, align, jl_aliasinfo_t::fromTBAA(ctx, ctx.tbaa().tbaa_stack), roots, jl_aliasinfo_t::fromTBAA(ctx, ctx.tbaa().tbaa_gcframe));
        }
        else {
            emit_unbox_store(ctx, gf_retbox, sret, ctx.tbaa().tbaa_stack, align);
        }
        ctx.builder.CreateRetVoid();
        break;
    }
    case jl_returninfo_t::Union: {
        Type *retty = gf_thunk->getReturnType();
        Value *gf_retval = UndefValue::get(retty);
        Value *tindex = compute_box_tindex(ctx, emit_typeof(ctx, gf_retbox, false, true), (jl_value_t*)jl_any_type, rettype);
        tindex = ctx.builder.CreateOr(tindex, ConstantInt::get(getInt8Ty(ctx.builder.getContext()), UNION_BOX_MARKER));
        gf_retval = ctx.builder.CreateInsertValue(gf_retval, gf_ret, 0);
        gf_retval = ctx.builder.CreateInsertValue(gf_retval, tindex, 1);
        ctx.builder.CreateRet(gf_retval);
        break;
    }
    case jl_returninfo_t::Ghosts: {
        Value *gf_retval = compute_tindex_unboxed(ctx, gf_retbox, rettype);
        ctx.builder.CreateRet(gf_retval);
        break;
    }
    }
}

static Function *gen_cfun_wrapper(
    Module *into, jl_codegen_params_t &params,
    const function_sig_t &sig, jl_value_t *ff, const char *aliasname,
    jl_value_t *declrt, jl_method_instance_t *lam,
    jl_unionall_t *unionall_env, jl_svec_t *sparam_vals, jl_array_t **closure_types)
{
    ++GeneratedCFuncWrappers;
    // Generate a c-callable wrapper
    assert(into);
    size_t nargs = sig.nccallargs;
    const char *name = "cfunction";
    size_t world = jl_atomic_load_acquire(&jl_world_counter);
    bool nest = (!ff || unionall_env);
    jl_value_t *astrt = (jl_value_t*)jl_any_type;
    if (aliasname)
        name = aliasname;
    else if (lam)
        name = jl_symbol_name(lam->def.method->name);

    jl_code_instance_t *codeinst = NULL;
    if (lam) {
        // TODO: this isn't ideal to be unconditionally calling type inference from here
        codeinst = jl_type_infer(lam, world, SOURCE_MODE_NOT_REQUIRED);
        astrt = codeinst->rettype;
        if (astrt != (jl_value_t*)jl_bottom_type &&
            jl_type_intersection(astrt, declrt) == jl_bottom_type) {
            // Do not warn if the function never returns since it is
            // occasionally required by the C API (typically error callbacks)
            // even though we're likely to encounter memory errors in that case
            jl_printf(JL_STDERR, "WARNING: cfunction: return type of %s does not match\n", name);
        }
    }

    std::string funcName;
    raw_string_ostream(funcName) << "jlcapi_" << name << "_" << jl_atomic_fetch_add_relaxed(&globalUniqueGeneratedNames, 1);

    Module *M = into; // Safe because ctx lock is held by params
    AttributeList attributes = sig.attributes;
    FunctionType *functype;
    if (nest) {
        // add nest parameter (pointer to jl_value_t* data array) after sret arg
        assert(closure_types);
        SmallVector<Type*, 0> fargt_sig(sig.fargt_sig.begin(), sig.fargt_sig.end());

        fargt_sig.insert(fargt_sig.begin() + sig.sret, JuliaType::get_pprjlvalue_ty(M->getContext()));

        // Shift LLVM attributes for parameters one to the right, as
        // we are adding the extra nest parameter after sret arg.
        SmallVector<std::pair<unsigned, AttributeSet>, 0> newAttributes;
        newAttributes.reserve(attributes.getNumAttrSets() + 1);
        auto it = *attributes.indexes().begin();
        const auto it_end = *attributes.indexes().end();

        // Skip past FunctionIndex
        if (it == AttributeList::AttrIndex::FunctionIndex) {
            ++it;
        }

        // Move past ReturnValue and parameter return value
        for (;it < AttributeList::AttrIndex::FirstArgIndex + sig.sret; ++it) {
            if (hasAttributesAtIndex(attributes, it)) {
                newAttributes.emplace_back(it, attributes.getAttributes(it));
            }
        }

        // Add the new nest attribute
        AttrBuilder attrBuilder(M->getContext());
        attrBuilder.addAttribute(Attribute::Nest);
        newAttributes.emplace_back(it, AttributeSet::get(M->getContext(), attrBuilder));

        // Shift forward the rest of the attributes
        if (attributes.getNumAttrSets() > 0) { // without this check the loop range below is invalid
            for(; it != it_end; ++it) {
                if (hasAttributesAtIndex(attributes, it)) {
                    newAttributes.emplace_back(it + 1, attributes.getAttributes(it));
                }
            }
        }

        // Remember to add back FunctionIndex
        if (hasAttributesAtIndex(attributes, AttributeList::AttrIndex::FunctionIndex)) {
            newAttributes.emplace_back(AttributeList::AttrIndex::FunctionIndex,
                                       getFnAttrs(attributes));
        }

        // Create the new AttributeList
        attributes = AttributeList::get(M->getContext(), newAttributes);
        functype = FunctionType::get(sig.sret ? getVoidTy(M->getContext()) : sig.prt, fargt_sig, /*isVa*/false);
    }
    else {
        functype = sig.functype(M->getContext());
    }
    Function *cw = Function::Create(functype,
            GlobalVariable::ExternalLinkage,
            funcName, M);
    jl_init_function(cw, params.TargetTriple);
    cw->setAttributes(AttributeList::get(M->getContext(), {attributes, cw->getAttributes()}));

    jl_codectx_t ctx(M->getContext(), params, 0, 0);
    ctx.f = cw;
    ctx.name = name;
    ctx.funcName = name;

    BasicBlock *b0 = BasicBlock::Create(ctx.builder.getContext(), "top", cw);
    ctx.builder.SetInsertPoint(b0);
    DebugLoc noDbg;
    ctx.builder.SetCurrentDebugLocation(noDbg);
    allocate_gc_frame(ctx, b0, true);

    auto world_age_field = get_tls_world_age_field(ctx);
    jl_aliasinfo_t ai = jl_aliasinfo_t::fromTBAA(ctx, ctx.tbaa().tbaa_gcframe);
    ctx.world_age_at_entry = ai.decorateInst(
            ctx.builder.CreateAlignedLoad(ctx.types().T_size, world_age_field, ctx.types().alignof_ptr));
    Value *world_v = ctx.builder.CreateAlignedLoad(ctx.types().T_size,
        prepare_global_in(jl_Module, jlgetworld_global), ctx.types().alignof_ptr);
    cast<LoadInst>(world_v)->setOrdering(AtomicOrdering::Acquire);

    Value *age_ok = nullptr;
    if (codeinst) {
        LoadInst *lam_max = ctx.builder.CreateAlignedLoad(
                ctx.types().T_size,
                emit_ptrgep(ctx, literal_pointer_val(ctx, (jl_value_t*)codeinst), offsetof(jl_code_instance_t, max_world)),
                ctx.types().alignof_ptr);
        age_ok = ctx.builder.CreateICmpUGE(lam_max, world_v);
    }
    ctx.builder.CreateStore(world_v, world_age_field);

    // first emit code to record the arguments
    Function::arg_iterator AI = cw->arg_begin();
    Value *sretPtr = sig.sret ? &*AI++ : NULL;
    Value *nestPtr = nest ? &*AI++ : NULL;
    SmallVector<jl_cgval_t, 0> inputargs(nargs + 1);
    if (ff) {
        // we need to pass the function object even if (even though) it is a singleton
        inputargs[0] = mark_julia_const(ctx, ff);
    }
    else {
        assert(nest && nestPtr);
        Value *ff = ctx.builder.CreateAlignedLoad(ctx.types().T_prjlvalue, nestPtr, Align(sizeof(void*)));
        inputargs[0] = mark_julia_type(ctx, ff, true, jl_any_type);
    }
    // XXX: these values may need to be rooted until the end of the function
    jl_value_t *rt1 = NULL;
    jl_value_t *rt2 = NULL;
    JL_GC_PUSH2(&rt1, &rt2);
    for (size_t i = 0; i < nargs; ++i, ++AI) {
        // figure out how to unpack this argument type
        Value *val = &*AI;
        assert(sig.fargt_sig[i + sig.sret] == val->getType());
        jl_cgval_t &inputarg = inputargs[i + 1];
        jl_value_t *jargty = jl_svecref(sig.at, i);
        bool aref = jl_is_abstract_ref_type(jargty);
        if (aref) // a pointer to a value
            jargty = jl_tparam0(jargty);

        // if we know the outer function sparams, try to fill those in now
        // so that the julia_to_native type checks are more likely to be doable (e.g. concrete types) at compile-time
        jl_value_t *jargty_proper = jargty;
        bool static_at = !(unionall_env && jl_has_typevar_from_unionall(jargty, unionall_env));
        if (!static_at) {
            if (sparam_vals) {
                jargty_proper = rt1 = jl_instantiate_type_in_env(jargty, unionall_env, jl_svec_data(sparam_vals));
                assert(jargty_proper != jargty);
                jargty = jargty_proper;
                static_at = true;
            }
            else {
                jargty_proper = rt1 = jl_rewrap_unionall(jargty, (jl_value_t*)unionall_env);
            }
        }

        if (aref) {
            if (jargty == (jl_value_t*)jl_any_type) {
                inputarg = mark_julia_type(ctx,
                        ctx.builder.CreateAlignedLoad(ctx.types().T_prjlvalue, val, Align(sizeof(void*))),
                        true, jl_any_type);
            }
            else if (static_at && jl_is_concrete_immutable(jargty)) { // anything that could be stored unboxed
                bool isboxed;
                Type *T = julia_type_to_llvm(ctx, jargty, &isboxed);
                assert(!isboxed);
                // a T* (of unknown origin)
                if (type_is_ghost(T)) {
                    inputarg = ghostValue(ctx, jargty);
                }
                else {
                    val = ctx.builder.CreateAlignedLoad(T, val, Align(1)); // make no alignment assumption about pointer from C
                    inputarg = mark_julia_type(ctx, val, false, jargty);
                }
            }
            else if (static_at || (!jl_is_typevar(jargty) && !jl_is_immutable_datatype(jargty))) {
                // must be a jl_value_t* (because it's mutable or contains gc roots)
                inputarg = mark_julia_type(ctx, maybe_decay_untracked(ctx, val), true, jargty_proper);
            }
            else {
                // allocate val into a new box, if it might not be boxed
                // otherwise preserve / reuse the existing box identity
                // TODO: could inspect `jargty` and eliminate some of these cases
                if (!*closure_types)
                    *closure_types = jl_alloc_vec_any(0);
                jl_array_ptr_1d_push(*closure_types, jargty);
                Value *runtime_dt = ctx.builder.CreateAlignedLoad(ctx.types().T_prjlvalue,
                        emit_ptrgep(ctx, nestPtr, jl_array_nrows(*closure_types) * ctx.types().sizeof_ptr),
                        Align(sizeof(void*)));
                BasicBlock *boxedBB = BasicBlock::Create(ctx.builder.getContext(), "isboxed", cw);
                BasicBlock *loadBB = BasicBlock::Create(ctx.builder.getContext(), "need-load", cw);
                BasicBlock *unboxedBB = BasicBlock::Create(ctx.builder.getContext(), "maybe-unboxed", cw);
                BasicBlock *isanyBB = BasicBlock::Create(ctx.builder.getContext(), "any", cw);
                BasicBlock *afterBB = BasicBlock::Create(ctx.builder.getContext(), "after", cw);
                Value *isrtboxed = ctx.builder.CreateIsNull(val); // XXX: this is the wrong condition and should be inspecting runtime_dt instead
                ctx.builder.CreateCondBr(isrtboxed, boxedBB, loadBB);
                ctx.builder.SetInsertPoint(boxedBB);
                Value *p1 = val;
                p1 = track_pjlvalue(ctx, p1);
                ctx.builder.CreateBr(afterBB);
                ctx.builder.SetInsertPoint(loadBB);
                Value *isrtany = ctx.builder.CreateICmpEQ(
                        literal_pointer_val(ctx, (jl_value_t*)jl_any_type), val);
                ctx.builder.CreateCondBr(isrtany, isanyBB, unboxedBB);
                ctx.builder.SetInsertPoint(isanyBB);
                Value *p2 = ctx.builder.CreateAlignedLoad(ctx.types().T_prjlvalue, val, Align(sizeof(void*)));
                ctx.builder.CreateBr(afterBB);
                ctx.builder.SetInsertPoint(unboxedBB);
                Value *p3 = emit_new_bits(ctx, runtime_dt, val);
                unboxedBB = ctx.builder.GetInsertBlock(); // could have changed
                ctx.builder.CreateBr(afterBB);
                ctx.builder.SetInsertPoint(afterBB);
                PHINode *p = ctx.builder.CreatePHI(ctx.types().T_prjlvalue, 3);
                p->addIncoming(p1, boxedBB);
                p->addIncoming(p2, isanyBB);
                p->addIncoming(p3, unboxedBB);
                inputarg = mark_julia_type(ctx, p, true, jargty_proper);
            }
        }
        else {
            bool argboxed = sig.fargt_isboxed[i];
            if (argboxed) {
                // a jl_value_t*, even when represented as a struct
                inputarg = mark_julia_type(ctx, val, true, jargty_proper);
            }
            else {
                // something of type T
                // undo whatever we might have done to this poor argument
                assert(jl_is_datatype(jargty));
                if (sig.byRefList[i]) {
                    val = ctx.builder.CreateAlignedLoad(sig.fargt[i], val, Align(1)); // unknown alignment from C
                }
                else {
                    bool issigned = jl_signed_type && jl_subtype(jargty_proper, (jl_value_t*)jl_signed_type);
                    val = llvm_type_rewrite(ctx, val, sig.fargt[i], issigned);
                }
                // passed an unboxed T, but may need something boxed (not valid to be unboxed)
                if (static_at) {
                    bool isboxed;
                    assert(jargty == jargty_proper);
                    (void)julia_type_to_llvm(ctx, jargty, &isboxed);
                    if (isboxed)
                        inputarg = mark_julia_type(ctx,
                                box_ccall_result(ctx, val, literal_pointer_val(ctx, jargty), jargty),
                                true, jargty_proper);
                    else
                        inputarg = mark_julia_type(ctx, val, false, jargty);
                }
                else {
                    if (!*closure_types)
                        *closure_types = jl_alloc_vec_any(0);
                    jl_array_ptr_1d_push(*closure_types, jargty);
                    Value *runtime_dt = ctx.builder.CreateAlignedLoad(ctx.types().T_prjlvalue,
                            emit_ptrgep(ctx, nestPtr, jl_array_nrows(*closure_types) * ctx.types().sizeof_ptr),
                            Align(sizeof(void*)));
                    Value *strct = box_ccall_result(ctx, val, runtime_dt, jargty);
                    inputarg = mark_julia_type(ctx, strct, true, jargty_proper);
                }
            }
        }
    }
    JL_GC_POP();
    assert(AI == cw->arg_end());

    // Create the call
    bool jlfunc_sret;
    jl_cgval_t retval;
    if (codeinst) {
        retval = emit_invoke(ctx, mark_julia_const(ctx, (jl_value_t*)codeinst), inputargs, nargs + 1, astrt, age_ok);
        jlfunc_sret = retval.V && isa<AllocaInst>(retval.V) && !retval.TIndex && retval.inline_roots.empty();
        if (jlfunc_sret && sig.sret) {
            // fuse the two sret together
            assert(retval.ispointer());
            AllocaInst *result = cast<AllocaInst>(retval.V);
            retval.V = sretPtr;
            result->replaceAllUsesWith(sretPtr);
            result->eraseFromParent();
        }
    }
    else {
        // emit a dispatch
        jlfunc_sret = false;
        Value *ret = emit_jlcall(ctx, jlapplygeneric_func, NULL, inputargs, nargs + 1, julia_call);
        retval = mark_julia_type(ctx, ret, true, astrt);
    }

    // inline a call to typeassert here, if required
    emit_typecheck(ctx, retval, declrt, "cfunction");
    retval = update_julia_type(ctx, retval, declrt);

    // Prepare the return value
    Value *r;
    if (sig.retboxed) {
        assert(!sig.sret);
        // return a jl_value_t*
        r = boxed(ctx, retval);
    }
    else if (sig.sret && jlfunc_sret) {
        // nothing to do
        r = NULL;
    }
    else if (!type_is_ghost(sig.lrt)) {
        Type *prt = sig.prt;
        bool issigned = jl_signed_type && jl_subtype(declrt, (jl_value_t*)jl_signed_type);
        Value *v = emit_unbox(ctx, sig.lrt, retval, retval.typ);
        r = llvm_type_rewrite(ctx, v, prt, issigned);
        if (sig.sret) {
            ctx.builder.CreateStore(r, sretPtr);
            r = NULL;
        }
    }
    else {
        r = NULL;
    }

    ctx.builder.CreateStore(ctx.world_age_at_entry, world_age_field);
    ctx.builder.CreateRet(r);

    ctx.builder.SetCurrentDebugLocation(noDbg);
    ctx.builder.ClearInsertionPoint();

    if (aliasname) {
        auto alias = GlobalAlias::create(cw->getValueType(), cw->getType()->getAddressSpace(),
                            GlobalValue::ExternalLinkage, aliasname, cw, M);
        if(ctx.emission_context.TargetTriple.isOSBinFormatCOFF()) {
            alias->setDLLStorageClass(GlobalValue::DLLStorageClassTypes::DLLExportStorageClass);
        }
    }

    if (nest) {
        funcName += "make";
        Function *cw_make = Function::Create(
                FunctionType::get(getPointerTy(ctx.builder.getContext()), { getPointerTy(ctx.builder.getContext()), ctx.types().T_ppjlvalue }, false),
                GlobalVariable::ExternalLinkage,
                funcName, M);
        jl_init_function(cw_make, ctx.emission_context.TargetTriple);
        cw_make->getArg(0)->setName("wrapper");
        cw_make->getArg(1)->setName("newval");
        BasicBlock *b0 = BasicBlock::Create(ctx.builder.getContext(), "top", cw_make);
        IRBuilder<> cwbuilder(b0);
        Function::arg_iterator AI = cw_make->arg_begin();
        Argument *Tramp = &*AI; ++AI;
        Argument *NVal = &*AI; ++AI;
        Function *init_trampoline = Intrinsic::getDeclaration(cw_make->getParent(), Intrinsic::init_trampoline);
        Function *adjust_trampoline = Intrinsic::getDeclaration(cw_make->getParent(), Intrinsic::adjust_trampoline);
        cwbuilder.CreateCall(init_trampoline, {
                Tramp,
                cw,
                NVal,
            });
        cwbuilder.CreateRet(cwbuilder.CreateCall(adjust_trampoline, { Tramp }));
        cw = cw_make;
    }

    return cw;
}

// Get the LLVM Function* for the C-callable entry point for a certain function
// and argument types.
// here argt does not include the leading function type argument
static jl_cgval_t emit_cfunction(jl_codectx_t &ctx, jl_value_t *output_type, const jl_cgval_t &fexpr_rt, jl_value_t *declrt, jl_svec_t *argt)
{
    jl_unionall_t *unionall_env = (jl_is_method(ctx.linfo->def.method) && jl_is_unionall(ctx.linfo->def.method->sig))
        ? (jl_unionall_t*)ctx.linfo->def.method->sig
        : NULL;
    jl_svec_t *sparam_vals = NULL;
    if (ctx.spvals_ptr == NULL && jl_svec_len(ctx.linfo->sparam_vals) > 0)
        sparam_vals = ctx.linfo->sparam_vals;

    jl_value_t *rt = declrt;
    if (jl_is_abstract_ref_type(declrt)) {
        declrt = jl_tparam0(declrt);
        if (!verify_ref_type(ctx, declrt, unionall_env, 0, "cfunction")) {
            return jl_cgval_t();
        }
        if (unionall_env)
            declrt = jl_rewrap_unionall(declrt, (jl_value_t*)unionall_env);
        rt = (jl_value_t*)jl_any_type; // convert return type to jl_value_t*
    }

    // some sanity checking and check whether there's a vararg
    size_t nargt = jl_svec_len(argt);
    bool isVa = (nargt > 0 && jl_is_vararg(jl_svecref(argt, nargt - 1)));
    assert(!isVa); (void)isVa;

    jl_array_t *closure_types = NULL;
    jl_value_t *sigt = NULL; // dispatch-sig = type signature with Ref{} annotations removed and applied to the env
    JL_GC_PUSH4(&declrt, &sigt, &rt, &closure_types);
    Type *lrt;
    bool retboxed;
    bool static_rt;
    const std::string err = verify_ccall_sig(
            /* inputs:  */
            rt, (jl_value_t*)argt, unionall_env,
            sparam_vals,
            &ctx.emission_context,
            /* outputs: */
            lrt, ctx.builder.getContext(),
            retboxed, static_rt);
    if (!err.empty()) {
        emit_error(ctx, "cfunction " + err);
        JL_GC_POP();
        return jl_cgval_t();
    }
    if (rt != declrt && rt != (jl_value_t*)jl_any_type)
        jl_temporary_root(ctx, rt);

    function_sig_t sig("cfunction", lrt, rt, retboxed, argt, unionall_env, false, CallingConv::C, false, &ctx.emission_context);
    assert(sig.fargt.size() + sig.sret == sig.fargt_sig.size());
    if (!sig.err_msg.empty()) {
        emit_error(ctx, sig.err_msg);
        JL_GC_POP();
        return jl_cgval_t();
    }

    // compute+verify the dispatch signature, and see if it depends on the environment sparams
    bool approx = false;
    sigt = (jl_value_t*)jl_alloc_svec(nargt + 1);
    jl_svecset(sigt, 0, fexpr_rt.typ);
    if (!fexpr_rt.constant && (!jl_is_concrete_type(fexpr_rt.typ) || jl_is_kind(fexpr_rt.typ)))
        approx = true;
    for (size_t i = 0; i < nargt; i++) {
        jl_value_t *jargty = jl_svecref(argt, i);
        if (jl_is_abstract_ref_type(jargty)) {
            jargty = jl_tparam0(jargty);
            if (!verify_ref_type(ctx, jargty, unionall_env, i + 1, "cfunction")) {
                JL_GC_POP();
                return jl_cgval_t();
            }
        }
        if (unionall_env && jl_has_typevar_from_unionall(jargty, unionall_env)) {
            if (sparam_vals)
                jargty = jl_instantiate_type_in_env(jargty, unionall_env, jl_svec_data(sparam_vals));
            else
                approx = true;
        }
        jl_svecset(sigt, i + 1, jargty);
    }
    if (approx) {
        sigt = NULL;
    }
    else {
        sigt = jl_apply_tuple_type((jl_svec_t*)sigt, 1);
    }
    if (sigt && !(unionall_env && jl_has_typevar_from_unionall(rt, unionall_env))) {
        unionall_env = NULL;
    }

    bool nest = (!fexpr_rt.constant || unionall_env);
    if (ctx.emission_context.TargetTriple.isAArch64() || ctx.emission_context.TargetTriple.isARM() || ctx.emission_context.TargetTriple.isPPC64()) {
        if (nest) {
            emit_error(ctx, "cfunction: closures are not supported on this platform");
            JL_GC_POP();
            return jl_cgval_t();
        }
    }
    size_t world = jl_atomic_load_acquire(&jl_world_counter);
    // try to look up this function for direct invoking
    jl_method_instance_t *lam = sigt ? jl_get_specialization1((jl_tupletype_t*)sigt, world, 0) : NULL;
    Value *F = gen_cfun_wrapper(
            jl_Module, ctx.emission_context,
            sig, fexpr_rt.constant, NULL,
            declrt, lam,
            unionall_env, sparam_vals, &closure_types);
    bool outboxed;
    if (nest) {
        // F is actually an init_trampoline function that returns the real address
        // Now fill in the nest parameters
        Value *fobj = boxed(ctx, fexpr_rt);
        jl_svec_t *fill = jl_emptysvec;
        if (closure_types) {
            assert(ctx.spvals_ptr);
            size_t n = jl_array_nrows(closure_types);
            fill = jl_alloc_svec_uninit(n);
            for (size_t i = 0; i < n; i++) {
                jl_svecset(fill, i, jl_array_ptr_ref(closure_types, i));
            }
            JL_GC_PUSH1(&fill);
            jl_temporary_root(ctx, (jl_value_t*)fill);
            JL_GC_POP();
        }
        Type *T_htable = ArrayType::get(ctx.types().T_size, sizeof(htable_t) / sizeof(void*));
        Value *cache = new GlobalVariable(*jl_Module, T_htable, false,
                               GlobalVariable::PrivateLinkage,
                               ConstantAggregateZero::get(T_htable));
        F = ctx.builder.CreateCall(prepare_call(jlgetcfunctiontrampoline_func), {
                 fobj,
                 literal_pointer_val(ctx, output_type),
                 cache,
                 literal_pointer_val(ctx, (jl_value_t*)fill),
                 F,
                 closure_types ? literal_pointer_val(ctx, (jl_value_t*)unionall_env) : Constant::getNullValue(ctx.types().T_pjlvalue),
                 closure_types ? ctx.spvals_ptr : ConstantPointerNull::get(cast<PointerType>(ctx.types().T_pprjlvalue))
             });
        outboxed = true;
    }
    else {
        F = ctx.builder.CreatePtrToInt(F, ctx.types().T_size);
        outboxed = (output_type != (jl_value_t*)jl_voidpointer_type);
        if (outboxed) {
            assert(jl_datatype_size(output_type) == sizeof(void*) * 4);
            Value *strct = emit_allocobj(ctx, (jl_datatype_t*)output_type, true);
            setName(ctx.emission_context, strct, "cfun_result");
            Value *derived_strct = decay_derived(ctx, strct);
            MDNode *tbaa = best_tbaa(ctx.tbaa(), output_type);
            jl_aliasinfo_t ai = jl_aliasinfo_t::fromTBAA(ctx, tbaa);
            ai.decorateInst(ctx.builder.CreateStore(F, derived_strct));
            ai.decorateInst(ctx.builder.CreateStore(
                ctx.builder.CreatePtrToInt(literal_pointer_val(ctx, fexpr_rt.constant), ctx.types().T_size),
                ctx.builder.CreateConstInBoundsGEP1_32(ctx.types().T_size, derived_strct, 1)));
            ai.decorateInst(ctx.builder.CreateStore(Constant::getNullValue(ctx.types().T_size),
                    ctx.builder.CreateConstInBoundsGEP1_32(ctx.types().T_size, derived_strct, 2)));
            ai.decorateInst(ctx.builder.CreateStore(Constant::getNullValue(ctx.types().T_size),
                    ctx.builder.CreateConstInBoundsGEP1_32(ctx.types().T_size, derived_strct, 3)));
            F = strct;
        }
    }
    JL_GC_POP();
    return mark_julia_type(ctx, F, outboxed, output_type);
}

// do codegen to create a C-callable alias/wrapper, or if sysimg_handle is set,
// restore one from a loaded system image.
const char *jl_generate_ccallable(Module *llvmmod, void *sysimg_handle, jl_value_t *declrt, jl_value_t *sigt, jl_codegen_params_t &params)
{
    ++GeneratedCCallables;
    jl_datatype_t *ft = (jl_datatype_t*)jl_tparam0(sigt);
    jl_value_t *ff = ft->instance;
    assert(ff);
    const char *name = jl_symbol_name(ft->name->mt->name);
    jl_value_t *crt = declrt;
    if (jl_is_abstract_ref_type(declrt)) {
        declrt = jl_tparam0(declrt);
        crt = (jl_value_t*)jl_any_type;
    }
    bool toboxed;
    Type *lcrt = _julia_struct_to_llvm(&params, *params.tsctx.getContext(), crt, &toboxed);
    if (toboxed)
        lcrt = JuliaType::get_prjlvalue_ty(lcrt->getContext());
    size_t nargs = jl_nparams(sigt)-1;
    jl_svec_t *argtypes = NULL;
    JL_GC_PUSH1(&argtypes);
    argtypes = jl_alloc_svec(nargs);
    for (size_t i = 0; i < nargs; i++) {
        jl_svecset(argtypes, i, jl_tparam(sigt, i+1));
    }
    jl_value_t *err;
    { // scope block for sig
        function_sig_t sig("cfunction", lcrt, crt, toboxed,
                           argtypes, NULL, false, CallingConv::C, false, &params);
        if (sig.err_msg.empty()) {
            size_t world = jl_atomic_load_acquire(&jl_world_counter);
            if (sysimg_handle) {
                // restore a ccallable from the system image
                void *addr;
                int found = jl_dlsym(sysimg_handle, name, &addr, 0);
                if (found)
                    add_named_global(name, addr);
                else {
                    err = jl_get_exceptionf(jl_errorexception_type, "%s not found in sysimg", name);
                    jl_throw(err);
                }
            }
            else {
                jl_method_instance_t *lam = jl_get_specialization1((jl_tupletype_t*)sigt, world, 0);
                //Safe b/c params holds context lock
                gen_cfun_wrapper(llvmmod, params, sig, ff, name, declrt, lam, NULL, NULL, NULL);
            }
            JL_GC_POP();
            return name;
        }
        err = jl_get_exceptionf(jl_errorexception_type, "%s", sig.err_msg.c_str());
    }
    jl_throw(err);
}

// generate a julia-callable function that calls f (AKA lam)
// if is_opaque_closure, then generate the OC invoke, rather than a real invoke
static void gen_invoke_wrapper(jl_method_instance_t *lam, jl_value_t *abi, jl_value_t *jlretty, jl_returninfo_t &f, unsigned nargs, int retarg, bool is_opaque_closure, StringRef funcName,
        Module *M, jl_codegen_params_t &params)
{
    ++GeneratedInvokeWrappers;
    Function *w = Function::Create(get_func_sig(M->getContext()), GlobalVariable::ExternalLinkage, funcName, M);
    jl_init_function(w, params.TargetTriple);
    jl_name_jlfunc_args(params, w);
    w->setAttributes(AttributeList::get(M->getContext(), {get_func_attrs(M->getContext()), w->getAttributes()}));
    w->addFnAttr(Attribute::OptimizeNone);
    w->addFnAttr(Attribute::NoInline);
    Function::arg_iterator AI = w->arg_begin();
    Value *funcArg = &*AI++;
    Value *argArray = &*AI++;
    Value *argCount = &*AI++; (void)argCount; // unused
    //Value *mfunc = &*AI++; (void)mfunc; // unused
    assert(AI == w->arg_end());

    jl_codectx_t ctx(M->getContext(), params, 0, 0);
    ctx.f = w;
    ctx.linfo = lam;
    ctx.rettype = jlretty;

    BasicBlock *b0 = BasicBlock::Create(ctx.builder.getContext(), "top", w);
    ctx.builder.SetInsertPoint(b0);
    DebugLoc noDbg;
    ctx.builder.SetCurrentDebugLocation(noDbg);
    allocate_gc_frame(ctx, b0);

    SmallVector<jl_cgval_t, 0> argv(nargs);
    jl_aliasinfo_t ai = jl_aliasinfo_t::fromTBAA(ctx, ctx.tbaa().tbaa_const);
    for (size_t i = 0; i < nargs; ++i) {
        if (i == 0 && is_opaque_closure) {
            jl_value_t *oc_type = (jl_value_t*)jl_any_type; // more accurately: get_oc_type(lam->specTypes, jlretty)
            argv[i] = mark_julia_slot(funcArg, oc_type, NULL, ctx.tbaa().tbaa_const);
            continue;
        }
        jl_value_t *ty = jl_nth_slot_type(abi, i);
        Value *theArg;
        if (i == 0) {
            theArg = funcArg;
        }
        else {
            Value *argPtr = emit_ptrgep(ctx, argArray, (i - 1) * ctx.types().sizeof_ptr);
            theArg = ai.decorateInst(maybe_mark_load_dereferenceable(
                    ctx.builder.CreateAlignedLoad(ctx.types().T_prjlvalue, argPtr, Align(sizeof(void*))),
                    false,
                    ty));
        }
        argv[i] = mark_julia_type(ctx, theArg, true, ty);
    }
    jl_cgval_t retval = emit_call_specfun_other(ctx, is_opaque_closure, abi, jlretty, f, argv, nargs);
    if (retarg != -1) {
        Value *theArg;
        if (retarg == 0)
            theArg = funcArg;
        else
            theArg = ctx.builder.CreateAlignedLoad(ctx.types().T_prjlvalue,
                    emit_ptrgep(ctx, argArray, (retarg - 1) * ctx.types().sizeof_ptr),
                    Align(sizeof(void*)));
        retval = mark_julia_type(ctx, theArg, true, jl_any_type);
    }
    if (retval.typ == jl_bottom_type)
        CreateTrap(ctx.builder, false);
    else
        ctx.builder.CreateRet(boxed(ctx, retval));
}

static jl_returninfo_t get_specsig_function(jl_codectx_t &ctx, Module *M, Value *fval, StringRef name, jl_value_t *sig, jl_value_t *jlrettype, bool is_opaque_closure, bool gcstack_arg,
        ArrayRef<const char*> ArgNames, unsigned nreq)
{
    jl_returninfo_t props = {};
    SmallVector<Type*,8> fsig;
    SmallVector<std::string,4> argnames;
    Type *rt = NULL;
    Type *srt = NULL;
    if (jlrettype == (jl_value_t*)jl_bottom_type) {
        rt = getVoidTy(ctx.builder.getContext());
        props.cc = jl_returninfo_t::Register;
    }
    else if (jl_is_structtype(jlrettype) && jl_is_datatype_singleton((jl_datatype_t*)jlrettype)) {
        rt = getVoidTy(ctx.builder.getContext());
        props.cc = jl_returninfo_t::Register;
    }
    else if (jl_is_uniontype(jlrettype)) {
        bool allunbox;
        union_alloca_type((jl_uniontype_t*)jlrettype, allunbox, props.union_bytes, props.union_align, props.union_minalign);
        if (props.union_bytes) {
            props.cc = jl_returninfo_t::Union;
            Type *AT = ArrayType::get(getInt8Ty(ctx.builder.getContext()), props.union_bytes);
            fsig.push_back(AT->getPointerTo());
            argnames.push_back("union_bytes_return");
            Type *pair[] = { ctx.types().T_prjlvalue, getInt8Ty(ctx.builder.getContext()) };
            rt = StructType::get(ctx.builder.getContext(), ArrayRef<Type*>(pair));
        }
        else if (allunbox) {
            props.cc = jl_returninfo_t::Ghosts;
            rt = getInt8Ty(ctx.builder.getContext());
        }
        else {
            rt = ctx.types().T_prjlvalue;
        }
    }
    else if (!deserves_retbox(jlrettype)) {
        bool retboxed;
        rt = julia_type_to_llvm(ctx, jlrettype, &retboxed);
        assert(!retboxed);
        if (rt != getVoidTy(ctx.builder.getContext()) && deserves_sret(jlrettype, rt)) {
            auto tracked = CountTrackedPointers(rt, true);
            assert(!tracked.derived);
            if (tracked.count && !tracked.all) {
                props.return_roots = tracked.count;
                assert(props.return_roots == ((jl_datatype_t*)jlrettype)->layout->npointers);
            }
            props.cc = jl_returninfo_t::SRet;
            props.union_bytes = jl_datatype_size(jlrettype);
            props.union_align = props.union_minalign = julia_alignment(jlrettype);
            // sret is always passed from alloca
            assert(M);
            fsig.push_back(rt->getPointerTo(M->getDataLayout().getAllocaAddrSpace()));
            argnames.push_back("sret_return");
            srt = rt;
            rt = getVoidTy(ctx.builder.getContext());
        }
        else {
            props.cc = jl_returninfo_t::Register;
        }
    }
    else {
        rt = ctx.types().T_prjlvalue;
    }

    SmallVector<AttributeSet, 8> attrs; // function declaration attributes
    if (props.cc == jl_returninfo_t::SRet) {
        assert(srt);
        AttrBuilder param(ctx.builder.getContext());
        param.addStructRetAttr(srt);
        param.addAttribute(Attribute::NoAlias);
        param.addAttribute(Attribute::NoCapture);
        param.addAttribute(Attribute::NoUndef);
        attrs.push_back(AttributeSet::get(ctx.builder.getContext(), param));
        assert(fsig.size() == 1);
    }
    if (props.cc == jl_returninfo_t::Union) {
        AttrBuilder param(ctx.builder.getContext());
        param.addAttribute(Attribute::NoAlias);
        param.addAttribute(Attribute::NoCapture);
        param.addAttribute(Attribute::NoUndef);
        attrs.push_back(AttributeSet::get(ctx.builder.getContext(), param));
        assert(fsig.size() == 1);
    }

    if (props.return_roots) {
        AttrBuilder param(ctx.builder.getContext());
        param.addAttribute(Attribute::NoAlias);
        param.addAttribute(Attribute::NoCapture);
        param.addAttribute(Attribute::NoUndef);
        attrs.push_back(AttributeSet::get(ctx.builder.getContext(), param));
        fsig.push_back(ctx.types().T_ptr);
        argnames.push_back("return_roots");
    }

    if (gcstack_arg){
        AttrBuilder param(ctx.builder.getContext());
        if (ctx.emission_context.use_swiftcc)
            param.addAttribute(Attribute::SwiftSelf);
        param.addAttribute(Attribute::NonNull);
        attrs.push_back(AttributeSet::get(ctx.builder.getContext(), param));
        fsig.push_back(PointerType::get(JuliaType::get_ppjlvalue_ty(ctx.builder.getContext()), 0));
        argnames.push_back("pgcstack_arg");
    }

    size_t nparams = jl_nparams(sig);
    for (size_t i = 0; i < nparams; i++) {
        jl_value_t *jt = jl_tparam(sig, i);
        bool isboxed = false;
        Type *et = nullptr;
        if (i != 0 || !is_opaque_closure) { // special token for OC argument
            if (is_uniquerep_Type(jt))
                continue;
            isboxed = deserves_argbox(jt);
            et = isboxed ? ctx.types().T_prjlvalue : julia_type_to_llvm(ctx, jt);
            if (type_is_ghost(et))
                continue;
        }
        AttrBuilder param(ctx.builder.getContext());
        Type *ty = et;
        if (et == nullptr || et->isAggregateType()) { // aggregate types are passed by pointer
            param.addAttribute(Attribute::NoCapture);
            param.addAttribute(Attribute::ReadOnly);
            ty = ctx.builder.getPtrTy(AddressSpace::Derived);
        }
        else if (isboxed && jl_is_immutable_datatype(jt)) {
            param.addAttribute(Attribute::ReadOnly);
        }
        else if (jl_is_primitivetype(jt) && ty->isIntegerTy()) {
            bool issigned = jl_signed_type && jl_subtype(jt, (jl_value_t*)jl_signed_type);
            Attribute::AttrKind attr = issigned ? Attribute::SExt : Attribute::ZExt;
            param.addAttribute(attr);
        }
        attrs.push_back(AttributeSet::get(ctx.builder.getContext(), param));
        fsig.push_back(ty);
        size_t argno = i < nreq ? i : nreq;
        std::string genname;
        if (!ArgNames.empty()) {
            genname = ArgNames[argno];
            if (genname.empty())
                genname = (StringRef("#") + Twine(argno + 1)).str();
            if (i >= nreq)
                genname += (StringRef("[") + Twine(i - nreq + 1) + StringRef("]")).str();
            const char *arg_typename = jl_is_datatype(jt) ? jl_symbol_name(((jl_datatype_t*)jt)->name->name) : "<unknown type>";
            argnames.push_back((genname + StringRef("::") + arg_typename).str());
        }
        if (et && et->isAggregateType()) {
            auto tracked = CountTrackedPointers(et);
            if (tracked.count && !tracked.all) {
                attrs.push_back(AttributeSet::get(ctx.builder.getContext(), param));
                fsig.push_back(ctx.builder.getPtrTy(M->getDataLayout().getAllocaAddrSpace()));
                if (!genname.empty())
                    argnames.push_back((Twine(".roots.") + genname).str());
            }
        }
    }

    AttributeSet FnAttrs;
    AttributeSet RetAttrs;
    if (jlrettype == (jl_value_t*)jl_bottom_type)
        FnAttrs = FnAttrs.addAttribute(ctx.builder.getContext(), Attribute::NoReturn);
    else if (rt == ctx.types().T_prjlvalue)
        RetAttrs = RetAttrs.addAttribute(ctx.builder.getContext(), Attribute::NonNull);
    AttributeList attributes = AttributeList::get(ctx.builder.getContext(), FnAttrs, RetAttrs, attrs);

    FunctionType *ftype = FunctionType::get(rt, fsig, false);
    if (fval == NULL) {
        Function *f = M ? cast_or_null<Function>(M->getNamedValue(name)) : NULL;
        if (f == NULL) {
            f = Function::Create(ftype, GlobalVariable::ExternalLinkage, name, M);
            jl_init_function(f, ctx.emission_context.TargetTriple);
            if (ctx.emission_context.params->debug_info_level >= 2) {
                ios_t sigbuf;
                ios_mem(&sigbuf, 0);
                jl_static_show_func_sig((JL_STREAM*) &sigbuf, sig);
                f->setAttributes(AttributeList::get(f->getContext(), {attributes.addFnAttribute(ctx.builder.getContext(),"julia.fsig", StringRef(sigbuf.buf, sigbuf.size)), f->getAttributes()}));
                ios_close(&sigbuf);
            } else
                f->setAttributes(AttributeList::get(f->getContext(), {attributes, f->getAttributes()}));
        }
        else {
            assert(f->getFunctionType() == ftype);
        }
        fval = f;
    }
    else {
        if (fval->getType()->isIntegerTy())
            fval = emit_inttoptr(ctx, fval, ftype->getPointerTo());
    }
    if (auto F = dyn_cast<Function>(fval)) {
        if (gcstack_arg && ctx.emission_context.use_swiftcc)
            F->setCallingConv(CallingConv::Swift);
        assert(F->arg_size() >= argnames.size());
        for (size_t i = 0; i < argnames.size(); i++) {
            F->getArg(i)->setName(argnames[i]);
        }
    }
    props.decl = FunctionCallee(ftype, fval);
    props.attrs = attributes;
    return props;
}

static DISubroutineType *
get_specsig_di(jl_codectx_t &ctx, jl_debugcache_t &debuginfo, jl_value_t *rt, jl_value_t *sig, DIBuilder &dbuilder)
{
    size_t nargs = jl_nparams(sig); // TODO: if this is a Varargs function, our debug info for the `...` var may be misleading
    SmallVector<Metadata*, 0> ditypes(nargs + 1);
    ditypes[0] = julia_type_to_di(ctx, debuginfo, rt, &dbuilder, false);
    for (size_t i = 0; i < nargs; i++) {
        jl_value_t *jt = jl_tparam(sig, i);
        ditypes[i + 1] = julia_type_to_di(ctx, debuginfo, jt, &dbuilder, false);
    }
    return dbuilder.createSubroutineType(dbuilder.getOrCreateTypeArray(ditypes));
}

/* aka Core.Compiler.tuple_tfunc */
static jl_datatype_t *compute_va_type(jl_value_t *sig, size_t nreq)
{
    size_t nvargs = jl_nparams(sig)-nreq;
    jl_svec_t *tupargs = jl_alloc_svec(nvargs);
    JL_GC_PUSH1(&tupargs);
    for (size_t i = nreq; i < jl_nparams(sig); ++i) {
        jl_value_t *argType = jl_nth_slot_type(sig, i);
        // n.b. specTypes is required to be a datatype by construction for specsig
        if (is_uniquerep_Type(argType))
            argType = jl_typeof(jl_tparam0(argType));
        else if (jl_has_intersect_type_not_kind(argType)) {
            jl_value_t *ts[2] = {argType, (jl_value_t*)jl_type_type};
            argType = jl_type_union(ts, 2);
        }
        jl_svecset(tupargs, i-nreq, argType);
    }
    jl_value_t *typ = jl_apply_tuple_type(tupargs, 1);
    JL_GC_POP();
    return (jl_datatype_t*)typ;
}

static std::string get_function_name(bool specsig, bool needsparams, const char *unadorned_name, const Triple &TargetTriple)
{
    std::string _funcName;
    raw_string_ostream funcName(_funcName);
    // try to avoid conflicts in the global symbol table
    if (specsig)
        funcName << "julia_"; // api 5
    else if (needsparams)
        funcName << "japi3_";
    else
        funcName << "japi1_";
    if (TargetTriple.isOSLinux()) {
        if (unadorned_name[0] == '@')
            unadorned_name++;
    }
    funcName << unadorned_name << "_" << jl_atomic_fetch_add_relaxed(&globalUniqueGeneratedNames, 1);
    return funcName.str();
}

// Compile to LLVM IR, using a specialized signature if applicable.
static jl_llvm_functions_t
    emit_function(
        orc::ThreadSafeModule &TSM,
        jl_method_instance_t *lam,
        jl_code_info_t *src,
        jl_value_t *abi,
        jl_value_t *jlrettype,
        jl_codegen_params_t &params)
{
    ++EmittedFunctions;
    // step 1. unpack AST and allocate codegen context for this function
    size_t min_world = src->min_world;
    size_t max_world = src->max_world;
    jl_llvm_functions_t declarations;
    jl_codectx_t ctx(*params.tsctx.getContext(), params, min_world, max_world);
    jl_datatype_t *vatyp = NULL;
    JL_GC_PUSH2(&ctx.code, &vatyp);
    ctx.code = src->code;
    ctx.source = src;

    std::map<int, BasicBlock*> labels;
    ctx.module = jl_is_method(lam->def.method) ? lam->def.method->module : lam->def.module;
    ctx.linfo = lam;
    ctx.name = name_from_method_instance(lam);
    size_t nreq = src->nargs;
    int va = src->isva;
    ctx.nargs = nreq;
    if (va) {
        assert(nreq > 0);
        nreq--;
    }
    if (jl_is_method(lam->def.value)) {
        ctx.is_opaque_closure = lam->def.method->is_for_opaque_closure;
    }
    ctx.nReqArgs = nreq;
    if (va) {
        jl_sym_t *vn = slot_symbol(ctx, ctx.nargs-1);
        if (vn != jl_unused_sym)
            ctx.vaSlot = ctx.nargs - 1;
    }
    ctx.rettype = jlrettype;
    ctx.funcName = ctx.name;
    ctx.spvals_ptr = NULL;
    jl_array_t *stmts = ctx.code;
    size_t stmtslen = jl_array_dim0(stmts);

    // step 1b. unpack debug information
    int coverage_mode = jl_options.code_coverage;
    int malloc_log_mode = jl_options.malloc_log;
    if (!JL_FEAT_TEST(ctx, code_coverage))
        coverage_mode = JL_LOG_NONE;
    if (!JL_FEAT_TEST(ctx, track_allocations))
        malloc_log_mode = JL_LOG_NONE;

    StringRef dbgFuncName = ctx.name;
    int toplineno = -1;
    if (lam && jl_is_method(lam->def.method)) {
        toplineno = lam->def.method->line;
        ctx.file = jl_symbol_name(lam->def.method->file);
        ctx.line = lam->def.method->line;
    }
    else if ((jl_value_t*)src->debuginfo != jl_nothing) {
        // look for the file and line info of the original start of this block, as reported by lowering
        jl_debuginfo_t *debuginfo = src->debuginfo;
        while ((jl_value_t*)debuginfo->linetable != jl_nothing)
            debuginfo = debuginfo->linetable;
        ctx.file = jl_debuginfo_file(debuginfo);
        struct jl_codeloc_t lineidx = jl_uncompress1_codeloc(debuginfo->codelocs, 0);
        ctx.line = lineidx.line;
        toplineno = std::max((int32_t)0, lineidx.line);
    }
    if (ctx.file.empty())
        ctx.file = "<missing>";
    // jl_printf(JL_STDERR, "\n*** compiling %s at %s:%d\n\n",
    //           jl_symbol_name(ctx.name), ctx.file.str().c_str(), toplineno);

    bool debug_enabled = ctx.emission_context.params->debug_info_level != 0;
    if (dbgFuncName.empty()) // Should never happen anymore?
        debug_enabled = false;

    // step 2. process var-info lists to see what vars need boxing
    int n_ssavalues = jl_is_long(src->ssavaluetypes) ? jl_unbox_long(src->ssavaluetypes) : jl_array_nrows(src->ssavaluetypes);
    size_t vinfoslen = jl_array_dim0(src->slotflags);
    ctx.slots.resize(vinfoslen, jl_varinfo_t(ctx.builder.getContext()));
    assert(abi); // the specTypes field should always be assigned


    // create SAvalue locations for SSAValue objects
    ctx.ssavalue_assigned.assign(n_ssavalues, false);
    ctx.SAvalues.assign(n_ssavalues, jl_cgval_t());
    ctx.ssavalue_usecount.assign(n_ssavalues, 0);

    bool specsig, needsparams;
    std::tie(specsig, needsparams) = uses_specsig(abi, lam, jlrettype, params.params->prefer_specsig);

    // step 3. some variable analysis
    size_t i;
    for (i = 0; i < nreq && i < vinfoslen; i++) {
        jl_varinfo_t &varinfo = ctx.slots[i];
        varinfo.isArgument = true;
        jl_sym_t *argname = slot_symbol(ctx, i);
        if (argname == jl_unused_sym)
            continue;
        jl_value_t *ty = jl_nth_slot_type(abi, i);
        // TODO: jl_nth_slot_type should call jl_rewrap_unionall
        //  specTypes is required to be a datatype by construction for specsig, but maybe not otherwise
        // OpaqueClosure implicitly loads the env
        if (i == 0 && ctx.is_opaque_closure) {
            // n.b. this is not really needed, because ty was already supposed to be correct
            if (jl_is_array(src->slottypes)) {
                ty = jl_array_ptr_ref((jl_array_t*)src->slottypes, i);
            }
            else {
                ty = (jl_value_t*)jl_any_type;
            }
        }
        varinfo.value = mark_julia_type(ctx, (Value*)NULL, false, ty);
    }
    if (va && ctx.vaSlot != -1) {
        jl_varinfo_t &varinfo = ctx.slots[ctx.vaSlot];
        varinfo.isArgument = true;
        vatyp = specsig ? compute_va_type(abi, nreq) : (jl_tuple_type);
        varinfo.value = mark_julia_type(ctx, (Value*)NULL, false, vatyp);
    }

    for (i = 0; i < vinfoslen; i++) {
        jl_varinfo_t &varinfo = ctx.slots[i];
        uint8_t flags = jl_array_uint8_ref(src->slotflags, i);
        varinfo.isSA = (jl_vinfo_sa(flags) != 0) || varinfo.isArgument;
        varinfo.usedUndef = (jl_vinfo_usedundef(flags) != 0) || !varinfo.isArgument;
        if (!varinfo.isArgument) {
            varinfo.value = mark_julia_type(ctx, (Value*)NULL, false, (jl_value_t*)jl_any_type);
        }
    }

    // finish recording variable use info
    for (i = 0; i < stmtslen; i++)
        simple_use_analysis(ctx, jl_array_ptr_ref(stmts, i));

    // determine which vars need to be volatile
    mark_volatile_vars(stmts, ctx.slots);

    // step 4. determine function signature
    if (!specsig)
        ctx.nReqArgs--;  // function not part of argArray in jlcall

    std::string _funcName = get_function_name(specsig, needsparams, ctx.name, ctx.emission_context.TargetTriple);
    declarations.specFunctionObject = _funcName;

    // allocate Function declarations and wrapper objects
    //Safe because params holds ctx lock
    Module *M = TSM.getModuleUnlocked();
    jl_debugcache_t debugcache;
    debugcache.initialize(M);
    jl_returninfo_t returninfo = {};
    Function *f = NULL;
    bool has_sret = false;
    if (specsig) { // assumes !va and !needsparams
        SmallVector<const char*,0> ArgNames(0);
        if (!M->getContext().shouldDiscardValueNames()) {
            ArgNames.resize(ctx.nargs, "");
            for (int i = 0; i < ctx.nargs; i++) {
                jl_sym_t *argname = slot_symbol(ctx, i);
                if (argname == jl_unused_sym)
                    continue;
                const char *name = jl_symbol_name(argname);
                if (name[0] == '\0' && ctx.vaSlot == i)
                    ArgNames[i] = "...";
                else
                    ArgNames[i] = name;
            }
        }
        returninfo = get_specsig_function(ctx, M, NULL, declarations.specFunctionObject, abi,
                                          jlrettype, ctx.is_opaque_closure, JL_FEAT_TEST(ctx,gcstack_arg),
                                          ArgNames, nreq);
        f = cast<Function>(returninfo.decl.getCallee());
        has_sret = (returninfo.cc == jl_returninfo_t::SRet || returninfo.cc == jl_returninfo_t::Union);
        jl_init_function(f, ctx.emission_context.TargetTriple);

        // common pattern: see if all return statements are an argument in that
        // case the apply-generic call can re-use the original box for the return
        int retarg = [stmts, nreq]() {
            int retarg = -1;
            for (size_t i = 0; i < jl_array_nrows(stmts); ++i) {
                jl_value_t *stmt = jl_array_ptr_ref(stmts, i);
                if (jl_is_returnnode(stmt)) {
                    stmt = jl_returnnode_value(stmt);
                    if (stmt == NULL)
                        continue;
                    if (!jl_is_argument(stmt))
                        return -1;
                    unsigned sl = jl_slot_number(stmt) - 1;
                    if (sl >= nreq)
                        return -1;
                    if (retarg == -1)
                        retarg = sl;
                    else if ((unsigned)retarg != sl)
                        return -1;
                }
            }
            return retarg;
        }();

        std::string wrapName;
        raw_string_ostream(wrapName) << "jfptr_" << ctx.name << "_" << jl_atomic_fetch_add_relaxed(&globalUniqueGeneratedNames, 1);
        declarations.functionObject = wrapName;
        size_t nparams = jl_nparams(abi);
        gen_invoke_wrapper(lam, abi, jlrettype, returninfo, nparams, retarg, ctx.is_opaque_closure, declarations.functionObject, M, ctx.emission_context);
        // TODO: add attributes: maybe_mark_argument_dereferenceable(Arg, argType)
        // TODO: add attributes: dereferenceable<sizeof(void*) * nreq>
        // TODO: (if needsparams) add attributes: dereferenceable<sizeof(void*) * length(sp)>, readonly, nocapture
    }
    else {
        f = Function::Create(needsparams ? ctx.types().T_jlfuncparams : ctx.types().T_jlfunc,
                             GlobalVariable::ExternalLinkage,
                             declarations.specFunctionObject, M);
        jl_init_function(f, ctx.emission_context.TargetTriple);
        if (needsparams)
            jl_name_jlfuncparams_args(ctx.emission_context, f);
        else
            jl_name_jlfunc_args(ctx.emission_context, f);
        f->setAttributes(AttributeList::get(ctx.builder.getContext(), {get_func_attrs(ctx.builder.getContext()), f->getAttributes()}));
        returninfo.decl = f;
        declarations.functionObject = needsparams ? "jl_fptr_sparam" : "jl_fptr_args";
    }

    if (!params.getContext().shouldDiscardValueNames() && ctx.emission_context.params->debug_info_level >= 2 && lam->def.method && jl_is_method(lam->def.method) && lam->specTypes != (jl_value_t*)jl_emptytuple_type) {
        ios_t sigbuf;
        ios_mem(&sigbuf, 0);
        jl_static_show_func_sig((JL_STREAM*) &sigbuf, (jl_value_t*)abi);
        f->addFnAttr("julia.fsig", StringRef(sigbuf.buf, sigbuf.size));
        ios_close(&sigbuf);
    }

    AttrBuilder FnAttrs(ctx.builder.getContext(), f->getAttributes().getFnAttrs());
    AttrBuilder RetAttrs(ctx.builder.getContext(), f->getAttributes().getRetAttrs());

    if (jlrettype == (jl_value_t*)jl_bottom_type)
        FnAttrs.addAttribute(Attribute::NoReturn);

#ifdef USE_POLLY
    if (!jl_has_meta(stmts, jl_polly_sym) || jl_options.polly == JL_OPTIONS_POLLY_OFF)
        FnAttrs.addAttribute(polly::PollySkipFnAttr);
#endif

    if (src->inlining == 2)
        FnAttrs.addAttribute(Attribute::NoInline);

#ifdef JL_DEBUG_BUILD
    FnAttrs.addAttribute(Attribute::StackProtectStrong);
#endif

#ifdef _COMPILER_TSAN_ENABLED_
    // TODO: enable this only when a argument like `-race` is passed to Julia
    //       add a macro for no_sanitize_thread
    FnAttrs.addAttribute(llvm::Attribute::SanitizeThread);
#endif

    // add the optimization level specified for this module, if any
    int optlevel = jl_get_module_optlevel(ctx.module);
    if (optlevel >= 0 && optlevel <= 3) {
        static const char* const optLevelStrings[] = { "0", "1", "2", "3" };
        FnAttrs.addAttribute("julia-optimization-level", optLevelStrings[optlevel]);
    }

    ctx.f = f;

    // Step 4b. determine debug info signature and other type info for locals
    DICompileUnit::DebugEmissionKind emissionKind = (DICompileUnit::DebugEmissionKind) ctx.params->debug_info_kind;
    DICompileUnit::DebugNameTableKind tableKind;
    if (JL_FEAT_TEST(ctx, gnu_pubnames))
        tableKind = DICompileUnit::DebugNameTableKind::GNU;
    else
        tableKind = DICompileUnit::DebugNameTableKind::None;
    DIBuilder dbuilder(*M, true, debug_enabled ? getOrCreateJuliaCU(*M, emissionKind, tableKind) : NULL);
    DIFile *topfile = NULL;
    DISubprogram *SP = NULL;
    DebugLoc noDbg, topdebugloc;
    if (debug_enabled) {
        topfile = dbuilder.createFile(ctx.file, ".");
        DISubroutineType *subrty;
        if (ctx.emission_context.params->debug_info_level <= 1)
            subrty = debugcache.jl_di_func_null_sig;
        else if (!specsig)
            subrty = debugcache.jl_di_func_sig;
        else
            subrty = get_specsig_di(ctx, debugcache, jlrettype, abi, dbuilder);
        SP = dbuilder.createFunction(nullptr
                                     ,dbgFuncName      // Name
                                     ,f->getName()     // LinkageName
                                     ,topfile          // File
                                     ,toplineno        // LineNo
                                     ,subrty           // Ty
                                     ,toplineno        // ScopeLine
                                     ,DINode::FlagZero // Flags
                                     ,DISubprogram::SPFlagDefinition | DISubprogram::SPFlagOptimized // SPFlags
                                     ,nullptr          // Template Parameters
                                     ,nullptr          // Template Declaration
                                     ,nullptr          // ThrownTypes
                                     );
        topdebugloc = DILocation::get(ctx.builder.getContext(), toplineno, 0, SP, NULL);
        f->setSubprogram(SP);
        if (ctx.emission_context.params->debug_info_level >= 2) {
            const bool AlwaysPreserve = true;
            // Go over all arguments and local variables and initialize their debug information
            for (i = 0; i < nreq; i++) {
                jl_sym_t *argname = slot_symbol(ctx, i);
                if (argname == jl_unused_sym)
                    continue;
                jl_varinfo_t &varinfo = ctx.slots[i];
                varinfo.dinfo = dbuilder.createParameterVariable(
                    SP,                                 // Scope (current function will be fill in later)
                    jl_symbol_name(argname),            // Variable name
                    has_sret + i + 1,                   // Argument number (1-based)
                    topfile,                            // File
                    toplineno == -1 ? 0 : toplineno,    // Line
                    // Variable type
                    julia_type_to_di(ctx, debugcache, varinfo.value.typ, &dbuilder, false),
                    AlwaysPreserve,                     // May be deleted if optimized out
                    DINode::FlagZero);                  // Flags (TODO: Do we need any)
            }
            if (va && ctx.vaSlot != -1) {
                ctx.slots[ctx.vaSlot].dinfo = dbuilder.createParameterVariable(
                    SP,                                 // Scope (current function will be fill in later)
                    std::string(jl_symbol_name(slot_symbol(ctx, ctx.vaSlot))) + "...",  // Variable name
                    has_sret + nreq + 1,                // Argument number (1-based)
                    topfile,                            // File
                    toplineno == -1 ? 0 : toplineno,    // Line (for now, use lineno of the function)
                    julia_type_to_di(ctx, debugcache, ctx.slots[ctx.vaSlot].value.typ, &dbuilder, false),
                    AlwaysPreserve,                     // May be deleted if optimized out
                    DINode::FlagZero);                  // Flags (TODO: Do we need any)
            }
            for (i = 0; i < vinfoslen; i++) {
                jl_sym_t *s = slot_symbol(ctx, i);
                jl_varinfo_t &varinfo = ctx.slots[i];
                if (varinfo.isArgument || s == jl_empty_sym || s == jl_unused_sym)
                    continue;
                // LLVM 4.0: Assume the variable has default alignment
                varinfo.dinfo = dbuilder.createAutoVariable(
                    SP,                      // Scope (current function will be fill in later)
                    jl_symbol_name(s),       // Variable name
                    topfile,                 // File
                    toplineno == -1 ? 0 : toplineno, // Line (for now, use lineno of the function)
                    julia_type_to_di(ctx, debugcache, varinfo.value.typ, &dbuilder, false), // Variable type
                    AlwaysPreserve,          // May be deleted if optimized out
                    DINode::FlagZero         // Flags (TODO: Do we need any)
                    );
            }
        }
    }

    // step 5. create first basic block
    BasicBlock *b0 = BasicBlock::Create(ctx.builder.getContext(), "top", f);
    ctx.builder.SetInsertPoint(b0);
    ctx.builder.SetCurrentDebugLocation(noDbg);

    // spill arguments into stack slots
    // so it is more likely to be possible to find them when debugging
    Value *fArg=NULL, *argArray=NULL, *pargArray=NULL, *argCount=NULL;
    if (!specsig) {
        Function::arg_iterator AI = f->arg_begin();
        fArg = &*AI++;
        argArray = &*AI++;
        pargArray = ctx.builder.CreateAlloca(argArray->getType());
        setName(ctx.emission_context, pargArray, "stackargs");
        ctx.builder.CreateStore(argArray, pargArray, true/*volatile store to prevent removal of this alloca*/);
        argCount = &*AI++;
        ctx.argArray = argArray;
        ctx.argCount = argCount;
        if (needsparams) {
            ctx.spvals_ptr = &*AI++;
        }
    }
    // step 6. set up GC frame
    allocate_gc_frame(ctx, b0);
    Value *last_age = NULL;
    Value *world_age_field = NULL;
    if (ctx.is_opaque_closure) {
        world_age_field = get_tls_world_age_field(ctx);
        jl_aliasinfo_t ai = jl_aliasinfo_t::fromTBAA(ctx, ctx.tbaa().tbaa_gcframe);
        last_age = ai.decorateInst(ctx.builder.CreateAlignedLoad(
                   ctx.types().T_size, world_age_field, ctx.types().alignof_ptr));
    }

    // step 7. allocate local variables slots
    // must be in the first basic block for the llvm mem2reg pass to work
    auto allocate_local = [&ctx, &dbuilder, &debugcache, topdebugloc, va, debug_enabled](jl_varinfo_t &varinfo, jl_sym_t *s, int i) {
        jl_value_t *jt = varinfo.value.typ;
        assert(!varinfo.boxroot); // variables shouldn't have memory locs already
        if (varinfo.value.constant) {
            // no need to explicitly load/store a constant/ghost value
            alloc_def_flag(ctx, varinfo);
            return;
        }
        else if (varinfo.isArgument && (!va || ctx.vaSlot == -1 || i != ctx.vaSlot)) {
            // just use the input pointer, if we have it
            // (we will need to attach debuginfo later to it)
            return;
        }
        else if (jl_is_uniontype(jt)) {
            bool allunbox;
            size_t align, nbytes;
            Value *lv = try_emit_union_alloca(ctx, (jl_uniontype_t*)jt, allunbox, align, nbytes);
            if (lv) {
                lv->setName(jl_symbol_name(s));
                varinfo.value = mark_julia_slot(lv, jt, NULL, ctx.tbaa().tbaa_stack);
                varinfo.pTIndex = emit_static_alloca(ctx, 1, Align(1));
                setName(ctx.emission_context, varinfo.pTIndex, "tindex");
                // TODO: attach debug metadata to this variable
            }
            else if (allunbox) {
                // all ghost values just need a selector allocated
                AllocaInst *lv = emit_static_alloca(ctx, 1, Align(1));
                lv->setName(jl_symbol_name(s));
                varinfo.pTIndex = lv;
                varinfo.value.tbaa = NULL;
                varinfo.value.isboxed = false;
                // TODO: attach debug metadata to this variable
            }
            if (lv || allunbox)
                alloc_def_flag(ctx, varinfo);
            if (allunbox)
                return;
        }
        else if (deserves_stack(jt)) {
            auto sizes = split_value_size((jl_datatype_t*)jt);
            AllocaInst *bits = sizes.first > 0 ? emit_static_alloca(ctx, sizes.first, Align(julia_alignment(jt))) : nullptr;
            AllocaInst *roots = sizes.second > 0 ? emit_static_roots(ctx, sizes.second) : nullptr;
            if (bits) bits->setName(jl_symbol_name(s));
            if (roots) roots->setName(StringRef(".roots.") + jl_symbol_name(s));
            varinfo.value = mark_julia_slot(bits, jt, NULL, ctx.tbaa().tbaa_stack, None);
            varinfo.inline_roots = roots;
            alloc_def_flag(ctx, varinfo);
            if (debug_enabled && varinfo.dinfo) {
                assert((Metadata*)varinfo.dinfo->getType() != debugcache.jl_pvalue_dillvmt);
                dbuilder.insertDeclare(bits ? bits : roots, varinfo.dinfo, dbuilder.createExpression(),
                                       topdebugloc,
                                       ctx.builder.GetInsertBlock());
            }
            return;
        }
        // otherwise give it a boxroot in this function
        AllocaInst *av = emit_static_roots(ctx, 1);
        av->setName(jl_symbol_name(s));
        varinfo.boxroot = av;
        if (debug_enabled && varinfo.dinfo) {
            SmallVector<uint64_t, 1> addr;
            DIExpression *expr;
            if ((Metadata*)varinfo.dinfo->getType() != debugcache.jl_pvalue_dillvmt)
                addr.push_back(llvm::dwarf::DW_OP_deref);
            expr = dbuilder.createExpression(addr);
            dbuilder.insertDeclare(av, varinfo.dinfo, expr,
                                        topdebugloc,
                            ctx.builder.GetInsertBlock());
        }
    };

    // get pointers for locals stored in the gc frame array (argTemp)
    for (i = 0; i < vinfoslen; i++) {
        jl_sym_t *s = slot_symbol(ctx, i);
        if (s == jl_unused_sym)
            continue;
        jl_varinfo_t &varinfo = ctx.slots[i];
        if (!varinfo.used) {
            varinfo.usedUndef = false;
            continue;
        }
        allocate_local(varinfo, s, (int)i);
    }

    std::map<int, int> upsilon_to_phic;

    // Scan for PhiC nodes, emit their slots and record which upsilon nodes
    // yield to them.
    // Also count ssavalue uses.
    {
        for (size_t i = 0; i < jl_array_nrows(stmts); ++i) {
            jl_value_t *stmt = jl_array_ptr_ref(stmts, i);

            auto scan_ssavalue = [&](jl_value_t *val) {
                if (jl_is_ssavalue(val)) {
                    size_t ssa_idx = ((jl_ssavalue_t*)val)->id-1;
                    /*
                     * We technically allow out of bounds SSAValues in dead IR, so make
                     * sure to bounds check this here. It's still not *good* to leave
                     * dead code in the IR, because this will conservatively overcount
                     * it, but let's at least make it not crash.
                     */
                    if (ssa_idx < ctx.ssavalue_usecount.size()) {
                        ctx.ssavalue_usecount[ssa_idx] += 1;
                    }
                    return true;
                }
                return false;
            };
            general_use_analysis(ctx, stmt, scan_ssavalue);

            if (jl_is_phicnode(stmt)) {
                jl_array_t *values = (jl_array_t*)jl_fieldref_noalloc(stmt, 0);
                for (size_t j = 0; j < jl_array_nrows(values); ++j) {
                    jl_value_t *val = jl_array_ptr_ref(values, j);
                    assert(jl_is_ssavalue(val));
                    upsilon_to_phic[((jl_ssavalue_t*)val)->id] = i;
                }
                jl_varinfo_t &vi = (ctx.phic_slots.emplace(i, jl_varinfo_t(ctx.builder.getContext())).first->second =
                                    jl_varinfo_t(ctx.builder.getContext()));
                jl_value_t *typ = jl_array_ptr_ref(src->ssavaluetypes, i);
                vi.used = true;
                vi.isVolatile = true;
                vi.value = mark_julia_type(ctx, (Value*)NULL, false, typ);
                allocate_local(vi, jl_symbol("phic"), -1);
            }
        }
    }

    // step 8. move args into local variables
    Function::arg_iterator AI = f->arg_begin();
    SmallVector<AttributeSet, 0> attrs(f->arg_size()); // function declaration attributes

    auto get_specsig_arg = [&](jl_value_t *argType, Type *llvmArgType, bool isboxed) {
        if (type_is_ghost(llvmArgType)) { // this argument is not actually passed
            return ghostValue(ctx, argType);
        }
        else if (is_uniquerep_Type(argType)) {
            return mark_julia_const(ctx, jl_tparam0(argType));
        }
        Argument *Arg = &*AI;
        ++AI;
        AttrBuilder param(ctx.builder.getContext(), f->getAttributes().getParamAttrs(Arg->getArgNo()));
        jl_cgval_t theArg;
        if (!isboxed && llvmArgType->isAggregateType()) {
            maybe_mark_argument_dereferenceable(param, argType);
            SmallVector<Value*,0> roots;
            auto tracked = CountTrackedPointers(llvmArgType);
            if (tracked.count && !tracked.all) {
                roots = load_gc_roots(ctx, &*AI, tracked.count);
                ++AI;
            }
            theArg = mark_julia_slot(Arg, argType, NULL, ctx.tbaa().tbaa_const, roots); // this argument is by-pointer
        }
        else {
            if (isboxed)
                maybe_mark_argument_dereferenceable(param, argType);
            theArg = mark_julia_type(ctx, Arg, isboxed, argType);
            if (theArg.tbaa == ctx.tbaa().tbaa_immut)
                theArg.tbaa = ctx.tbaa().tbaa_const;
        }
        attrs[Arg->getArgNo()] = AttributeSet::get(Arg->getContext(), param); // function declaration attributes
        return theArg;
    };

    if (has_sret) {
        Argument *Arg = &*AI;
        ++AI;
        AttrBuilder param(ctx.builder.getContext(), f->getAttributes().getParamAttrs(Arg->getArgNo()));
        if (returninfo.cc == jl_returninfo_t::Union) {
            param.addAttribute(Attribute::NonNull);
            // The `dereferenceable` below does not imply `nonnull` for non addrspace(0) pointers.
            param.addDereferenceableAttr(returninfo.union_bytes);
            param.addAlignmentAttr(returninfo.union_align);
        }
        else {
            const DataLayout &DL = jl_Module->getDataLayout();
            Type *RT = Arg->getParamStructRetType();
            TypeSize sz = DL.getTypeAllocSize(RT);
            Align al = DL.getPrefTypeAlign(RT);
            if (al > MAX_ALIGN)
                al = Align(MAX_ALIGN);
            param.addAttribute(Attribute::NonNull);
            // The `dereferenceable` below does not imply `nonnull` for non addrspace(0) pointers.
            param.addDereferenceableAttr(sz);
            param.addAlignmentAttr(al);
        }
        attrs[Arg->getArgNo()] = AttributeSet::get(Arg->getContext(), param); // function declaration attributes
    }
    if (returninfo.return_roots) {
        Argument *Arg = &*AI;
        ++AI;
        AttrBuilder param(ctx.builder.getContext(), f->getAttributes().getParamAttrs(Arg->getArgNo()));
        param.addAttribute(Attribute::NonNull);
        // The `dereferenceable` below does not imply `nonnull` for non addrspace(0) pointers.
        size_t size = returninfo.return_roots * sizeof(jl_value_t*);
        param.addDereferenceableAttr(size);
        param.addAlignmentAttr(Align(sizeof(jl_value_t*)));
        attrs[Arg->getArgNo()] = AttributeSet::get(Arg->getContext(), param); // function declaration attributes
    }
    if (specsig && JL_FEAT_TEST(ctx, gcstack_arg)){
        Argument *Arg = &*AI;
        ++AI;
        AttrBuilder param(ctx.builder.getContext());
        attrs[Arg->getArgNo()] = AttributeSet::get(Arg->getContext(), param);
    }
    for (i = 0; i < nreq && i < vinfoslen; i++) {
        jl_sym_t *s = slot_symbol(ctx, i);
        jl_varinfo_t &vi = ctx.slots[i];
        jl_cgval_t theArg;
        if (i == 0 && ctx.is_opaque_closure) {
            // If this is an opaque closure, implicitly load the env and switch
            // the world age. The specTypes value is wrong for this field, so
            // this needs to be handled first.
            // jl_value_t *oc_type = get_oc_type(calltype, rettype);
            Value *oc_this = decay_derived(ctx, &*AI);
            ++AI; // both specsig (derived) and fptr1 (box) pass this argument as a distinct argument
            // Load closure world
            Value *worldaddr = emit_ptrgep(ctx, oc_this, offsetof(jl_opaque_closure_t, world));
            jl_cgval_t closure_world = typed_load(ctx, worldaddr, NULL, (jl_value_t*)jl_long_type,
                nullptr, nullptr, false, AtomicOrdering::NotAtomic, false, ctx.types().alignof_ptr.value());
            assert(ctx.world_age_at_entry == nullptr);
            ctx.world_age_at_entry = closure_world.V; // The tls world in a OC is the world of the closure
            emit_unbox_store(ctx, closure_world, world_age_field, ctx.tbaa().tbaa_gcframe, ctx.types().alignof_ptr);

            if (s == jl_unused_sym || vi.value.constant)
                continue;

            // Load closure env, which is always a boxed value (usually some Tuple) currently
            Value *envaddr = emit_ptrgep(ctx, oc_this, offsetof(jl_opaque_closure_t, captures));
            theArg = typed_load(ctx, envaddr, NULL, (jl_value_t*)vi.value.typ,
                nullptr, nullptr, /*isboxed*/true, AtomicOrdering::NotAtomic, false, sizeof(void*));
        }
        else {
            jl_value_t *argType = jl_nth_slot_type(abi, i);
            // TODO: jl_nth_slot_type should call jl_rewrap_unionall?
            //  specTypes is required to be a datatype by construction for specsig, but maybe not otherwise
            bool isboxed = deserves_argbox(argType);
            Type *llvmArgType = NULL;
            llvmArgType = isboxed ? ctx.types().T_prjlvalue : julia_type_to_llvm(ctx, argType);
            if (s == jl_unused_sym || vi.value.constant) {
                assert(vi.boxroot == NULL);
                if (specsig && !type_is_ghost(llvmArgType) && !is_uniquerep_Type(argType)) {
                    ++AI;
                    auto tracked = CountTrackedPointers(llvmArgType);
                    if (tracked.count && !tracked.all)
                        ++AI;
                }
                continue;
            }
            if (specsig) {
                theArg = get_specsig_arg(argType, llvmArgType, isboxed);
            }
            else {
                if (i == 0) {
                    // first (function) arg is separate in jlcall
                    theArg = mark_julia_type(ctx, fArg, true, vi.value.typ);
                }
                else {
                    Value *argPtr = emit_ptrgep(ctx, argArray, (i - 1) * ctx.types().sizeof_ptr);
                    jl_aliasinfo_t ai = jl_aliasinfo_t::fromTBAA(ctx, ctx.tbaa().tbaa_const);
                    Value *load = ai.decorateInst(maybe_mark_load_dereferenceable(
                            ctx.builder.CreateAlignedLoad(ctx.types().T_prjlvalue, argPtr, Align(sizeof(void*))),
                            false, vi.value.typ));
                    theArg = mark_julia_type(ctx, load, true, vi.value.typ);
                    if (debug_enabled && vi.dinfo && !vi.boxroot) {
                        SmallVector<uint64_t, 8> addr;
                        addr.push_back(llvm::dwarf::DW_OP_deref);
                        addr.push_back(llvm::dwarf::DW_OP_plus_uconst);
                        addr.push_back((i - 1) * sizeof(void*));
                        if ((Metadata*)vi.dinfo->getType() != debugcache.jl_pvalue_dillvmt)
                            addr.push_back(llvm::dwarf::DW_OP_deref);
                        dbuilder.insertDeclare(pargArray, vi.dinfo, dbuilder.createExpression(addr),
                                        topdebugloc,
                                        ctx.builder.GetInsertBlock());
                    }
                }
            }
        }

        if (vi.boxroot == nullptr) {
            assert(vi.value.V == nullptr && vi.inline_roots == nullptr && "unexpected variable slot created for argument");
            // keep track of original (possibly boxed) value to avoid re-boxing or moving
            vi.value = theArg;
            if (debug_enabled && vi.dinfo && theArg.V) {
                if (!theArg.inline_roots.empty() || theArg.ispointer()) {
                    dbuilder.insertDeclare(theArg.V, vi.dinfo, dbuilder.createExpression(),
                                            topdebugloc, ctx.builder.GetInsertBlock());
                }
                else {
                    dbuilder.insertDbgValueIntrinsic(theArg.V, vi.dinfo, dbuilder.createExpression(),
                                                        topdebugloc, ctx.builder.GetInsertBlock());
                }
            }
        }
        else {
            Value *argp = boxed(ctx, theArg);
            ctx.builder.CreateStore(argp, vi.boxroot);
        }
    }
    // step 9. allocate rest argument
    CallInst *restTuple = NULL;
    if (va && ctx.vaSlot != -1) {
        jl_varinfo_t &vi = ctx.slots[ctx.vaSlot];
        if (vi.value.constant || !vi.used) {
            assert(vi.boxroot == NULL);
        }
        else if (specsig) {
            ctx.nvargs = jl_nparams(abi) - nreq;
            SmallVector<jl_cgval_t, 0> vargs(ctx.nvargs);
            for (size_t i = nreq; i < jl_nparams(abi); ++i) {
                jl_value_t *argType = jl_nth_slot_type(abi, i);
                // n.b. specTypes is required to be a datatype by construction for specsig
                bool isboxed = deserves_argbox(argType);
                Type *llvmArgType = isboxed ?  ctx.types().T_prjlvalue : julia_type_to_llvm(ctx, argType);
                vargs[i - nreq] = get_specsig_arg(argType, llvmArgType, isboxed);
            }
            if (jl_is_concrete_type(vi.value.typ)) {
                jl_cgval_t tuple = emit_new_struct(ctx, vi.value.typ, ctx.nvargs, vargs);
                emit_varinfo_assign(ctx, vi, tuple);
            }
            else {
                restTuple = emit_jlcall(ctx, jltuple_func, Constant::getNullValue(ctx.types().T_prjlvalue),
                    vargs, ctx.nvargs, julia_call);
                jl_cgval_t tuple = mark_julia_type(ctx, restTuple, true, vi.value.typ);
                emit_varinfo_assign(ctx, vi, tuple);
            }
        }
        else {
            // restarg = jl_f_tuple(NULL, &args[nreq], nargs - nreq)
            Function *F = prepare_call(jltuple_func);
            restTuple =
                ctx.builder.CreateCall(F,
                        { Constant::getNullValue(ctx.types().T_prjlvalue),
                          emit_ptrgep(ctx, argArray, (nreq - 1) * sizeof(jl_value_t*)),
                          ctx.builder.CreateSub(argCount, ctx.builder.getInt32(nreq - 1)) });
            restTuple->setAttributes(F->getAttributes());
            ctx.builder.CreateStore(restTuple, vi.boxroot);
        }
    }

    AttributeList attributes = AttributeList::get(ctx.builder.getContext(), AttributeSet::get(f->getContext(), FnAttrs), AttributeSet::get(f->getContext(), RetAttrs), attrs);
    // attributes should be a superset of f->getAttributes() based on how we constructed it, but we merge just in case it isn't
    f->setAttributes(AttributeList::get(ctx.builder.getContext(), {attributes, f->getAttributes()}));

    // step 10. Compute properties for each statements
    //     This needs to be computed by iterating in the IR order
    //     instead of control flow order.
    auto in_user_mod = [] (jl_module_t *mod) {
        return (!jl_is_submodule(mod, jl_base_module) &&
                !jl_is_submodule(mod, jl_core_module));
    };
    auto in_tracked_path = [] (StringRef file) { // falls within an explicitly set file or directory
        return jl_options.tracked_path != NULL && file.starts_with(jl_options.tracked_path);
    };
    bool mod_is_user_mod = in_user_mod(ctx.module);
    bool mod_is_tracked = in_tracked_path(ctx.file);
    struct DebugLineTable {
        DebugLoc loc;
        StringRef file;
        ssize_t line;
        ssize_t line0; // if this represents pc=1, then also cover the entry to the function (pc=0)
        bool is_user_code;
        int32_t edgeid;
        bool sameframe(const DebugLineTable &other) const {
            // detect if the line info for this frame is unchanged (equivalent to loc == other.loc ignoring the inlined_at field)
            return other.edgeid == edgeid && other.line == line;
        };
    };
    DebugLineTable topinfo;
    topinfo.file = ctx.file;
    topinfo.line = toplineno;
    topinfo.line0 = 0;
    topinfo.is_user_code = mod_is_user_mod;
    topinfo.loc = topdebugloc;
    topinfo.edgeid = 0;
    std::map<std::tuple<StringRef, StringRef>, DISubprogram*> subprograms;
    SmallVector<DebugLineTable, 0> prev_lineinfo, new_lineinfo;
    auto update_lineinfo = [&] (size_t pc) {
        std::function<bool(jl_debuginfo_t*, jl_value_t*, size_t, size_t)> append_lineinfo =
                [&] (jl_debuginfo_t *debuginfo, jl_value_t *func, size_t to, size_t pc) -> bool {
            while (1) {
                if (!jl_is_symbol(debuginfo->def)) // this is a path
                    func = debuginfo->def; // this is inlined
                struct jl_codeloc_t lineidx = jl_uncompress1_codeloc(debuginfo->codelocs, pc);
                size_t i = lineidx.line;
                if (i < 0) // pc out of range: broken debuginfo?
                    return false;
                if (i == 0 && lineidx.to == 0) // no update
                    return false;
                if (pc > 0 && (jl_value_t*)debuginfo->linetable != jl_nothing) {
                    // indirection node
                    if (!append_lineinfo(debuginfo->linetable, func, to, i))
                        return false; // no update
                }
                else {
                    // actual node
                    DebugLineTable info;
                    info.edgeid = to;
                    jl_module_t *modu = func ? jl_debuginfo_module1(func) : NULL;
                    if (modu == NULL)
                        modu = ctx.module;
                    info.file = jl_debuginfo_file1(debuginfo);
                    info.line = i;
                    info.line0 = 0;
                    if (pc == 1) {
                        struct jl_codeloc_t lineidx = jl_uncompress1_codeloc(debuginfo->codelocs, 0);
                        assert(lineidx.to == 0 && lineidx.pc == 0);
                        if (lineidx.line > 0 && info.line != lineidx.line)
                            info.line0 = lineidx.line;
                    }
                    if (info.file.empty())
                        info.file = "<missing>";
                    if (modu == ctx.module)
                        info.is_user_code = mod_is_user_mod;
                    else
                        info.is_user_code = in_user_mod(modu);
                    if (debug_enabled) {
                        StringRef fname = jl_debuginfo_name(func);
                        if (new_lineinfo.empty() && info.file == ctx.file) { // if everything matches, emit a toplevel line number
                            info.loc = DILocation::get(ctx.builder.getContext(), info.line, 0, SP, NULL);
                        }
                        else { // otherwise, describe this as an inlining frame
                            DebugLoc inl_loc = new_lineinfo.empty() ? DebugLoc(DILocation::get(ctx.builder.getContext(), 0, 0, SP, NULL)) : new_lineinfo.back().loc;
                            DISubprogram *&inl_SP = subprograms[std::make_tuple(fname, info.file)];
                            if (inl_SP == NULL) {
                                DIFile *difile = dbuilder.createFile(info.file, ".");
                                inl_SP = dbuilder.createFunction(difile
                                                             ,std::string(fname) + ";" // Name
                                                             ,fname            // LinkageName
                                                             ,difile           // File
                                                             ,0                // LineNo
                                                             ,debugcache.jl_di_func_null_sig // Ty
                                                             ,0                // ScopeLine
                                                             ,DINode::FlagZero // Flags
                                                             ,DISubprogram::SPFlagDefinition | DISubprogram::SPFlagOptimized // SPFlags
                                                             ,nullptr          // Template Parameters
                                                             ,nullptr          // Template Declaration
                                                             ,nullptr          // ThrownTypes
                                                             );
                            }
                            info.loc = DILocation::get(ctx.builder.getContext(), info.line, 0, inl_SP, inl_loc);
                        }
                    }
                    new_lineinfo.push_back(info);
                }
                to = lineidx.to;
                if (to == 0)
                    return true;
                pc = lineidx.pc;
                debuginfo = (jl_debuginfo_t*)jl_svecref(debuginfo->edges, to - 1);
                func = NULL;
            }
        };
        prev_lineinfo.resize(0);
        std::swap(prev_lineinfo, new_lineinfo);
        bool updated = append_lineinfo(src->debuginfo, (jl_value_t*)lam, 0, pc + 1);
        if (!updated)
            std::swap(prev_lineinfo, new_lineinfo);
        else
            assert(new_lineinfo.size() > 0);
        return updated;
    };

    SmallVector<MDNode*, 0> aliasscopes;
    MDNode* current_aliasscope = nullptr;
    SmallVector<Metadata*, 0> scope_stack;
    SmallVector<MDNode*, 0> scope_list_stack;
    {
        size_t nstmts = jl_array_nrows(stmts);
        aliasscopes.resize(nstmts + 1, nullptr);
        MDBuilder mbuilder(ctx.builder.getContext());
        MDNode *alias_domain = mbuilder.createAliasScopeDomain(ctx.name);
        for (i = 0; i < nstmts; i++) {
            jl_value_t *stmt = jl_array_ptr_ref(stmts, i);
            jl_expr_t *expr = jl_is_expr(stmt) ? (jl_expr_t*)stmt : nullptr;
            if (expr) {
                if (expr->head == jl_aliasscope_sym) {
                    MDNode *scope = mbuilder.createAliasScope("aliasscope", alias_domain);
                    scope_stack.push_back(scope);
                    MDNode *scope_list = MDNode::get(ctx.builder.getContext(), ArrayRef<Metadata*>(scope_stack));
                    scope_list_stack.push_back(scope_list);
                    current_aliasscope = scope_list;
                } else if (expr->head == jl_popaliasscope_sym) {
                    scope_stack.pop_back();
                    scope_list_stack.pop_back();
                    if (scope_list_stack.empty()) {
                        current_aliasscope = NULL;
                    } else {
                        current_aliasscope = scope_list_stack.back();
                    }
                }
            }
            aliasscopes[i+1] = current_aliasscope;
        }
    }

    Instruction &prologue_end = ctx.builder.GetInsertBlock()->back();

    // step 11a. Emit the entry safepoint
    if (JL_FEAT_TEST(ctx, safepoint_on_entry))
        emit_gc_safepoint(ctx.builder, ctx.types().T_size, get_current_ptls(ctx), ctx.tbaa().tbaa_const);

    // step 11b. Do codegen in control flow order
    SmallVector<int, 0> workstack;
    std::map<int, BasicBlock*> BB;
    std::map<size_t, BasicBlock*> come_from_bb;
    int cursor = 0;
    int current_label = 0;
    auto find_next_stmt = [&] (int seq_next) {
        // new style ir is always in dominance order, but frontend IR might not be
        // `seq_next` is the next statement we want to emit
        // i.e. if it exists, it's the next one following control flow and
        // should be emitted into the current insert point.
        if (seq_next >= 0 && (unsigned)seq_next < stmtslen) {
            workstack.push_back(seq_next);
        }
        else if (ctx.builder.GetInsertBlock() && !ctx.builder.GetInsertBlock()->getTerminator()) {
            CreateTrap(ctx.builder, false);
        }
        while (!workstack.empty()) {
            int item = workstack.back();
            workstack.pop_back();
            auto nextbb = BB.find(item + 1);
            if (nextbb == BB.end()) {
                // Not a BB
                cursor = item;
                return;
            }
            if (seq_next != -1 && ctx.builder.GetInsertBlock() && !ctx.builder.GetInsertBlock()->getTerminator()) {
                come_from_bb[cursor + 1] = ctx.builder.GetInsertBlock();
                ctx.builder.CreateBr(nextbb->second);
            }
            seq_next = -1;
            // if this BB is non-empty, we've visited it before so skip it
            if (!nextbb->second->getTerminator()) {
                // New BB
                ctx.builder.SetInsertPoint(nextbb->second);
                cursor = item;
                current_label = item;
                return;
            }
        }
        cursor = -1;
    };

    // If a pkgimage or sysimage is being generated, disable tracking.
    // This means sysimage build or pkgimage precompilation workloads aren't tracked.
    auto do_coverage = [&] (bool in_user_code, bool is_tracked) {
        return (jl_generating_output() == 0 &&
                (coverage_mode == JL_LOG_ALL ||
                (in_user_code && coverage_mode == JL_LOG_USER) ||
                (is_tracked && coverage_mode == JL_LOG_PATH)));
    };
    auto do_malloc_log = [&] (bool in_user_code, bool is_tracked) {
        return (jl_generating_output() == 0 &&
                (malloc_log_mode == JL_LOG_ALL ||
                (in_user_code && malloc_log_mode == JL_LOG_USER) ||
                (is_tracked && malloc_log_mode == JL_LOG_PATH)));
    };
    auto coverageVisitStmt = [&] () {
        // Visit frames which differ from previous statement as tracked in
        // prev_lineinfo (tracked outer frame first).
        size_t dbg;
        for (dbg = 0; dbg < new_lineinfo.size(); dbg++) {
            if (dbg >= prev_lineinfo.size() || !new_lineinfo[dbg].sameframe(prev_lineinfo[dbg]))
                break;
        }
        for (; dbg < new_lineinfo.size(); dbg++) {
            const auto &newdbg = new_lineinfo[dbg];
            bool is_tracked = in_tracked_path(newdbg.file);
            if (do_coverage(newdbg.is_user_code, is_tracked)) {
                if (newdbg.line0 != 0 && (dbg >= prev_lineinfo.size() || newdbg.edgeid != prev_lineinfo[dbg].edgeid || newdbg.line0 != prev_lineinfo[dbg].line))
                    coverageVisitLine(ctx, newdbg.file, newdbg.line0);
                coverageVisitLine(ctx, newdbg.file, newdbg.line);
            }
        }
    };
    auto mallocVisitStmt = [&] (Value *sync, bool have_dbg_update) {
        if (!do_malloc_log(mod_is_user_mod, mod_is_tracked) || !have_dbg_update) {
            // TODD: add || new_lineinfo[0].sameframe(prev_lineinfo[0])) above, but currently this breaks the test for it (by making an optimization better)
            if (do_malloc_log(true, mod_is_tracked) && sync)
                ctx.builder.CreateCall(prepare_call(sync_gc_total_bytes_func), {sync});
            return;
        }
        mallocVisitLine(ctx, new_lineinfo[0].file, new_lineinfo[0].line, sync);
    };
    if (coverage_mode != JL_LOG_NONE) {
        // record all lines that could be covered
        std::function<void(jl_debuginfo_t *debuginfo, jl_value_t *func)> record_line_exists = [&](jl_debuginfo_t *debuginfo, jl_value_t *func) {
            if (!jl_is_symbol(debuginfo->def)) // this is a path
                func = debuginfo->def; // this is inlined
            for (size_t i = 0; i < jl_svec_len(debuginfo->edges); i++) {
                jl_debuginfo_t *edge = (jl_debuginfo_t*)jl_svecref(debuginfo->edges, i);
                record_line_exists(edge, NULL);
            }
            while ((jl_value_t*)debuginfo->linetable != jl_nothing)
                debuginfo = debuginfo->linetable;
            jl_module_t *modu = func ? jl_debuginfo_module1(func) : NULL;
            if (modu == NULL)
                modu = ctx.module;
            StringRef file = jl_debuginfo_file1(debuginfo);
            if (file.empty())
                file = "<missing>";
            bool is_user_code;
            if (modu == ctx.module)
                is_user_code = mod_is_user_mod;
            else
                is_user_code = in_user_mod(modu);
            bool is_tracked = in_tracked_path(file);
            if (do_coverage(is_user_code, is_tracked)) {
                for (size_t pc = 0; 1; pc++) {
                    struct jl_codeloc_t lineidx = jl_uncompress1_codeloc(debuginfo->codelocs, pc);
                    if (lineidx.line == -1)
                        break;
                    if (lineidx.line > 0)
                        jl_coverage_alloc_line(file, lineidx.line);
                }
            }
        };
        record_line_exists(src->debuginfo, (jl_value_t*)lam);
    }

    come_from_bb[0] = ctx.builder.GetInsertBlock();

    // First go through and collect all branch targets, so we know where to
    // split basic blocks.
    std::set<int> branch_targets; // 1-indexed
    {
        for (size_t i = 0; i < stmtslen; ++i) {
            jl_value_t *stmt = jl_array_ptr_ref(stmts, i);
            if (jl_is_gotoifnot(stmt)) {
                int dest = jl_gotoifnot_label(stmt);
                branch_targets.insert(dest);
                // The next 1-indexed statement
                branch_targets.insert(i + 2);
            } else if (jl_is_returnnode(stmt)) {
                // We don't do dead branch elimination before codegen
                // so we need to make sure to start a BB after any
                // return node, even if they aren't otherwise branch
                // targets.
                if (i + 2 <= stmtslen)
                    branch_targets.insert(i + 2);
            } else if (jl_is_enternode(stmt)) {
                branch_targets.insert(i + 1);
                if (i + 2 <= stmtslen)
                    branch_targets.insert(i + 2);
                size_t catch_dest = jl_enternode_catch_dest(stmt);
                if (catch_dest)
                    branch_targets.insert(catch_dest);
            } else if (jl_is_gotonode(stmt)) {
                int dest = jl_gotonode_label(stmt);
                branch_targets.insert(dest);
                if (i + 2 <= stmtslen)
                    branch_targets.insert(i + 2);
            } else if (jl_is_phinode(stmt)) {
                jl_array_t *edges = (jl_array_t*)jl_fieldref_noalloc(stmt, 0);
                for (size_t j = 0; j < jl_array_nrows(edges); ++j) {
                    size_t edge = jl_array_data(edges, int32_t)[j];
                    if (edge == i)
                        branch_targets.insert(i + 1);
                }
            }
        }
    }

    for (int label : branch_targets) {
        BasicBlock *bb = BasicBlock::Create(ctx.builder.getContext(),
            "L" + std::to_string(label), f);
        BB[label] = bb;
    }

    new_lineinfo.push_back(topinfo);
    Value *sync_bytes = nullptr;
    if (do_malloc_log(true, mod_is_tracked))
        sync_bytes = ctx.builder.CreateCall(prepare_call(diff_gc_total_bytes_func), {});
    // coverage for the function definition line number (topinfo)
    coverageVisitStmt();

    find_next_stmt(0);
    while (cursor != -1) {
        bool have_dbg_update = update_lineinfo(cursor);
        if (have_dbg_update) {
            if (debug_enabled)
                ctx.builder.SetCurrentDebugLocation(new_lineinfo.back().loc);
            coverageVisitStmt();
        }
        ctx.noalias().aliasscope.current = aliasscopes[cursor];
        jl_value_t *stmt = jl_array_ptr_ref(stmts, cursor);
        if (jl_is_returnnode(stmt)) {
            jl_value_t *retexpr = jl_returnnode_value(stmt);
            if (retexpr == NULL) {
                CreateTrap(ctx.builder, false);
                find_next_stmt(-1);
                continue;
            }
            // this is basically a copy of emit_assignment,
            // but where the assignment slot is the retval
            jl_cgval_t retvalinfo = emit_expr(ctx, retexpr);

            if (ctx.is_opaque_closure) {
                emit_typecheck(ctx, retvalinfo, jlrettype, "OpaqueClosure");
            }

            retvalinfo = convert_julia_type(ctx, retvalinfo, jlrettype);
            if (retvalinfo.typ == jl_bottom_type) {
                CreateTrap(ctx.builder, false);
                find_next_stmt(-1);
                continue;
            }

            Value *isboxed_union = NULL;
            Value *retval = NULL;
            Value *sret = has_sret ? f->arg_begin() : NULL;
            Type *retty = f->getReturnType();
            switch (returninfo.cc) {
            case jl_returninfo_t::Boxed:
                retval = boxed(ctx, retvalinfo); // skip the gcroot on the return path
                break;
            case jl_returninfo_t::Register:
                if (type_is_ghost(retty))
                    retval = NULL;
                else
                    retval = emit_unbox(ctx, retty, retvalinfo, jlrettype);
                break;
            case jl_returninfo_t::SRet:
                retval = NULL;
                break;
            case jl_returninfo_t::Union: {
                Value *data, *tindex;
                if (retvalinfo.TIndex) {
                    tindex = retvalinfo.TIndex;
                    data = Constant::getNullValue(ctx.types().T_prjlvalue);
                    if (retvalinfo.V == NULL) {
                        // treat this as a simple Ghosts
                        sret = NULL;
                    }
                    else if (retvalinfo.Vboxed) {
                        // also need to account for the possibility the return object is boxed
                        // and avoid / skip copying it to the stack
                        isboxed_union = ctx.builder.CreateICmpNE(
                            ctx.builder.CreateAnd(tindex, ConstantInt::get(getInt8Ty(ctx.builder.getContext()), UNION_BOX_MARKER)),
                            ConstantInt::get(getInt8Ty(ctx.builder.getContext()), 0));
                        data = ctx.builder.CreateSelect(isboxed_union, retvalinfo.Vboxed, data);
                    }
                }
                else {
                    // treat this as a simple boxed returninfo
                    //assert(retvalinfo.isboxed);
                    tindex = compute_tindex_unboxed(ctx, retvalinfo, jlrettype);
                    tindex = ctx.builder.CreateOr(tindex, ConstantInt::get(getInt8Ty(ctx.builder.getContext()), UNION_BOX_MARKER));
                    data = boxed(ctx, retvalinfo);
                    sret = NULL;
                }
                retval = UndefValue::get(retty);
                retval = ctx.builder.CreateInsertValue(retval, data, 0);
                retval = ctx.builder.CreateInsertValue(retval, tindex, 1);
                break;
            }
            case jl_returninfo_t::Ghosts:
                retval = compute_tindex_unboxed(ctx, retvalinfo, jlrettype);
                break;
            }
            if (sret) {
                Align align(returninfo.union_align);
                if (!returninfo.return_roots && !retvalinfo.inline_roots.empty()) {
                    assert(retvalinfo.V == nullptr);
                    assert(returninfo.cc == jl_returninfo_t::SRet);
                    split_value_into(ctx, retvalinfo, align, nullptr, align,
                            jl_aliasinfo_t::fromTBAA(ctx, ctx.tbaa().tbaa_stack), sret, jl_aliasinfo_t::fromTBAA(ctx, ctx.tbaa().tbaa_gcframe));
                }
                else if (returninfo.return_roots) {
                    assert(returninfo.cc == jl_returninfo_t::SRet);
                    Value *return_roots = f->arg_begin() + 1;
                    split_value_into(ctx, retvalinfo, align, sret, align,
                            jl_aliasinfo_t::fromTBAA(ctx, ctx.tbaa().tbaa_stack), return_roots, jl_aliasinfo_t::fromTBAA(ctx, ctx.tbaa().tbaa_gcframe));
                }
                else if (retvalinfo.ispointer()) {
                    if (returninfo.cc == jl_returninfo_t::SRet) {
                        assert(jl_is_concrete_type(jlrettype));
                        emit_memcpy(ctx, sret, jl_aliasinfo_t::fromTBAA(ctx, nullptr), retvalinfo,
                                    jl_datatype_size(jlrettype), align, align);
                    }
                    else { // must be jl_returninfo_t::Union
                        emit_unionmove(ctx, sret, nullptr, retvalinfo, /*skip*/isboxed_union);
                    }
                }
                else {
                    ctx.builder.CreateAlignedStore(retvalinfo.V, sret, align);
                    assert(retvalinfo.TIndex == NULL && "unreachable"); // unimplemented representation
                }
            }

            mallocVisitStmt(sync_bytes, have_dbg_update);
            // N.B.: For toplevel thunks, we expect world age restore to be handled
            // by the interpreter which invokes us.
            if (ctx.is_opaque_closure)
                ctx.builder.CreateStore(last_age, world_age_field);
            assert(type_is_ghost(retty) || returninfo.cc == jl_returninfo_t::SRet ||
                retval->getType() == ctx.f->getReturnType());
            ctx.builder.CreateRet(retval);
            find_next_stmt(-1);
            continue;
        }
        if (jl_is_gotonode(stmt)) {
            int lname = jl_gotonode_label(stmt);
            come_from_bb[cursor+1] = ctx.builder.GetInsertBlock();
            auto br = ctx.builder.CreateBr(BB[lname]);
            // Check if backwards branch
            if (ctx.LoopID && lname <= current_label) {
                br->setMetadata(LLVMContext::MD_loop, ctx.LoopID);
                ctx.LoopID = NULL;
            }
            find_next_stmt(lname - 1);
            continue;
        }
        if (jl_is_upsilonnode(stmt)) {
            emit_upsilonnode(ctx, upsilon_to_phic[cursor + 1], jl_fieldref_noalloc(stmt, 0));
            find_next_stmt(cursor + 1);
            continue;
        }
        if (jl_is_gotoifnot(stmt)) {
            jl_value_t *cond = jl_gotoifnot_cond(stmt);
            int lname = jl_gotoifnot_label(stmt);
            Value *isfalse = emit_condition(ctx, cond, "if");
            mallocVisitStmt(nullptr, have_dbg_update);
            come_from_bb[cursor+1] = ctx.builder.GetInsertBlock();
            workstack.push_back(lname - 1);
            BasicBlock *ifnot = BB[lname];
            BasicBlock *ifso = BB[cursor+2];
            Instruction *br;
            if (ifnot == ifso)
                br = ctx.builder.CreateBr(ifnot);
            else
                br = ctx.builder.CreateCondBr(isfalse, ifnot, ifso);

            // Check if backwards branch
            if (ctx.LoopID && lname <= current_label) {
                br->setMetadata(LLVMContext::MD_loop, ctx.LoopID);
                ctx.LoopID = NULL;
            }
            find_next_stmt(cursor + 1);
            continue;
        }
        else if (jl_is_enternode(stmt)) {
            int lname = jl_enternode_catch_dest(stmt);
            if (lname) {
                // Save exception stack depth at enter for use in pop_exception
                Value *excstack_state =
                    ctx.builder.CreateCall(prepare_call(jl_excstack_state_func), {get_current_task(ctx)});
                assert(!ctx.ssavalue_assigned[cursor]);
                ctx.SAvalues[cursor] = jl_cgval_t(excstack_state, (jl_value_t*)jl_ulong_type, NULL);
                ctx.ssavalue_assigned[cursor] = true;
                // Actually enter the exception frame
                auto ct = get_current_task(ctx);
                CallInst *sj = ctx.builder.CreateCall(prepare_call(except_enter_func), {ct});
                // We need to mark this on the call site as well. See issue #6757
                sj->setCanReturnTwice();
                Value *isz = ctx.builder.CreateICmpEQ(ctx.builder.CreateExtractValue(sj, 0), ConstantInt::get(getInt32Ty(ctx.builder.getContext()), 0));
                Value *ehbuf = ctx.builder.CreateExtractValue(sj, 1);
                BasicBlock *tryblk = BasicBlock::Create(ctx.builder.getContext(), "try", f);
                BasicBlock *catchpop = BasicBlock::Create(ctx.builder.getContext(), "catch_pop", f);
                BasicBlock *handlr = NULL;
                handlr = BB[lname];
                workstack.push_back(lname - 1);
                come_from_bb[cursor + 1] = ctx.builder.GetInsertBlock();
                ctx.builder.CreateCondBr(isz, tryblk, catchpop);
                ctx.builder.SetInsertPoint(catchpop);
                {
                    ctx.builder.CreateCall(prepare_call(jlleave_func), {get_current_task(ctx), ConstantInt::get(getInt32Ty(ctx.builder.getContext()), 1)});
                    ctx.builder.CreateBr(handlr);
                }
                ctx.builder.SetInsertPoint(tryblk);
                auto ehptr = emit_ptrgep(ctx, ct, offsetof(jl_task_t, eh));
                ctx.builder.CreateAlignedStore(ehbuf, ehptr, ctx.types().alignof_ptr);
            }
            // For the two-arg version of :enter, twiddle the scope
            if (jl_enternode_scope(stmt)) {
                jl_cgval_t scope = emit_expr(ctx, jl_enternode_scope(stmt));
                if (scope.typ == jl_bottom_type) {
                    // Probably dead code, but let's be loud about it in case it isn't, so we fail
                    // at the point of the miscompile, rather than later when something attempts to
                    // read the scope.
                    emit_error(ctx, "(INTERNAL ERROR): Attempted to execute EnterNode with bad scope");
                    find_next_stmt(-1);
                    continue;
                }
                Value *scope_boxed = boxed(ctx, scope);
                Value *scope_ptr = get_scope_field(ctx);
                LoadInst *current_scope = ctx.builder.CreateAlignedLoad(ctx.types().T_prjlvalue, scope_ptr, ctx.types().alignof_ptr);
                StoreInst *scope_store = ctx.builder.CreateAlignedStore(scope_boxed, scope_ptr, ctx.types().alignof_ptr);
                jl_aliasinfo_t::fromTBAA(ctx, ctx.tbaa().tbaa_gcframe).decorateInst(current_scope);
                jl_aliasinfo_t::fromTBAA(ctx, ctx.tbaa().tbaa_gcframe).decorateInst(scope_store);
                // GC preserve the scope, since it is not rooted in the `jl_handler_t *`
                // and may be removed from jl_current_task by any nested block and then
                // replaced later
                Value *scope_token = ctx.builder.CreateCall(prepare_call(gc_preserve_begin_func), {scope_boxed});
                ctx.scope_restore[cursor] = std::make_pair(scope_token, current_scope);
            }
        }
        else {
            emit_stmtpos(ctx, stmt, cursor);
            mallocVisitStmt(nullptr, have_dbg_update);
        }
        find_next_stmt(cursor + 1);
    }

    // Delete any unreachable blocks
    for (auto &item : BB) {
        if (!item.second->getTerminator())
            item.second->eraseFromParent();
    }

    ctx.builder.SetCurrentDebugLocation(noDbg);
    ctx.builder.ClearInsertionPoint();

    // Codegen Phi nodes
    std::map<std::pair<BasicBlock*, BasicBlock*>, BasicBlock*> BB_rewrite_map;
    SmallVector<llvm::PHINode*, 0> ToDelete;
    for (auto &tup : ctx.PhiNodes) {
        jl_cgval_t phi_result;
        PHINode *VN;
        jl_value_t *r;
        AllocaInst *dest;
        SmallVector<PHINode*,0> roots;
        BasicBlock *PhiBB;
        std::tie(phi_result, PhiBB, dest, VN, roots, r) = tup;
        jl_value_t *phiType = phi_result.typ;
        jl_array_t *edges = (jl_array_t*)jl_fieldref_noalloc(r, 0);
        jl_array_t *values = (jl_array_t*)jl_fieldref_noalloc(r, 1);
        PHINode *TindexN = cast_or_null<PHINode>(phi_result.TIndex);
        DenseSet<BasicBlock*> preds;
        for (size_t i = 0; i < jl_array_nrows(edges); ++i) {
            size_t edge = jl_array_data(edges, int32_t)[i];
            jl_value_t *value = jl_array_ptr_ref(values, i);
            // This edge value is undef, handle it the same as if the edge wasn't listed at all
            if (!value)
                continue;
            BasicBlock *FromBB = come_from_bb[edge];
            // This edge was statically unreachable. Don't codegen it.
            if (!FromBB)
                continue;
            // see if this edge has already been rewritten
            // (we'll continue appending blocks to the current end)
            std::pair<BasicBlock*, BasicBlock*> LookupKey(FromBB, PhiBB);
            if (BB_rewrite_map.count(LookupKey)) {
                FromBB = BB_rewrite_map[LookupKey];
            }
            if (!preds.insert(FromBB).second) {
                // Only codegen this branch once for each PHI (the expression must be the same on all branches)
#ifndef NDEBUG
                for (size_t j = 0; j < i; ++j) {
                    size_t j_edge = jl_array_data(edges, int32_t)[j];
                    if (j_edge == edge) {
                        assert(jl_egal(value, jl_array_ptr_ref(values, j)));
                    }
                }
#endif
                continue;
            }
            assert(std::find(pred_begin(PhiBB), pred_end(PhiBB), FromBB) != pred_end(PhiBB)); // consistency check
            TerminatorInst *terminator = FromBB->getTerminator();
            if (!terminator->getParent()->getUniqueSuccessor()) {
                // Can't use `llvm::SplitCriticalEdge` here because
                // we may have invalid phi nodes in the destination.
                BasicBlock *NewBB = BasicBlock::Create(terminator->getContext(),
                   FromBB->getName() + "." + PhiBB->getName() + "_crit_edge", FromBB->getParent(), FromBB->getNextNode()); // insert after existing block
                terminator->replaceSuccessorWith(PhiBB, NewBB);
                DebugLoc Loc = terminator->getDebugLoc();
                terminator = BranchInst::Create(PhiBB);
                terminator->setDebugLoc(Loc);
                ctx.builder.SetInsertPoint(NewBB);
            }
            else {
                terminator->removeFromParent();
                ctx.builder.SetInsertPoint(FromBB);
            }
            if (dest)
                ctx.builder.CreateLifetimeStart(dest);
            jl_cgval_t val = emit_expr(ctx, value);
            if (val.constant)
                val = mark_julia_const(ctx, val.constant); // be over-conservative at making sure `.typ` is set concretely, not tindex
            if (!jl_is_uniontype(phiType) || !TindexN) {
                if (VN) {
                    assert(roots.empty() && !dest);
                    Value *V;
                    if (val.typ == (jl_value_t*)jl_bottom_type) {
                        V = undef_value_for_type(VN->getType());
                    }
                    else if (VN->getType() == ctx.types().T_prjlvalue) {
                        // Includes the jl_is_uniontype(phiType) && !TindexN case
                        // TODO: if convert_julia_type says it is wasted effort and to skip it, is it worth using Constant::getNullValue(ctx.types().T_prjlvalue) (dynamically)?
                        V = boxed(ctx, val);
                    }
                    else {
                        // must be careful to emit undef here (rather than a bitcast or
                        // load of val) if the runtime type of val isn't phiType
                        Value *isvalid = emit_isa_and_defined(ctx, val, phiType);
                        V = emit_guarded_test(ctx, isvalid, undef_value_for_type(VN->getType()), [&] {
                            return emit_unbox(ctx, VN->getType(), val, phiType);
                        });
                    }
                    VN->addIncoming(V, ctx.builder.GetInsertBlock());
                    assert(!TindexN);
                }
                else if ((dest || !roots.empty()) && val.typ != (jl_value_t*)jl_bottom_type) {
                    // must be careful to emit undef here (rather than a bitcast or
                    // load of val) if the runtime type of val isn't phiType
                    auto tracked = split_value_size((jl_datatype_t*)phiType).second;
                    Value *isvalid = emit_isa_and_defined(ctx, val, phiType);
                    assert(roots.size() == tracked && isvalid != nullptr);
                    SmallVector<Value*,0> incomingroots(0);
                    if (tracked)
                        incomingroots.resize(tracked, Constant::getNullValue(ctx.types().T_prjlvalue));
                    emit_guarded_test(ctx, isvalid, incomingroots, [&] {
                        jl_cgval_t typedval = update_julia_type(ctx, val, phiType);
                        SmallVector<Value*,0> mayberoots(tracked, Constant::getNullValue(ctx.types().T_prjlvalue));
                        if (typedval.typ != jl_bottom_type) {
                            Align align(julia_alignment(phiType));
                            if (tracked)
                                split_value_into(ctx, typedval, align, dest, align, jl_aliasinfo_t::fromTBAA(ctx, ctx.tbaa().tbaa_stack), mayberoots);
                            else
                                emit_unbox_store(ctx, typedval, dest, ctx.tbaa().tbaa_stack, align);
                        }
                        return mayberoots;
                    });
                    for (size_t nr = 0; nr < tracked; nr++)
                        roots[nr]->addIncoming(incomingroots[nr], ctx.builder.GetInsertBlock());
                }
                else if (!roots.empty()) {
                    Value *V = Constant::getNullValue(ctx.types().T_prjlvalue);
                    for (size_t nr = 0; nr < roots.size(); nr++)
                        roots[nr]->addIncoming(V, ctx.builder.GetInsertBlock());
                }
            }
            else {
                Value *RTindex;
                // The branch below is a bit too complex for GCC to realize that
                // `V` is always initialized when it is used.
                // Ref https://gcc.gnu.org/bugzilla/show_bug.cgi?id=96629
                Value *V = nullptr;
                assert(roots.empty());
                if (val.typ == (jl_value_t*)jl_bottom_type) {
                    if (VN)
                        V = undef_value_for_type(VN->getType());
                    RTindex = UndefValue::get(getInt8Ty(ctx.builder.getContext()));
                }
                else if (jl_is_concrete_type(val.typ) || val.constant) {
                    size_t tindex = get_box_tindex((jl_datatype_t*)(val.constant ? jl_typeof(val.constant) : val.typ), phiType);
                    if (tindex == 0) {
                        if (VN)
                            V = boxed(ctx, val);
                        RTindex = ConstantInt::get(getInt8Ty(ctx.builder.getContext()), UNION_BOX_MARKER);
                    }
                    else {
                        if (VN)
                            V = Constant::getNullValue(ctx.types().T_prjlvalue);
                        if (dest)
                            emit_unbox_store(ctx, val, dest, ctx.tbaa().tbaa_stack, Align(julia_alignment(val.typ)));
                        RTindex = ConstantInt::get(getInt8Ty(ctx.builder.getContext()), tindex);
                    }
                }
                else {
                    Value *skip = NULL;
                    // must compute skip here, since the runtime type of val might not be in phiType
                    // caution: only Phi and PhiC are allowed to do this (and maybe sometimes Pi)
                    jl_cgval_t new_union = convert_julia_type(ctx, val, phiType, &skip);
                    RTindex = new_union.TIndex;
                    if (!RTindex) {
                        assert(new_union.isboxed && new_union.Vboxed && "convert_julia_type failed");
                        RTindex = compute_tindex_unboxed(ctx, new_union, phiType, true);
                        if (dest) {
                            // If dest is not set, this is a ghost union, the recipient of which
                            // is often not prepared to handle a boxed representation of the ghost.
                            RTindex = ctx.builder.CreateOr(RTindex, ConstantInt::get(getInt8Ty(ctx.builder.getContext()), UNION_BOX_MARKER));
                        }
                        new_union.TIndex = RTindex;
                    }
                    if (VN)
                        V = new_union.Vboxed ? new_union.Vboxed : Constant::getNullValue(ctx.types().T_prjlvalue);
                    if (dest) { // basically, if !ghost union
                        if (new_union.Vboxed != nullptr) {
                            Value *isboxed = ctx.builder.CreateICmpNE( // if UNION_BOX_MARKER is set, we won't select this slot anyways
                                    ctx.builder.CreateAnd(RTindex, ConstantInt::get(getInt8Ty(ctx.builder.getContext()), UNION_BOX_MARKER)),
                                    ConstantInt::get(getInt8Ty(ctx.builder.getContext()), 0));
                            skip = skip ? ctx.builder.CreateOr(isboxed, skip) : isboxed;
                        }
                        emit_unionmove(ctx, dest, ctx.tbaa().tbaa_arraybuf, new_union, skip);
                    }
                }
                if (VN)
                    VN->addIncoming(V, ctx.builder.GetInsertBlock());
                if (TindexN)
                    TindexN->addIncoming(RTindex, ctx.builder.GetInsertBlock());
            }
            // put the branch back at the end of our current basic block
            ctx.builder.Insert(terminator);
            // Record the current tail of this Phi edge in the rewrite map and
            // check any phi nodes in the Phi block to see if by emitting on the edges
            // we made things inconsistent.
            BasicBlock *NewBB = ctx.builder.GetInsertBlock();
            if (FromBB != NewBB) {
                BB_rewrite_map[LookupKey] = NewBB;
                preds.insert(NewBB);
                PhiBB->replacePhiUsesWith(FromBB, NewBB);
            }
            ctx.builder.ClearInsertionPoint();
        }
        // In LLVM IR it is illegal to have phi nodes without incoming values, even if
        // there are no operands (no incoming branches), so delete any such phi nodes
        if (pred_empty(PhiBB)) {
            if (VN)
                ToDelete.push_back(VN);
            if (TindexN)
                ToDelete.push_back(TindexN);
            continue;
        }
        // Julia PHINodes may be incomplete with respect to predecessors, LLVM's may not
        for (auto *FromBB : predecessors(PhiBB)) {
            if (preds.count(FromBB))
                continue;
            ctx.builder.SetInsertPoint(FromBB->getTerminator());
            // PHI is undef on this branch. But still may need to put a valid pointer in place.
            Value *RTindex = TindexN ? UndefValue::get(getInt8Ty(ctx.builder.getContext())) : NULL;
            if (VN) {
                Value *undef = undef_value_for_type(VN->getType());
                VN->addIncoming(undef, FromBB);
                if (TindexN) // let the runtime / optimizer know this is unknown / boxed / null, so that it won't try to union_move / copy it later
                    RTindex = ConstantInt::get(getInt8Ty(ctx.builder.getContext()), UNION_BOX_MARKER);
            }
            if (TindexN)
                TindexN->addIncoming(RTindex, FromBB);
            if (dest)
                ctx.builder.CreateLifetimeStart(dest);
            for (size_t nr = 0; nr < roots.size(); nr++)
                roots[nr]->addIncoming(Constant::getNullValue(ctx.types().T_prjlvalue), FromBB);
            ctx.builder.ClearInsertionPoint();
        }
    }

    for (PHINode *PN : ToDelete) {
        // This basic block is statically unreachable, thus so is this PHINode
        PN->replaceAllUsesWith(UndefValue::get(PN->getType()));
        PN->eraseFromParent();
    }

    // step 12. Perform any delayed instantiations
    bool in_prologue = true;
    for (auto &BB : *ctx.f) {
        for (auto &I : BB) {
            CallBase *call = dyn_cast<CallBase>(&I);
            if (call) {
                if (debug_enabled && !I.getDebugLoc()) {
                    // LLVM Verifier: inlinable function call in a function with debug info must have a !dbg location
                    // make sure that anything we attempt to call has some inlining info, just in case optimization messed up
                    // (except if we know that it is an intrinsic used in our prologue, which should never have its own debug subprogram)
                    Function *F = call->getCalledFunction();
                    if (!in_prologue || !F || !(F->isIntrinsic() || F->getName().starts_with("julia.") || &I == restTuple)) {
                        I.setDebugLoc(topdebugloc);
                    }
                }
            }
            if (&I == &prologue_end)
                in_prologue = false;
        }
    }
    if (debug_enabled)
        dbuilder.finalize();

    if (ctx.vaSlot > 0) {
        // remove VA allocation if we never referenced it
        assert(ctx.slots[ctx.vaSlot].isSA && ctx.slots[ctx.vaSlot].isArgument);
        Instruction *root = cast_or_null<Instruction>(ctx.slots[ctx.vaSlot].boxroot);
        if (root) {
            bool have_real_use = false;
            for (User *RU : root->users()) {
                if (StoreInst *SRU = dyn_cast<StoreInst>(RU)) {
                    assert(isa<ConstantPointerNull>(SRU->getValueOperand()) || SRU->getValueOperand() == restTuple);
                    (void)SRU;
                }
                else if (MemSetInst *MSI = dyn_cast<MemSetInst>(RU)) {
                    assert(MSI->getValue() == ctx.builder.getInt8(0));
                    (void)MSI;
                }
                else if (isa<DbgInfoIntrinsic>(RU)) {
                }
                else if (isa<LoadInst>(RU) && RU->use_empty()) {
                }
                else {
                    have_real_use = true;
                    break;
                }
            }
            if (!have_real_use) {
                for (User *RU : make_early_inc_range(root->users())) {
                    // This is safe because it checked above that each User is known and has at most one Use of root
                    cast<Instruction>(RU)->eraseFromParent();
                }
                root->eraseFromParent();
                restTuple->eraseFromParent();
            }
        }
    }

    if (ctx.topalloca->use_empty()) {
        ctx.topalloca->eraseFromParent();
        ctx.topalloca = nullptr;
    }

    // link the dependent llvmcall modules, but switch their function's linkage to internal
    // so that they don't conflict when they show up in the execution engine.
    Linker L(*jl_Module);
    for (auto &Mod : ctx.llvmcall_modules) {
        SmallVector<std::string, 1> Exports;
        for (const auto &F: Mod->functions())
            if (!F.isDeclaration())
                Exports.push_back(F.getName().str());
        bool error = L.linkInModule(std::move(Mod));
        assert(!error && "linking llvmcall modules failed");
        (void)error;
        for (auto FN: Exports)
            jl_Module->getFunction(FN)->setLinkage(GlobalVariable::InternalLinkage);
    }

    JL_GC_POP();
    return declarations;
}

// --- entry point ---

jl_llvm_functions_t jl_emit_code(
        orc::ThreadSafeModule &m,
        jl_method_instance_t *li,
        jl_code_info_t *src,
        jl_value_t *abi,
        jl_codegen_params_t &params)
{
    JL_TIMING(CODEGEN, CODEGEN_LLVM);
    jl_timing_show_func_sig((jl_value_t *)li->specTypes, JL_TIMING_DEFAULT_BLOCK);
    jl_llvm_functions_t decls = {};
    assert((params.params == &jl_default_cgparams /* fast path */ || !params.cache ||
        compare_cgparams(params.params, &jl_default_cgparams)) &&
        "functions compiled with custom codegen params must not be cached");
    if (!abi)
        abi = li->specTypes;
    JL_TRY {
        decls = emit_function(m, li, src, abi, src->rettype, params);
        auto stream = *jl_ExecutionEngine->get_dump_emitted_mi_name_stream();
        if (stream) {
            jl_printf(stream, "%s\t", decls.specFunctionObject.c_str());
            // NOTE: We print the Type Tuple without surrounding quotes, because the quotes
            // break CSV parsing if there are any internal quotes in the Type name (e.g. in
            // Symbol("...")). The \t delineator should be enough to ensure whitespace is
            // handled correctly. (And we don't need to worry about any tabs in the printed
            // string, because tabs are printed as "\t" by `show`.)
            jl_static_show(stream, li->specTypes);
            jl_printf(stream, "\n");
        }
    }
    JL_CATCH {
        // Something failed! This is very, very bad.
        // Try to pretend that it isn't and attempt to recover.
        std::string mname = m.getModuleUnlocked()->getModuleIdentifier();
        m = orc::ThreadSafeModule();
        decls.functionObject = "";
        decls.specFunctionObject = "";
        jl_printf((JL_STREAM*)STDERR_FILENO, "Internal error: encountered unexpected error during compilation of %s:\n", mname.c_str());
        jl_static_show((JL_STREAM*)STDERR_FILENO, jl_current_exception(jl_current_task));
        jl_printf((JL_STREAM*)STDERR_FILENO, "\n");
        jlbacktrace(); // written to STDERR_FILENO
    }

    return decls;
}

static jl_llvm_functions_t jl_emit_oc_wrapper(orc::ThreadSafeModule &m, jl_codegen_params_t &params, jl_method_instance_t *mi, jl_value_t *rettype)
{
    jl_llvm_functions_t declarations;
    declarations.functionObject = "jl_f_opaque_closure_call";
    if (uses_specsig(mi->specTypes, false, rettype, true)) {
        // context lock is held by params
        Module *M = m.getModuleUnlocked();
        jl_codectx_t ctx(M->getContext(), params, 0, 0);
        ctx.name = M->getModuleIdentifier().data();
        std::string funcName = get_function_name(true, false, ctx.name, ctx.emission_context.TargetTriple);
        jl_returninfo_t returninfo = get_specsig_function(ctx, M, NULL, funcName, mi->specTypes, rettype, true, JL_FEAT_TEST(ctx,gcstack_arg));
        Function *gf_thunk = cast<Function>(returninfo.decl.getCallee());
        jl_init_function(gf_thunk, ctx.emission_context.TargetTriple);
        size_t nrealargs = jl_nparams(mi->specTypes);
        emit_specsig_to_fptr1(gf_thunk, returninfo.cc, returninfo.return_roots,
                mi->specTypes, rettype, true, nrealargs, ctx.emission_context,
                prepare_call_in(gf_thunk->getParent(), jlopaque_closure_call_func)); // TODO: this could call emit_oc_call directly
        declarations.specFunctionObject = funcName;
    }
    return declarations;
}

jl_llvm_functions_t jl_emit_codeinst(
        orc::ThreadSafeModule &m,
        jl_code_instance_t *codeinst,
        jl_code_info_t *src,
        jl_codegen_params_t &params)
{
    JL_TIMING(CODEGEN, CODEGEN_Codeinst);
    jl_timing_show_method_instance(jl_get_ci_mi(codeinst), JL_TIMING_DEFAULT_BLOCK);
    if (!src) {
        jl_method_instance_t *mi = jl_get_ci_mi(codeinst);
        // Assert that this this is the generic method for opaque closure wrappers:
        // this signals to instead compile specptr such that it holds the specptr -> invoke wrapper
        // to satisfy the dispatching implementation requirements of jl_f_opaque_closure_call
        if (mi->def.method == jl_opaque_closure_method) {
            return jl_emit_oc_wrapper(m, params, mi, codeinst->rettype);
        }
<<<<<<< HEAD
        if (src && (jl_value_t*)src != jl_nothing && jl_is_method(def) && jl_is_string(src))
            src = jl_uncompress_ir(def, codeinst, (jl_value_t*)src);
        if (!src || !jl_is_code_info(src)) {
            JL_GC_POP();
            m = orc::ThreadSafeModule();
            return jl_llvm_functions_t(); // failed
        }
=======
        m = orc::ThreadSafeModule();
        return jl_llvm_functions_t(); // user error
>>>>>>> 1e2758e7
    }
    //assert(jl_egal((jl_value_t*)jl_atomic_load_relaxed(&codeinst->debuginfo), (jl_value_t*)src->debuginfo) && "trying to generate code for a codeinst for an incompatible src");
    jl_llvm_functions_t decls = jl_emit_code(m, jl_get_ci_mi(codeinst), src, get_ci_abi(codeinst), params);
    return decls;
}

// --- initialization ---
static auto gv_for_global = new SmallVector<std::pair<jl_value_t**, JuliaVariable*>, 0>();
static void global_jlvalue_to_llvm(JuliaVariable *var, jl_value_t **addr)
{
    gv_for_global->push_back(std::make_pair(addr, var));
}
static JuliaVariable *julia_const_gv(jl_value_t *val)
{
    for (auto &kv : *gv_for_global) {
        if (*kv.first == val)
            return kv.second;
    }
    return nullptr;
}

static void init_jit_functions(void)
{
    add_named_global("jl_fptr_args", jl_fptr_args_addr);
    add_named_global("jl_fptr_sparam", jl_fptr_sparam_addr);
    add_named_global("jl_f_opaque_closure_call", &jl_f_opaque_closure_call);
    add_named_global(jl_small_typeof_var, &jl_small_typeof);
    add_named_global(jlstack_chk_guard_var, &__stack_chk_guard);
    add_named_global(jlRTLD_DEFAULT_var, &jl_RTLD_DEFAULT_handle);
    add_named_global(jlexe_var, &jl_exe_handle);
    add_named_global(jldll_var, &jl_libjulia_handle);
    add_named_global(jldlli_var, &jl_libjulia_internal_handle);
    auto size2pjlvalue = [](Type *T_size) -> Type * {
        return get_pjlvalue(T_size->getContext());
    };
    global_jlvalue_to_llvm(new JuliaVariable{"jl_true", true, size2pjlvalue}, &jl_true);
    global_jlvalue_to_llvm(new JuliaVariable{"jl_false", true, size2pjlvalue}, &jl_false);
    global_jlvalue_to_llvm(new JuliaVariable{"jl_nothing", true, size2pjlvalue}, &jl_nothing);
    global_jlvalue_to_llvm(new JuliaVariable{"jl_emptysvec", true, size2pjlvalue}, (jl_value_t**)&jl_emptysvec);
    global_jlvalue_to_llvm(new JuliaVariable{"jl_emptytuple", true, size2pjlvalue}, &jl_emptytuple);
    global_jlvalue_to_llvm(new JuliaVariable{"jl_diverror_exception", true, size2pjlvalue}, &jl_diverror_exception);
    global_jlvalue_to_llvm(new JuliaVariable{"jl_undefref_exception", true, size2pjlvalue}, &jl_undefref_exception);
    add_named_global(jlgetworld_global, &jl_world_counter);
    add_named_global("__stack_chk_fail", &__stack_chk_fail);
    add_named_global(jlpgcstack_func, (void*)NULL);
    add_named_global(jlerror_func, &jl_error);
    add_named_global(jlatomicerror_func, &jl_atomic_error);
    add_named_global(jlthrow_func, &jl_throw);
    add_named_global(jlundefvarerror_func, &jl_undefined_var_error);
    add_named_global(jlhasnofield_func, &jl_has_no_field_error);
    add_named_global(jlboundserrorv_func, &jl_bounds_error_ints);
    add_named_global(jlboundserror_func, &jl_bounds_error_int);
    add_named_global(jlvboundserror_func, &jl_bounds_error_tuple_int);
    add_named_global(jluboundserror_func, &jl_bounds_error_unboxed_int);
    add_named_global(jlnew_func, &jl_new_structv);
    add_named_global(jlsplatnew_func, &jl_new_structt);
    add_named_global(setjmp_func, &jl_setjmp_f);
    add_named_global(memcmp_func, &memcmp);
    add_named_global(jltypeerror_func, &jl_type_error);
    add_named_global(jlcheckassign_func, &jl_checked_assignment);
    add_named_global(jlgetbindingorerror_func, &jl_get_binding_or_error);
    add_named_global(jlgetbindingwrorerror_func, &jl_get_binding_wr);
    add_named_global(jlboundp_func, &jl_boundp);
    for (auto it : builtin_func_map())
        add_named_global(it.second, it.first);
    add_named_global(jlintrinsic_func, &jl_f_intrinsic_call);
    add_named_global(jlgetbuiltinfptr_func, &jl_get_builtin_fptr);
    add_named_global(jlapplygeneric_func, &jl_apply_generic);
    add_named_global(jlinvoke_func, &jl_invoke);
    add_named_global(jltopeval_func, &jl_toplevel_eval);
    add_named_global(jlcopyast_func, &jl_copy_ast);
    //add_named_global(jlnsvec_func, &jl_svec);
    add_named_global(jlmethod_func, &jl_method_def);
    add_named_global(jlgenericfunction_func, &jl_declare_const_gf);
    add_named_global(jlenter_func, &jl_enter_handler);
    add_named_global(jl_current_exception_func, &jl_current_exception);
    add_named_global(jlleave_noexcept_func, &jl_pop_handler_noexcept);
    add_named_global(jlleave_func, &jl_pop_handler);
    add_named_global(jl_restore_excstack_func, &jl_restore_excstack);
    add_named_global(jl_excstack_state_func, &jl_excstack_state);
    add_named_global(jlegalx_func, &jl_egal__unboxed);
    add_named_global(jlisa_func, &jl_isa);
    add_named_global(jlsubtype_func, &jl_subtype);
    add_named_global(jltypeassert_func, &jl_typeassert);
    add_named_global(jlapplytype_func, &jl_instantiate_type_in_env);
    add_named_global(jl_object_id__func, &jl_object_id_);
    add_named_global(jl_alloc_genericmemory_unchecked_func, &jl_alloc_genericmemory_unchecked);
    add_named_global(jl_alloc_obj_func, (void*)NULL);
    add_named_global(jl_newbits_func, (void*)jl_new_bits);
    add_named_global(jl_typeof_func, (void*)NULL);
    add_named_global(jl_write_barrier_func, (void*)NULL);
    add_named_global(jldlsym_func, &jl_load_and_lookup);
    add_named_global("jl_adopt_thread", &jl_adopt_thread);
    add_named_global(jlgetcfunctiontrampoline_func, &jl_get_cfunction_trampoline);
    add_named_global(jlgetnthfieldchecked_func, &jl_get_nth_field_checked);
    add_named_global(jlfieldindex_func, &jl_field_index);
    add_named_global(diff_gc_total_bytes_func, &jl_gc_diff_total_bytes);
    add_named_global(sync_gc_total_bytes_func, &jl_gc_sync_total_bytes);
    add_named_global(jl_allocgenericmemory, &jl_alloc_genericmemory);
    add_named_global(gcroot_flush_func, (void*)NULL);
    add_named_global(gc_preserve_begin_func, (void*)NULL);
    add_named_global(gc_preserve_end_func, (void*)NULL);
    add_named_global(pointer_from_objref_func, (void*)NULL);
    add_named_global(except_enter_func, (void*)NULL);
    add_named_global(julia_call, (void*)NULL);
    add_named_global(julia_call2, (void*)NULL);
    add_named_global(jllockvalue_func, &jl_lock_value);
    add_named_global(jlunlockvalue_func, &jl_unlock_value);
    add_named_global(jllockfield_func, &jl_lock_field);
    add_named_global(jlunlockfield_func, &jl_unlock_field);

#ifdef _OS_WINDOWS_
#if defined(_CPU_X86_64_)
    add_named_global("__julia_personality", &__julia_personality);
#if defined(_COMPILER_GCC_)
    add_named_global("___chkstk_ms", &___chkstk_ms);
#else
    add_named_global("__chkstk", &__chkstk);
#endif
#else
#if defined(_COMPILER_GCC_)
    add_named_global("_alloca", &_alloca);
#else
    add_named_global("_chkstk", &_chkstk);
#endif
#endif
#endif

#define BOX_F(ct) add_named_global(XSTR(jl_box_##ct), &jl_box_##ct);
    BOX_F(int8); BOX_F(uint8);
    BOX_F(int16); BOX_F(uint16);
    BOX_F(int32); BOX_F(uint32);
    BOX_F(int64); BOX_F(uint64);
    BOX_F(float32); BOX_F(float64);
    BOX_F(char); BOX_F(ssavalue);
#undef BOX_F
}

#ifdef JL_USE_INTEL_JITEVENTS
char jl_using_intel_jitevents = 0; // Non-zero if running under Intel VTune Amplifier
#endif

#ifdef JL_USE_OPROFILE_JITEVENTS
char jl_using_oprofile_jitevents = 0; // Non-zero if running under OProfile
#endif

#ifdef JL_USE_PERF_JITEVENTS
char jl_using_perf_jitevents = 0;
#endif

int jl_is_timing_passes = 0;

extern "C" void jl_init_llvm(void)
{
    jl_page_size = jl_getpagesize();
    jl_default_debug_info_kind = jl_default_cgparams.debug_info_kind = (int) DICompileUnit::DebugEmissionKind::FullDebug;
    jl_default_cgparams.debug_info_level = (int) jl_options.debug_level;
    InitializeNativeTarget();
    InitializeNativeTargetAsmPrinter();
    InitializeNativeTargetAsmParser();
    InitializeNativeTargetDisassembler();

    // Initialize passes
    PassRegistry &Registry = *PassRegistry::getPassRegistry();
    initializeCore(Registry);
    initializeScalarOpts(Registry);
    initializeVectorization(Registry);
    initializeAnalysis(Registry);
    initializeTransformUtils(Registry);
    initializeInstCombine(Registry);
    // TODO: initializeAggressiveInstCombine(Registry);
    // TODO: initializeInstrumentation(Registry);
    initializeTarget(Registry);
#ifdef USE_POLLY
    polly::initializePollyPasses(Registry);
#endif

    // Parse command line flags after initialization
    StringMap<cl::Option*> &llvmopts = cl::getRegisteredOptions();
    const char *const argv[1] = {"julia"};
    cl::ParseCommandLineOptions(1, argv, "", nullptr, "JULIA_LLVM_ARGS");

    // Set preferred non-default options
    cl::Option *clopt;
    clopt = llvmopts.lookup("enable-tail-merge"); // NOO TOUCHIE; NO TOUCH! See #922
    if (clopt->getNumOccurrences() == 0)
        cl::ProvidePositionalOption(clopt, "0", 1);
    // For parity with LoopUnswitch
    clopt = llvmopts.lookup("unswitch-threshold");
    if (clopt->getNumOccurrences() == 0)
        cl::ProvidePositionalOption(clopt, "100", 1);
    // if the patch adding this option has been applied, lower its limit to provide
    // better DAGCombiner performance.
    clopt = llvmopts.lookup("combiner-store-merge-dependence-limit");
    if (clopt && clopt->getNumOccurrences() == 0)
        cl::ProvidePositionalOption(clopt, "4", 1);

    clopt = llvmopts.lookup("time-passes");
    if (clopt && clopt->getNumOccurrences() > 0)
        jl_is_timing_passes = 1;

    jl_ExecutionEngine = new JuliaOJIT();

    bool jl_using_gdb_jitevents = false;
    // Register GDB event listener
#if defined(JL_DEBUG_BUILD)
    jl_using_gdb_jitevents = true;
#endif
    const char *jit_gdb = getenv("ENABLE_GDBLISTENER");
    if (jit_gdb) {
        jl_using_gdb_jitevents = !!atoi(jit_gdb);
    }
    if (jl_using_gdb_jitevents)
        jl_ExecutionEngine->enableJITDebuggingSupport();

#if defined(JL_USE_INTEL_JITEVENTS) || \
    defined(JL_USE_OPROFILE_JITEVENTS) || \
    defined(JL_USE_PERF_JITEVENTS)
    const char *jit_profiling = getenv("ENABLE_JITPROFILING");

#if defined(JL_USE_INTEL_JITEVENTS)
    if (jit_profiling) {
        if (atoi(jit_profiling)) {
            jl_using_intel_jitevents = 1;
        }
    } else {
#ifdef USE_ITTAPI
        __itt_collection_state state = __itt_get_collection_state();
        jl_using_intel_jitevents = state == __itt_collection_init_successful ||
                                   state == __itt_collection_collector_exists;
#endif
    }
#endif

#if defined(JL_USE_OPROFILE_JITEVENTS)
    if (jit_profiling && atoi(jit_profiling)) {
        jl_using_oprofile_jitevents = 1;
    }
#endif

#if defined(JL_USE_PERF_JITEVENTS)
    if (jit_profiling && atoi(jit_profiling)) {
        jl_using_perf_jitevents = 1;
    }
#endif

#ifdef JL_USE_INTEL_JITEVENTS
    if (jl_using_intel_jitevents)
        jl_ExecutionEngine->enableIntelJITEventListener();
#endif

#ifdef JL_USE_OPROFILE_JITEVENTS
    if (jl_using_oprofile_jitevents)
        jl_ExecutionEngine->enableOProfileJITEventListener();
#endif

#ifdef JL_USE_PERF_JITEVENTS
    if (jl_using_perf_jitevents)
        jl_ExecutionEngine->enablePerfJITEventListener();
#endif
#endif

    cl::PrintOptionValues();
}

extern "C" JL_DLLEXPORT_CODEGEN void jl_init_codegen_impl(void)
{
    jl_init_llvm();
    // Now that the execution engine exists, initialize all modules
    init_jit_functions();
}

extern "C" JL_DLLEXPORT_CODEGEN void jl_teardown_codegen_impl() JL_NOTSAFEPOINT
{
    // output LLVM timings and statistics
    // Guard against exits before we have initialized the ExecutionEngine
    if (jl_ExecutionEngine)
        jl_ExecutionEngine->printTimers();
    PrintStatistics();
}

// the rest of this file are convenience functions
// that are exported for assisting with debugging from gdb
extern "C" void jl_dump_llvm_value(void *v)
{
    llvm_dump((Value*)v);
}

extern "C" void jl_dump_llvm_inst_function(void *v)
{
    llvm_dump(cast<Instruction>(((Value*)v))->getParent()->getParent());
}

extern "C" void jl_dump_llvm_type(void *v)
{
    llvm_dump((Type*)v);
}

extern "C" void jl_dump_llvm_module(void *v)
{
    llvm_dump((Module*)v);
}

extern "C" void jl_dump_llvm_metadata(void *v)
{
    llvm_dump((Metadata*)v);
}

extern "C" void jl_dump_llvm_debugloc(void *v)
{
    llvm_dump((DebugLoc*)v);
}

namespace llvm {
    class MachineBasicBlock;
    class MachineFunction;
    raw_ostream& operator<<(raw_ostream &OS, const MachineBasicBlock &MBB);
    void printMIR(raw_ostream &OS, const MachineFunction &MF);
}
extern "C" void jl_dump_llvm_mbb(void *v)
{
    errs() << *(llvm::MachineBasicBlock*)v;
}
extern "C" void jl_dump_llvm_mfunction(void *v)
{
    llvm::printMIR(errs(), *(llvm::MachineFunction*)v);
}


extern void jl_write_bitcode_func(void *F, char *fname) {
    std::error_code EC;
    raw_fd_ostream OS(fname, EC, sys::fs::OF_None);
    llvm::WriteBitcodeToFile(*((llvm::Function*)F)->getParent(), OS);
}

extern void jl_write_bitcode_module(void *M, char *fname) {
    std::error_code EC;
    raw_fd_ostream OS(fname, EC, sys::fs::OF_None);
    llvm::WriteBitcodeToFile(*(llvm::Module*)M, OS);
}

#ifdef _OS_WINDOWS_
#include <psapi.h>
#else
#include <dlfcn.h>
#endif

#include <llvm-c/Core.h>

extern "C" JL_DLLEXPORT_CODEGEN jl_value_t *jl_get_libllvm_impl(void) JL_NOTSAFEPOINT
{
#if defined(_OS_WINDOWS_)
    HMODULE mod;
    if (!GetModuleHandleEx(GET_MODULE_HANDLE_EX_FLAG_FROM_ADDRESS, (LPCSTR)&llvm::DebugFlag, &mod))
        return jl_nothing;
    wchar_t path16[MAX_PATH];
    DWORD n16 = GetModuleFileNameW(mod, path16, MAX_PATH);
    if (n16 <= 0)
        return jl_nothing;
    path16[n16++] = 0;
    char path8[MAX_PATH * 3];
    if (!WideCharToMultiByte(CP_UTF8, 0, path16, n16, path8, MAX_PATH * 3, NULL, NULL))
        return jl_nothing;
    return (jl_value_t*) jl_symbol(path8);
#else
    Dl_info dli;
    if (!dladdr((void*)LLVMContextCreate, &dli))
        return jl_nothing;
    return (jl_value_t*) jl_symbol(dli.dli_fname);
#endif
}<|MERGE_RESOLUTION|>--- conflicted
+++ resolved
@@ -10060,18 +10060,8 @@
         if (mi->def.method == jl_opaque_closure_method) {
             return jl_emit_oc_wrapper(m, params, mi, codeinst->rettype);
         }
-<<<<<<< HEAD
-        if (src && (jl_value_t*)src != jl_nothing && jl_is_method(def) && jl_is_string(src))
-            src = jl_uncompress_ir(def, codeinst, (jl_value_t*)src);
-        if (!src || !jl_is_code_info(src)) {
-            JL_GC_POP();
-            m = orc::ThreadSafeModule();
-            return jl_llvm_functions_t(); // failed
-        }
-=======
         m = orc::ThreadSafeModule();
         return jl_llvm_functions_t(); // user error
->>>>>>> 1e2758e7
     }
     //assert(jl_egal((jl_value_t*)jl_atomic_load_relaxed(&codeinst->debuginfo), (jl_value_t*)src->debuginfo) && "trying to generate code for a codeinst for an incompatible src");
     jl_llvm_functions_t decls = jl_emit_code(m, jl_get_ci_mi(codeinst), src, get_ci_abi(codeinst), params);
