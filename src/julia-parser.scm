;; Operator precedence table, lowest at top

; for most operators X there is a .X "elementwise" equivalent
(define (add-dots ops) (append! ops (map (lambda (op) (symbol (string "." op))) ops)))

;; note: there are some strange-looking things in here because
;; the way the lexer works, every prefix of an operator must also
;; be an operator.
(define prec-assignment
  (append! (add-dots '(= += -= *= /= //= |\\=| ^= ÷= %= <<= >>= >>>= |\|=| &= ⊻=))
           '(:= => ~ $=)))
(define prec-conditional '(?))
(define prec-arrow       (append!
                          '(-- -->)
                          (add-dots '(← → ↔ ↚ ↛ ↠ ↣ ↦ ↮ ⇎ ⇏ ⇒ ⇔ ⇴ ⇶ ⇷ ⇸ ⇹ ⇺ ⇻ ⇼ ⇽ ⇾ ⇿ ⟵ ⟶ ⟷ ⟷ ⟹ ⟺ ⟻ ⟼ ⟽ ⟾ ⟿ ⤀ ⤁ ⤂ ⤃ ⤄ ⤅ ⤆ ⤇ ⤌ ⤍ ⤎ ⤏ ⤐ ⤑ ⤔ ⤕ ⤖ ⤗ ⤘ ⤝ ⤞ ⤟ ⤠ ⥄ ⥅ ⥆ ⥇ ⥈ ⥊ ⥋ ⥎ ⥐ ⥒ ⥓ ⥖ ⥗ ⥚ ⥛ ⥞ ⥟ ⥢ ⥤ ⥦ ⥧ ⥨ ⥩ ⥪ ⥫ ⥬ ⥭ ⥰ ⧴ ⬱ ⬰ ⬲ ⬳ ⬴ ⬵ ⬶ ⬷ ⬸ ⬹ ⬺ ⬻ ⬼ ⬽ ⬾ ⬿ ⭀ ⭁ ⭂ ⭃ ⭄ ⭇ ⭈ ⭉ ⭊ ⭋ ⭌ ￩ ￫))))
(define prec-lazy-or     '(|\|\||))
(define prec-lazy-and    '(&&))
(define prec-comparison
  (append! '(|<:| |>:| in isa)
           (add-dots '(> < >= ≥ <= ≤ == === ≡ != ≠ !== ≢ ∈ ∉ ∋ ∌ ⊆ ⊈ ⊂ ⊄ ⊊ ∝ ∊ ∍ ∥ ∦ ∷ ∺ ∻ ∽ ∾ ≁ ≃ ≄ ≅ ≆ ≇ ≈ ≉ ≊ ≋ ≌ ≍ ≎ ≐ ≑ ≒ ≓ ≔ ≕ ≖ ≗ ≘ ≙ ≚ ≛ ≜ ≝ ≞ ≟ ≣ ≦ ≧ ≨ ≩ ≪ ≫ ≬ ≭ ≮ ≯ ≰ ≱ ≲ ≳ ≴ ≵ ≶ ≷ ≸ ≹ ≺ ≻ ≼ ≽ ≾ ≿ ⊀ ⊁ ⊃ ⊅ ⊇ ⊉ ⊋ ⊏ ⊐ ⊑ ⊒ ⊜ ⊩ ⊬ ⊮ ⊰ ⊱ ⊲ ⊳ ⊴ ⊵ ⊶ ⊷ ⋍ ⋐ ⋑ ⋕ ⋖ ⋗ ⋘ ⋙ ⋚ ⋛ ⋜ ⋝ ⋞ ⋟ ⋠ ⋡ ⋢ ⋣ ⋤ ⋥ ⋦ ⋧ ⋨ ⋩ ⋪ ⋫ ⋬ ⋭ ⋲ ⋳ ⋴ ⋵ ⋶ ⋷ ⋸ ⋹ ⋺ ⋻ ⋼ ⋽ ⋾ ⋿ ⟈ ⟉ ⟒ ⦷ ⧀ ⧁ ⧡ ⧣ ⧤ ⧥ ⩦ ⩧ ⩪ ⩫ ⩬ ⩭ ⩮ ⩯ ⩰ ⩱ ⩲ ⩳ ⩴ ⩵ ⩶ ⩷ ⩸ ⩹ ⩺ ⩻ ⩼ ⩽ ⩾ ⩿ ⪀ ⪁ ⪂ ⪃ ⪄ ⪅ ⪆ ⪇ ⪈ ⪉ ⪊ ⪋ ⪌ ⪍ ⪎ ⪏ ⪐ ⪑ ⪒ ⪓ ⪔ ⪕ ⪖ ⪗ ⪘ ⪙ ⪚ ⪛ ⪜ ⪝ ⪞ ⪟ ⪠ ⪡ ⪢ ⪣ ⪤ ⪥ ⪦ ⪧ ⪨ ⪩ ⪪ ⪫ ⪬ ⪭ ⪮ ⪯ ⪰ ⪱ ⪲ ⪳ ⪴ ⪵ ⪶ ⪷ ⪸ ⪹ ⪺ ⪻ ⪼ ⪽ ⪾ ⪿ ⫀ ⫁ ⫂ ⫃ ⫄ ⫅ ⫆ ⫇ ⫈ ⫉ ⫊ ⫋ ⫌ ⫍ ⫎ ⫏ ⫐ ⫑ ⫒ ⫓ ⫔ ⫕ ⫖ ⫗ ⫘ ⫙ ⫷ ⫸ ⫹ ⫺ ⊢ ⊣))))
(define prec-pipe        (add-dots '(|\|>| |<\||)))
(define prec-colon       '(: |..|))
(define prec-plus        (append! '($)
                          (add-dots '(+ - |\|| ⊕ ⊖ ⊞ ⊟ |++| ∪ ∨ ⊔ ± ∓ ∔ ∸ ≂ ≏ ⊎ ⊻ ⊽ ⋎ ⋓ ⧺ ⧻ ⨈ ⨢ ⨣ ⨤ ⨥ ⨦ ⨧ ⨨ ⨩ ⨪ ⨫ ⨬ ⨭ ⨮ ⨹ ⨺ ⩁ ⩂ ⩅ ⩊ ⩌ ⩏ ⩐ ⩒ ⩔ ⩖ ⩗ ⩛ ⩝ ⩡ ⩢ ⩣))))
(define prec-bitshift    (add-dots '(<< >> >>>)))
(define prec-times       (add-dots '(* / ÷ % & ⋅ ∘ × |\\| ∩ ∧ ⊗ ⊘ ⊙ ⊚ ⊛ ⊠ ⊡ ⊓ ∗ ∙ ∤ ⅋ ≀ ⊼ ⋄ ⋆ ⋇ ⋉ ⋊ ⋋ ⋌ ⋏ ⋒ ⟑ ⦸ ⦼ ⦾ ⦿ ⧶ ⧷ ⨇ ⨰ ⨱ ⨲ ⨳ ⨴ ⨵ ⨶ ⨷ ⨸ ⨻ ⨼ ⨽ ⩀ ⩃ ⩄ ⩋ ⩍ ⩎ ⩑ ⩓ ⩕ ⩘ ⩚ ⩜ ⩞ ⩟ ⩠ ⫛ ⊍ ▷ ⨝ ⟕ ⟖ ⟗)))
(define prec-rational    (add-dots '(//)))
;; `where`
;; unary
(define prec-power       (add-dots '(^ ↑ ↓ ⇵ ⟰ ⟱ ⤈ ⤉ ⤊ ⤋ ⤒ ⤓ ⥉ ⥌ ⥍ ⥏ ⥑ ⥔ ⥕ ⥘ ⥙ ⥜ ⥝ ⥠ ⥡ ⥣ ⥥ ⥮ ⥯ ￪ ￬)))
(define prec-decl        '(|::|))
;; `where` occurring after `::`
(define prec-dot         '(|.|))

(define prec-names '(prec-assignment
                     prec-conditional prec-lazy-or prec-lazy-and prec-arrow prec-comparison
                     prec-pipe prec-colon prec-plus prec-bitshift prec-times prec-rational
                     prec-power prec-decl prec-dot))

(define (Set l)
  ;; construct a length-specialized membership tester
  (cond ((length= l 1)
         (eval `(lambda (x)
                  (,(if (symbol? (car l)) 'eq? 'eqv?) x (quote ,(car l))))))
        ((not (length> l 8))
         (eval `(lambda (x)
                  (not (not (,(if (every symbol? l) 'memq 'memv) x (quote ,l)))))))
        ((and (every symbol? l) (not (length> l 20)))
         (eval `(lambda (x)
                  (not (not (memq x (quote ,l)))))))
        (else
         (let ((t (table)))
           (for-each (lambda (x) (put! t x #t)) l)
           (lambda (x)
             (has? t x))))))

;; for each prec-x generate an is-prec-x? procedure
(for-each (lambda (name)
            (eval `(define ,(symbol (string "is-" name "?")) (Set ,name))))
          prec-names)

;; hash table of binary operators -> precedence
(define prec-table (let ((t (table)))
                     (define (pushprec L prec)
                       (if (not (null? L))
                           (begin
                             (for-each (lambda (x) (put! t x prec)) (car L))
                             (pushprec (cdr L) (+ prec 1)))))
                     (pushprec (map eval prec-names) 1)
                     t))
(define (operator-precedence op) (get prec-table op 0))

(define unary-ops (append! '(|<:| |>:|)
                           (add-dots '(+ - ! ~ ¬ √ ∛ ∜))))

(define unary-op? (Set unary-ops))

; operators that are both unary and binary
(define unary-and-binary-ops '(+ - $ & ~ |.+| |.-|))

; operators that are special forms, not function names
(define syntactic-operators
  (append! (add-dots '(= += -= *= /= //= |\\=| ^= ÷= %= <<= >>= >>>= |\|=| &= ⊻=))
           '(:= --> $= && |\|\|| |.| ... ->)))
(define syntactic-unary-operators '($ & |::|))

(define syntactic-op? (Set syntactic-operators))
(define syntactic-unary-op? (Set syntactic-unary-operators))

(define (symbol-or-interpolate? ex)
  (or (symbol? ex)
      (and (pair? ex)
           (eq? '$ (car ex)))))

(define trans-op (string->symbol ".'"))
(define ctrans-op (string->symbol "'"))
(define vararg-op (string->symbol "..."))

(define (is-word-operator? op)
  (every identifier-start-char? (string->list (symbol->string op))))

(define operators
  (filter (lambda (x) (not (is-word-operator? x)))
          (delete-duplicates
           (list* '-> ctrans-op trans-op vararg-op
                  (append unary-ops (apply append (map eval prec-names)))))))

(define op-chars
  (delete-duplicates
   (apply append
          (map string->list (map symbol->string operators)))))

;; characters that can be in an operator
(define opchar? (Set op-chars))
;; characters that can follow . in an operator
(define dot-opchar? (Set
                     (delete-duplicates
                      (map (lambda (op) (string.char (string op) 1))
                           (cons `|..| (filter dotop? operators))))))
(define operator? (Set operators))

(define initial-reserved-words '(begin while if for try return break continue
                         function macro quote let local global const do
                         struct
                         abstract typealias bitstype type immutable  ;; to be deprecated
                         module baremodule using import export importall))

(define initial-reserved-word? (Set initial-reserved-words))

(define reserved-words (append initial-reserved-words '(end else catch finally true false))) ;; todo: make this more complete

(define reserved-word? (Set reserved-words))

(define closing-token?
  (let ((closer? (Set '(else elseif catch finally #\, #\) #\] #\} #\;))))
    (lambda (tok)
      (or (and (eq? tok 'end) (not end-symbol))
          (closer? tok)
          (eof-object? tok)))))

;; Parser state variables

; disable range colon for parsing ternary conditional operator
(define range-colon-enabled #t)
; in space-sensitive mode "x -y" is 2 expressions, not a subtraction
(define space-sensitive #f)
; seeing `for` stops parsing macro arguments and makes a generator
(define for-generator #f)
; treat 'end' like a normal symbol instead of a reserved word
(define end-symbol #f)
; treat newline like ordinary whitespace instead of as a potential separator
(define whitespace-newline #f)
; enable parsing `where` with high precedence
(define where-enabled #t)

(define current-filename 'none)

(define-macro (with-normal-ops . body)
  `(with-bindings ((range-colon-enabled #t)
                   (space-sensitive #f)
                   (where-enabled #t))
                  ,@body))

(define-macro (with-normal-context . body)
  `(with-bindings ((range-colon-enabled #t)
                   (space-sensitive #f)
                   (where-enabled #t)
                   (for-generator #f)
                   (end-symbol #f)
                   (whitespace-newline #f))
                  ,@body))

(define-macro (without-range-colon . body)
  `(with-bindings ((range-colon-enabled #f))
                  ,@body))

(define-macro (with-space-sensitive . body)
  `(with-bindings ((space-sensitive #t)
                   (whitespace-newline #f))
                  ,@body))

(define-macro (with-end-symbol . body)
  `(with-bindings ((end-symbol #t))
                  ,@body))

(define-macro (with-whitespace-newline . body)
  `(with-bindings ((whitespace-newline #t))
                  ,@body))

(define-macro (without-whitespace-newline . body)
  `(with-bindings ((whitespace-newline #f))
                  ,@body))

;; --- lexer ---

(define (newline? c) (eqv? c #\newline))

(define (skip-to-eol port)
  (let ((c (peek-char port)))
    (cond ((eof-object? c)    c)
          ((eqv? c #\newline) c)
          (else               (read-char port)
                              (skip-to-eol port)))))

(define (read-operator port c)
  (if (and (eqv? c #\*) (eqv? (peek-char port) #\*))
      (error "use \"^\" instead of \"**\""))
  (if (or (eof-object? (peek-char port)) (not (opchar? (peek-char port))))
      (symbol (string c)) ; 1-char operator
      (let ((str (let loop ((str (string c))
                            (c   (peek-char port)))
                   (if (and (not (eof-object? c)) (opchar? c))
                       (let* ((newop (string str c))
                              (opsym (string->symbol newop)))
                         (if (operator? opsym)
                             (begin (read-char port)
                                    (loop newop (peek-char port)))
                             str))
                       str))))
        (if (equal? str "--")
            (error (string "invalid operator \"" str "\"")))
        (string->symbol str))))

(define (accum-digits c pred port _-digit-sep)
  (let loop ((str '())
             (c c))
    (if (and _-digit-sep (eqv? c #\_))
        (begin (read-char port)
               (let ((c (peek-char port)))
                 (if (and (not (eof-object? c)) (pred c))
                     (loop str c)
                     (begin
                       (io.ungetc port #\_)
                       (list->string (reverse str))))))
        (if (and (not (eof-object? c)) (pred c))
            (begin (read-char port)
                   (loop (cons c str) (peek-char port)))
            (list->string (reverse str))))))

(define (char-hex? c)
  (or (char-numeric? c)
      (and (>= c #\a) (<= c #\f))
      (and (>= c #\A) (<= c #\F))))

(define (char-oct? c)
  (and (>= c #\0) (<= c #\7)))

(define (char-bin? c)
  (or (eqv? c #\0)
      (eqv? c #\1)))

(define (string-to-number s r is-float32)
  (let ((ans (if is-float32
                 (float (string->number
                         (string.map (lambda (c) (if (eqv? c #\f) #\e c)) s)
                         r))
                 (string->number s r))))
    (and ans
         (if (or (= ans +inf.0) (= ans -inf.0))
             (error (string "overflow in numeric constant \"" s "\""))
             ans))))

(define (numchk n s)
  (or n (error (string "invalid numeric constant \"" s "\""))))

(define (read-number port leadingdot neg)
  (let ((str  (open-output-string))
        (pred char-numeric?)
        (is-float32-literal #f)
        (is-hex-float-literal #f)
        (leadingzero #f))
    (define (allow ch)
      (let ((c (peek-char port)))
        (and (eqv? c ch)
             (begin (write-char (read-char port) str) #t))))
    (define (disallow-dot)
      (if (eqv? (peek-char port) #\.)
          (begin (read-char port)
                 (if (dot-opchar? (peek-char port))
                     (io.ungetc port #\.)
                     (error (string "invalid numeric constant \""
                                    (get-output-string str) #\. "\""))))))
    (define (read-digs lz _-digit-sep)
      (let ((c (peek-char port)))
        (if (and (not lz) _-digit-sep (eqv? c #\_))
            (error (string "invalid numeric constant \""
                           (get-output-string str) c "\"")))
        (let ((d (accum-digits c pred port _-digit-sep)))
          (and (not (equal? d ""))
               (not (eof-object? d))
               (display d str)
               #t))))
    (if neg (write-char #\- str))
    (if leadingdot
        (write-char #\. str)
        (if (eqv? (peek-char port) #\0)
            (begin (write-char (read-char port) str)
                   (set! leadingzero #t)
                   (cond ((allow #\x)
                          (begin (set! leadingzero #f)
                                 (set! pred char-hex?)))
                         ((allow #\o)
                          (begin (set! leadingzero #f)
                                 (set! pred char-oct?)))
                         ((allow #\b)
                          (begin (set! leadingzero #f)
                                 (set! pred char-bin?)))))
            (allow #\.)))
    (read-digs leadingzero #t)
    (if (eqv? (peek-char port) #\.)
        (begin (read-char port)
               (if (dot-opchar? (peek-char port))
                   (begin
                     (if (not (eqv? (peek-char port) #\.))
                         (let ((num (get-output-string str)))
                           (syntax-deprecation port
                                               (string num #\. (peek-char port))
                                               (string num " ." (peek-char port)))))
                     (io.ungetc port #\.))
                   (begin (write-char #\. str)
                          (read-digs #f #t)
                          (if (eq? pred char-hex?)
                              (set! is-hex-float-literal #t))
                          (disallow-dot)))))
    (let* ((c    (peek-char port))
           (ispP (or (eqv? c #\p) (eqv? c #\P))))
      (if (or (and is-hex-float-literal (or ispP (error "hex float literal must contain \"p\" or \"P\"")))
              (and (eq? pred char-hex?) ispP)
              (memv c '(#\e #\E #\f)))
          (begin (read-char port)
                 (let ((d (peek-char port)))
                   (if (and (not (eof-object? d))
                            (or (char-numeric? d) (eqv? d #\+) (eqv? d #\-)))
                       (begin (set! is-float32-literal (eqv? c #\f))
                              (set! is-hex-float-literal ispP)
                              (write-char c str)
                              (write-char (read-char port) str)
                              (read-digs #t #f)
                              (disallow-dot))
                       (io.ungetc port c)))))
      (if (and (char? c)
               (or (eq? pred char-bin?) (eq? pred char-oct?)
                   (and (eq? pred char-hex?) (not is-hex-float-literal)))
               (or (char-numeric? c)
                   (and (identifier-start-char? c)
                        (syntax-deprecation port  ;; remove after v0.7
                                            (string (get-output-string str) c)
                                            (string (get-output-string str) " * " c))
                        #f)))  ;; remove after v0.7
          ;; disallow digits after binary or octal literals, e.g., 0b12
          ;; and disallow identifier chars after hex literals.
          (error (string "invalid numeric constant \""
                         (get-output-string str) c "\""))))
    (let* ((s (get-output-string str))
           (r (cond ((eq? pred char-hex?) 16)
                    ((eq? pred char-oct?) 8)
                    ((eq? pred char-bin?) 2)
                    (else 10)))
           (n (string-to-number
               ;; for an unsigned literal starting with -, remove the - and
               ;; parse instead as a call to unary -
               (if (and neg (not (= r 10)) (not is-hex-float-literal))
                   (string.sub s 1)
                   s)
               r is-float32-literal)))
      (if (and (eqv? #\. (string.char s (string.dec s (length s))))
               (let ((nxt (peek-char port)))
                 (and (not (eof-object? nxt))
                      (or (identifier-start-char? nxt)
                          (memv nxt '(#\( #\[ #\{ #\@ #\` #\~ #\"))))))
          (error (string "numeric constant \"" s "\" cannot be implicitly multiplied because it ends with \".\"")))
      ;; n is #f for integers > typemax(UInt64)
      (cond (is-hex-float-literal (numchk n s) (double n))
            ((eq? pred char-hex?) (fix-uint-neg neg (sized-uint-literal n s 4)))
            ((eq? pred char-oct?) (fix-uint-neg neg (sized-uint-oct-literal n s)))
            ((eq? pred char-bin?) (fix-uint-neg neg (sized-uint-literal n s 1)))
            (is-float32-literal   (numchk n s) (float n))
            (n (if (and (integer? n) (> n 9223372036854775807))
                   `(macrocall @int128_str (null) ,s)
                   n))
            ((within-int128? s) `(macrocall @int128_str (null) ,s))
            (else `(macrocall @big_str (null) ,s))))))

(define (fix-uint-neg neg n)
  (if neg
      (if (large-number? n)
          `(call - ,(maybe-negate '- n))
          `(call - ,n))
      n))

(define (sized-uint-literal n s b)
  (let* ((i (if (eqv? (string.char s 0) #\-) 3 2))
         (l (* (- (length s) i) b)))
    (cond ((<= l 8)   (numchk n s) (uint8  n))
          ((<= l 16)  (numchk n s) (uint16 n))
          ((<= l 32)  (numchk n s) (uint32 n))
          ((<= l 64)  (numchk n s) (uint64 n))
          ((<= l 128) `(macrocall @uint128_str (null) ,s))
          (else       (error "Hex or binary literal too large for UInt128")))))

(define (sized-uint-oct-literal n s)
  (if (string.find s "o0")
      (sized-uint-literal n s 3)
      (if n
          (cond ((< n 256)        (uint8  n))
                ((< n 65536)      (uint16 n))
                ((< n 4294967296) (uint32 n))
                (else             (uint64 n)))
          (begin (if (equal? s "0o") (numchk n s))
                 (if (oct-within-uint128? s)
                     `(macrocall @uint128_str (null) ,s)
                     (error "Octal literal too large for UInt128"))))))

(define (strip-leading-0s s)
  (define (loop i)
    (if (eqv? (string.char s i) #\0)
        (loop (+ i 1))
        (string.tail s i)))
  (if (eqv? (string.char s 0) #\-)
      (string #\- (loop 1))
      (loop 0)))

(define (compare-num-strings s1 s2)
  (let ((s1 (strip-leading-0s s1))
        (s2 (strip-leading-0s s2)))
    (if (= (string-length s1) (string-length s2))
        (compare s1 s2)
        (compare (string-length s1) (string-length s2)))))

(define (oct-within-uint128? s)
  (let ((s (if (eqv? (string.char s 0) #\-)
               (string.tail s 1)
               s)))
    (>= 0 (compare-num-strings s "0o3777777777777777777777777777777777777777777"))))

(define (within-int128? s)
  (if (eqv? (string.char s 0) #\-)
      (>= 0 (compare-num-strings s "-170141183460469231731687303715884105728"))
      (>= 0 (compare-num-strings s "170141183460469231731687303715884105727"))))

(define (large-number? t)
  (and (pair? t)
       (eq? (car t) 'macrocall)
       (memq (cadr t) '(@int128_str @uint128_str @big_str))))

;; skip to end of comment, starting at #:  either #...<eol> or #= .... =#.
(define (skip-comment port)
  (define (skip-multiline-comment port count)
    (let ((c (read-char port)))
      (if (eof-object? c)
          (error "incomplete: unterminated multi-line comment #= ... =#") ; NOTE: changing this may affect code in base/client.jl
          (begin (if (eqv? c #\=)
                     (let ((c (peek-char port)))
                       (if (eqv? c #\#)
                           (begin
                             (read-char port)
                             (if (> count 1)
                                 (skip-multiline-comment port (- count 1))))
                           (skip-multiline-comment port count)))
                     (if (eqv? c #\#)
                         (skip-multiline-comment port
                                                 (if (eqv? (peek-char port) #\=)
                                                     (begin (read-char port)
                                                            (+ count 1))
                                                     count))
                         (skip-multiline-comment port count)))))))

  (read-char port) ; read # that was already peeked
  (if (eqv? (peek-char port) #\=)
      (begin (read-char port) ; read initial =
             (skip-multiline-comment port 1))
      (skip-to-eol port)))

(define (skip-ws-and-comments port)
  (skip-ws port #t)
  (if (eqv? (peek-char port) #\#)
      (begin (skip-comment port)
             (skip-ws-and-comments port)))
  #t)

(define (zero-width-space? c)
  (memv c '(#\u200b #\u2060 #\ufeff)))

(define (default-ignorable-char? c)
  (or (zero-width-space? c)
      (and (char>=? c #\u200c) (char<=? c #\u200f))
      (memv c '(#\u00ad #\u2061 #\u115f))))

(define (next-token port s)
  (aset! s 2 (eq? (skip-ws port whitespace-newline) #t))
  (let ((c (peek-char port)))
    (cond ((or (eof-object? c) (eqv? c #\newline))  (read-char port))

          ((identifier-start-char? c)     (accum-julia-symbol c port))

          ((string.find "()[]{},;\"`@" c) (read-char port))

          ((string.find "0123456789" c)   (read-number port #f #f))

          ((eqv? c #\#)                   (skip-comment port) (next-token port s))

          ;; . is difficult to handle; it could start a number or operator
          ((and (eqv? c #\.)
                (let ((c (read-char port))
                      (nextc (peek-char port)))
                  (cond ((eof-object? nextc)
                         '|.|)
                        ((char-numeric? nextc)
                         (read-number port #t #f))
                        ((opchar? nextc)
                         (let ((op (read-operator port c)))
                           (if (and (eq? op '..) (opchar? (peek-char port)))
                               (error (string "invalid operator \"" op (peek-char port) "\"")))
                           op))
                        (else '|.|)))))

          ((opchar? c)  (read-operator port (read-char port)))

          (else
           (read-char port)
           (if (default-ignorable-char? c)
               (error (string "invisible character \\u" (number->string (fixnum c) 16)))
               (error (string "invalid character \"" c "\"")))))))

;; --- token stream ---

(define (make-token-stream s) (vector #f s #t #f #f))
(define-macro (ts:port s)       `(aref ,s 1))
(define-macro (ts:last-tok s)   `(aref ,s 0))
(define-macro (ts:set-tok! s t) `(aset! ,s 0 ,t))
(define-macro (ts:pbtok s)      `(aref ,s 3))
(define (ts:space? s)           (aref s (if (ts:pbtok s) 4 2)))
(define (ts:put-back! s t spc)
  (if (ts:pbtok s)
      (error "too many pushed-back tokens (internal error)")
      (begin (aset! s 3 t)
             (aset! s 4 spc))))

(define (peek-token s)
  (or (ts:pbtok s)
      (ts:last-tok s)
      (begin (ts:set-tok! s (next-token (ts:port s) s))
             (ts:last-tok s))))

(define (require-token s)
  (let ((t (or (ts:pbtok s) (ts:last-tok s) (next-token (ts:port s) s))))
    (if (eof-object? t)
        (error "incomplete: premature end of input") ; NOTE: changing this may affect code in base/client.jl
        (if (newline? t)
            (begin (take-token s)
                   (require-token s))
            (begin (if (not (ts:pbtok s)) (ts:set-tok! s t))
                   t)))))

(define (take-token s)
  (or
   (begin0 (ts:pbtok s)
           (aset! s 3 #f))
   (begin0 (ts:last-tok s)
           (ts:set-tok! s #f))))

(define (space-before-next-token? s)
  (or (skip-ws (ts:port s) #f) (eqv? #\newline (peek-char (ts:port s)))))

;; --- misc ---

(define (syntax-deprecation s what instead)
  (if (or *depwarn* *deperror*)
      (let ((msg (string
                  #\newline
                  (if *deperror* "ERROR:" "WARNING:") " deprecated syntax \"" what "\""
                  (if (or (not s) (eq? current-filename 'none))
                      ""
                      (string " at " current-filename ":" (input-port-line (if (port? s) s (ts:port s)))))
                  "."
                  (if (equal? instead "")
                      ""
                      (string #\newline "Use \"" instead "\" instead."))
                  #\newline)))
        (if *deperror*
            (error msg)
            (io.write *stderr* msg)))))

;; --- parser ---

;; parse left-to-right binary operator
;; produces structures like (+ (+ (+ 2 3) 4) 5)
(define-macro (parse-LtoR s down ops)
  `(let loop ((ex (,down ,s))
              (t  (peek-token ,s)))
     (if (,ops t)
         (begin (take-token ,s)
                (loop (list 'call t ex (,down ,s)) (peek-token ,s)))
         ex)))

;; parse right-to-left binary operator
;; produces structures like (= a (= b (= c d)))
(define-macro (parse-RtoL s down ops syntactic self)
  `(let* ((ex (,down ,s))
          (t  (peek-token ,s)))
     (if (,ops t)
         (begin (take-token ,s)
                (if ,syntactic
                    (list       t ex (,self ,s))
                    (list 'call t ex (,self ,s))))
         ex)))

(define (line-number-node s)
  `(line ,(input-port-line (ts:port s)) ,current-filename))

;; parse a@b@c@... as (@ a b c ...) for some operator @
;; ops: operators to look for
;; head: the expression head to yield in the result, e.g. "a;b" => (block a b)
;; closer?: predicate to identify tokens that stop parsing
;;          however, this doesn't consume the closing token, just looks at it
;; ow, my eyes!!
(define (parse-Nary s down ops head closer? add-linenums)
  (let ((t (require-token s)))
    (if (closer? t)
        (if add-linenums    ;; empty block
            (list head (line-number-node s))
            (list head))
        (let loop ((ex
                    ;; skip leading runs of operator
                    (if (memv t ops)
                        (if add-linenums
                            (list (line-number-node s))
                            '())
                        (if add-linenums
                            (let ((loc (line-number-node s)))
                              ;; note: line-number must happen before (down s)
                              (list (down s) loc))
                            (list (down s)))))
                   (first? #t)
                   (t (peek-token s)))
          (if (not (memv t ops))
              (begin
                (if (not (or (eof-object? t) (eqv? t #\newline) (closer? t)))
                    (error (string "extra token \"" t "\" after end of expression")))
                (if (or (null? ex) (pair? (cdr ex)) (not first?))
                    ;; () => (head)
                    ;; (ex2 ex1) => (head ex1 ex2)
                    ;; (ex1) if operator appeared => (head ex1) (handles "x;")
                    (cons head (reverse! ex))
                    ;; (ex1) => ex1
                    (car ex)))
              (begin (take-token s)
                     ;; allow input to end with the operator, as in a;b;
                     (if (or (eof-object? (peek-token s))
                             (closer? (peek-token s))
                             (memv (peek-token s) ops))
                         (loop ex #f (peek-token s))
                         (if (and add-linenums
                                  (not (and (pair? (car ex))
                                            (eq? (caar ex) 'line))))
                             (let ((loc (line-number-node s)))
                               (loop (list* (down s) loc ex) #f (peek-token s)))
                             (loop (cons (down s) ex) #f (peek-token s))))))))))

;; the principal non-terminals follow, in increasing precedence order

(define (parse-block s (down parse-eq))
  (parse-Nary s down '(#\newline #\;) 'block
              (lambda (x) (memq x '(end else elseif catch finally))) #t))

;; ";" at the top level produces a sequence of top level expressions
(define (parse-stmts s)
  (let ((ex (parse-Nary s (lambda (s) (parse-docstring s parse-eq))
                        '(#\;) 'toplevel (lambda (x) (eqv? x #\newline)) #f)))
    ;; check for unparsed junk after an expression
    (let ((t (peek-token s)))
      (if (not (or (eof-object? t) (eqv? t #\newline) (eq? t #f)))
          (error (string "extra token \"" t "\" after end of expression"))))
    ex))

(define (parse-eq s) (parse-assignment s parse-comma))

;; symbol tokens that do not simply parse to themselves when appearing alone as
;; an element of an argument list
(define non-standalone-symbol-token?
  (Set (append operators reserved-words '(.... mutable primitive))))

; parse-eq* is used where commas are special, for example in an argument list
(define (parse-eq* s)
  (let* ((t   (peek-token s))
         (spc (ts:space? s)))
    ;; optimization: skip checking the whole precedence stack if we have a simple
    ;; token followed by a common closing token
    (if (or (number? t) (and (symbol? t) (not (non-standalone-symbol-token? t))))
        (begin (take-token s)
               (let ((nxt (peek-token s)))
                 (if (or (eqv? nxt #\,) (eqv? nxt #\) ) (eqv? nxt #\}) (eqv? nxt #\]))
                     t
                     (begin (ts:put-back! s t spc)
                            (parse-assignment s parse-cond)))))
        (parse-assignment s parse-cond))))

(define (eventually-call? ex)
  (and (pair? ex)
       (or (eq? (car ex) 'call)
           (and (or (eq? (car ex) 'where) (eq? (car ex) '|::|))
                (eventually-call? (cadr ex))))))

(define (short-form-function-loc ex lno)
  (if (eventually-call? (cadr ex))
      `(= ,(cadr ex) (block (line ,lno ,current-filename) ,(caddr ex)))
      ex))

(define (parse-assignment s down)
  (let loop ((ex (down s))
             (t  (peek-token s)))
    (if (not (is-prec-assignment? t))
        ex
        (begin
          (take-token s)
          (cond ((eq? t '~)
                 (if (and space-sensitive (ts:space? s)
                          (not (eqv? (peek-char (ts:port s)) #\ )))
                     (begin (ts:put-back! s t (ts:space? s))
                            ex)
                     (list 'call t ex (parse-assignment s down))))
                ((eq? t '=>)  ;; ~ and => are the only non-syntactic assignment-precedence operators
                 (list 'call t ex (parse-assignment s down)))
                ((eq? t '=)
                 ;; insert line/file for short-form function defs, otherwise leave alone
                 (let ((lno (input-port-line (ts:port s))))
                   (short-form-function-loc
                    (list t ex (parse-assignment s down)) lno)))
                (else
                 (list t ex (parse-assignment s down))))))))

; parse-comma is needed for commas outside parens, for example a = b,c
(define (parse-comma s)
  (let loop ((ex     (list (parse-cond s)))
             (first? #t)
             (t      (peek-token s)))
    (if (not (eqv? t #\,))
        (if (or (pair? (cdr ex)) (not first?))
            ;; () => (tuple)
            ;; (ex2 ex1) => (tuple ex1 ex2)
            ;; (ex1,) => (tuple ex1)
            (cons 'tuple (reverse! ex))
            ;; (ex1) => ex1
            (car ex))
        (begin (take-token s)
               (if (or (eof-object? (peek-token s)) (eq? (peek-token s) '=))
                   (loop ex #f (peek-token s))
                   (loop (cons (parse-cond s) ex) #f (peek-token s)))))))

(define (parse-cond s)
  (let ((ex (parse-arrow s)))
    (cond ((eq? (peek-token s) '?)
           (begin (if (not (ts:space? s))
                      (syntax-deprecation s (string (deparse ex) "?") (string (deparse ex) " ?")))
                  (take-token s) ; take the ?
                  (let ((t (with-whitespace-newline (without-range-colon (peek-token s)))))
                    (if (not (ts:space? s))
                        (syntax-deprecation s (string (deparse ex) " ?" (deparse t)) (string (deparse ex) " ? " (deparse t)))))
                  (let ((then (without-range-colon (parse-eq* s))))
                    (if (not (eq? (peek-token s) ':))
                        (error "colon expected in \"?\" expression"))
                    (if (not (ts:space? s))
                        (syntax-deprecation s (string (deparse ex) " ? " (deparse then) ":") (string (deparse ex) " ? " (deparse then) " :")))
                    (take-token s) ; take the :
                    (let ((t (with-whitespace-newline (peek-token s))))
                      (if (not (ts:space? s))
                          (syntax-deprecation s (string (deparse ex) " ? " (deparse then) " :" t) (string (deparse ex) " ? " (deparse then) " : " t))))
                    (list 'if ex then (parse-eq* s)))))
          (else ex))))

(define (parse-arrow s) (parse-RtoL s parse-or         is-prec-arrow? (eq? t '-->) parse-arrow))
(define (parse-or s)    (parse-RtoL s parse-and        is-prec-lazy-or? #t parse-or))
(define (parse-and s)   (parse-RtoL s parse-comparison is-prec-lazy-and? #t parse-and))

(define (parse-comparison s)
  (let loop ((ex (parse-pipes s))
             (first #t))
    (let ((t (peek-token s)))
      (cond ((is-prec-comparison? t)
             (begin (take-token s)
                    (if first
                        (loop (list 'comparison ex t (parse-pipes s)) #f)
                        (loop (append ex (list t (parse-pipes s))) #f))))
            (first ex)
            ((length= ex 4)
             ;; only a single comparison; special chained syntax not required
             (let ((op   (caddr ex))
                   (arg1 (cadr ex))
                   (arg2 (cadddr ex)))
               (if (or (eq? op '|<:|) (eq? op '|>:|))
                   `(,op ,arg1 ,arg2)
                   `(call ,op ,arg1 ,arg2))))
            (else ex)))))

(define (parse-pipes s) (parse-LtoR s parse-range is-prec-pipe?))

; parse ranges and postfix ...
; colon is strange; 3 arguments with 2 colons yields one call:
; 1:2   => (: 1 2)
; 1:2:3 => (: 1 2 3)
; 1:    => (: 1 :)
; 1:2:  => (: 1 2 :)
;; not enabled:
;;; :2    => (: 2)
;;; :1:2  => (: (: 1 2))
;;; :1:   => (: (: 1 :))
; a simple state machine is up to the task.
; we will leave : expressions as a syntax form, not a call to ':',
; so they can be processed by syntax passes.
(define (parse-range s)
  (let loop ((ex (parse-expr s))
             (first? #t))
    (let* ((t   (peek-token s))
           (spc (ts:space? s)))
      (cond ((and first? (eq? t '|..|))
             (take-token s)
             `(call ,t ,ex ,(parse-expr s)))
            ((and range-colon-enabled (eq? t ':))
             (take-token s)
             (if (and space-sensitive spc
                      (not (space-before-next-token? s)))
                 ;; "a :b" in space sensitive mode
                 (begin (ts:put-back! s ': spc)
                        ex)
                 (let ((argument
                        (cond ((closing-token? (peek-token s))
                               (error  (string "missing last argument in \""
                                               (deparse ex) ":\" range expression ")))
                              ((newline? (peek-token s))
                               (error "line break in \":\" expression"))
                              (else
                               (parse-expr s)))))
                   (if (and (not (ts:space? s))
                            (or (eq? argument '<) (eq? argument '>)))
                       (error (string "\":" argument "\" found instead of \""
                                      argument ":\"")))
                   (if first?
                       (loop (list t ex argument) #f)
                       (loop (append ex (list argument)) #t)))))
            ((eq? t '...)
             (take-token s)
             (list '... ex))
            (else ex)))))

<<<<<<< HEAD
;; the principal non-terminals follow, in increasing precedence order

(define (parse-block s (down parse-eq))
  (parse-Nary s down '(#\newline #\;) 'block
              (lambda (x) (memq x '(end else elseif catch finally))) #t #t))

;; ";" at the top level produces a sequence of top level expressions
(define (parse-stmts s)
  (let ((ex (parse-Nary s (lambda (s) (parse-docstring s parse-eq))
                        '(#\;) 'toplevel (lambda (x) (eqv? x #\newline)) #t #f)))
    ;; check for unparsed junk after an expression
    (let ((t (peek-token s)))
      (if (not (or (eof-object? t) (eqv? t #\newline) (eq? t #f)))
          (error (string "extra token \"" t "\" after end of expression"))))
    ex))

(define (parse-assignment s down)
  (let loop ((ex (down s))
             (t  (peek-token s)))
    (if (not (is-prec-assignment? t))
        ex
        (begin (take-token s)
               (if (eq? t '~)
                   (if (and space-sensitive (ts:space? s)
                            (not (space-before-next-token? s)))
                       (begin (ts:put-back! s t)
                              ex)
                       (list 'call t ex (parse-assignment s down)))
                   (if (eq? t '=>)  ;; ~ and => are the only non-syntactic assignment-precedence operators
                       (list 'call t ex (parse-assignment s down))
                       (list       t ex (parse-assignment s down))))))))

(define (parse-eq s)
  (let ((lno (input-port-line (ts:port s))))
    (short-form-function-loc
     (parse-assignment s parse-comma) lno)))

; parse-eq* is used where commas are special, for example in an argument list
(define (parse-eq* s)
  (let ((lno (input-port-line (ts:port s))))
    (short-form-function-loc
     (parse-assignment s parse-cond) lno)))

; parse-comma is needed for commas outside parens, for example a = b,c
(define (parse-comma s) (parse-Nary s parse-cond  '(#\,) 'tuple (lambda (x) #f) #f #f))
(define (parse-arrow s) (parse-RtoL s parse-or    is-prec-arrow? (eq? t '-->) parse-arrow))
(define (parse-or s)    (parse-RtoL s parse-and   is-prec-lazy-or? #t parse-or))
(define (parse-and s)   (parse-RtoL s parse-comparison is-prec-lazy-and? #t parse-and))

=======
>>>>>>> fce0a3c9
;; parse left to right chains of a certain binary operator
;; returns a list of arguments
(define (parse-chain s down op)
  (let loop ((chain (list (down s))))
    (let ((t (peek-token s)))
      (if (not (eq? t op))
          (reverse! chain)
          (let ((spc (ts:space? s)))
            (take-token s)
            (cond ((and space-sensitive spc (memq t unary-and-binary-ops)
                        (not (space-before-next-token? s)))
                   ;; here we have "x -y"
                   (ts:put-back! s t spc)
                   (reverse! chain))
                  (else
                   (loop (cons (down s) chain)))))))))

;; parse left to right, combining chains of a certain operator into 1 call
;; e.g. a+b+c => (call + a b c)
(define (parse-with-chains s down ops chain-ops)
  (let loop ((ex (down s)))
    (let ((t (peek-token s)))
      (if (not (ops t))
          ex
          (let ((spc (ts:space? s)))
            (take-token s)
            (cond ((and space-sensitive spc (memq t unary-and-binary-ops)
                        (not (space-before-next-token? s)))
                   ;; here we have "x -y"
                   (ts:put-back! s t spc)
                   ex)
                  ((memq t chain-ops)
                   (loop (list* 'call t ex
                                (parse-chain s down t))))
                  (else
                   (loop (list 'call t ex (down s))))))))))

(define (parse-with-chains-warn s down ops chain-ops)
  (let loop ((ex (down s))
             (got #f))
    (let ((t (peek-token s)))
      (if (not (ops t))
          (cons ex got)
          (let ((spc (ts:space? s)))
            (take-token s)
            (cond ((and space-sensitive spc (memq t unary-and-binary-ops)
                        (not (eqv? (peek-char (ts:port s)) #\ )))
                   ;; here we have "x -y"
                   (ts:put-back! s t spc)
                   (cons ex got))
                  ((memq t chain-ops)
                   (loop (list* 'call t ex
                                (parse-chain s down t))
                         #t))
                  (else
                   (loop (list 'call t ex (down s))
                         got))))))))

(define (parse-expr s)     (parse-with-chains s parse-shift         is-prec-plus? '(+ ++)))

(define (bitshift-warn s)
  (syntax-deprecation s (string "call to `*` inside call to bitshift operator")
                      "parenthesized call to `*`"))

(define (parse-shift s)    #;(parse-LtoR        s parse-term          is-prec-bitshift?)
  (let loop ((ex (parse-term s))
             (t  (peek-token s))
             (warn1 #f))
    (let ((ex (car ex))
          (warn (cdr ex)))
      (if (is-prec-bitshift? t)
          (begin (if warn (bitshift-warn s))
                 (take-token s)
                 (let ((nxt (parse-term s)))
                   (loop (cons (list 'call t ex (car nxt)) (cdr nxt)) (peek-token s) (cdr nxt))))
          (begin (if warn1 (bitshift-warn s))
                 ex)))))

(define (parse-term s)     (parse-with-chains-warn s parse-rational      is-prec-times? '(*)))
(define (parse-rational s) (parse-LtoR        s parse-unary-subtype is-prec-rational?))

;; parse `<: A where B` as `<: (A where B)` (issue #21545)
(define (parse-unary-subtype s)
  (let* ((op  (require-token s))
         (spc (ts:space? s)))
    (if (or (eq? op '|<:|) (eq? op '|>:|))
        (begin (take-token s)
               (let ((next (peek-token s)))
                 (cond ((or (closing-token? next) (newline? next) (eq? next '=))
                        op)  ; return operator by itself, as in (<:)
                       ;; parse <:{T}(x::T) or <:(x::T) like other unary operators
                       ((or (eqv? next #\{) (eqv? next #\( ))
                        (ts:put-back! s op spc)
                        (parse-where s parse-unary))
                       (else
                        (let ((arg (parse-where s parse-unary)))
                          (if (and (pair? arg) (eq? (car arg) 'tuple))
                              (cons op (cdr arg))
                              (list op arg)))))))
        (parse-where s parse-unary))))

(define (parse-where-chain s first)
  (with-bindings ((where-enabled #f))
   (let loop ((ex first)
              (t 'where))
     (if (eq? t 'where)
         (begin (take-token s)
                (let ((var (parse-comparison s)))
                  (loop (if (and (pair? var) (eq? (car var) 'braces))
                            (list* 'where ex (cdr var))  ;; form `x where {T,S}`
                            (list 'where ex var))
                        (peek-token s))))
         ex))))

(define (parse-where s down)
  ;; `where` needs to be below unary for `+(x::T,y::T) where {T} = ...` to work
  (let ((ex (down s)))
    (if (and where-enabled
             (eq? (peek-token s) 'where))
        (parse-where-chain s ex)
        ex)))

(define (maybe-negate op num)
  (if (eq? op '-)
      (if (large-number? num)
          (if (eqv? (cadddr num) "-170141183460469231731687303715884105728")
              `(macrocall @big_str (null) "170141183460469231731687303715884105728")
              `(,(car num) ,(cadr num) ,(caddr num) ,(string.tail (cadddr num) 1)))
          (if (= num -9223372036854775808)
              `(macrocall @int128_str (null) "9223372036854775808")
              (- num)))
      num))

;; operators handled by parse-unary at the start of an expression
(define initial-operator?
  ;; TODO: ? should probably not be listed here except for the syntax hack in osutils.jl
  (Set (diff operators (append '(: |'| ?) syntactic-unary-operators syntactic-operators))))

(define (parse-unary s)
  (let* ((op  (require-token s))
         (spc (ts:space? s)))
    (if (initial-operator? op)
        (begin
          (take-token s)
          (if (or (eq? op '-) (eq? op '+))
              (let ((nch (peek-char (ts:port s))))
                (if (or (and (char? nch) (char-numeric? nch))
                        (and (eqv? nch #\.) (read-char (ts:port s))))
                    (let ((num (parse-juxtapose
                                (read-number (ts:port s) (eqv? nch #\.) (eq? op '-))
                                s)))
                      (if (is-prec-power? (peek-token s))
                          ;; -2^x parsed as (- (^ 2 x))
                          (begin (ts:put-back! s (maybe-negate op num) spc)
                                 (list 'call op (parse-factor s)))
                          num))
                    (parse-unary-call s op #t spc)))
              (parse-unary-call s op (unary-op? op) spc)))
        (parse-juxtapose (parse-factor s) s))))

(define (parse-unary-call s op un spc)
  (let ((next (peek-token s)))
    (cond ((or (closing-token? next) (newline? next) (eq? next '=))
           op)  ; return operator by itself, as in (+)
          ((or (eqv? next #\{)  ;; this case is +{T}(x::T) = ...
               (and (not un) (eqv? next #\( )))
           (ts:put-back! s op spc)
           (parse-factor s))
          ((not un)
           (error (string "\"" op "\" is not a unary operator")))
          (else
           (let* ((arg  (parse-unary s))
                  (args (if (and (pair? arg) (eq? (car arg) 'tuple))
                            (cons op (cdr arg))
                            (list op arg))))
             (if (or (eq? op '|<:|) (eq? op '|>:|))
                 args
                 (cons 'call args)))))))

;; given an expression and the next token, is there a juxtaposition
;; operator between them?
(define (juxtapose? s expr t)
  (and (or (number? expr)
           (large-number? expr)
           (and (not (number? t))    ;; disallow "x.3" and "sqrt(2)2"
                (not (eqv? t #\@)))  ;; disallow "x@time"
           ;; to allow x'y as a special case
           #;(and (pair? expr) (memq (car expr) '(|'| |.'|))
                (not (memv t '(#\( #\[ #\{))))
           )
       (not (ts:space? s))
       (not (operator? t))
       (not (closing-token? t))
       (not (newline? t))
       (or (not (string? expr))  ;; issue #20575
           (error "cannot juxtapose string literal"))
       (not (initial-reserved-word? t))
       (not (and (pair? expr) (syntactic-unary-op? (car expr))))
       ;; TODO: this would disallow juxtaposition with 0, which is ambiguous
       ;; with e.g. hex literals `0x...`. however this is used for `0im`, which
       ;; we might not want to break.
       #;(or (not (and (eq? expr 0)
                     (symbol? t)))
           (error (string "invalid numeric constant \"" expr t "\"")))))

(define (parse-juxtapose ex s)
  (let ((next (peek-token s)))
    ;; numeric literal juxtaposition is a unary operator
    (cond ((juxtapose? s ex next)
           (begin
             #;(if (and (number? ex) (= ex 0))
                 (error "juxtaposition with literal \"0\""))
             `(call * ,ex ,(parse-unary s))))
          (else ex))))

;; handle ^ and .^
;; -2^3 is parsed as -(2^3), so call parse-decl for the first argument,
;; and parse-unary from then on (to handle 2^-3)
(define (parse-factor s)       (parse-RtoL s parse-decl  is-prec-power? #f parse-factor-after))
(define (parse-factor-after s) (parse-RtoL s parse-unary is-prec-power? #f parse-factor-after))

(define (parse-decl s)
  (let loop ((ex (parse-call s)))
    (let ((t (peek-token s)))
      (case t
        ((|::|) (take-token s)
         (loop (list t ex (parse-where s parse-call))))
        ((->)   (take-token s)
         ;; -> is unusual: it binds tightly on the left and
         ;; loosely on the right.
         (let ((lno (line-number-node s)))
           `(-> ,ex (block ,lno ,(parse-eq* s)))))
        (else
         ex)))))

;; parse function call, indexing, dot, and transpose expressions
;; also handles looking for syntactic reserved words
(define (parse-call s)
  (let ((ex (parse-unary-prefix s)))
    (if (or (initial-reserved-word? ex) (eq? ex 'mutable) (eq? ex 'primitive))
        (parse-resword s ex)
        (parse-call-chain s ex #f))))

(define (parse-unary-prefix s)
  (let ((op (peek-token s)))
    (if (syntactic-unary-op? op)
        (begin (take-token s)
               (cond ((and (memq op '(& $))
                           (let ((next (peek-token s)))
                             (or (closing-token? next) (newline? next))))
                      op)
                     ((memq op '(& |::|))  (list op (parse-where s parse-call)))
                     (else                 (list op (parse-unary-prefix s)))))
        (parse-atom s))))

(define (parse-def s is-func)
  (let* ((ex (parse-unary-prefix s))
         (sig (if (or (and is-func (reserved-word? ex)) (initial-reserved-word? ex))
                  (error (string "invalid name \"" ex "\""))
                  (parse-call-chain s ex #f)))
         (decl-sig
          (if (and is-func (eq? (peek-token s) '|::|))
              (begin (take-token s)
                     `(|::| ,sig ,(parse-call s)))
              sig)))
    (if (eq? (peek-token s) 'where)
        (parse-where-chain s decl-sig)
        decl-sig)))

(define (disallowed-space ex t)
  (error (string "space before \"" t "\" not allowed in \""
                 (deparse ex) " " (deparse t) "\"")))

;; string macro suffix for given delimiter t
(define (macsuffix t)
  (case t
    ((#\") '_str)
    ((#\`) '_cmd)))

(define (parse-call-chain s ex macrocall?)
  (let loop ((ex ex))
    (let ((t (peek-token s)))
      (if (or (and space-sensitive (ts:space? s)
                   (memv t '(#\( #\[ #\{ |'| #\" #\`)))
              (and (or (number? ex)  ;; 2(...) is multiply, not call
                       (large-number? ex))
                   (eqv? t #\()))
          ex
          (case t
            ((#\( )
             (if (ts:space? s) (disallowed-space ex t))
             (take-token s)
             (let ((c (let ((al (parse-call-arglist s #\) )))
                        (receive
                         (params args) (separate (lambda (x)
                                                   (and (pair? x)
                                                        (eq? (car x) 'parameters)))
                                                 al)
                         (if (eq? (peek-token s) 'do)
                             (begin
                               (take-token s)
                               `(call ,ex ,@params ,(parse-do s) ,@args))
                             `(call ,ex ,@al))))))
               (if macrocall?
                   (map (lambda (x)  ;; parse `a=b` as `=` instead of `kw` in macrocall
                          (if (and (pair? x) (eq? (car x) 'kw))
                              `(= ,@(cdr x))
                              x))
                        c)
                   (loop c))))
            ((#\[ )
             (if (ts:space? s) (disallowed-space ex t))
             (take-token s)
             ;; ref is syntax, so we can distinguish
             ;; a[i] = x  from
             ;; ref(a,i) = x
             (let* ((es end-symbol)
                    (al (with-end-symbol (parse-cat s #\] es))))
               (if (null? al)
                   (loop (list 'ref ex))
                   (case (car al)
                     ((vect)  (loop (list* 'ref ex (cdr al))))
                     ((hcat)  (loop (list* 'typed_hcat ex (cdr al))))
                     ((vcat)
                      (loop (list* 'typed_vcat ex (cdr al))))
                     ((comprehension)
                      (loop (list* 'typed_comprehension ex (cdr al))))
                     (else (error "unknown parse-cat result (internal error)"))))))
            ((|.|)
             (if (ts:space? s) (disallowed-space ex t))
             (take-token s)
             (loop
              (cond ((eqv? (peek-token s) #\()
                     (begin
                       (take-token s)
                       `(|.| ,ex (tuple ,@(parse-call-arglist s #\) )))))
                    ((eqv? (peek-token s) ':)
                     (begin
                       (take-token s)
                       `(|.| ,ex (quote ,(parse-atom s)))))
                    ((eq? (peek-token s) '$)
                     (take-token s)
                     (let ((dollarex (parse-atom s)))
                       `(|.| ,ex (inert ($ ,dollarex)))))
                    (else
                     (let ((name (parse-atom s)))
                       (if (and (pair? name) (eq? (car name) 'macrocall))
                           `(macrocall (|.| ,ex (quote ,(cadr name))) ; move macrocall outside by rewriting A.@B as @A.B
                                       ,@(cddr name))
                           `(|.| ,ex (quote ,name))))))))
            ((|.'| |'|)
             (if (ts:space? s)
                 (error (string "space not allowed before \"" t "\"")))
             (take-token s)
             (loop (list t ex)))
            ((#\{ )
             (if (ts:space? s) (disallowed-space ex t))
             (take-token s)
             (loop (list* 'curly ex (parse-call-arglist s #\} ))))
            ((#\" #\`)
             (if (and (or (symbol? ex) (valid-modref? ex))
                      (not (operator? ex))
                      (not (ts:space? s)))
                 ;; custom string and command literals; x"s" => @x_str "s"
                 (let* ((startloc  (line-number-node s))
                        (macstr (begin (take-token s)
                                       (parse-raw-literal s t)))
                        (nxt (peek-token s))
                        (macname (macroify-name ex (macsuffix t))))
                   (if (and (symbol? nxt) (not (operator? nxt))
                            (not (ts:space? s)))
                       ;; string literal suffix, "s"x
                       (loop `(macrocall ,macname ,startloc ,macstr
                                         ,(string (take-token s))))
                       (loop `(macrocall ,macname ,startloc ,macstr))))
                 ex))
            (else ex))))))

(define expect-end-current-line 0)

(define (expect-end s word)
  (let ((t (peek-token s)))
    (cond ((eq? t 'end) (take-token s))
          ((eof-object? t)
           (error (string "incomplete: \"" word "\" at " ; NOTE: changing this may affect code in base/client.jl
                          current-filename ":" expect-end-current-line
                          " requires end")))
          (else
           (error (string "\"" word "\" at "
                          current-filename ":" expect-end-current-line
                          " expected \"end\", got \"" t "\""))))))

(define (parse-subtype-spec s)
  (parse-comparison s))

(define (valid-func-sig? paren sig)
  (and (pair? sig)
       (or (eq? (car sig) 'call)
           (eq? (car sig) 'tuple)
           (and paren (eq? (car sig) 'block))
           (and (eq? (car sig) '|::|)
                (pair? (cadr sig))
                (eq? (car (cadr sig)) 'call))
           (and (eq? (car sig) 'where)
                (valid-func-sig? paren (cadr sig))))))

(define (valid-1arg-func-sig? sig)
  (or (symbol? sig)
      (and (pair? sig) (eq? (car sig) '|::|)
           (symbol? (cadr sig)))))

(define (unwrap-where x)
  (if (and (pair? x) (eq? (car x) 'where))
      (unwrap-where (cadr x))
      x))

(define (rewrap-where x w)
  (if (and (pair? w) (eq? (car w) 'where))
      (list 'where (rewrap-where x (cadr w)) (caddr w))
      x))

(define (parse-struct-def s mut? word)
  (if (reserved-word? (peek-token s))
      (error (string "invalid type name \"" (take-token s) "\"")))
  (let ((sig (parse-subtype-spec s)))
    (begin0 (list 'struct (if mut? 'true 'false) sig (parse-block s))
            (expect-end s word))))

;; consume any number of line endings from a token stream
(define (take-lineendings s)
  (let ((nt (peek-token s)))
    (if (or (newline? nt) (eqv? nt #\;))
        (begin (take-token s)
               (take-lineendings s))
        s)))

;; parse expressions or blocks introduced by syntactic reserved words
(define (parse-resword s word)
  (with-bindings
   ((expect-end-current-line (input-port-line (ts:port s))))
   (with-normal-context
    (begin
     (case word
       ((begin quote)
        (let ((loc  (begin (skip-ws-and-comments (ts:port s))
                           (line-number-node s)))
              (blk  (parse-block s (lambda (s) (parse-docstring s parse-eq)))))
          (expect-end s word)
          (let ((blk  (if (and (length> blk 1)
                               (pair? (cadr blk)) (eq? (caadr blk) 'line))
                          (list* 'block loc (cddr blk))
                          blk)))
            (if (eq? word 'quote)
                (list 'quote blk)
                blk))))
       ((while)  (begin0 (list 'while (parse-cond s) (parse-block s))
                         (expect-end s word)))
       ((for)
        (let* ((ranges (parse-comma-separated-iters s))
               (body   (parse-block s)))
          (expect-end s word)
          `(for ,(if (length= ranges 1) (car ranges) (cons 'block ranges))
                ,body)))

       ((let)
        (let ((binds (if (memv (peek-token s) '(#\newline #\;))
                         '()
                         (parse-comma-separated-assignments s))))
          (if (not (or (eof-object? (peek-token s))
                       (memv (peek-token s) '(#\newline #\; end))))
              (error "let variables should end in \";\" or newline"))
          (let* ((ex (begin0 (parse-block s)
                             (expect-end s word)))
                 (ex (if (and (length= ex 2) (pair? (cadr ex)) (eq? (caadr ex) 'line))
                         `(block)  ;; don't need line info in an empty let block
                         ex)))
            `(let ,(if (length= binds 1) (car binds) (cons 'block binds))
               ,ex))))

       ((if elseif)
        (if (newline? (peek-token s))
            (error (string "missing condition in \"if\" at " current-filename
                           ":" (- (input-port-line (ts:port s)) 1))))
        (let* ((lno (line-number-node s))  ;; line number for elseif condition
               (test (parse-cond s))
               (test (if (eq? word 'elseif)
                         `(block ,lno ,test)
                         test))
               (then (if (memq (require-token s) '(else elseif))
                         '(block)
                         (parse-block s)))
               (nxt  (require-token s)))
          (take-token s)
          (case nxt
            ((end)     (list word test then))
            ((elseif)
             (if (newline? (peek-token s))
                 (error (string "missing condition in \"elseif\" at " current-filename
                                ":" (- (input-port-line (ts:port s)) 1))))
             `(,word ,test ,then
                     ,(parse-resword s 'elseif)))
            ((else)
             (if (eq? (peek-token s) 'if)
                 (error "use \"elseif\" instead of \"else if\""))
             (begin0 (list word test then (parse-block s))
                     (expect-end s 'if)))
            (else      (error (string "unexpected \"" nxt "\""))))))

       ((global local)
        (let* ((const (and (eq? (peek-token s) 'const)
                           (take-token s)))
               (assgn (parse-eq s))
               (expr  (if (and (pair? assgn) (eq? (car assgn) 'tuple))
                          (cons word (cdr assgn))
                          (list word assgn))))
          (if const
              `(const ,expr)
              expr)))
       ((const)
        (let ((assgn (parse-eq s)))
          (if (not (and (pair? assgn)
                        (or (eq? (car assgn) '=)
                            (eq? (car assgn) 'global)
                            (eq? (car assgn) 'local))))
              (error "expected assignment after \"const\"")
              `(const ,assgn))))

       ((function macro)
        (let* ((paren (eqv? (require-token s) #\())
               (sig   (parse-def s (not (eq? word 'macro)))))
          (if (and (eq? word 'function) (not paren) (symbol-or-interpolate? sig))
              (begin (if (not (eq? (require-token s) 'end))
                         (error (string "expected \"end\" in definition of function \"" sig "\"")))
                     (take-token s)
                     `(function ,sig))
              (let* ((usig (unwrap-where sig))
                     (def  (if (or (valid-1arg-func-sig? usig)
                                   (and (assignment? usig)
                                        (valid-1arg-func-sig? (cadr usig))))
                               (if paren
                                   ;; in "function (x)" the (x) is a tuple
                                   (rewrap-where `(tuple ,usig) sig)
                                   ;; function foo  =>  syntax error
                                   (error (string "expected \"(\" in " word " definition")))
                               (if (not (valid-func-sig? paren sig))
                                   (error (string "expected \"(\" in " word " definition"))
                                   sig)))
                     (body (parse-block s)))
                (expect-end s word)
                (list word def body)))))

       ((abstract)
        (let ((ty (eq? (peek-token s) 'type)))
          (if ty
              (take-token s))
          (let ((spec (parse-subtype-spec s)))
            (if (not ty)
                (syntax-deprecation s (string "abstract " (deparse spec))
                                    (string "abstract type " (deparse spec) " end")))
            (begin0 (list 'abstract spec)
                    (if ty (expect-end (take-lineendings s) "abstract type"))))))
       ((struct)
        (begin (take-token s)
               (parse-struct-def s #f word)))
       ((mutable)
        (if (not (eq? (peek-token s) 'struct))
            (parse-call-chain s word #f)
            (begin (take-token s)
                   (parse-struct-def s #t word))))
       ((primitive)
        (if (not (eq? (peek-token s) 'type))
            (parse-call-chain s word #f)
            (begin (take-token s)
                   (let* ((spec (with-space-sensitive (parse-subtype-spec s)))
                          (nb   (with-space-sensitive (parse-cond s))))
                     (begin0 (list 'primitive spec nb)
                             (expect-end (take-lineendings s) "primitive type"))))))
       ;; deprecated type keywords
       ((type)
        (syntax-deprecation s "type" "mutable struct")  ;; retain in 0.7
        (parse-struct-def s #t word))
       ((immutable)
        (syntax-deprecation s "immutable" "struct")  ;; retain in 0.7
        (parse-struct-def s #f word))
       ((bitstype)
        (let* ((nb   (with-space-sensitive (parse-cond s)))
               (spec (parse-subtype-spec s)))
          (syntax-deprecation s (string "bitstype " (deparse nb) " " (deparse spec))
                              (string "primitive type " (deparse spec) " " (deparse nb) " end"))
          (list 'primitive spec nb)))
       ((typealias)
        (let ((lhs (with-space-sensitive (parse-call s)))
              (rhs (parse-where s parse-call)))
          (syntax-deprecation s (string "typealias " (deparse lhs) " " (deparse rhs))
                              (string (if (symbol? lhs) "const " "")
                                      (deparse lhs) " = " (deparse rhs)))
          (list 'typealias lhs rhs)))

       ((try)
        (let ((try-block (if (memq (require-token s) '(catch finally))
                             '(block)
                             (parse-block s))))
          (let loop ((nxt    (require-token s))
                     (catchb #f)
                     (catchv #f)
                     (finalb #f))
            (take-token s)
            (cond
             ((eq? nxt 'end)
              (list* 'try try-block (or catchv 'false)
                     ;; default to empty catch block in `try ... end`
                     (or catchb (if finalb 'false '(block)))
                     (if finalb (list finalb) '())))
             ((and (eq? nxt 'catch)
                   (not catchb))
              (let ((nl (memv (peek-token s) '(#\newline #\;))))
                (if (eqv? (peek-token s) #\;)
                    (take-token s))
                (if (memq (require-token s) '(end finally))
                    (loop (require-token s)
                          '(block)
                          #f
                          finalb)
                    (let* ((loc (line-number-node s))
                           (var (if nl #f (parse-eq* s)))
                           (var? (and (not nl) (or (and (symbol? var) (not (eq? var 'false))
                                                        (not (eq? var 'true)))
                                                   (and (length= var 2) (eq? (car var) '$))
                                                   (and (syntax-deprecation s (string "catch " (deparse var) "")
                                                                            (string "catch; " (deparse var) ""))
                                                        #f))))
                           (catch-block (if (eq? (require-token s) 'finally)
                                            `(block ,(line-number-node s))
                                            (parse-block s))))
                      (loop (require-token s)
                            (if (or var? (not var))
                                catch-block
                                `(block ,loc ,var
                                        ,@(if (and (length= catch-block 2)
                                                   (pair? (cadr catch-block))
                                                   (eq? (caadr catch-block) 'line))
                                              '()
                                              (cdr catch-block))))
                            (if var? var 'false)
                            finalb)))))
             ((and (eq? nxt 'finally)
                   (not finalb))
              (let ((fb (if (eq? (require-token s) 'catch)
                            '(block)
                            (parse-block s))))
                (loop (require-token s)
                      catchb
                      catchv
                      fb)))
             (else    (error (string "unexpected \"" nxt "\"")))))))
       ((return)          (let ((t (peek-token s)))
                            (if (or (eqv? t #\newline) (closing-token? t))
                                (list 'return '(null))
                                (list 'return (parse-eq s)))))
       ((break continue)
        (let ((t (peek-token s)))
          (if (or (eof-object? t)
                  (and (eq? t 'end) (not end-symbol))
                  (memv t '(#\newline #\; #\) :)))
              (list word)
              (error (string "unexpected \"" t "\" after " word)))))

       ((module baremodule)
        (let* ((name (parse-unary-prefix s))
               (loc  (line-number-node s))
               (body (parse-block s (lambda (s) (parse-docstring s parse-eq)))))
          (expect-end s word)
          (list 'module (if (eq? word 'module) 'true 'false) name
                `(block ,loc ,@(cdr body)))))
       ((export)
        (let ((es (map macrocall-to-atsym
                       (parse-comma-separated s parse-unary-prefix))))
          (if (not (every symbol-or-interpolate? es))
              (error "invalid \"export\" statement"))
          `(export ,@es)))
       ((import using importall)
        (let ((imports (parse-imports s word)))
          (if (length= imports 1)
              (car imports)
              (cons 'toplevel imports))))
       ((do)
        (error "invalid \"do\" syntax"))
       (else (error "unhandled reserved word")))))))

(define (parse-do s)
  (with-bindings
   ((expect-end-current-line (input-port-line (ts:port s))))
   (without-whitespace-newline
    (let ((doargs (if (memv (peek-token s) '(#\newline #\;))
                      '()
                      (parse-comma-separated s parse-range))))
      `(-> (tuple ,@doargs)
           ,(begin0 (parse-block s)
                    (expect-end s 'do)))))))

(define (macrocall-to-atsym e)
  (if (and (pair? e) (eq? (car e) 'macrocall))
      (cadr e)
      e))

(define (parse-imports s word)
  (let* ((first (parse-import s word))
         (next  (peek-token s))
         (from  (and (eq? next ':) (not (ts:space? s))))
         (done  (cond ((or from (eqv? next #\,))
                       (begin (take-token s) #f))
                      ((or (eq? next '|.|)
                           (eqv? (string.sub (string next) 0 1) ".")) #f)
                      (else #t)))
         (rest  (if done
                    '()
                    (parse-comma-separated s (lambda (s)
                                               (parse-import s word))))))
    (if from
        (map (lambda (x)
               (cons (car x) (append (cdr first) (cdr x))))
             rest)
        (cons first rest))))

(define (parse-import-dots s)
  (let loop ((l '())
             (t (require-token s)))  ;; skip newlines
    (cond ((eq? t '|.|)
           (begin (take-token s)
                  (loop (list* '|.| l) (peek-token s))))
          ((eq? t '..)
           (begin (take-token s)
                  (loop (list* '|.| '|.| l) (peek-token s))))
          ((eq? t '...)
           (begin (take-token s)
                  (loop (list* '|.| '|.| '|.| l) (peek-token s))))
          ((eq? t '....)
           (begin (take-token s)
                  (loop (list* '|.| '|.| '|.| '|.| l) (peek-token s))))
          (else
           (cons (macrocall-to-atsym (parse-unary-prefix s)) l)))))

(define (parse-import s word)
  (let loop ((path (parse-import-dots s)))
    (if (not (symbol-or-interpolate? (car path)))
        (error (string "invalid \"" word "\" statement: expected identifier")))
    (let ((nxt (peek-token s)))
      (cond
       ((eq? nxt '|.|)
        (if (ts:space? s) (disallowed-space word nxt))
        (take-token s)
        (loop (cons (macrocall-to-atsym (parse-unary-prefix s)) path)))
       ((or (memv nxt '(#\newline #\; #\, :))
            (eof-object? nxt))
        `(,word ,@(reverse path)))
       ((eqv? (string.sub (string nxt) 0 1) ".")
        (take-token s)
        (loop (cons (symbol (string.sub (string nxt) 1))
                    path)))
       (else
        `(,word ,@(reverse path)))))))

;; parse comma-separated assignments, like "i=1:n,j=1:m,..."
(define (parse-comma-separated s what)
  (let loop ((exprs '()))
    (let ((r (what s)))
      (case (peek-token s)
        ((#\,)
         (take-token s)
         (loop (cons r exprs)))
        (else   (reverse! (cons r exprs)))))))

(define (parse-comma-separated-assignments s)
  (parse-comma-separated s parse-eq*))

;; as above, but allows both "i=r" and "i in r"
(define (parse-iteration-spec s)
  (let* ((outer? (if (eq? (peek-token s) 'outer)
                     (begin
                       (take-token s)
                       (let ((nxt (peek-token s)))
                         (if (or (memq nxt '(= in ∈))
                                 (not (symbol? nxt))
                                 (operator? nxt))
                             (begin (ts:put-back! s 'outer #t)
                                    #f)
                             #t)))
                     #f))
         (lhs (parse-pipes s))
         (t   (peek-token s)))
    (cond ((memq t '(= in ∈))
           (take-token s)
           (let* ((rhs (parse-pipes s))
                  (t   (peek-token s)))
             #;(if (not (or (closing-token? t) (newline? t)))
                 ;; should be: (error "invalid iteration specification")
                 (syntax-deprecation s (string "for " (deparse `(= ,lhs ,rhs)) " " t)
                                     (string "for " (deparse `(= ,lhs ,rhs)) "; " t)))
             (if outer?
                 `(= (outer ,lhs) ,rhs)
                 `(= ,lhs ,rhs))))
          ((and (eq? lhs ':) (closing-token? t))
           ':)
          (else (error "invalid iteration specification")))))

(define (parse-comma-separated-iters s)
  (let loop ((ranges '()))
    (let ((r (parse-iteration-spec s)))
      (case (peek-token s)
        ((#\,)  (take-token s) (loop (cons r ranges)))
        (else   (reverse! (cons r ranges)))))))

(define (parse-space-separated-exprs s)
  (with-space-sensitive
   (let loop ((exprs '()))
     (if (or (closing-token? (peek-token s))
             (newline? (peek-token s))
             (and for-generator (eq? (peek-token s) 'for)))
         (reverse! exprs)
         (let ((e (parse-eq s)))
           (case (peek-token s)
             ((#\newline)   (reverse! (cons e exprs)))
             (else          (loop (cons e exprs)))))))))

(define (has-parameters? lst)
  (and (pair? lst) (pair? (car lst)) (eq? (caar lst) 'parameters)))

(define (to-kws lst)
  (map (lambda (x) (if (assignment? x)
                       `(kw ,@(cdr x))
                       x))
       lst))

;; like parse-arglist, but with `for` parsed as a generator
(define (parse-call-arglist s closer)
  (with-bindings ((for-generator #t))
   (parse-arglist s closer)))

;; handle function call argument list, or any comma-delimited list.
;; . an extra comma at the end is allowed
;; . expressions after a ; are enclosed in (parameters ...)
;; . an expression followed by ... becomes (... x)
(define (parse-arglist s closer)
(with-bindings ((range-colon-enabled #t)
                (space-sensitive #f)
                (where-enabled #t)
                (whitespace-newline #t))
  (let loop ((lst '()))
    (let ((t (require-token s)))
      (if (eqv? t closer)
          (begin (take-token s)
                 (if (eqv? closer #\) )
                     ;; (= x y) inside function call is keyword argument
                     (to-kws (reverse! lst))
                     (reverse! lst)))
          (if (eqv? t #\;)
              (begin (take-token s)
                     (if (eqv? (peek-token s) closer)
                         ;; allow f(a, b; )
                         (loop lst)
                         (let ((params (loop '()))
                               (lst    (if (eqv? closer #\) )
                                           (to-kws (reverse lst))
                                           (reverse lst))))
                           (cons (cons 'parameters params)
                                 lst))))
              (let* ((nxt (parse-eq* s))
                     (c (require-token s)))
                (cond ((eqv? c #\,)
                       (take-token s)
                       (loop (cons nxt lst)))
                      ((eqv? c #\;)     (loop (cons nxt lst)))
                      ((eqv? c closer)  (loop (cons nxt lst)))
                      ((eq? c 'for)
                       (expect-space-before s 'for)
                       (take-token s)
                       (loop (cons (parse-generator s nxt) lst)))
                      ;; newline character isn't detectable here
                      #;((eqv? c #\newline)
                      (error "unexpected line break in argument list"))
                      ((or (eqv? c #\]) (eqv? c #\}))
                       (error (string "unexpected \"" c "\" in argument list")))
                      (else
                       (error (string "missing comma or " closer
                                      " in argument list")))))))))))

(define (parse-vect s first closer)
  (let loop ((lst '())
             (nxt first))
    (let ((t (require-token s)))
      (if (eqv? t closer)
          (begin (take-token s)
                 (cons 'vect (reverse (cons nxt lst))))
          (case t
            ((#\,)
             (take-token s)
             (cond ((eqv? (require-token s) closer)
                    ;; allow ending with ,
                    (begin (take-token s)
                           (cons 'vect (reverse (cons nxt lst)))))
                   ((eqv? (require-token s) #\;)
                    ;; [a,; ...
                    (let ((params (parse-arglist s closer)))
                      `(vect ,@params ,@(reverse lst) ,nxt)))
                   (else
                    (loop (cons nxt lst) (parse-eq* s)))))
            ((#\;)
             (if (eqv? (require-token s) closer)
                 (loop lst nxt)
                 (let ((params (parse-call-arglist s closer)))
                   (if (null? params)
                       (begin (syntax-deprecation s (deparse `(vect (parameters) ,@(reverse lst) ,nxt))
                                                  (deparse `(vcat ,@(reverse lst) ,nxt)))
                              ;; TODO: post 0.7, remove deprecation and change parsing to 'vect
                              `(vcat ,@(reverse lst) ,nxt))
                       `(vect ,@params ,@(reverse lst) ,nxt)))))
            ((#\] #\})
             (error (string "unexpected \"" t "\"")))
            (else
             (error "missing separator in array expression")))))))

(define (parse-generator s first)
  (let ((iters (parse-comma-separated-iters s)))
    (let ((iters (if (eq? (peek-token s) 'if)
                     (begin (take-token s)
                            (list `(filter ,(parse-cond s) ,@iters)))
                     iters)))
      (if (eq? (peek-token s) 'for)
          (begin (expect-space-before s 'for)
                 (take-token s)
                 `(flatten (generator ,(parse-generator s first) ,@iters)))
          `(generator ,first ,@iters)))))

(define (parse-comprehension s first closer)
  (with-whitespace-newline
   (let ((gen (parse-generator s first)))
     (if (not (eqv? (require-token s) closer))
         (error (string "expected \"" closer "\""))
         (take-token s))
     `(comprehension ,gen))))

(define (parse-matrix s first closer gotnewline last-end-symbol)
  (define (fix head v) (cons head (reverse v)))
  (define (update-outer v outer)
    (cond ((null? v)       outer)
          ((null? (cdr v)) (cons (car v) outer))
          (else            (cons (fix 'row v) outer))))
  (define semicolon (eqv? (peek-token s) #\;))
  ;; if a [ ] expression is a cat expression, `end` is not special
  (with-bindings ((end-symbol last-end-symbol))
  (let loop ((vec   (list first))
             (outer '()))
    (let ((t  (if (or (eqv? (peek-token s) #\newline) gotnewline)
                  #\newline
                  (require-token s))))
      (if (eqv? t closer)
          (begin (take-token s)
                 (if (pair? outer)
                     (fix 'vcat (update-outer vec outer))
                     (if (or (null? vec) (null? (cdr vec)))
                         (fix 'vect vec)     ; [x]   => (vect x)
                         (fix 'hcat vec))))  ; [x y] => (hcat x y)
          (case t
            ((#\; #\newline)
             (or gotnewline (take-token s))
             (set! gotnewline #f)
             (loop '() (update-outer vec outer)))
            ((#\,)
             (error "unexpected comma in matrix expression"))
            ((#\] #\})
             (error (string "unexpected \"" t "\"")))
            ((for)
             (if (and (not semicolon)
                      (length= outer 1)
                      (null? vec))
                 (begin (expect-space-before s 'for)
                        (take-token s)
                        (parse-comprehension s (car outer) closer))
                 (error "invalid comprehension syntax")))
            (else
             (if (and (pair? vec) (not (ts:space? s)))
                 (error (string "expected separator between arguments to \"[ ]\"; got \""
                                (deparse (car vec)) t "\"")))
             (loop (cons (parse-eq* s) vec) outer))))))))

(define (peek-non-newline-token s)
  (let loop ((t (peek-token s)))
    (if (newline? t)
        (begin (take-token s)
               (loop (peek-token s)))
        t)))

(define (expect-space-before s t)
  (if (not (ts:space? s))
      (error (string "expected space before \"" t "\""))))

(define (parse-cat s closer last-end-symbol)
  (with-bindings ((range-colon-enabled #t)
                  (space-sensitive #t)
                  (where-enabled #t)
                  (whitespace-newline #f)
                  (for-generator #t))
    (if (eqv? (require-token s) closer)
        (begin (take-token s)
               '())
        (let* ((first (parse-eq* s))
               (t (peek-token s)))
          (cond ((or (eqv? t #\,) (eqv? t closer))
                 (parse-vect s first closer))
                ((eq? t 'for)
                 (expect-space-before s 'for)
                 (take-token s)
                 (parse-comprehension s first closer))
                ((eqv? t #\newline)
                 (take-token s)
                 (if (memv (peek-token s) (list #\, closer))
                     (parse-vect s first closer)
                     (parse-matrix s first closer #t last-end-symbol)))
                (else
                 (parse-matrix s first closer #f last-end-symbol)))))))

(define (kw-to-= e) (if (kwarg? e) (cons '= (cdr e)) e))
(define (=-to-kw e) (if (assignment? e) (cons 'kw (cdr e)) e))

;; translate nested (parameters ...) expressions to a statement block if possible
;; this allows us to first parse tuples using parse-arglist
(define (parameters-to-block e)
  (if (and (pair? e) (eq? (car e) 'parameters))
      (cond ((length= e 1) '())
            ((length= e 2) (parameters-to-block (cadr e)))
            ((length= e 3)
             (let ((fst (cadr e))
                   (snd (caddr e)))
               (if (and (pair? fst) (eq? (car fst) 'parameters))
                   (let ((rec (parameters-to-block fst))
                         (snd (parameters-to-block snd)))
                     (and rec snd
                          (cons (car snd) rec)))
                   #f)))
            (else #f))
      (list (kw-to-= e))))

;; convert an arglist to a tuple or block expr
;; leading-semi? means we saw (; ...)
;; comma? means there was a comma after the first expression
(define (arglist-to-tuple leading-semi? comma? args . first)
  (if (and (pair? first) (null? args) (not leading-semi?) (not comma?))
      `(block ,@first)  ;; this case is (x;)
      (or (and (not comma?) (length= args 1) (pair? (car args)) (eq? (caar args) 'parameters)
               (let ((blk (parameters-to-block (car args))))
                 (and blk (or (and (not leading-semi?)
                                   `(block ,@first ,@blk))
                              (and (null? first) (null? blk)
                                   `(block))))))  ;; all semicolons inside ()
          (and (null? first) (null? args) (not comma?)
               `(block))  ;; this case is (;)
          (if (and (pair? args) (pair? (car args)) (eq? (caar args) 'parameters))
              `(tuple ,(car args) ,@first ,@(map kw-to-= (cdr args)))
              `(tuple ,@first ,@(map kw-to-= args))))))

(define (not-eof-for delim c)
  (if (eof-object? c)
      ;; NOTE: changing this may affect code in base/client.jl
      (error (case delim
                   ((#\`) "incomplete: invalid \"`\" syntax")
                   ((#\") "incomplete: invalid string syntax")))
      c))

(define (take-char p)
  (begin (read-char p) p))

;; map the first element of lst
(define (map-first f lst)
  (if (null? lst) ()
    (cons (f (car lst)) (cdr lst))))

;; map the elements of lst where (pred index) is true
;; e.g., (map-at odd? (lambda (x) 0) '(a b c d)) -> '(a 0 c 0)
(define (map-at pred f lst)
  (define (map-at- pred f lst i r)
    (if (null? lst) (reverse r)
        (let* ((x (car lst))
               (y (if (pred i) (f x) x)))
          (map-at- pred f (cdr lst) (+ i 1) (cons y r)))))
  (map-at- pred f lst 0 ()))

(define (parse-raw-literal s delim)
  (car (parse-string-literal s delim #t)))

(define (parse-string-literal s delim raw)
  (let ((p (ts:port s)))
    (if (eqv? (peek-char p) delim)
        (if (eqv? (peek-char (take-char p)) delim)
            (map-first strip-leading-newline
                       (dedent-triplequoted-string
                        (parse-string-literal- 2 (take-char p) s delim raw)))
            (list ""))
        (parse-string-literal- 0 p s delim raw))))

(define (strip-leading-newline s)
  (let ((n (sizeof s)))
    (cond
     ((and (> n 0) (eqv? (string.char s 0) #\newline))
      (string.tail s 1))
     ((and (> n 1) (eqv? (string.char s 0) #\return)
           (eqv? (string.char s 1) #\newline))
      (string.tail s 2))
     (else s))))

(define (dedent-triplequoted-string lst)
  (let ((prefix (triplequoted-string-indentation lst)))
    (if (length> prefix 0)
        (map-at even?
                (lambda (s)
                  (string-replace s
                                  (list->string (cons #\newline prefix))
                                  #\newline))
                lst)
        lst)))

(define (triplequoted-string-indentation lst)
  (longest-common-prefix
   (apply append (map (lambda (s) (if (string? s)
                                      (triplequoted-string-indentation- s)
                                      ()))
                      lst))))

(define (triplequoted-string-indentation- s)
  (let ((p (open-input-string s)))
    (let loop ((c (read-char p))
               (state 0)
               (prefix ())
               (prefixes ()))
      (cond
       ((eqv? c #\newline)
        (loop (read-char p) 1 () prefixes))
       ((eqv? state 0)
        (if (eof-object? c) prefixes
            (loop (read-char p) 0 () prefixes)))
       ((memv c '(#\space #\tab))
        (loop (read-char p) 2 (cons c prefix) prefixes))
       (else
        (loop (read-char p) 0 () (cons (reverse prefix) prefixes)))))))

;; return the longest common prefix of the elements of l
;; e.g., (longest-common-prefix ((1 2) (1 4))) -> (1)
(define (longest-common-prefix l)
  (let ((len (length l)))
    (cond
     ((= len 0) ())
     ((= len 1) (car l))
     (else (longest-common-prefix
            (cons (longest-common-prefix2 (car l) (cadr l))
                  (cddr l)))))))

;; return the longest common prefix of lists a & b
(define (longest-common-prefix2 a b)
  (longest-common-prefix2- a b ()))

(define (longest-common-prefix2- a b p)
  (if (and (length> a 0)
           (length> b 0)
           (eqv? (car a) (car b)))
      (longest-common-prefix2- (cdr a) (cdr b) (cons (car a) p))
      (reverse p)))

(define (string-split s sep)
  (string-split- s sep 0 ()))

(define (string-split- s sep start splits)
  (let ((i (string.find s sep start)))
    (if i
        (string-split- s sep (+ i (sizeof sep)) (cons (string.sub s start i) splits))
        (reverse (cons (string.sub s start (sizeof s)) splits)))))

;; replace all occurrences of a in s with b
(define (string-replace s a b)
  (string.join (string-split s a) b))

(define (parse-interpolate s)
  (let* ((p (ts:port s))
         (c (peek-char p)))
    (cond ((identifier-start-char? c)
           (parse-atom s))
          ((eqv? c #\()
           (read-char p)
           (let ((ex (parse-eq* s))
                 (t (require-token s)))
             (cond ((eqv? t #\) )
                    (take-token s)
                    ex)
                   (else (error "invalid interpolation syntax")))))
          (else (error (string "invalid interpolation syntax: \"$" c "\""))))))

(define (tostr raw io)
  (if raw
      (io.tostring! io)
      (let ((str (unescape-string (io.tostring! io))))
        (if (not (string.isutf8 str))
            (error "invalid UTF-8 sequence")
            str))))

;; raw = raw string literal
;; when raw is #t, unescape only \\ and delimiter
;; otherwise do full unescaping, and parse interpolations too
(define (parse-string-literal- n p s delim raw)
  (let loop ((c (read-char p))
             (b (open-output-string))
             (e ())
             (quotes 0))
    (cond
      ((eqv? c delim)
       (if (< quotes n)
           (loop (read-char p) b e (+ quotes 1))
           (reverse (cons (tostr raw b) e))))

      ((= quotes 1)
       (if (not raw) (write-char #\\ b))
       (write-char delim b)
       (loop c b e 0))

      ((= quotes 2)
       (if (not raw) (write-char #\\ b))
       (write-char delim b)
       (if (not raw) (write-char #\\ b))
       (write-char delim b)
       (loop c b e 0))

      ((eqv? c #\\)
       (let ((nxch (not-eof-for delim (read-char p))))
         (if (or (not raw)
                 (not (or (eqv? nxch delim) #;(eqv? nxch #\\))))
             (write-char #\\ b))
         (write-char nxch b)
         (loop (read-char p) b e 0)))

      ((and (eqv? c #\$) (not raw))
       (let ((ex (parse-interpolate s)))
         (loop (read-char p)
               (open-output-string)
               (list* ex (tostr raw b) e)
               0)))

      ; convert literal \r and \r\n in strings to \n (issue #11988)
      ((eqv? c #\return) ; \r
       (begin
         (if (eqv? (peek-char p) #\linefeed) ; \r\n
             (read-char p))
         (write-char #\newline b)
         (loop (read-char p) b e 0)))

      (else
       (write-char (not-eof-for delim c) b)
       (loop (read-char p) b e 0)))))

(define (not-eof-1 c)
  (if (eof-object? c)
      (error "incomplete: invalid character literal") ; NOTE: changing this may affect code in base/client.jl
      c))

(define (unescape-string s)
  (with-exception-catcher
   (lambda (e) (error "invalid escape sequence"))
   (lambda ()
     ;; process escape sequences using lisp read
     (read (open-input-string (string #\" s #\"))))))

(define-macro (check-identifier ex)
  `(begin (if (or (syntactic-op? ,ex) (eq? ,ex '....))
              (error (string "invalid identifier name \"" ,ex "\"")))
          (if (eq? ,ex '?)
              (syntax-deprecation s "`?` used as an identifier" "")))) ; merge with above check in v1.0

;; parse numbers, identifiers, parenthesized expressions, lists, vectors, etc.
(define (parse-atom s (checked #t))
  (let ((t (require-token s)))
    (cond ;; char literal
          ((eq? t '|'|)
           (take-token s)
           (let ((firstch (read-char (ts:port s))))
               (if (and (not (eqv? firstch #\\))
                        (not (eof-object? firstch))
                        (eqv? (peek-char (ts:port s)) #\'))
                   ;; easy case: 1 character, no \
                   (begin (read-char (ts:port s)) firstch)
                   (let ((b (open-output-string)))
                     (let loop ((c firstch))
                       (if (eqv? c #\')
                           #t
                           (begin (if (eqv? c #\")
                                      (error "invalid character literal") ;; issue 14683
                                      #t)
                                  (write-char (not-eof-1 c) b)
                                  (if (eqv? c #\\)
                                      (write-char
                                       (not-eof-1 (read-char (ts:port s))) b))
                                      (loop (read-char (ts:port s))))))
                     (let ((str (unescape-string (io.tostring! b))))
                       (if (= (length str) 1)
                           ;; one byte, e.g. '\xff'. maybe not valid UTF-8, but we
                           ;; want to use the raw value as a codepoint in this case.
                           (wchar (aref str 0))
                           (if (or (not (= (string-length str) 1))
                                   (not (string.isutf8 str)))
                               (error "invalid character literal")
                               (string.char str 0))))))))

          ;; symbol/expression quote
          ((eq? t ':)
           (take-token s)
           (let ((nxt (peek-token s)))
             (if (and (closing-token? nxt)
                      (or (not (symbol? nxt))
                          (ts:space? s)))
                 ':
                 (if (ts:space? s)
                     (error "space not allowed after \":\" used for quoting")
                     (list 'quote (parse-atom s #f))))))

          ;; misplaced =
          ((eq? t '=) (error "unexpected \"=\""))

          ;; identifier
          ((symbol? t)
           (if checked
               (begin (check-identifier t)
                      (if (closing-token? t)
                          (error (string "unexpected \"" (take-token s) "\"")))))
           (take-token s))

          ;; parens or tuple
          ((eqv? t #\( )
           (take-token s)
           (with-bindings ((range-colon-enabled #t)
                           (space-sensitive #f)
                           (where-enabled #t)
                           (whitespace-newline #t))
            (let ((nxt (require-token s)))
             (cond
              ((eqv? nxt #\) )
               ;; empty tuple ()
               (begin (take-token s) '(tuple)))
              ((syntactic-op? nxt)
               ;; allow (=) etc.
               (let ((tok (take-token s)))
                 (if (not (eqv? (require-token s) #\) ))
                     (error (string "invalid identifier name \"" tok "\""))
                     (take-token s))
                 (if checked (check-identifier tok))
                 tok))
              ;; allow :(::) as a special case
              ((and (not checked) (eq? nxt '|::|)
                    (let ((spc (ts:space? s)))
                      (or (and (take-token s) (eqv? (require-token s) #\) ))
                          (and (ts:put-back! s '|::| spc) #f))))
               (take-token s)  ;; take #\)
               '|::|)
              ((eqv? nxt #\;)
               (arglist-to-tuple #t #f (parse-arglist s #\) )))
              (else
               ;; here we parse the first subexpression separately, so
               ;; we can look for a comma to see if it's a tuple.
               ;; this lets us distinguish (x) from (x,)
               (let* ((ex (parse-eq* s))
                      (t  (require-token s)))
                 (cond ((eqv? t #\) )
                        (take-token s)
                        (if (and (pair? ex) (eq? (car ex) '...))
                            ;; (ex...)
                            `(tuple ,ex)
                            ;; value in parentheses (x)
                            ex))
                       ((eq? t 'for)
                        (expect-space-before s 'for)
                        (take-token s)
                        (let ((gen (parse-generator s ex)))
                          (if (eqv? (require-token s) #\) )
                              (take-token s)
                              (error "expected \")\""))
                          gen))
                       (else
                        ;; tuple (x,) (x,y) (x...) etc.
                        (if (eqv? t #\, )
                            (take-token s)
                            (if (not (eqv? t #\;))
                                (error "missing comma or ) in argument list")))
                        (arglist-to-tuple #f (eqv? t #\,) (parse-arglist s #\) ) ex)))))))))

          ;; cat expression
          ((eqv? t #\[ )
           (take-token s)
           (let ((vex (parse-cat s #\] end-symbol)))
             (if (null? vex) '(vect) vex)))

          ((eqv? t #\{ )
           (take-token s)
           (if (eqv? (require-token s) #\})
               (begin (take-token s)
                      '(braces))
               (let ((vex (parse-cat s #\} end-symbol)))
                 (if (null? vex)
                     '(braces)
                     (case (car vex)
                       ((vect) `(braces ,@(cdr vex)))
                       ((hcat) `(bracescat (row ,@(cdr vex))))
                       ((comprehension) `(braces ,@(cdr vex)))
                       (else   `(bracescat ,@(cdr vex))))))))

          ;; string literal
          ((eqv? t #\")
           (take-token s)
           (let ((ps (parse-string-literal s #\" #f)))
             (if (length> ps 1)
                 `(string ,@(filter (lambda (s)
                                      (not (and (string? s)
                                                (= (length s) 0))))
                                    ps))
                 (car ps))))

          ;; macro call
          ((eqv? t #\@)
           (take-token s)
           (let ((nxt (peek-token s)))
             (if (ts:space? s)
                 (disallowed-space '@ nxt)))
           (with-space-sensitive
            (let ((startloc  (line-number-node s))
                  (head (if (eq? (peek-token s) '|.|)
                            (begin (take-token s) '__dot__)
                            (parse-unary-prefix s))))
              (peek-token s)
              (if (ts:space? s)
                  `(macrocall ,(macroify-name head)
                              ,startloc
                              ,@(parse-space-separated-exprs s))
                  (let ((call (parse-call-chain s head #t)))
                    (if (and (pair? call) (eq? (car call) 'call))
                        `(macrocall ,(macroify-name (cadr call))
                                    ,startloc
                                    ,@(cddr call))
                        `(macrocall ,(macroify-name call)
                                    ,startloc
                                    ,@(parse-space-separated-exprs s))))))))
          ;; command syntax
          ((eqv? t #\`)
           (take-token s)
           `(macrocall @cmd ,(line-number-node s) ,(parse-raw-literal s #\`)))

          ((or (string? t) (number? t) (large-number? t)) (take-token s))

          ((closing-token? t) (error (string "unexpected \"" (take-token s) "\"")))

          (else (error (string "invalid syntax: \"" (take-token s) "\""))))))

(define (valid-modref? e)
  (and (length= e 3) (eq? (car e) '|.|) (pair? (caddr e))
       (eq? (car (caddr e)) 'quote) (symbol? (cadr (caddr e)))
       (or (symbol? (cadr e))
           (valid-modref? (cadr e)))))

(define (macroify-name e . suffixes)
  (cond ((symbol? e) (symbol (apply string #\@ e suffixes)))
        ((valid-modref? e)
         `(|.| ,(cadr e)
               (quote ,(apply macroify-name (cadr (caddr e)) suffixes))))
        (else (error (string "invalid macro usage \"@(" (deparse e) ")\"" )))))

(define (simple-string-literal? e) (string? e))

(define (doc-string-literal? e)
  (or (simple-string-literal? e)
      (and (pair? e) (eq? 'string (car e))) ; string interpolation
      (and (length= e 3) (eq? (car e) 'macrocall)
           (simple-string-literal? (caddr e))
           (eq? (cadr e) '@doc_str))
      (and (length= e 4) (eq? (car e) 'macrocall)
           (simple-string-literal? (cadddr e))
           (eq? (cadr e) '@doc_str))))

(define (parse-docstring s production)
  (let ((startloc (line-number-node s)) ; be sure to use the line number from the head of the docstring
        (ex (production s)))
    (if (and (doc-string-literal? ex)
             (let loop ((t (peek-token s)))
               (cond ((closing-token? t) #f)
                     ((newline? t) (take-token s) (loop (peek-token s)))
                     (else #t))))
        `(macrocall (core @doc) ,startloc ,ex ,(production s))
        ex)))

;; --- main entry point ---

;; can optionally specify which grammar production to parse.
;; default is parse-stmts.
(define (julia-parse s . production)
  (cond ((string? s)
         (apply julia-parse (make-token-stream (open-input-string s))
                production))
        ((port? s)
         (apply julia-parse (make-token-stream s) production))
        ((eof-object? s)
         s)
        (else
         ;; as a special case, allow early end of input if there is
         ;; nothing left but whitespace
         (skip-ws-and-comments (ts:port s))
         (let skip-loop ((tok (peek-token s)))
           (if (or (eqv? tok #\newline) )
               (begin (take-token s) (skip-loop (peek-token s)))))
         (if (eof-object? (peek-token s))
             (eof-object)
             ((if (null? production) parse-stmts (car production))
              s)))))<|MERGE_RESOLUTION|>--- conflicted
+++ resolved
@@ -715,7 +715,7 @@
           (take-token s)
           (cond ((eq? t '~)
                  (if (and space-sensitive (ts:space? s)
-                          (not (eqv? (peek-char (ts:port s)) #\ )))
+                          (not (space-before-next-token? s)))
                      (begin (ts:put-back! s t (ts:space? s))
                             ex)
                      (list 'call t ex (parse-assignment s down))))
@@ -842,58 +842,6 @@
              (list '... ex))
             (else ex)))))
 
-<<<<<<< HEAD
-;; the principal non-terminals follow, in increasing precedence order
-
-(define (parse-block s (down parse-eq))
-  (parse-Nary s down '(#\newline #\;) 'block
-              (lambda (x) (memq x '(end else elseif catch finally))) #t #t))
-
-;; ";" at the top level produces a sequence of top level expressions
-(define (parse-stmts s)
-  (let ((ex (parse-Nary s (lambda (s) (parse-docstring s parse-eq))
-                        '(#\;) 'toplevel (lambda (x) (eqv? x #\newline)) #t #f)))
-    ;; check for unparsed junk after an expression
-    (let ((t (peek-token s)))
-      (if (not (or (eof-object? t) (eqv? t #\newline) (eq? t #f)))
-          (error (string "extra token \"" t "\" after end of expression"))))
-    ex))
-
-(define (parse-assignment s down)
-  (let loop ((ex (down s))
-             (t  (peek-token s)))
-    (if (not (is-prec-assignment? t))
-        ex
-        (begin (take-token s)
-               (if (eq? t '~)
-                   (if (and space-sensitive (ts:space? s)
-                            (not (space-before-next-token? s)))
-                       (begin (ts:put-back! s t)
-                              ex)
-                       (list 'call t ex (parse-assignment s down)))
-                   (if (eq? t '=>)  ;; ~ and => are the only non-syntactic assignment-precedence operators
-                       (list 'call t ex (parse-assignment s down))
-                       (list       t ex (parse-assignment s down))))))))
-
-(define (parse-eq s)
-  (let ((lno (input-port-line (ts:port s))))
-    (short-form-function-loc
-     (parse-assignment s parse-comma) lno)))
-
-; parse-eq* is used where commas are special, for example in an argument list
-(define (parse-eq* s)
-  (let ((lno (input-port-line (ts:port s))))
-    (short-form-function-loc
-     (parse-assignment s parse-cond) lno)))
-
-; parse-comma is needed for commas outside parens, for example a = b,c
-(define (parse-comma s) (parse-Nary s parse-cond  '(#\,) 'tuple (lambda (x) #f) #f #f))
-(define (parse-arrow s) (parse-RtoL s parse-or    is-prec-arrow? (eq? t '-->) parse-arrow))
-(define (parse-or s)    (parse-RtoL s parse-and   is-prec-lazy-or? #t parse-or))
-(define (parse-and s)   (parse-RtoL s parse-comparison is-prec-lazy-and? #t parse-and))
-
-=======
->>>>>>> fce0a3c9
 ;; parse left to right chains of a certain binary operator
 ;; returns a list of arguments
 (define (parse-chain s down op)
@@ -1361,7 +1309,8 @@
        ((let)
         (let ((binds (if (memv (peek-token s) '(#\newline #\;))
                          '()
-                         (parse-comma-separated-assignments s))))
+                         (parse-comma-separated-
+                          s s))))
           (if (not (or (eof-object? (peek-token s))
                        (memv (peek-token s) '(#\newline #\; end))))
               (error "let variables should end in \";\" or newline"))
