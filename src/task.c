--- conflicted
+++ resolved
@@ -445,24 +445,13 @@
     return (jl_value_t*)a;
 }
 
-<<<<<<< HEAD
 DLLEXPORT jl_value_t *jl_get_backtrace()
 {
     return jl_parse_backtrace(bt_size, bt_data);
 }
 
-#if defined(__APPLE__)
-// stacktrace using execinfo
+#if defined(__WIN32__)
 size_t rec_backtrace(ptrint_t *bt_data, size_t maxsize)
-{
-    return backtrace((void**)(bt_data, maxsize);
-}
-#elif defined(__WIN32__)
-size_t rec_backtrace(ptrint_t *bt_data, size_t maxsize)
-=======
-#if defined(__WIN32__)
-static void record_backtrace(void)
->>>>>>> c661f305
 {
     /** MINGW does not have the necessary declarations for linking CaptureStackBackTrace*/
 #if defined(__MINGW_H)
