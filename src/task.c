--- conflicted
+++ resolved
@@ -1541,13 +1541,8 @@
     jl_set_pgcstack(&bootstrap_task.value.gcstack);
     bootstrap_task.value.ptls = ptls;
     if (jl_nothing == NULL) // make a placeholder
-<<<<<<< HEAD
-        jl_nothing = jl_gc_permobj(0, jl_nothing_type);
+        jl_nothing = jl_gc_permobj(0, jl_nothing_type, 0);
     jl_task_t *ct = (jl_task_t*)jl_gc_alloc_nonmoving(ptls, sizeof(jl_task_t), jl_task_type);
-=======
-        jl_nothing = jl_gc_permobj(0, jl_nothing_type, 0);
-    jl_task_t *ct = (jl_task_t*)jl_gc_alloc(ptls, sizeof(jl_task_t), jl_task_type);
->>>>>>> 34aceb52
     jl_set_typetagof(ct, jl_task_tag, 0);
     memset(ct, 0, sizeof(jl_task_t));
     void *stack = stack_lo;
