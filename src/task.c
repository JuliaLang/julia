// This file is a part of Julia. License is MIT: https://julialang.org/license

/*
  task.c
  lightweight processes (symmetric coroutines)
*/

// need this to get the real definition of ucontext_t,
// if we're going to use the ucontext_t implementation there
//#if defined(__APPLE__) && defined(JL_HAVE_UCONTEXT)
//#pragma push_macro("_XOPEN_SOURCE")
//#define _XOPEN_SOURCE
//#include <ucontext.h>
//#pragma pop_macro("_XOPEN_SOURCE")
//#endif

// this is needed for !COPY_STACKS to work on linux
#ifdef _FORTIFY_SOURCE
// disable __longjmp_chk validation so that we can jump between stacks
// (which would normally be invalid to do with setjmp / longjmp)
#pragma push_macro("_FORTIFY_SOURCE")
#undef _FORTIFY_SOURCE
#include <setjmp.h>
#pragma pop_macro("_FORTIFY_SOURCE")
#endif

#include "platform.h"

#include <stdlib.h>
#include <string.h>
#include <signal.h>
#include <unistd.h>
#include <errno.h>
#include <inttypes.h>
#include "julia.h"
#include "julia_internal.h"
#include "threading.h"
#include "julia_assert.h"

#ifdef __cplusplus
extern "C" {
#endif

#if defined(_COMPILER_ASAN_ENABLED_)
#if __GLIBC__
#include <dlfcn.h>
// Bypass the ASAN longjmp wrapper - we are unpoisoning the stack ourselves,
// since ASAN normally unpoisons far too much.
// c.f. interceptor in jl_dlopen as well
void (*real_siglongjmp)(jmp_buf _Buf, int _Value) = NULL;
#endif
static inline void sanitizer_start_switch_fiber(jl_ptls_t ptls, jl_ucontext_t *from, jl_ucontext_t *to) {
    if (to->copy_stack)
        __sanitizer_start_switch_fiber(&from->asan_fake_stack, (char*)ptls->stackbase - ptls->stacksize, ptls->stacksize);
    else
        __sanitizer_start_switch_fiber(&from->asan_fake_stack, to->stkbuf, to->bufsz);
}
static inline void sanitizer_start_switch_fiber_killed(jl_ptls_t ptls, jl_ucontext_t *to) {
    if (to->copy_stack)
        __sanitizer_start_switch_fiber(NULL, (char*)ptls->stackbase - ptls->stacksize, ptls->stacksize);
    else
        __sanitizer_start_switch_fiber(NULL, to->stkbuf, to->bufsz);
}
static inline void sanitizer_finish_switch_fiber(jl_ucontext_t *last, jl_ucontext_t *current) {
    __sanitizer_finish_switch_fiber(current->asan_fake_stack, NULL, NULL);
        //(const void**)&last->stkbuf,
        //&last->bufsz);
}
#else
static inline void sanitizer_start_switch_fiber(jl_ptls_t ptls, jl_ucontext_t *from, jl_ucontext_t *to) JL_NOTSAFEPOINT {}
static inline void sanitizer_start_switch_fiber_killed(jl_ptls_t ptls, jl_ucontext_t *to) JL_NOTSAFEPOINT {}
static inline void sanitizer_finish_switch_fiber(jl_ucontext_t *last, jl_ucontext_t *current) JL_NOTSAFEPOINT {}
#endif

#if defined(_COMPILER_TSAN_ENABLED_)
// must defined as macros, since the function containing them must not return before the longjmp
#define tsan_destroy_ctx(_ptls, _ctx) do { \
        jl_ucontext_t *_tsan_macro_ctx = (_ctx); \
        if (_tsan_macro_ctx != &(_ptls)->root_task->ctx) { \
            __tsan_destroy_fiber(_tsan_macro_ctx->tsan_state); \
        } \
        _tsan_macro_ctx->tsan_state = NULL; \
    } while (0)
#define tsan_switch_to_ctx(_ctx) do { \
        jl_ucontext_t *_tsan_macro_ctx = (_ctx); \
        __tsan_switch_to_fiber(_tsan_macro_ctx->tsan_state, 0); \
    } while (0)
#else
// just do minimal type-checking on the arguments
#define tsan_destroy_ctx(_ptls, _ctx) do { \
        jl_ucontext_t *_tsan_macro_ctx = (_ctx); \
        (void)_tsan_macro_ctx; \
    } while (0)
#define tsan_switch_to_ctx(_ctx) do { \
        jl_ucontext_t *_tsan_macro_ctx = (_ctx); \
        (void)_tsan_macro_ctx; \
    } while (0)
#endif

// empirically, jl_finish_task needs about 64k stack space to infer/run
// and additionally, gc-stack reserves 64k for the guard pages
#if defined(MINSIGSTKSZ)
#define MINSTKSZ (MINSIGSTKSZ > 131072 ? MINSIGSTKSZ : 131072)
#else
#define MINSTKSZ 131072
#endif

#ifdef _COMPILER_ASAN_ENABLED_
#define ROOT_TASK_STACK_ADJUSTMENT 0
#else
#define ROOT_TASK_STACK_ADJUSTMENT 3000000
#endif

static void jl_set_fiber(jl_ucontext_t *t);
static void jl_swap_fiber(jl_ucontext_t *lastt, jl_ucontext_t *t);
static void jl_start_fiber_swap(jl_ucontext_t *savet, jl_ucontext_t *t);
static void jl_start_fiber_set(jl_ucontext_t *t);

#ifdef ALWAYS_COPY_STACKS
# ifndef COPY_STACKS
# error "ALWAYS_COPY_STACKS requires COPY_STACKS"
# endif
static int always_copy_stacks = 1;
#else
static int always_copy_stacks = 0;
#endif

#if defined(_COMPILER_ASAN_ENABLED_)
extern void __asan_get_shadow_mapping(size_t *shadow_scale, size_t *shadow_offset);

JL_NO_ASAN void *memcpy_noasan(void *dest, const void *src, size_t n) {
  char *d = (char*)dest;
  const char *s = (const char *)src;
  for (size_t i = 0; i < n; ++i)
    d[i] = s[i];
  return dest;
}

JL_NO_ASAN void *memcpy_a16_noasan(uint64_t *dest, const uint64_t *src, size_t nb) {
  uint64_t *end = (uint64_t*)((char*)src + nb);
  while (src < end)
    *(dest++) = *(src++);
  return dest;
}

/* Copy stack are allocated as regular bigval objects and do no go through free_stack,
   which would otherwise unpoison it before returning to the GC pool */
static void asan_free_copy_stack(void *stkbuf, size_t bufsz) {
    __asan_unpoison_stack_memory((uintptr_t)stkbuf, bufsz);
}
#else
static void asan_free_copy_stack(void *stkbuf, size_t bufsz) {}
#endif

#ifdef COPY_STACKS
static void JL_NO_ASAN JL_NO_MSAN memcpy_stack_a16(uint64_t *to, uint64_t *from, size_t nb)
{
#if defined(_COMPILER_ASAN_ENABLED_)
    /* Asan keeps shadow memory for everything on the stack. However, in general,
       this function may touch invalid portions of the stack, since it just moves
       the stack around. To keep ASAN's stack tracking capability intact, we need
       to move the shadow memory along with the stack memory itself. */
    size_t shadow_offset;
    size_t shadow_scale;
    __asan_get_shadow_mapping(&shadow_scale, &shadow_offset);
    uintptr_t from_addr = (((uintptr_t)from) >> shadow_scale) + shadow_offset;
    uintptr_t to_addr = (((uintptr_t)to) >> shadow_scale) + shadow_offset;
    // Make sure that the shadow scale is compatible with the alignment, so
    // we can copy whole bytes.
    assert(shadow_scale <= 4);
    size_t shadow_nb = nb >> shadow_scale;
    // Copy over the shadow memory
    memcpy_noasan((char*)to_addr, (char*)from_addr, shadow_nb);
    memcpy_a16_noasan(jl_assume_aligned(to, 16), jl_assume_aligned(from, 16), nb);
#elif defined(_COMPILER_MSAN_ENABLED_)
# warning This function is incompletely implemented for MSAN (TODO).
    memcpy((char*)jl_assume_aligned(to, 16), (char*)jl_assume_aligned(from, 16), nb);
#else
    memcpy((char*)jl_assume_aligned(to, 16), (char*)jl_assume_aligned(from, 16), nb);
    //uint64_t *end = (uint64_t*)((char*)from + nb);
    //while (from < end)
    //    *(to++) = *(from++);
#endif
}

static void NOINLINE save_stack(jl_ptls_t ptls, jl_task_t *lastt, jl_task_t **pt)
{
    char *frame_addr = (char*)((uintptr_t)jl_get_frame_addr() & ~15);
    char *stackbase = (char*)ptls->stackbase;
    assert(stackbase > frame_addr);
    size_t nb = stackbase - frame_addr;
    void *buf;
    if (lastt->ctx.bufsz < nb) {
        asan_free_copy_stack(lastt->ctx.stkbuf, lastt->ctx.bufsz);
        buf = (void*)jl_gc_alloc_buf(ptls, nb);
        lastt->ctx.stkbuf = buf;
        lastt->ctx.bufsz = nb;
    }
    else {
        buf = lastt->ctx.stkbuf;
    }
    *pt = NULL; // clear the gc-root for the target task before copying the stack for saving
    lastt->ctx.copy_stack = nb;
    lastt->sticky = 1;
    memcpy_stack_a16((uint64_t*)buf, (uint64_t*)frame_addr, nb);
    // this task's stack could have been modified after
    // it was marked by an incremental collection
    // move the barrier back instead of walking it again here
    jl_gc_wb_back(lastt);
}

JL_NO_ASAN static void NOINLINE JL_NORETURN restore_stack(jl_ucontext_t *t, jl_ptls_t ptls, char *p)
{
    size_t nb = t->copy_stack;
    char *_x = (char*)ptls->stackbase - nb;
    if (!p) {
        // switch to a stackframe that's beyond the bounds of the last switch
        p = _x - 4096;
        if ((char*)&_x > p) {
            p = (char*)alloca((char*)&_x - p);
        }
        restore_stack(t, ptls, p); // pass p to ensure the compiler can't tailcall this or avoid the alloca
    }
    void *_y = t->stkbuf;
    assert(_x != NULL && _y != NULL);
#if defined(_OS_WINDOWS_) // this platform does not implement CFI_NORETURN correctly or at all in libunwind (or equivalent) which requires a workaround
#if defined(_CPU_X86_) || defined(_CPU_X86_64_)
    void *volatile *return_address = (void *volatile *)__builtin_frame_address(0) + 1;
    assert(*return_address == __builtin_return_address(0));
    *return_address = NULL;
#else
#pragma message("warning: CFI_NORETURN not implemented for this platform, so profiling of copy_stacks may segfault in this build")
#endif
#else
CFI_NORETURN
#endif
    memcpy_stack_a16((uint64_t*)_x, (uint64_t*)_y, nb); // destroys all but the current stackframe

#if defined(_OS_WINDOWS_)
    jl_setcontext(t->copy_ctx);
#else
    jl_longjmp(t->copy_ctx->uc_mcontext, 1);
#endif
    abort(); // unreachable
}

JL_NO_ASAN static void restore_stack2(jl_ucontext_t *t, jl_ptls_t ptls, jl_ucontext_t *lastt)
{
    assert(t->copy_stack && !lastt->copy_stack);
    size_t nb = t->copy_stack;
    if (nb > 1) {
        char *_x = (char*)ptls->stackbase - nb;
        void *_y = t->stkbuf;
        assert(_x != NULL && _y != NULL);
        memcpy_stack_a16((uint64_t*)_x, (uint64_t*)_y, nb);
    }
#if defined(_OS_WINDOWS_)
    // jl_swapcontext and setjmp are the same on Windows, so we can just use swapcontext directly
    tsan_switch_to_ctx(t);
    jl_swapcontext(lastt->ctx, t->copy_ctx);
#else
#if defined(JL_HAVE_UNW_CONTEXT)
    volatile int returns = 0;
    int r = unw_getcontext(lastt->ctx);
    if (++returns == 2) // r is garbage after the first return
        return;
    if (r != 0 || returns != 1)
        abort();
#elif defined(JL_HAVE_ASM)
    if (jl_setjmp(lastt->ctx->uc_mcontext, 0))
        return;
#else
#error COPY_STACKS is incompatible with this platform
#endif
    tsan_switch_to_ctx(t);
    jl_longjmp(t->copy_ctx->uc_mcontext, 1);
#endif
}

JL_NO_ASAN static void NOINLINE restore_stack3(jl_ucontext_t *t, jl_ptls_t ptls, char *p)
{
#if !defined(JL_HAVE_ASM)
    char *_x = (char*)ptls->stackbase;
    if (!p) {
        // switch to a stackframe that's well beyond the bounds of the next switch
        p = _x - 4096;
        if ((char*)&_x > p) {
            p = (char*)alloca((char*)&_x - p);
        }
        restore_stack3(t, ptls, p); // pass p to ensure the compiler can't tailcall this or avoid the alloca
    }
#endif
#if defined(_OS_WINDOWS_) // this platform does not implement CFI_NORETURN correctly or at all in libunwind (or equivalent) which requires a workaround
#if defined(_CPU_X86_) || defined(_CPU_X86_64_)
    void *volatile *return_address = (void *volatile *)__builtin_frame_address(0) + 1;
    assert(*return_address == __builtin_return_address(0));
    *return_address = NULL;
#endif
#else
CFI_NORETURN
#endif
    tsan_switch_to_ctx(t);
    jl_start_fiber_set(t); // (doesn't return)
    abort();
}

#endif

/* Rooted by the base module */
static _Atomic(jl_function_t*) task_done_hook_func JL_GLOBALLY_ROOTED = NULL;

void JL_NORETURN jl_finish_task(jl_task_t *ct)
{
    JL_PROBE_RT_FINISH_TASK(ct);
    JL_SIGATOMIC_BEGIN();
    if (jl_atomic_load_relaxed(&ct->_isexception))
        jl_atomic_store_release(&ct->_state, JL_TASK_STATE_FAILED);
    else
        jl_atomic_store_release(&ct->_state, JL_TASK_STATE_DONE);
    if (ct->ctx.copy_stack) { // early free of stkbuf
        asan_free_copy_stack(ct->ctx.stkbuf, ct->ctx.bufsz);
        ct->ctx.stkbuf = NULL;
    }
    // ensure that state is cleared
    ct->ptls->in_finalizer = 0;
    ct->ptls->in_pure_callback = 0;
    ct->world_age = jl_atomic_load_acquire(&jl_world_counter);
    // let the runtime know this task is dead and find a new task to run
    jl_function_t *done = jl_atomic_load_relaxed(&task_done_hook_func);
    if (done == NULL) {
        done = (jl_function_t*)jl_get_global(jl_base_module, jl_symbol("task_done_hook"));
        if (done != NULL)
            jl_atomic_store_release(&task_done_hook_func, done);
    }
    if (done != NULL) {
        jl_value_t *args[2] = {done, (jl_value_t*)ct};
        JL_TRY {
            jl_apply(args, 2);
        }
        JL_CATCH {
            jl_no_exc_handler(jl_current_exception(ct), ct);
        }
    }
    jl_gc_debug_critical_error();
    abort();
}

JL_DLLEXPORT void *jl_task_stack_buffer(jl_task_t *task, size_t *size, int *ptid)
{
    size_t off = 0;
#ifndef _OS_WINDOWS_
    jl_ptls_t ptls0 = jl_atomic_load_relaxed(&jl_all_tls_states)[0];
    if (ptls0->root_task == task) {
        // See jl_init_root_task(). The root task of the main thread
        // has its buffer enlarged by an artificial 3000000 bytes, but
        // that means that the start of the buffer usually points to
        // inaccessible memory. We need to correct for this.
        off = ROOT_TASK_STACK_ADJUSTMENT;
    }
#endif
    jl_ptls_t ptls2 = task->ptls;
    *ptid = -1;
    if (ptls2) {
        *ptid = jl_atomic_load_relaxed(&task->tid);
#ifdef COPY_STACKS
        if (task->ctx.copy_stack) {
            *size = ptls2->stacksize;
            return (char *)ptls2->stackbase - *size;
        }
#endif
    }
    *size = task->ctx.bufsz - off;
    return (void *)((char *)task->ctx.stkbuf + off);
}

JL_DLLEXPORT void jl_active_task_stack(jl_task_t *task,
                                       char **active_start, char **active_end,
                                       char **total_start, char **total_end)
{
    if (!task->ctx.started) {
        *total_start = *active_start = 0;
        *total_end = *active_end = 0;
        return;
    }

    jl_ptls_t ptls2 = task->ptls;
    if (task->ctx.copy_stack && ptls2) {
        *total_start = *active_start = (char*)ptls2->stackbase - ptls2->stacksize;
        *total_end = *active_end = (char*)ptls2->stackbase;
    }
    else if (task->ctx.stkbuf) {
        *total_start = *active_start = (char*)task->ctx.stkbuf;
#ifndef _OS_WINDOWS_
        jl_ptls_t ptls0 = jl_atomic_load_relaxed(&jl_all_tls_states)[0];
        if (ptls0->root_task == task) {
            // See jl_init_root_task(). The root task of the main thread
            // has its buffer enlarged by an artificial 3000000 bytes, but
            // that means that the start of the buffer usually points to
            // inaccessible memory. We need to correct for this.
            *active_start += ROOT_TASK_STACK_ADJUSTMENT;
            *total_start += ROOT_TASK_STACK_ADJUSTMENT;
        }
#endif

        *total_end = *active_end = (char*)task->ctx.stkbuf + task->ctx.bufsz;
#ifdef COPY_STACKS
        // save_stack stores the stack of an inactive task in stkbuf, and the
        // actual number of used bytes in copy_stack.
        if (task->ctx.copy_stack > 1)
            *active_end = (char*)task->ctx.stkbuf + task->ctx.copy_stack;
#endif
    }
    else {
        // no stack allocated yet
        *total_start = *active_start = 0;
        *total_end = *active_end = 0;
        return;
    }

    if (task == jl_current_task) {
        // scan up to current `sp` for current thread and task
        *active_start = (char*)jl_get_frame_addr();
    }
}

// Marked noinline so we can consistently skip the associated frame.
// `skip` is number of additional frames to skip.
NOINLINE static void record_backtrace(jl_ptls_t ptls, int skip) JL_NOTSAFEPOINT
{
    // storing bt_size in ptls ensures roots in bt_data will be found
    ptls->bt_size = rec_backtrace(ptls->bt_data, JL_MAX_BT_SIZE, skip + 1);
}

JL_DLLEXPORT void jl_set_next_task(jl_task_t *task) JL_NOTSAFEPOINT
{
    jl_current_task->ptls->next_task = task;
}

JL_DLLEXPORT jl_task_t *jl_get_next_task(void) JL_NOTSAFEPOINT
{
    jl_task_t *ct = jl_current_task;
    if (ct->ptls->next_task)
        return ct->ptls->next_task;
    return ct;
}

#ifdef _COMPILER_TSAN_ENABLED_
const char tsan_state_corruption[] = "TSAN state corrupted. Exiting HARD!\n";
#endif

JL_NO_ASAN static void ctx_switch(jl_task_t *lastt)
{
    jl_ptls_t ptls = lastt->ptls;
    jl_task_t **pt = &ptls->next_task;
    jl_task_t *t = *pt;
    assert(t != lastt);
    // none of these locks should be held across a task switch
    assert(ptls->locks.len == 0);

#ifdef _COMPILER_TSAN_ENABLED_
    if (lastt->ctx.tsan_state != __tsan_get_current_fiber()) {
        // Something went really wrong - don't even assume that we can
        // use assert/abort which involve lots of signal handling that
        // looks at the tsan state.
        write(STDERR_FILENO, tsan_state_corruption, sizeof(tsan_state_corruption) - 1);
        _exit(1);
    }
#endif

    int killed = jl_atomic_load_relaxed(&lastt->_state) != JL_TASK_STATE_RUNNABLE;
    if (!t->ctx.started && !t->ctx.copy_stack) {
        // may need to allocate the stack
        if (t->ctx.stkbuf == NULL) {
            t->ctx.stkbuf = jl_malloc_stack(&t->ctx.bufsz, t);
            if (t->ctx.stkbuf == NULL) {
#ifdef COPY_STACKS
                // fall back to stack copying if mmap fails
                t->ctx.copy_stack = 1;
                t->ctx.bufsz = 0;
                t->sticky = 1;
#else
                jl_throw(jl_memory_exception);
#endif
            }
        }
    }

    union {
        _jl_ucontext_t ctx;
        jl_stack_context_t copy_ctx;
    } lasttstate;

    if (killed) {
        *pt = NULL; // can't fail after here: clear the gc-root for the target task now
        lastt->gcstack = NULL;
        lastt->eh = NULL;
        if (!lastt->ctx.copy_stack && lastt->ctx.stkbuf) {
            // early free of stkbuf back to the pool
            jl_release_task_stack(ptls, lastt);
        }
    }
    else {
        if (lastt->ctx.copy_stack) { // save the old copy-stack
#ifdef _OS_WINDOWS_
            lasttstate.copy_ctx.uc_stack.ss_sp = (char*)ptls->stackbase - ptls->stacksize;
            lasttstate.copy_ctx.uc_stack.ss_size = ptls->stacksize;
#endif
#ifdef COPY_STACKS
            if (jl_setjmp(lasttstate.copy_ctx.uc_mcontext, 0)) {
#ifdef MIGRATE_TASKS
                ptls = lastt->ptls;
#endif
                lastt->ctx.copy_ctx = NULL;
                sanitizer_finish_switch_fiber(&ptls->previous_task->ctx, &lastt->ctx);
                return;
            }
            save_stack(ptls, lastt, pt); // allocates (gc-safepoint, and can also fail)
            lastt->ctx.copy_ctx = &lasttstate.copy_ctx;
#else
            abort();
#endif
        }
        else {
            *pt = NULL; // can't fail after here: clear the gc-root for the target task now
            lastt->ctx.ctx = &lasttstate.ctx;
        }
    }

    // set up global state for new task and clear global state for old task
    t->ptls = ptls;
    jl_atomic_store_relaxed(&ptls->current_task, t);
    JL_GC_PROMISE_ROOTED(t);
    jl_signal_fence();
    jl_set_pgcstack(&t->gcstack);
    jl_signal_fence();
    lastt->ptls = NULL;
    fegetenv(&lastt->fenv);
#ifdef MIGRATE_TASKS
    ptls->previous_task = lastt;
#endif

    if (t->ctx.started) {
        if (t->ctx.copy_stack) {
#ifdef COPY_STACKS
            if (lastt->ctx.copy_stack) {
                // Switching from copystack to copystack. Clear any shadow stack
                // memory above the saved shadow stack.
                uintptr_t stacktop = (uintptr_t)ptls->stackbase - t->ctx.copy_stack;
                uintptr_t stackbottom = ((uintptr_t)jl_get_frame_addr() & ~15);
                if (stackbottom < stacktop)
                    asan_unpoison_stack_memory(stackbottom, stacktop - stackbottom);
            }
            if (!killed && !lastt->ctx.copy_stack) {
                sanitizer_start_switch_fiber(ptls, &lastt->ctx, &t->ctx);
                restore_stack2(&t->ctx, ptls, &lastt->ctx); // half jl_swap_fiber and half restore_stack
            }
            else {
                tsan_switch_to_ctx(&t->ctx);
                if (killed) {
                    sanitizer_start_switch_fiber_killed(ptls, &t->ctx);
                    tsan_destroy_ctx(ptls, &lastt->ctx);
                }
                else {
                    sanitizer_start_switch_fiber(ptls, &lastt->ctx, &t->ctx);
                }

                if (lastt->ctx.copy_stack) {
                    restore_stack(&t->ctx, ptls, NULL); // (doesn't return)
                    abort();
                }
                else {
                    restore_stack(&t->ctx, ptls, (char*)1); // (doesn't return)
                    abort();
                }
            }
#endif
        }
        else {
            if (lastt->ctx.copy_stack) {
                // Switching away from a copystack to a non-copystack. Clear
                // the whole shadow stack now, because otherwise we won't know
                // how much stack memory to clear the next time we switch to
                // a copystack.
                uintptr_t stacktop = (uintptr_t)ptls->stackbase;
                uintptr_t stackbottom = ((uintptr_t)jl_get_frame_addr() & ~15);
                // We're not restoring the stack, but we still need to unpoison the
                // stack, so it starts with a pristine stack.
                asan_unpoison_stack_memory(stackbottom, stacktop - stackbottom);
            }
            if (killed) {
                sanitizer_start_switch_fiber_killed(ptls, &t->ctx);
                tsan_switch_to_ctx(&t->ctx);
                tsan_destroy_ctx(ptls, &lastt->ctx);
                jl_set_fiber(&t->ctx); // (doesn't return)
                abort(); // unreachable
            }
            else {
                sanitizer_start_switch_fiber(ptls, &lastt->ctx, &t->ctx);
                if (lastt->ctx.copy_stack) {
                    // Resume at the jl_setjmp earlier in this function,
                    // don't do a full task swap
                    tsan_switch_to_ctx(&t->ctx);
                    jl_set_fiber(&t->ctx); // (doesn't return)
                    abort();
                }
                else {
                    jl_swap_fiber(&lastt->ctx, &t->ctx);
                }
            }
        }
    }
    else {
#ifdef _COMPILER_TSAN_ENABLED_
        t->ctx.tsan_state = __tsan_create_fiber(0);
#endif
        if (lastt->ctx.copy_stack) {
            uintptr_t stacktop = (uintptr_t)ptls->stackbase;
            uintptr_t stackbottom = ((uintptr_t)jl_get_frame_addr() & ~15);
            // We're not restoring the stack, but we still need to unpoison the
            // stack, so it starts with a pristine stack.
            asan_unpoison_stack_memory(stackbottom, stacktop - stackbottom);
        }
        if (t->ctx.copy_stack) {
#ifdef COPY_STACKS
            tsan_switch_to_ctx(&t->ctx);
            // create a temporary non-copy_stack context for starting this fiber
            jl_ucontext_t ctx = t->ctx;
            ctx.ctx = NULL;
            ctx.stkbuf = (char*)ptls->stackbase - ptls->stacksize;
            ctx.bufsz = ptls->stacksize;
            ctx.copy_stack = 0;
            ctx.started = 0;
            if (killed) {
                sanitizer_start_switch_fiber_killed(ptls, &t->ctx);
                tsan_destroy_ctx(ptls, &lastt->ctx);
                if (lastt->ctx.copy_stack)
                    restore_stack3(&ctx, ptls, NULL); // (doesn't return)
                else
                    jl_start_fiber_set(&ctx);
                abort();
            }
            sanitizer_start_switch_fiber(ptls, &lastt->ctx, &t->ctx);
            if (lastt->ctx.copy_stack) {
                restore_stack3(&ctx, ptls, NULL); // (doesn't return)
                abort();
            }
            else {
                jl_start_fiber_swap(&lastt->ctx, &ctx);
            }
#else
            abort();
#endif
        }
        else {
            if (killed) {
                sanitizer_start_switch_fiber_killed(ptls, &t->ctx);
                tsan_switch_to_ctx(&t->ctx);
                tsan_destroy_ctx(ptls, &lastt->ctx);
                jl_start_fiber_set(&t->ctx); // (doesn't return)
                abort();
            }
            sanitizer_start_switch_fiber(ptls, &lastt->ctx, &t->ctx);
            if (lastt->ctx.copy_stack) {
                // copy_stack resumes at the jl_setjmp earlier in this function, so don't swap here
                tsan_switch_to_ctx(&t->ctx);
                jl_start_fiber_set(&t->ctx); // (doesn't return)
                abort();
            }
            else {
                jl_start_fiber_swap(&lastt->ctx, &t->ctx);
            }
        }
    }

#ifdef MIGRATE_TASKS
    ptls = lastt->ptls;
#endif
    assert(ptls);
    assert(lastt == jl_atomic_load_relaxed(&ptls->current_task));
    lastt->ctx.ctx = NULL;
    sanitizer_finish_switch_fiber(&ptls->previous_task->ctx, &lastt->ctx);
}

JL_DLLEXPORT void jl_switch(void) JL_NOTSAFEPOINT_LEAVE JL_NOTSAFEPOINT_ENTER
{
    jl_task_t *ct = jl_current_task;
    jl_ptls_t ptls = ct->ptls;
    jl_task_t *t = ptls->next_task;
    if (t == ct) {
        return;
    }
    int8_t gc_state = jl_gc_unsafe_enter(ptls);
    if (t->ctx.started && t->ctx.stkbuf == NULL)
        jl_error("attempt to switch to exited task");
    if (ptls->in_finalizer)
        jl_error("task switch not allowed from inside gc finalizer");
    if (ptls->in_pure_callback)
        jl_error("task switch not allowed from inside staged nor pure functions");
    if (!jl_set_task_tid(t, jl_atomic_load_relaxed(&ct->tid))) // manually yielding to a task
        jl_error("cannot switch to task running on another thread");

    JL_PROBE_RT_PAUSE_TASK(ct);

    // Store old values on the stack and reset
    sig_atomic_t defer_signal = ptls->defer_signal;
    int finalizers_inhibited = ptls->finalizers_inhibited;
    ptls->finalizers_inhibited = 0;

    jl_timing_block_t *blk = jl_timing_block_task_exit(ct, ptls);
    ctx_switch(ct);

#ifdef MIGRATE_TASKS
    ptls = ct->ptls;
    t = ptls->previous_task;
    ptls->previous_task = NULL;
    assert(t != ct);
    assert(jl_atomic_load_relaxed(&t->tid) == ptls->tid);
    if (!t->sticky && !t->ctx.copy_stack)
        jl_atomic_store_release(&t->tid, -1);
#else
    assert(ptls == ct->ptls);
#endif

    // Pop old values back off the stack
    assert(ct == jl_current_task &&
           0 != ct->ptls &&
           0 == ptls->finalizers_inhibited);
    ptls->finalizers_inhibited = finalizers_inhibited;
    jl_timing_block_task_enter(ct, ptls, blk); (void)blk;
    fesetenv(&ct->fenv);

    sig_atomic_t other_defer_signal = ptls->defer_signal;
    ptls->defer_signal = defer_signal;
    if (other_defer_signal && !defer_signal)
        jl_sigint_safepoint(ptls);

    JL_PROBE_RT_RUN_TASK(ct);
    jl_gc_unsafe_leave(ptls, gc_state);
}

JL_DLLEXPORT void jl_switchto(jl_task_t **pt) JL_NOTSAFEPOINT_ENTER // n.b. this does not actually enter a safepoint
{
    jl_set_next_task(*pt);
    jl_switch();
}

JL_DLLEXPORT JL_NORETURN void jl_no_exc_handler(jl_value_t *e, jl_task_t *ct)
{
    // NULL exception objects are used when rethrowing. we don't have a handler to process
    // the exception stack, so at least report the exception at the top of the stack.
    if (!e)
        e = jl_current_exception(ct);

    jl_printf((JL_STREAM*)STDERR_FILENO, "fatal: error thrown and no exception handler available.\n");
    jl_static_show((JL_STREAM*)STDERR_FILENO, e);
    jl_printf((JL_STREAM*)STDERR_FILENO, "\n");
    jlbacktrace(); // written to STDERR_FILENO
    if (ct == NULL)
        jl_raise(6);
    jl_exit(1);
}

/* throw_internal - yield to exception handler */

#ifdef ENABLE_TIMINGS
#define pop_timings_stack()                                                    \
        jl_timing_block_t *cur_block = ptls->timing_stack;                     \
        while (cur_block && eh->timing_stack != cur_block) {                   \
            cur_block = jl_timing_block_pop(cur_block);                        \
        }                                                                      \
        assert(cur_block == eh->timing_stack);
#else
#define pop_timings_stack() /* Nothing */
#endif

static void JL_NORETURN throw_internal(jl_task_t *ct, jl_value_t *exception JL_MAYBE_UNROOTED)
{
    JL_GC_PUSH1(&exception);
    jl_ptls_t ptls = ct->ptls;
    ptls->io_wait = 0;
    jl_gc_unsafe_enter(ptls);
    if (exception) {
        /* The temporary ptls->bt_data is rooted by special purpose code in the\
           GC. This exists only for the purpose of preserving bt_data until we
           set ptls->bt_size=0 below. */
        jl_push_excstack(ct, &ct->excstack, exception,
                         ptls->bt_data, ptls->bt_size);
        ptls->bt_size = 0;
    }
    assert(ct->excstack && ct->excstack->top);
    jl_handler_t *eh = ct->eh;
    if (eh != NULL) {
        pop_timings_stack()
        asan_unpoison_task_stack(ct, &eh->eh_ctx);
        jl_longjmp(eh->eh_ctx, 1);
    }
    else {
        jl_no_exc_handler(exception, ct);
    }
    assert(0);
    jl_unreachable();
}

// record backtrace and raise an error
JL_DLLEXPORT void jl_throw(jl_value_t *e JL_MAYBE_UNROOTED)
{
    assert(e != NULL);
    jl_jmp_buf *safe_restore = jl_get_safe_restore();
    jl_task_t *ct = jl_get_current_task();
    if (safe_restore) {
        asan_unpoison_task_stack(ct, safe_restore);
        jl_longjmp(*safe_restore, 1);
    }
    if (ct == NULL) // During startup, or on other threads
        jl_no_exc_handler(e, ct);
    record_backtrace(ct->ptls, 1);
    throw_internal(ct, e);
}

// rethrow with current excstack state
JL_DLLEXPORT void jl_rethrow(void)
{
    jl_task_t *ct = jl_current_task;
    jl_excstack_t *excstack = ct->excstack;
    if (!excstack || excstack->top == 0)
        jl_error("rethrow() not allowed outside a catch block");
    throw_internal(ct, NULL);
}

JL_DLLEXPORT void jl_rethrow_other(jl_value_t *e JL_MAYBE_UNROOTED)
{
    // TODO: Should uses of `rethrow(exc)` be replaced with a normal throw, now
    // that exception stacks allow root cause analysis?
    jl_task_t *ct = jl_current_task;
    jl_excstack_t *excstack = ct->excstack;
    if (!excstack || excstack->top == 0)
        jl_error("rethrow(exc) not allowed outside a catch block");
    // overwrite exception on top of stack. see jl_excstack_exception
    jl_excstack_raw(excstack)[excstack->top-1].jlvalue = e;
    JL_GC_PROMISE_ROOTED(e);
    throw_internal(ct, NULL);
}

/* This is xoshiro256++ 1.0, used for tasklocal random number generation in Julia.
   This implementation is intended for embedders and internal use by the runtime, and is
   based on the reference implementation at https://prng.di.unimi.it

   Credits go to David Blackman and Sebastiano Vigna for coming up with this PRNG.
   They described xoshiro256++ in "Scrambled Linear Pseudorandom Number Generators",
   ACM Trans. Math. Softw., 2021.

   There is a pure Julia implementation in stdlib that tends to be faster when used from
   within Julia, due to inlining and more aggressive architecture-specific optimizations.
*/
uint64_t jl_genrandom(uint64_t rngState[4]) JL_NOTSAFEPOINT
{
    uint64_t s0 = rngState[0];
    uint64_t s1 = rngState[1];
    uint64_t s2 = rngState[2];
    uint64_t s3 = rngState[3];

    uint64_t t = s1 << 17;
    uint64_t tmp = s0 + s3;
    uint64_t res = ((tmp << 23) | (tmp >> 41)) + s0;
    s2 ^= s0;
    s3 ^= s1;
    s1 ^= s2;
    s0 ^= s3;
    s2 ^= t;
    s3 = (s3 << 45) | (s3 >> 19);

    rngState[0] = s0;
    rngState[1] = s1;
    rngState[2] = s2;
    rngState[3] = s3;
    return res;
}

/*
The jl_rng_split function forks a task's RNG state in a way that is essentially
guaranteed to avoid collisions between the RNG streams of all tasks. The main
RNG is the xoshiro256++ RNG whose state is stored in rngState[0..3]. There is
also a small internal RNG used for task forking stored in rngState[4]. This
state is used to iterate a linear congruential generator (LCG), which is then
combined with xoshiro256's state and put through four different variations of
the strongest PCG output function, referred to as PCG-RXS-M-XS-64 [1].

The goal of jl_rng_split is to perturb the state of each child task's RNG in
such a way that for an entire tree of tasks spawned starting with a given root
task state, no two tasks have the same RNG state. Moreover, we want to do this
in a way that is deterministic and repeatable based on (1) the root task's seed,
(2) how many random numbers are generated, and (3) the task tree structure. The
RNG state of a parent task is allowed to affect the initial RNG state of a child
task, but the mere fact that a child was spawned should not alter the RNG output
of the parent. This second requirement rules out using the main RNG to seed
children: if we use the main RNG, we either advance it, which affects the
parent's RNG stream or, if we don't advance it, then every child would have an
identical RNG stream. Therefore some separate state must be maintained and
changed upon forking a child task while leaving the main RNG state unchanged.

The basic approach is a generalization and simplification of that used in the
DotMix [2] and SplitMix [3] RNG systems: each task is uniquely identified by a
sequence of "pedigree" numbers, indicating where in the task tree it was
spawned. This vector of pedigree coordinates is then reduced to a single value
by computing a "dot product" with a shared vector of random weights. I write
"dot product" in quotes because what we use is not an actual dot product. The
linear dot product construction used in both DotMix and SplitMix was found by
@foobar_iv2 [4] to allow easy construction of linear relationships between the
main RNG states of tasks, which was in turn reflected in observable linear
relationships between the outputs of their RNGs. This relationship was between a
minimum of four tasks, so doesn't constitute a collision, per se, but is clearly
undesirable and highlights a hazard of the plain dot product construction.

As in DotMix and SplitMix, each task is assigned unique task "pedigree"
coordinates. Our pedigree construction is a bit different and uses only binary
coordinates rather than arbitrary integers. Each pedigree is an infinite
sequence of ones and zeros with only finitely many ones. Each task has a "fork
index": the root task has index 0; the fork index of the jth child task of a
parent task with fork index i is i+j. The root task's coordinates are all zeros;
each child task's coordinates are the same as its parents except at its fork
index, where the parent has a zero while the child has a one; each task's
coordinates after its fork index are all zeros. The last common ancestor of two
tasks has coordinates that are the longest common prefix of their coordinates.

Also as in DotMix and SplitMix, we generate a sequence of pseudorandom "weights"
to combine with the coordinates of each task. This sequence is common across all
tasks, and different mix values for tasks stem entirely from task coordinates
being different. In DotMix and SplitMix the mix function is a literal dot
product: the pseudorandom weights are multiplied by corresponding task
coordinate and summed. While this does provably make collisions as unlikely as
random seeding, this linear construction can be used to create linearly
correlated states between more than two tasks. However, it turns out that the
compression mixing construction need not be linear, nor commutative, nor
associative. In fact, the mixing function need only be bijective in both
arguments. This allows us to use a much more non-trivial mixing function and
avoid any linear or other obvious correlations between related sets of tasks.

We maintain an LCG in rngState[4] to generate pseudorandom weights. An LCG by
itself is a very bad RNG, but we combine this one with xoshiro256 state
registers in a non-trivial way and then apply the PCG-RXS-M-XS-64 output
function to that. Even if the xoshiro256 states are all zeros, which they should
never be, the output would be the same as PCG-RXS-M-XS-64, which is a solid
statistical RNG. Each time a child is forked, we update the LCG in both parent
and child tasks, corresponding to increasing the fork index. In the parent,
that's all we have to do -- the main RNG state remains unchanged. Recall that
spawning a child should not affect subsequent RNG draws in the parent. The next
time the parent forks a child, the mixing weight used will be different. In the
child, we use the LCG state to perturb the child's main RNG state registers,
rngState[0..3].

To generalize SplitMix's optimized dot product construction, we also compute
each task's compression function value incrementally by combining the parent's
compression value with pseudorandom weight corresponding with the child's fork
index. Formally, if the parent's compression value is c then we can compute the
child's compression value as c′ = f(c, wᵢ) where w is the vector of pseudorandom
weights. What is f? It can be any function that is bijective in each argument
for all values of the other argument:

    * For all c: w ↦ f(c, w) is bijective
    * For all w: c ↦ f(c, w) is bijective

The proof that these requirements are sufficient to ensure collision resistance
is in the linked discussion [4]. DotMix/SplitMix are a special case where f is
just addition. Instead we use a much less simple mixing function:

    1. We use (2c+1)(2w+1)÷2 % 2^64 to mix the bits of c and w
    2. We then apply the PCG-RXS-M-XS-64 output function

The first step thoroughly mixes the bits of the previous compression value and
the pseudorandom weight value using multiplication, which is non-commutative
with xoshiro's operations (xor, shift, rotate). This mixing function is a
bijection on each argument witnessed by these inverses:

    * c′ ↦ (2c′+1)(2w+1)⁻¹÷2 % 2^64
    * w′ ↦ (2c+1)⁻¹(2w′+1)÷2 % 2^64

Here (2w+1)⁻¹ is the modular inverse of (2w+1) mod 2^64, guaranteed to exist
since 2w+1 is odd. The second PCG output step is a bijection and designed to be
significantly non-linear -- non-linear enough to mask the linearity of the LCG
that drives the PCG-RXS-M-XS-64 RNG and allows it to pass statistical RNG test
suites despite having the same size state and output. In particular, since this
mixing function is highly non-associative and non-linear, we (hopefully) don't
have any discernible relationship between these values:

    * c₀₀ = c
    * c₁₀ = f(c, wᵢ)
    * c₀₁ = f(c, wⱼ)
    * c₁₁ = f(f(c, wᵢ), wⱼ)

When f is simply `+` then these have a very obvious linear relationship:

    c₀₀ + c₁₁ == c₁₀ + c₀₁

This relationship holds regardless of what wᵢ and wⱼ are and allows easy
creation of correlated tasks with the way we were previously using the
DotMix/SplitMix construction. SplitMix itself does not output the raw dot
product, probably because the authors were aware of this linearity issue;
instead: they apply the MurmurHash3 finalizer to the dot-product to get an
output that masks linear relationships. I had failed to understand the
importance of that finalizer. One possible fix for our task splitting
correlation issue would have been to also apply a non-linear finalizer
(MurmurHash3 is one of the best) to our dot product before using it to perturb
the xoshiro256 state. There are two problems with that fix, however:

1. It requires accumulating the dot product somewhere. The old approach
   accumulates dot products directly in the xoshiro registers; if we were to
   accumulate and then finalize, the dot product has to be stored somewhere
   in each task. We want our tasks to be as small as possible, so adding
   another 64-bit field that we never change would be unfortunate.

2. We still need to apply the PCG finalizer to the internal LCG in order to
   generate dot product weights. SplitMix uses a shared static array of
   1024 pre-generated random weights; we could do the same, but that limits
   the number of task splits to a max of 1024 before weights have to be
   reused. We can't use the LCG directly because it's highly linear and we
   need four variations of the internal RNG stream for the four xoshiro256
   registers. That means we'd have to apply the PCG finalizer, add it to
   our dot product accumulator field in the child task, then apply the
   MurmurHash3 finalizer to that dot product and use the result to purturb
   the main RNG state.

We avoid both problems by recognizing that the mixing function can be much less
simple while still allowing the essential collision resistance proof to go
through. We replace addition with a highly non-linear, non-associative mixing
function that includes the PCG output function. This allows us to continue to use
the xoshiro state registers for mixing function accumulation as well as for its
primary purpose. It also obviates the need for double finalization: it would
have been disastrous to use LCG state directly as weights for a linear
construction like SplitMix, but using it as the input to a non-linear mixer that
includes the strongest PCG output function is reasonable (and precisely what
PCG-RXS-M-XS-64 does). Since the output of the mixing function is already
non-linearly finalized, there's no need to apply yet another finalizer.

Since there are four xoshiro256 registers that we want to behave independently
as mix accumulators, we use four different variations on the mixing function,
keyed by register index (0-3). Each variation first xors the LCG state with a
different random constant before combining that value above with the old
register state via multiplication. The PCG-RXS-M-XS-64 output function is then
applied to that mixed state, with a different multiplier constant for each
variation / register index. Xor is used in the first step since we multiply the
result with the state immediately after and multiplication distributes over `+`
and commutes with `*`, making both suspect options. Multiplication doesn't
distribute over or commute with xor. We also use a different odd multiplier in
PCG-RXS-M-XS-64 for each RNG register. These four sources of variation
(different initial state, different xor constants, different xoshiro256 state,
different PCG multipliers) are hopefully sufficient for each of the four outputs
to behave statistically independently, in the sense that even if two different
tasks happen to have a state collision in one 64-bit register, it is highly
improbable that all four registers collide at the same time, giving an actual
main RNG state collision.

[1]: https://www.pcg-random.org/pdf/hmc-cs-2014-0905.pdf

[2]: http://supertech.csail.mit.edu/papers/dprng.pdf

[3]: https://gee.cs.oswego.edu/dl/papers/oopsla14.pdf

[4]:
https://discourse.julialang.org/t/linear-relationship-between-xoshiro-tasks/110454
*/
void jl_rng_split(uint64_t dst[JL_RNG_SIZE], uint64_t src[JL_RNG_SIZE]) JL_NOTSAFEPOINT
{
    // load and advance the internal LCG state
    uint64_t x = src[4];
    src[4] = dst[4] = x * 0xd1342543de82ef95 + 1;
    // high spectrum multiplier from https://arxiv.org/abs/2001.05304

    // random xor constants
    static const uint64_t a[4] = {
        0x214c146c88e47cb7,
        0xa66d8cc21285aafa,
        0x68c7ef2d7b1a54d4,
        0xb053a7d7aa238c61
    };
    // random odd multipliers
    static const uint64_t m[4] = {
        0xaef17502108ef2d9, // standard PCG multiplier
        0xf34026eeb86766af,
        0x38fd70ad58dd9fbb,
        0x6677f9b93ab0c04d
    };

    // PCG-RXS-M-XS-64 output with four variants
    for (int i = 0; i < 4; i++) {
        uint64_t c = src[i];
        uint64_t w = x ^ a[i];
        c += w*(2*c + 1); // c = (2c+1)(2w+1)÷2 % 2^64 (double bijection)
        c ^= c >> ((c >> 59) + 5);
        c *= m[i];
        c ^= c >> 43;
        dst[i] = c;
    }
}

JL_DLLEXPORT jl_task_t *jl_new_task(jl_function_t *start, jl_value_t *completion_future, size_t ssize)
{
    jl_task_t *ct = jl_current_task;
    jl_task_t *t = (jl_task_t*)jl_gc_alloc(ct->ptls, sizeof(jl_task_t), jl_task_type);
    jl_set_typetagof(t, jl_task_tag, 0);
    JL_PROBE_RT_NEW_TASK(ct, t);
    t->ctx.copy_stack = 0;
    if (ssize == 0) {
        // stack size unspecified; use default
        if (always_copy_stacks) {
            t->ctx.copy_stack = 1;
            t->ctx.bufsz = 0;
        }
        else {
            t->ctx.bufsz = JL_STACK_SIZE;
        }
        t->ctx.stkbuf = NULL;
    }
    else {
        // user requested dedicated stack of a certain size
        if (ssize < MINSTKSZ)
            ssize = MINSTKSZ;
        t->ctx.bufsz = ssize;
        t->ctx.stkbuf = jl_malloc_stack(&t->ctx.bufsz, t);
        if (t->ctx.stkbuf == NULL) {
            t->ctx.bufsz = 0;
            jl_throw(jl_memory_exception);
        }
    }
    t->next = jl_nothing;
    t->queue = jl_nothing;
    t->tls = jl_nothing;
    jl_atomic_store_relaxed(&t->_state, JL_TASK_STATE_RUNNABLE);
    t->start = start;
    t->result = jl_nothing;
    t->donenotify = completion_future;
    jl_atomic_store_relaxed(&t->_isexception, 0);
    // Inherit scope from parent task
    t->scope = ct->scope;
    // Fork task-local random state from parent
    jl_rng_split(t->rngState, ct->rngState);
    // there is no active exception handler available on this stack yet
    t->eh = NULL;
    t->sticky = 1;
    t->gcstack = NULL;
    t->excstack = NULL;
    t->ctx.started = 0;
    t->priority = 0;
<<<<<<< HEAD
    fegetenv(&t->fenv);
    jl_atomic_store_relaxed(&t->tid, t->copy_stack ? jl_atomic_load_relaxed(&ct->tid) : -1); // copy_stacks are always pinned since they can't be moved
=======
    jl_atomic_store_relaxed(&t->tid, -1);
>>>>>>> 6ee784d9
    t->threadpoolid = ct->threadpoolid;
    t->ptls = NULL;
    t->world_age = ct->world_age;
    t->reentrant_timing = 0;
    jl_timing_task_init(t);

    if (t->ctx.copy_stack)
        t->ctx.copy_ctx = NULL;
    else
        t->ctx.ctx = NULL;
#ifdef _COMPILER_TSAN_ENABLED_
    t->ctx.tsan_state = NULL;
#endif
#ifdef _COMPILER_ASAN_ENABLED_
    t->ctx.asan_fake_stack = NULL;
#endif
    return t;
}

// a version of jl_current_task safe for unmanaged threads
JL_DLLEXPORT jl_task_t *jl_get_current_task(void)
{
    jl_gcframe_t **pgcstack = jl_get_pgcstack();
    return pgcstack == NULL ? NULL : container_of(pgcstack, jl_task_t, gcstack);
}

// Do one-time initializations for task system
void jl_init_tasks(void) JL_GC_DISABLED
{
    char *acs = getenv("JULIA_COPY_STACKS");
    if (acs) {
        if (!strcmp(acs, "1") || !strcmp(acs, "yes"))
            always_copy_stacks = 1;
        else if (!strcmp(acs, "0") || !strcmp(acs, "no"))
            always_copy_stacks = 0;
        else {
            jl_safe_printf("invalid JULIA_COPY_STACKS value: %s\n", acs);
            exit(1);
        }
    }
#ifndef COPY_STACKS
    if (always_copy_stacks) {
        jl_safe_printf("Julia built without COPY_STACKS support");
        exit(1);
    }
#endif
#if defined(_COMPILER_ASAN_ENABLED_) && __GLIBC__
    void *libc_handle = dlopen("libc.so.6", RTLD_NOW | RTLD_NOLOAD);
    if (libc_handle) {
        *(void**)&real_siglongjmp = dlsym(libc_handle, "siglongjmp");
        dlclose(libc_handle);
    }
    if (real_siglongjmp == NULL) {
        jl_safe_printf("failed to get real siglongjmp\n");
        exit(1);
    }
#endif
}

#if defined(_COMPILER_ASAN_ENABLED_)
static void NOINLINE JL_NORETURN _start_task(void);
#endif

static void NOINLINE JL_NORETURN JL_NO_ASAN start_task(void)
{
CFI_NORETURN
#if defined(_COMPILER_ASAN_ENABLED_)
    // First complete the fiber switch, otherwise ASAN will be confused
    // when it unpoisons the stack in _start_task
#ifdef __clang_gcanalyzer__
    jl_task_t *ct = jl_get_current_task();
#else
    jl_task_t *ct = jl_current_task;
#endif
    jl_ptls_t ptls = ct->ptls;
    sanitizer_finish_switch_fiber(&ptls->previous_task->ctx, &ct->ctx);
    _start_task();
}

static void NOINLINE JL_NORETURN _start_task(void)
{
CFI_NORETURN
#endif
    // this runs the first time we switch to a task
#ifdef __clang_gcanalyzer__
    jl_task_t *ct = jl_get_current_task();
#else
    jl_task_t *ct = jl_current_task;
#endif
    ct->ctx.ctx = NULL;
    jl_ptls_t ptls = ct->ptls;
    jl_value_t *res;
    assert(ptls->finalizers_inhibited == 0);

#ifdef MIGRATE_TASKS
    jl_task_t *pt = ptls->previous_task;
    ptls->previous_task = NULL;
    if (!pt->sticky && !pt->ctx.copy_stack)
        jl_atomic_store_release(&pt->tid, -1);
#endif
    fesetenv(&ct->fenv);

    ct->ctx.started = 1;
    JL_PROBE_RT_START_TASK(ct);
    jl_timing_block_task_enter(ct, ptls, NULL);
    if (jl_atomic_load_relaxed(&ct->_isexception)) {
        record_backtrace(ptls, 0);
        jl_push_excstack(ct, &ct->excstack, ct->result,
                         ptls->bt_data, ptls->bt_size);
        res = ct->result;
    }
    else {
        JL_TRY {
            if (ptls->defer_signal) {
                ptls->defer_signal = 0;
                jl_sigint_safepoint(ptls);
            }
            JL_TIMING(ROOT, ROOT);
            res = jl_apply(&ct->start, 1);
        }
        JL_CATCH {
            res = jl_current_exception(ct);
            jl_atomic_store_relaxed(&ct->_isexception, 1);
            goto skip_pop_exception;
        }
skip_pop_exception:;
    }
    ct->result = res;
    jl_gc_wb(ct, ct->result);
    jl_finish_task(ct);
    jl_gc_debug_critical_error();
    abort();
}


#if defined(JL_HAVE_UCONTEXT)
#ifdef _OS_WINDOWS_
#define setcontext jl_setcontext
#define swapcontext jl_swapcontext
#endif
static int make_fiber(jl_ucontext_t *t, _jl_ucontext_t *ctx)
{
#ifndef _OS_WINDOWS_
    int r = getcontext(ctx);
    if (r != 0) abort();
#endif
    ctx->uc_stack.ss_sp = (char*)t->stkbuf;
    ctx->uc_stack.ss_size = t->bufsz;
#ifdef _OS_WINDOWS_
    jl_makecontext(ctx, &start_task);
#else
    ctx->uc_link = NULL;
    makecontext(ctx, &start_task, 0);
#endif
    return 1;
}
static void jl_start_fiber_set(jl_ucontext_t *t)
{
    _jl_ucontext_t ctx;
    make_fiber(t, &ctx);
    setcontext(&ctx);
}
static void jl_start_fiber_swap(jl_ucontext_t *lastt, jl_ucontext_t *t)
{
    _jl_ucontext_t ctx;
    make_fiber(t, &ctx);
    assert(lastt);
    tsan_switch_to_ctx(t);
    swapcontext(lastt->ctx, &ctx);
}
static void jl_swap_fiber(jl_ucontext_t *lastt, jl_ucontext_t *t)
{
    tsan_switch_to_ctx(t);
    swapcontext(lastt->ctx, t->ctx);
}
static void jl_set_fiber(jl_ucontext_t *t)
{
    setcontext(t->ctx);
}
#endif

#if defined(JL_HAVE_UNW_CONTEXT)
#ifdef _OS_WINDOWS_
#error unw_context_t not defined in Windows
#endif
static inline void jl_unw_swapcontext(unw_context_t *old, unw_cursor_t *c)
{
    volatile int returns = 0;
    int r = unw_getcontext(old);
    if (++returns == 2) // r is garbage after the first return
        return;
    if (r != 0 || returns != 1)
        abort();
    unw_resume(c);
}
static void jl_swap_fiber(jl_ucontext_t *lastt, jl_ucontext_t *t)
{
    unw_cursor_t c;
    int r = unw_init_local(&c, t->ctx);
    if (r < 0)
        abort();
    jl_unw_swapcontext(lastt->ctx, &c);
}
static void jl_set_fiber(jl_ucontext_t *t)
{
    unw_cursor_t c;
    int r = unw_init_local(&c, t->ctx);
    if (r < 0)
        abort();
    unw_resume(&c);
}
#elif defined(JL_HAVE_ASM)
static void jl_swap_fiber(jl_ucontext_t *lastt, jl_ucontext_t *t)
{
    if (jl_setjmp(lastt->ctx->uc_mcontext, 0))
        return;
    tsan_switch_to_ctx(t);
    jl_set_fiber(t); // doesn't return
}
static void jl_set_fiber(jl_ucontext_t *t)
{
    jl_longjmp(t->ctx->uc_mcontext, 1);
}
#endif

#if defined(JL_HAVE_UNW_CONTEXT) && !defined(JL_HAVE_ASM)
#if defined(_CPU_X86_) || defined(_CPU_X86_64_)
#define PUSH_RET(ctx, stk) \
    do { \
        stk -= sizeof(uintptr_t); \
        *(uintptr_t*)stk = 0; /* push null RIP/EIP onto the stack */ \
    } while (0)
#elif defined(_CPU_ARM_)
#define PUSH_RET(ctx, stk) \
    if (unw_set_reg(ctx, UNW_ARM_R14, 0)) /* put NULL into the LR */ \
        abort();
#else
#error please define how to simulate a CALL on this platform
#endif
static void jl_start_fiber_set(jl_ucontext_t *t)
{
    unw_cursor_t c;
    char *stk = (char*)t->stkbuf;
    size_t ssize = t->bufsz;
    uintptr_t fn = (uintptr_t)&start_task;
    stk += ssize;
    int r = unw_getcontext(t->ctx);
    if (r)
        abort();
    if (unw_init_local(&c, t->ctx))
        abort();
    PUSH_RET(&c, stk);
#if defined __linux__
#error savannah nongnu libunwind is incapable of setting UNW_REG_SP, as required
#endif
    if (unw_set_reg(&c, UNW_REG_SP, (uintptr_t)stk))
        abort();
    if (unw_set_reg(&c, UNW_REG_IP, fn))
        abort();
    unw_resume(&c); // (doesn't return)
}
static void jl_start_fiber_swap(jl_ucontext_t *lastt, jl_ucontext_t *t)
{
    assert(lastt);
    unw_cursor_t c;
    char *stk = (char*)t->stkbuf;
    size_t ssize = t->bufsz;
    uintptr_t fn = (uintptr_t)&start_task;
    stk += ssize;
    volatile int returns = 0;
    int r = unw_getcontext(lastt->ctx);
    if (++returns == 2) // r is garbage after the first return
        return;
    if (r != 0 || returns != 1)
        abort();
    r = unw_getcontext(t->ctx);
    if (r != 0)
        abort();
    if (unw_init_local(&c, t->ctx))
        abort();
    PUSH_RET(&c, stk);
    if (unw_set_reg(&c, UNW_REG_SP, (uintptr_t)stk))
        abort();
    if (unw_set_reg(&c, UNW_REG_IP, fn))
        abort();
    jl_unw_swapcontext(lastt->ctx, &c);
}
#endif

#if defined(JL_HAVE_ASM)
#ifdef _OS_WINDOWS_
#error JL_HAVE_ASM not defined in Windows
#endif
JL_NO_ASAN static void jl_start_fiber_swap(jl_ucontext_t *lastt, jl_ucontext_t *t)
{
    assert(lastt);
#ifdef JL_HAVE_UNW_CONTEXT
    volatile int returns = 0;
    int r = unw_getcontext(lastt->ctx);
    if (++returns == 2) // r is garbage after the first return
        return;
    if (r != 0 || returns != 1)
        abort();
#else
    if (jl_setjmp(lastt->ctx->uc_mcontext, 0))
        return;
#endif
    tsan_switch_to_ctx(t);
    jl_start_fiber_set(t); // doesn't return
}
JL_NO_ASAN static void jl_start_fiber_set(jl_ucontext_t *t)
{
CFI_NORETURN
    char *stk = (char*)t->stkbuf;
    size_t ssize = t->bufsz;
    uintptr_t fn = (uintptr_t)&start_task;
    stk += ssize;
#ifdef _CPU_X86_64_
    asm volatile (
        " movq %0, %%rsp;\n"
        " movq %1, %%rax;\n"
        " xorq %%rbp, %%rbp;\n"
        " push %%rbp;\n" // instead of RSP
        " jmpq *%%rax;\n" // call `fn` with fake stack frame
        " ud2"
        : : "r"(stk), "r"(fn) : "memory" );
#elif defined(_CPU_X86_)
    asm volatile (
        " movl %0, %%esp;\n"
        " movl %1, %%eax;\n"
        " xorl %%ebp, %%ebp;\n"
        " push %%ebp;\n" // instead of ESP
        " jmpl *%%eax;\n" // call `fn` with fake stack frame
        " ud2"
        : : "r"(stk), "r"(fn) : "memory" );
#elif defined(_CPU_AARCH64_)
    asm volatile(
        " mov sp, %0;\n"
        " mov x29, xzr;\n" // Clear link register (x29) and frame pointer
        " mov x30, xzr;\n" // (x30) to terminate unwinder.
        " br %1;\n" // call `fn` with fake stack frame
        " brk #0x1" // abort
        : : "r" (stk), "r"(fn) : "memory" );
#elif defined(_CPU_ARM_)
    // A "i" constraint on `&start_task` works only on clang and not on GCC.
    asm(" mov sp, %0;\n"
        " mov lr, #0;\n" // Clear link register (lr) and frame pointer
        " mov fp, #0;\n" // (fp) to terminate unwinder.
        " bx %1;\n" // call `fn` with fake stack frame.  While `bx` can change
                    // the processor mode to thumb, this will never happen
                    // because all our addresses are word-aligned.
        " udf #0" // abort
        : : "r" (stk), "r"(fn) : "memory" );
#elif defined(_CPU_PPC64_)
    // N.B.: There is two iterations of the PPC64 ABI.
    // v2 is current and used here. Make sure you have the
    // correct version of the ABI reference when working on this code.
    asm volatile(
        // Move stack (-0x30 for initial stack frame) to stack pointer
        " addi 1, %0, -0x30;\n"
        // Build stack frame
        // Skip local variable save area
        " std 2, 0x28(1);\n" // Save TOC
        // Clear link editor/compiler words
        " std 0, 0x20(1);\n"
        " std 0, 0x18(1);\n"
        // Clear LR/CR save area
        " std 0, 0x10(1);\n"
        " std 0, 0x8(1);\n"
        " std 0, 0x0(1); \n" // Clear back link to terminate unwinder
        " mtlr 0; \n"        // Clear link register
        " mr 12, %1; \n"     // Set up target global entry point
        " mtctr 12; \n"      // Move jump target to counter register
        " bctr; \n"          // branch to counter (lr update disabled)
        " trap; \n"
        : : "r"(stk), "r"(fn) : "memory");
#else
#error JL_HAVE_ASM defined but not implemented for this CPU type
#endif
    __builtin_unreachable();
}
#endif

// Initialize a root task using the given stack.
jl_task_t *jl_init_root_task(jl_ptls_t ptls, void *stack_lo, void *stack_hi)
{
    assert(ptls->root_task == NULL);
    // We need `gcstack` in `Task` to allocate Julia objects; *including* the `Task` type.
    // However, to allocate a `Task` via `jl_gc_alloc` as done in `jl_init_root_task`,
    // we need the `Task` type itself. We use stack-allocated "raw" `jl_task_t` struct to
    // workaround this chicken-and-egg problem. Note that this relies on GC to be turned
    // off as GC fails because we don't/can't allocate the type tag.
    struct {
        jl_value_t *type;
        jl_task_t value;
    } bootstrap_task = {0};
    jl_set_pgcstack(&bootstrap_task.value.gcstack);
    bootstrap_task.value.ptls = ptls;
    if (jl_nothing == NULL) // make a placeholder
        jl_nothing = jl_gc_permobj(0, jl_nothing_type);
    jl_task_t *ct = (jl_task_t*)jl_gc_alloc(ptls, sizeof(jl_task_t), jl_task_type);
    jl_set_typetagof(ct, jl_task_tag, 0);
    memset(ct, 0, sizeof(jl_task_t));
    void *stack = stack_lo;
    size_t ssize = (char*)stack_hi - (char*)stack_lo;
#ifndef _OS_WINDOWS_
    if (ptls->tid == 0) {
        stack = (void*)((char*)stack - ROOT_TASK_STACK_ADJUSTMENT); // offset our guess of the address of the bottom of stack to cover the guard pages too
        ssize += ROOT_TASK_STACK_ADJUSTMENT; // sizeof stack is known exactly, but not where we are in that stack
    }
#endif
    if (always_copy_stacks) {
        ct->ctx.copy_stack = 1;
        ct->ctx.stkbuf = NULL;
        ct->ctx.bufsz = 0;
    }
    else {
        ct->ctx.copy_stack = 0;
        ct->ctx.stkbuf = stack;
        ct->ctx.bufsz = ssize;
    }

#ifdef USE_TRACY
    char *unique_string = (char *)malloc(strlen("Root") + 1);
    strcpy(unique_string, "Root");
    ct->name = unique_string;
#endif
    ct->ctx.started = 1;
    ct->next = jl_nothing;
    ct->queue = jl_nothing;
    ct->tls = jl_nothing;
    jl_atomic_store_relaxed(&ct->_state, JL_TASK_STATE_RUNNABLE);
    ct->start = NULL;
    ct->result = jl_nothing;
    ct->donenotify = jl_nothing;
    jl_atomic_store_relaxed(&ct->_isexception, 0);
    ct->scope = jl_nothing;
    ct->eh = NULL;
    ct->gcstack = NULL;
    ct->excstack = NULL;
    jl_atomic_store_relaxed(&ct->tid, ptls->tid);
    ct->threadpoolid = jl_threadpoolid(ptls->tid);
    ct->sticky = 1;
    ct->ptls = ptls;
    ct->world_age = 1; // OK to run Julia code on this task
    ct->reentrant_timing = 0;
    ptls->root_task = ct;
    jl_atomic_store_relaxed(&ptls->current_task, ct);
    JL_GC_PROMISE_ROOTED(ct);
    jl_set_pgcstack(&ct->gcstack);
    assert(jl_current_task == ct);
    assert(jl_current_task->ptls == ptls);

#ifdef _COMPILER_TSAN_ENABLED_
    ct->ctx.tsan_state = __tsan_get_current_fiber();
#endif
#ifdef _COMPILER_ASAN_ENABLED_
    ct->ctx.asan_fake_stack = NULL;
#endif

    jl_timing_block_task_enter(ct, ptls, NULL);

#ifdef COPY_STACKS
    // initialize the base_ctx from which all future copy_stacks will be copies
    if (always_copy_stacks) {
        // when this is set, we will attempt to corrupt the process stack to switch tasks,
        // although this is unreliable, and thus not recommended
        ptls->stackbase = jl_get_frame_addr();
        ptls->stacksize =  (char*)ptls->stackbase - (char*)stack_lo;
    }
    else {
        size_t bufsz = JL_STACK_SIZE;
        void *stkbuf = jl_malloc_stack(&bufsz, NULL);
        if (stkbuf != NULL) {
            ptls->stackbase = (char*)stkbuf + bufsz;
            ptls->stacksize = bufsz;
        }
        else {
            ptls->stacksize = 0;
        }
    }
#endif

    if (jl_options.handle_signals == JL_OPTIONS_HANDLE_SIGNALS_ON)
        jl_install_thread_signal_handler(ptls);

    return ct;
}

JL_DLLEXPORT int jl_is_task_started(jl_task_t *t) JL_NOTSAFEPOINT
{
    return t->ctx.started;
}

JL_DLLEXPORT int16_t jl_get_task_tid(jl_task_t *t) JL_NOTSAFEPOINT
{
    return jl_atomic_load_relaxed(&t->tid);
}

JL_DLLEXPORT int8_t jl_get_task_threadpoolid(jl_task_t *t)
{
    return t->threadpoolid;
}


#ifdef _OS_WINDOWS_
#if defined(_CPU_X86_)
extern DWORD32 __readgsdword(int);
extern DWORD32 __readgs(void);
#endif
JL_DLLEXPORT void jl_gdb_dump_threadinfo(void)
{
#if defined(_CPU_X86_64_)
    DWORD64 gs0 = __readgsqword(0x0);
    DWORD64 gs8 = __readgsqword(0x8);
    DWORD64 gs16 = __readgsqword(0x10);
    jl_safe_printf("ThreadId: %u, Stack: %p -- %p to %p, SEH: %p\n",
                   (unsigned)GetCurrentThreadId(),
                   jl_get_frame_addr(),
                   (void*)gs8, (void*)gs16, (void*)gs0);
#elif defined(_CPU_X86_)
    DWORD32 fs0 = __readfsdword(0x0);
    DWORD32 fs4 = __readfsdword(0x4);
    DWORD32 fs8 = __readfsdword(0x8);
    jl_safe_printf("ThreadId: %u, Stack: %p -- %p to %p, SEH: %p\n",
                   (unsigned)GetCurrentThreadId(),
                   jl_get_frame_addr(),
                   (void*)fs4, (void*)fs8, (void*)fs0);
    if (__readgs()) { // WoW64 if GS is non-zero
        DWORD32 gs0 = __readgsdword(0x0);
        DWORD32 gs4 = __readgsdword(0x4);
        DWORD32 gs8 = __readgsdword(0x8);
        DWORD32 gs12 = __readgsdword(0xc);
        DWORD32 gs16 = __readgsdword(0x10);
        DWORD32 gs20 = __readgsdword(0x14);
        jl_safe_printf("Stack64: %p%p to %p%p, SEH64: %p%p\n",
                       (void*)gs12, (void*)gs8,
                       (void*)gs20, (void*)gs16,
                       (void*)gs4, (void*)gs0);
    }
#else
    jl_safe_printf("ThreadId: %u, Stack: %p\n",
                   (unsigned)GetCurrentThreadId(),
                   jl_get_frame_addr());
#endif
}
#endif


#ifdef __cplusplus
}
#endif<|MERGE_RESOLUTION|>--- conflicted
+++ resolved
@@ -1140,12 +1140,8 @@
     t->excstack = NULL;
     t->ctx.started = 0;
     t->priority = 0;
-<<<<<<< HEAD
     fegetenv(&t->fenv);
-    jl_atomic_store_relaxed(&t->tid, t->copy_stack ? jl_atomic_load_relaxed(&ct->tid) : -1); // copy_stacks are always pinned since they can't be moved
-=======
     jl_atomic_store_relaxed(&t->tid, -1);
->>>>>>> 6ee784d9
     t->threadpoolid = ct->threadpoolid;
     t->ptls = NULL;
     t->world_age = ct->world_age;
