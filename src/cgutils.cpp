--- conflicted
+++ resolved
@@ -2008,29 +2008,16 @@
             emit_unbox_store(ctx, rhs, ptr, tbaa, alignment);
         }
     }
-<<<<<<< HEAD
 #if JL_LLVM_VERSION >= 130000
     else if (isswapfield && isStrongerThanMonotonic(Order)) {
-        auto *store = ctx.builder.CreateAtomicRMW(AtomicRMWInst::Xchg, ptr, r, Align(alignment), Order);
 #else
     else if (isswapfield && !isboxed) {
-        auto *store = ctx.builder.CreateAtomicRMW(AtomicRMWInst::Xchg, ptr, r, Order);
-        store->setAlignment(Align(alignment));
 #endif
-        if (aliasscope)
-            store->setMetadata("noalias", aliasscope);
-        if (tbaa)
-            tbaa_decorate(tbaa, store);
-=======
-    else if (isswapfield && !isboxed) {
         assert(Order != AtomicOrdering::NotAtomic && r);
-        // we can't handle isboxed here as a workaround for really bad LLVM
-        // design issue: plain Xchg only works with integers
         auto *store = ctx.builder.CreateAtomicRMW(AtomicRMWInst::Xchg, ptr, r, Align(alignment), Order);
         jl_aliasinfo_t ai = jl_aliasinfo_t::fromTBAA(ctx, tbaa);
         ai.noalias = MDNode::concatenate(aliasscope, ai.noalias);
         ai.decorateInst(store);
->>>>>>> bd5e6da5
         instr = store;
     }
     else {
