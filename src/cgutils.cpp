--- conflicted
+++ resolved
@@ -397,13 +397,8 @@
     // emit a GlobalVariable for a jl_value_t named "cname"
     // store the name given so we can reuse it (facilitating merging later)
     // so first see if there already is a GlobalVariable for this address
-<<<<<<< HEAD
     OBJ_PIN(addr); // This will be stored in the native heap. We need to pin it.
-    GlobalVariable* &gv = ctx.emission_context.global_targets[addr];
-    Module *M = jl_Module;
-=======
     GlobalVariable* &gv = params.global_targets[addr];
->>>>>>> 34aceb52
     StringRef localname;
     std::string gvname;
     if (!gv) {
@@ -570,13 +565,9 @@
 {
     if (p == NULL)
         return Constant::getNullValue(ctx.types().T_pjlvalue);
-<<<<<<< HEAD
     // Pointers to p will be emitted into the code. Make sure p won't be moved by GC.
     OBJ_PIN(p);
-    Value *pgv = literal_pointer_val_slot(ctx, p);
-=======
     Value *pgv = literal_pointer_val_slot(ctx.emission_context, jl_Module, p);
->>>>>>> 34aceb52
     jl_aliasinfo_t ai = jl_aliasinfo_t::fromTBAA(ctx, ctx.tbaa().tbaa_const);
     auto load = ai.decorateInst(maybe_mark_load_dereferenceable(
             ctx.builder.CreateAlignedLoad(ctx.types().T_pjlvalue, pgv, Align(sizeof(void*))),
