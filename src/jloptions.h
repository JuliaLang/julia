// This file is a part of Julia. License is MIT: https://julialang.org/license

#ifndef JL_JLOPTIONS_H
#define JL_JLOPTIONS_H

// NOTE: This struct needs to be kept in sync with JLOptions type in base/options.jl

typedef struct {
    int8_t quiet;
    int8_t banner;
    const char *julia_bindir;
    const char *julia_bin;
    const char **cmds;
    const char *image_file;
    const char *cpu_target;
    int8_t nthreadpools;
    int16_t nthreads;
    int16_t nmarkthreads;
    int8_t nsweepthreads;
    const int16_t *nthreads_per_pool;
    int32_t nprocs;
    const char *machine_file;
    const char *project;
    const char *program_file;
    int8_t isinteractive;
    int8_t color;
    int8_t historyfile;
    int8_t startupfile;
    int8_t compile_enabled;
    int8_t code_coverage;
    int8_t malloc_log;
    const char *tracked_path;
    int8_t opt_level;
    int8_t opt_level_min;
    int8_t debug_level;
    int8_t check_bounds;
    int8_t depwarn;
    int8_t warn_overwrite;
    int8_t can_inline;
    int8_t polly;
    const char *trace_compile;
    const char *trace_dispatch;
    int8_t fast_math;
    int8_t worker;
    const char *cookie;
    int8_t handle_signals;
    int8_t use_experimental_features;
    int8_t use_sysimage_native_code;
    int8_t use_compiled_modules;
    int8_t use_pkgimages;
    const char *bindto;
    const char *outputbc;
    const char *outputunoptbc;
    const char *outputo;
    const char *outputasm;
    const char *outputji;
    const char *output_code_coverage;
    int8_t incremental;
    int8_t image_file_specified;
    int8_t warn_scope;
    int8_t image_codegen;
    int8_t rr_detach;
    int8_t strip_metadata;
    int8_t strip_ir;
    int8_t permalloc_pkgimg;
    uint64_t heap_size_hint;
    uint64_t hard_heap_limit;
    uint64_t heap_target_increment;
    int8_t trace_compile_timing;
    int8_t trim;
    int8_t task_metrics;
    int16_t timeout_for_safepoint_straggler_s;
    int8_t gc_sweep_always_full;
<<<<<<< HEAD
    int8_t target_sanitize_memory;
    int8_t target_sanitize_thread;
    int8_t target_sanitize_address;
=======
    int8_t compress_sysimage;
>>>>>>> 94936772
} jl_options_t;

#endif<|MERGE_RESOLUTION|>--- conflicted
+++ resolved
@@ -71,13 +71,10 @@
     int8_t task_metrics;
     int16_t timeout_for_safepoint_straggler_s;
     int8_t gc_sweep_always_full;
-<<<<<<< HEAD
+    int8_t compress_sysimage;
     int8_t target_sanitize_memory;
     int8_t target_sanitize_thread;
     int8_t target_sanitize_address;
-=======
-    int8_t compress_sysimage;
->>>>>>> 94936772
 } jl_options_t;
 
 #endif