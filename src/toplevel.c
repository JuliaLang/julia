--- conflicted
+++ resolved
@@ -616,19 +616,6 @@
 }
 
 JL_DLLEXPORT jl_code_instance_t *jl_new_codeinst_for_uninferred(jl_method_instance_t *mi, jl_code_info_t *src)
-<<<<<<< HEAD
-{
-    // Do not compress this, we expect it to be shortlived.
-    jl_code_instance_t *ci = jl_new_codeinst(mi, (jl_value_t*)jl_uninferred_sym,
-        (jl_value_t*)jl_any_type, (jl_value_t*)jl_any_type, jl_nothing,
-        (jl_value_t*)src, 0, src->min_world, src->max_world,
-        0, 0, NULL, 1, NULL);
-    return ci;
-}
-
-JL_DLLEXPORT jl_method_instance_t *jl_method_instance_for_thunk(jl_code_info_t *src, jl_module_t *module)
-{
-=======
 {
     // Do not compress this, we expect it to be shortlived.
     jl_code_instance_t *ci = jl_new_codeinst(mi, (jl_value_t*)jl_uninferred_sym,
@@ -640,7 +627,6 @@
 
 JL_DLLEXPORT jl_method_instance_t *jl_method_instance_for_thunk(jl_code_info_t *src, jl_module_t *module)
 {
->>>>>>> 59074fa7
     jl_method_instance_t *mi = jl_new_method_instance_uninit();
     mi->specTypes = (jl_value_t*)jl_emptytuple_type;
     mi->def.module = module;
