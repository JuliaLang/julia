--- conflicted
+++ resolved
@@ -36,15 +36,11 @@
 static jl_sym_t *mk_symbol(const char *str, size_t len) JL_NOTSAFEPOINT
 {
     size_t nb = symbol_nbytes(len);
-<<<<<<< HEAD
-    jl_sym_t *sym = (jl_sym_t*)jl_gc_permsymbol(nb);
-=======
     // jl_sym_t is an object and needs to be allocated with jl_gc_permobj
     // but its type is set below with jl_set_typetagof since
     // jl_symbol_type might not have been initialized
     jl_sym_t *sym = (jl_sym_t*)jl_gc_permobj(nb, NULL, sizeof(void*));
     jl_set_typetagof(sym, jl_symbol_tag, GC_OLD_MARKED);
->>>>>>> 34aceb52
     jl_atomic_store_relaxed(&sym->left, NULL);
     jl_atomic_store_relaxed(&sym->right, NULL);
     sym->hash = hash_symbol(str, len);
