--- conflicted
+++ resolved
@@ -690,7 +690,6 @@
     nothing
 end
 
-<<<<<<< HEAD
 function is_already_cached(interp::AbstractInterpreter, result::InferenceResult, ci::CodeInstance)
     # check if the existing linfo metadata is also sufficient to describe the current inference result
     # to decide if it is worth caching this right now
@@ -704,13 +703,6 @@
     return false
 end
 
-# record the backedges
-function store_backedges(caller::CodeInstance, edges::SimpleVector)
-    isa(caller.def.def, Method) || return # don't add backedges to toplevel method instance
-    i = 1
-    while true
-        i > length(edges) && return nothing
-=======
 # Iterate a series of back-edges that need registering, based on the provided forward edge list.
 # Back-edges are returned as (invokesig, item), where the item is a Binding, MethodInstance, or
 # MethodTable.
@@ -722,7 +714,6 @@
     edges = it.forward_edges
     i > length(edges) && return nothing
     while i ≤ length(edges)
->>>>>>> 6180ca0e
         item = edges[i]
         if item isa Int
             i += 2
