# This file is a part of Julia. License is MIT: https://julialang.org/license

using Test
using Base.Meta
using Core.IR

include("irutils.jl")

# domsort
# =======

## Test that domsort doesn't mangle single-argument phis (#29262)
let code = Any[
        # block 1
        Expr(:call, :opaque),
        GotoIfNot(Core.SSAValue(1), 10),
        # block 2
        Core.PhiNode(Int32[8], Any[Core.SSAValue(7)]), # <- This phi must not get replaced by %7
        Core.PhiNode(Int32[2, 8], Any[true, false]),
        GotoIfNot(Core.SSAValue(1), 7),
        # block 3
        Expr(:call, :+, Core.SSAValue(3), 1),
        # block 4
        Core.PhiNode(Int32[5, 6], Any[0, Core.SSAValue(6)]),
        Expr(:call, >, Core.SSAValue(7), 10),
        GotoIfNot(Core.SSAValue(8), 3),
        # block 5
        Core.PhiNode(Int32[2, 8], Any[0, Core.SSAValue(7)]),
        ReturnNode(Core.SSAValue(10)),
    ]
    ir = make_ircode(code)
    domtree = Compiler.construct_domtree(ir)
    ir = Compiler.domsort_ssa!(ir, domtree)
    Compiler.verify_ir(ir)
    phi = ir.stmts.stmt[3]
    @test isa(phi, Core.PhiNode) && length(phi.edges) == 1
end

# test that we don't stack-overflow in SNCA with large functions.
let code = Any[]
    N = 2^15
    for i in 1:2:N
        push!(code, Expr(:call, :opaque))
        push!(code, GotoIfNot(Core.SSAValue(i), N+2)) # skip one block
    end
    # all goto here
    push!(code, Expr(:call, :opaque))
    push!(code, ReturnNode(nothing))
    ir = make_ircode(code)
    domtree = Compiler.construct_domtree(ir)
    ir = Compiler.domsort_ssa!(ir, domtree)
    Compiler.verify_ir(ir)
end

# SROA
# ====

using .Compiler: widenconst

is_load_forwarded(src::CodeInfo) = !any(iscall((src, getfield)), src.code)
is_scalar_replaced(src::CodeInfo) =
    is_load_forwarded(src) && !any(iscall((src, setfield!)), src.code) && !any(isnew, src.code)

function is_load_forwarded(@nospecialize(T), src::CodeInfo)
    for i in 1:length(src.code)
        x = src.code[i]
        if iscall((src, getfield), x)
            widenconst(argextype(x.args[1], src)) <: T && return false
        end
    end
    return true
end
function is_scalar_replaced(@nospecialize(T), src::CodeInfo)
    is_load_forwarded(T, src) || return false
    for i in 1:length(src.code)
        x = src.code[i]
        if iscall((src, setfield!), x)
            widenconst(argextype(x.args[1], src)) <: T && return false
        elseif isnew(x)
            widenconst(argextype(SSAValue(i), src)) <: T && return false
        end
    end
    return true
end

struct ImmutableXYZ; x; y; z; end
mutable struct MutableXYZ; x; y; z; end
struct ImmutableOuter{T}; x::T; y::T; z::T; end
mutable struct MutableOuter{T}; x::T; y::T; z::T; end
struct ImmutableRef{T}; x::T; end
Base.getindex(r::ImmutableRef) = r.x
mutable struct SafeRef{T}; x::T; end
Base.getindex(s::SafeRef) = getfield(s, 1)
Base.setindex!(s::SafeRef, x) = setfield!(s, 1, x)

# simple immutability
# -------------------

let src = code_typed1((Any,Any,Any)) do x, y, z
        xyz = ImmutableXYZ(x, y, z)
        xyz.x, xyz.y, xyz.z
    end
    @test is_scalar_replaced(src)
    @test any(src.code) do @nospecialize x
        iscall((src, tuple), x) &&
        x.args[2:end] == Any[#=x=# Core.Argument(2), #=y=# Core.Argument(3), #=z=# Core.Argument(4)]
    end
end
let src = code_typed1((Any,Any,Any)) do x, y, z
        xyz = (x, y, z)
        xyz[1], xyz[2], xyz[3]
    end
    @test is_scalar_replaced(src)
    @test any(src.code) do @nospecialize x
        iscall((src, tuple), x) &&
        x.args[2:end] == Any[#=x=# Core.Argument(2), #=y=# Core.Argument(3), #=z=# Core.Argument(4)]
    end
end

# simple mutability
# -----------------

let src = code_typed1((Any,Any,Any)) do x, y, z
        xyz = MutableXYZ(x, y, z)
        xyz.x, xyz.y, xyz.z
    end
    @test is_scalar_replaced(src)
    @test any(src.code) do @nospecialize x
        iscall((src, tuple), x) &&
        x.args[2:end] == Any[#=x=# Core.Argument(2), #=y=# Core.Argument(3), #=z=# Core.Argument(4)]
    end
end
let src = code_typed1((Any,Any,Any)) do x, y, z
        xyz = MutableXYZ(x, y, z)
        xyz.y = 42
        xyz.x, xyz.y, xyz.z
    end
    @test is_scalar_replaced(src)
    @test any(src.code) do @nospecialize x
        iscall((src, tuple), x) &&
        x.args[2:end] == Any[#=x=# Core.Argument(2), 42, #=x=# Core.Argument(4)]
    end
end
let src = code_typed1((Any,Any,Any)) do x, y, z
        xyz = MutableXYZ(x, y, z)
        xyz.x, xyz.z = xyz.z, xyz.x
        xyz.x, xyz.y, xyz.z
    end
    @test is_scalar_replaced(src)
    @test any(src.code) do @nospecialize x
        iscall((src, tuple), x) &&
        x.args[2:end] == Any[#=z=# Core.Argument(4), #=y=# Core.Argument(3), #=x=# Core.Argument(2)]
    end
end

# uninitialized fields
# --------------------

# safe cases
let src = code_typed1() do
        r = Ref{Any}()
        r[] = 42
        return r[]
    end
    @test is_scalar_replaced(src)
end
let src = code_typed1((Bool,)) do cond
        r = Ref{Any}()
        if cond
            r[] = 42
            return r[]
        else
            r[] = 32
            return r[]
        end
    end
    @test is_scalar_replaced(src)
end
let src = code_typed1((Bool,)) do cond
        r = Ref{Any}()
        if cond
            r[] = 42
        else
            r[] = 32
        end
        return r[]
    end
    @test is_scalar_replaced(src)
end
let src = code_typed1((Bool,Bool,Any,Any,Any)) do c1, c2, x, y, z
        r = Ref{Any}()
        if c1
            if c2
                r[] = x
            else
                r[] = y
            end
        else
            r[] = z
        end
        return r[]
    end
    @test is_scalar_replaced(src)
end

# unsafe cases
let src = code_typed1() do
        r = Ref{Any}()
        return r[]
    end
    @test count(isnew, src.code) == 1
    @test count(iscall((src, getfield)), src.code) == 1
end
let src = code_typed1((Bool,)) do cond
        r = Ref{Any}()
        if cond
            r[] = 42
        end
        return r[]
    end
    # N.B. `r` should be allocated since `cond` might be `false` and then it will be thrown
    @test count(isnew, src.code) == 1
    @test count(iscall((src, setfield!)), src.code) == 1
    @test count(iscall((src, getfield)), src.code) == 1
end
let src = code_typed1((Bool,Bool,Any,Any)) do c1, c2, x, y
        r = Ref{Any}()
        if c1
            if c2
                r[] = x
            end
        else
            r[] = y
        end
        return r[]
    end
    # N.B. `r` should be allocated since `c2` might be `false` and then it will be thrown
    @test count(isnew, src.code) == 1
    @test count(iscall((src, setfield!)), src.code) == 2
    @test count(iscall((src, getfield)), src.code) == 1
end

# aliased load forwarding
# -----------------------
# TODO fix broken examples with EscapeAnalysis

# OK: immutable(immutable(...)) case
let src = code_typed1((Any,Any,Any)) do x, y, z
        xyz = ImmutableXYZ(x, y, z)
        outer = ImmutableOuter(xyz, xyz, xyz)
        outer.x.x, outer.y.y, outer.z.z
    end
    @test !any(src.code) do @nospecialize x
        Meta.isexpr(x, :new)
    end
    @test any(src.code) do @nospecialize x
        iscall((src, tuple), x) &&
        x.args[2:end] == Any[#=x=# Core.Argument(2), #=y=# Core.Argument(3), #=y=# Core.Argument(4)]
    end
end
let src = code_typed1((Any,Any,Any)) do x, y, z
        xyz = ImmutableXYZ(x, y, z)
        # #42831 forms ::PartialStruct(ImmutableOuter{Any}, Any[ImmutableXYZ, ImmutableXYZ, ImmutableXYZ])
        # so the succeeding `getproperty`s are type stable and inlined
        outer = ImmutableOuter{Any}(xyz, xyz, xyz)
        outer.x.x, outer.y.y, outer.z.z
    end
    @test !any(isnew, src.code)
    @test any(src.code) do @nospecialize x
        iscall((src, tuple), x) &&
        x.args[2:end] == Any[#=x=# Core.Argument(2), #=y=# Core.Argument(3), #=y=# Core.Argument(4)]
    end
end

# OK (mostly): immutable(mutable(...)) case
let src = code_typed1((Any,Any,Any)) do x, y, z
        xyz = MutableXYZ(x, y, z)
        t   = (xyz,)
        v = t[1].x
        v, v, v
    end
    @test is_scalar_replaced(src)
end
let src = code_typed1((Any,Any,Any)) do x, y, z
        xyz = MutableXYZ(x, y, z)
        outer = ImmutableOuter(xyz, xyz, xyz)
        outer.x.x, outer.y.y, outer.z.z
    end
    @test is_scalar_replaced(src)
    @test any(src.code) do @nospecialize x
        iscall((src, tuple), x) &&
        x.args[2:end] == Any[#=x=# Core.Argument(2), #=y=# Core.Argument(3), #=y=# Core.Argument(4)]
    end
end
let # this is a simple end to end test case, which demonstrates allocation elimination
    # by handling `mutable[RefValue{String}](immutable[Tuple](...))` case correctly
    # NOTE this test case isn't so robust and might be subject to future changes of the broadcasting implementation,
    # in that case you don't really need to stick to keeping this test case around
    simple_sroa(s) = broadcast(identity, Ref(s))
    let src = code_typed1(simple_sroa, (String,))
        @test is_scalar_replaced(src)
    end
    s = Base.inferencebarrier("julia")::String
    simple_sroa(s)
    # NOTE don't hard-code `"julia"` in `@allocated` clause and make sure to execute the
    # compiled code for `simple_sroa`, otherwise everything can be folded even without SROA
    @test @allocated(simple_sroa(s)) == 0
end
let # FIXME: some nested example
    src = code_typed1((Int,)) do x
        Ref(Ref(x))[][]
    end
    @test_broken is_scalar_replaced(src)

    src = code_typed1((Int,)) do x
        Ref(Ref(Ref(Ref(Ref(Ref(Ref(Ref(Ref(Ref((x)))))))))))[][][][][][][][][][]
    end
    @test_broken is_scalar_replaced(src)
end

# FIXME: immutable(mutable(...)) case
let src = code_typed1((Any,Any,Any)) do x, y, z
        xyz = ImmutableXYZ(x, y, z)
        outer = MutableOuter(xyz, xyz, xyz)
        outer.x.x, outer.y.y, outer.z.z
    end
    @test_broken !any(isnew, src.code)
end
# FIXME: mutable(mutable(...)) case
let src = code_typed1((Any,Any,Any)) do x, y, z
        xyz = MutableXYZ(x, y, z)
        outer = MutableOuter(xyz, xyz, xyz)
        outer.x.x, outer.y.y, outer.z.z
    end
    @test_broken !any(isnew, src.code)
end

let # should work with constant globals
    # immutable case
    # --------------
    src = @eval Module() begin
        const REF_FLD = :x
        struct ImmutableRef{T}
            x::T
        end

        code_typed((Int,)) do x
            r = ImmutableRef{Int}(x) # should be eliminated
            x = getfield(r, REF_FLD) # should be eliminated
            return sin(x)
        end |> only |> first
    end
    @test count(iscall((src, getfield)), src.code) == 0
    @test count(isnew, src.code) == 0

    # mutable case
    # ------------
    src = @eval Module() begin
        const REF_FLD = :x
        code_typed() do
            r = Ref{Int}(42) # should be eliminated
            x = getfield(r, REF_FLD) # should be eliminated
            return sin(x)
        end |> only |> first
    end
    @test count(iscall((src, getfield)), src.code) == 0
    @test count(isnew, src.code) == 0
end

# don't SROA statement that may throw
# https://github.com/JuliaLang/julia/issues/48067
function issue48067(a::Int, b)
   r = Ref(a)
   try
       setfield!(r, :x, b)
       nothing
   catch err
       getfield(r, :x)
   end
end
let src = code_typed1(issue48067, (Int,String))
    @test any(iscall((src, setfield!)), src.code)
end
@test issue48067(42, "julia") == 42

# should work nicely with inlining to optimize away a complicated case
# adapted from http://wiki.luajit.org/Allocation-Sinking-Optimization#implementation%5B
struct Point
    x::Float64
    y::Float64
end
#=@inline=# add(a::Point, b::Point) = Point(a.x + b.x, a.y + b.y)
function compute_points()
    a = Point(1.5, 2.5)
    b = Point(2.25, 4.75)
    for i in 0:(100000000-1)
        a = add(add(a, b), b)
    end
    a.x, a.y
end
let src = code_typed1(compute_points)
    @test !any(isnew, src.code)
end

# preserve elimination
# --------------------

function ispreserved(@nospecialize(x))
    return function (@nospecialize(stmt),)
        if Meta.isexpr(stmt, :foreigncall)
            nccallargs = length(stmt.args[3]::Core.SimpleVector)
            for pidx = (6+nccallargs):length(stmt.args)
                if stmt.args[pidx] === x
                    return true
                end
            end
        end
        return false
    end
end

let src = code_typed1((String,)) do s
        ccall(:some_ccall, Cint, (Ptr{String},), Ref(s))
    end
    @test count(isnew, src.code) == 0
    @test any(ispreserved(#=s=#Core.Argument(2)), src.code)
end

# if the mutable struct is directly used, we shouldn't eliminate it
let src = code_typed1() do
        a = MutableXYZ(-512275808,882558299,-2133022131)
        b = Int32(42)
        ccall(:some_ccall, Cvoid, (MutableXYZ, Int32), a, b)
        return a.x
    end
    @test count(isnew, src.code) == 1
end

# should eliminate allocation whose address isn't taken even if it has uninitialized field(s)
mutable struct BadRef
    x::String
    y::String
    BadRef(x) = new(x)
end
Base.cconvert(::Type{Ptr{BadRef}}, a::String) = BadRef(a)
Base.unsafe_convert(::Type{Ptr{BadRef}}, ar::BadRef) = Ptr{BadRef}(pointer_from_objref(ar.x))
let src = code_typed1((String,)) do s
        ccall(:jl_breakpoint, Cvoid, (Ptr{BadRef},), s)
    end
    @test count(isnew, src.code) == 0
    @test any(ispreserved(#=s=#Core.Argument(2)), src.code)
end

# isdefined elimination
# ---------------------

let src = code_typed1((Any,)) do a
        r = Ref{Any}()
        r[] = a
        if isassigned(r)
            return r[]
        end
        return nothing
    end
    @test is_scalar_replaced(src)
end

let src = code_typed1((Bool, Any,)) do cnd, a
        r = Ref{Any}()
        if cnd
            r[] = a # this `setfield!` shouldn't be eliminated
        end
        return isassigned(r)
    end
    @test count(isnew, src.code) == 1
    @test count(iscall((src, setfield!)), src.code) == 1
end

callit(f, args...) = f(args...)
function isdefined_elim()
    local arr::Vector{Any}
    callit() do
        arr = Any[]
    end
    return arr
end
let src = code_typed1(isdefined_elim)
    @test count(isisdefined, src.code) == 0
end
@test isdefined_elim() == Any[]

function abmult(r::Int, x0)
    if r < 0
        r = -r
    end
    f = x -> x * r
    return @inline f(x0)
end
let src = code_typed1(abmult, (Int,Int))
    @test is_scalar_replaced(src)
end
@test abmult(-3, 3) == 9

function abmult2(r0::Int, x0)
    r::Int = r0
    if r < 0
        r = -r
    end
    f = x -> x * r
    return f(x0)
end
let src = code_typed1(abmult2, (Int,Int))
    @test is_scalar_replaced(src)
end
@test abmult2(-3, 3) == 9

# comparison lifting
# ==================

let # lifting `===` through PhiNode
    src = code_typed1((Bool,Int,)) do c, x
        y = c ? x : nothing
        y === nothing # => ϕ(false, true)
    end
    @test count(iscall((src, ===)), src.code) == 0

    # should optimize away the iteration protocol
    src = code_typed1((Int,)) do n
        s = 0
        for i in 1:n
            s += i
        end
        s
    end
    @test !any(src.code) do @nospecialize x
        iscall((src, ===), x) && argextype(x.args[2], src) isa Union
    end
end

let # lifting `===` through Core.ifelse
    src = code_typed1((Bool,Int,)) do c, x
        y = Core.ifelse(c, x, nothing)
        y === nothing # => Core.ifelse(c, false, true)
    end
    @test count(iscall((src, ===)), src.code) == 0
end

let # lifting `isa` through PhiNode
    src = code_typed1((Bool,Int,)) do c, x
        y = c ? x : nothing
        isa(y, Int) # => ϕ(true, false)
    end
    @test count(iscall((src, isa)), src.code) == 0

    src = code_typed1((Int,)) do n
        s = 0
        itr = 1:n
        st = iterate(itr)
        while !isa(st, Nothing)
            i, st = itr
            s += i
            st = iterate(itr, st)
        end
        s
    end
    @test !any(src.code) do @nospecialize x
        iscall((src, isa), x) && argextype(x.args[2], src) isa Union
    end
end

let # lifting `isa` through Core.ifelse
    src = code_typed1((Bool,Int,)) do c, x
        y = Core.ifelse(c, x, nothing)
        isa(y, Int) # => Core.ifelse(c, true, false)
    end
    @test count(iscall((src, isa)), src.code) == 0
end

let # lifting `isdefined` through PhiNode
    src = code_typed1((Bool,Some{Int},)) do c, x
        y = c ? x : nothing
        isdefined(y, 1) # => ϕ(true, false)
    end
    @test count(iscall((src, isdefined)), src.code) == 0

    src = code_typed1((Int,)) do n
        s = 0
        itr = 1:n
        st = iterate(itr)
        while isdefined(st, 2)
            i, st = itr
            s += i
            st = iterate(itr, st)
        end
        s
    end
    @test !any(src.code) do @nospecialize x
        iscall((src, isdefined), x) && argextype(x.args[2], src) isa Union
    end
end

let # lifting `isdefined` through Core.ifelse
    src = code_typed1((Bool,Some{Int},)) do c, x
        y = Core.ifelse(c, x, nothing)
        isdefined(y, 1) # => Core.ifelse(c, true, false)
    end
    @test count(iscall((src, isdefined)), src.code) == 0
end

mutable struct Foo30594; x::Float64; end
Base.copy(x::Foo30594) = Foo30594(x.x)
function add!(p::Foo30594, off::Foo30594)
    p.x += off.x
    return p
end
Base.:(+)(a::Foo30594, b::Foo30594) = add!(copy(a), b)

let results = Float64[]
    @noinline use30594(x) = push!(results, x.x); nothing
    function foo30594(cnt::Int, dx::Int)
        step = Foo30594(dx)
        curr = step + Foo30594(1)
        for i in 1:cnt
            use30594(curr)
            curr = curr + step
        end
        nothing
    end

    foo30594(4, -1)
    @test results == [0.0, -1.0, -2.0, -3.0]
end

# Issue #29983
# This one is a bit hard to trigger, but the key is to create a case
# where SROA needs to introduce an intermediate type-unstable phi node
struct Foo29983{T}
    x::Tuple{T}
end
struct Bar29983{S}
    x::S
end
Base.:+(a::T, b::Bar29983{S}) where {T, S} = Bar29983(a + b.x)
Base.:+(a::Bar29983{S}, b::T) where {T, S} = b + a
Base.:+(a::Bar29983{S}, b::Bar29983{T}) where {T, S} = Bar29983(a.x + b.x)
Base.:+(a::Foo29983, b::Foo29983) = Foo29983((a.x[1] + b.x[1],))

function f(x::Vector{T}) where {T}
    x1 = Foo29983((x[1],))
    la1 = Foo29983((x[1],))
    f1 = Foo29983((0,))
    for _ in 1:2
        f1 += la1
    end
    return f1
end

@test f([Bar29983(1.0)]).x[1].x == 2.0

# Issue #31139 - Checking for correct number of arguments in getfield elim
let nt = (a=1, b=2)
    blah31139(x) = getfield(x)
    # Shouldn't throw
    @test isa(code_typed(blah31139, Tuple{typeof(nt)}), Array)
    # Should throw
    @test_throws ArgumentError blah31139(nt)
end

# Expr(:new) annotated as PartialStruct
struct FooPartialNew
    x
    y
    global f_partial
    f_partial(x) = new(x, 2).x
end
@test fully_eliminated(f_partial, Tuple{Float64})

# A SSAValue after the compaction line
let code = Any[
        # block 1
        nothing,
        # block 2
        PhiNode(Int32[1, 7], Any[Core.Argument(2), SSAValue(9)]),
        Expr(:call, isa, SSAValue(2), UnionAll),
        GotoIfNot(Core.SSAValue(3), 11),
        # block 3
        nothing,
        nothing,
        PiNode(SSAValue(2), UnionAll),
        Expr(:call, getfield, SSAValue(7), QuoteNode(:body)),
        SSAValue(8), # <-- This SSAValue is the problem.
                     # SROA needs to propagate the old taint when it follows
                     # the phinode here
        GotoNode(2),
        # block 5
        ReturnNode(Core.SSAValue(2)),
    ]
    ssavaluetypes = Any[
        Nothing,
        Any,
        Bool,
        Any,
        Nothing,
        Nothing,
        UnionAll,
        Any,
        Any,
        Any,
        Any
    ]
    slottypes = Any[Any, Any, Any]
    ir = make_ircode(code; ssavaluetypes, slottypes)
    ir = @test_nowarn Compiler.sroa_pass!(ir)
    @test Compiler.verify_ir(ir) === nothing
end

# A lifted Core.ifelse with an eliminated branch (#50276)
let code = Any[
        # block 1
        #=  %1: =# Core.Argument(2),
        # block 2
        #=  %2: =# Expr(:call, Core.ifelse, SSAValue(1), true, missing),
        #=  %3: =# GotoIfNot(SSAValue(2), 11),
        # block 3
        #=  %4: =# PiNode(SSAValue(2), Bool), # <-- This PiNode is the trigger of the bug, since it
                                              #     means that only one branch of the Core.ifelse
                                              #     is lifted.
        #=  %5: =# GotoIfNot(false, 8),
        # block 2
        #=  %6: =# nothing,
        #=  %7: =# GotoNode(8),
        # block 4
        #=  %8: =# PhiNode(Int32[5, 7], Any[SSAValue(4), SSAValue(6)]),
        #               ^-- N.B. This PhiNode also needs to have a Union{ ... } type in order
        #                   for lifting to be performed (it is skipped for e.g. `Bool`)
        #
        #=  %9: =# Expr(:call, isa, SSAValue(8), Missing),
        #= %10: =# ReturnNode(SSAValue(9)),
        # block 5
        #= %11: =# ReturnNode(false),
    ]
    ssavaluetypes = Any[
        Any,
        Union{Missing, Bool},
        Any,
        Bool,
        Any,
        Missing,
        Any,
        Union{Nothing, Bool},
        Bool,
        Any,
        Any
    ]
    slottypes = Any[Any, Any, Any]
    ir = make_ircode(code; ssavaluetypes, slottypes)
    ir = @test_nowarn Compiler.sroa_pass!(ir)
    @test Compiler.verify_ir(ir) === nothing
end

# Issue #31546 - missing widenconst in SROA
function f_31546(x)
    (a, b) = x == "r"  ? (false, false) :
             x == "r+" ? (true, false) :
             x == "w"  ? (true, true) : error()
    return a, b
end
@test f_31546("w") == (true, true)

# Tests for cfg simplification
let src = code_typed(gcd, Tuple{Int, Int})[1].first
    # Test that cfg_simplify doesn't mangle IR on code with loops
    ir = Compiler.inflate_ir(src)
    Compiler.verify_ir(ir)
    ir = Compiler.cfg_simplify!(ir)
    Compiler.verify_ir(ir)
end

let # Test that CFG simplify combines redundant basic blocks
    code = Any[
        Compiler.GotoNode(2),
        Compiler.GotoNode(3),
        Compiler.GotoNode(4),
        Compiler.GotoNode(5),
        Compiler.GotoNode(6),
        Compiler.GotoNode(7),
        ReturnNode(2)
    ]
    ir = make_ircode(code)
    ir = Compiler.cfg_simplify!(ir)
    Compiler.verify_ir(ir)
    ir = Compiler.compact!(ir)
    @test length(ir.cfg.blocks) == 1 && Compiler.length(ir.stmts) == 1
end

# Test cfg_simplify in complicated sequences of dropped and merged bbs
using .Compiler: Argument, IRCode, GotoNode, GotoIfNot, ReturnNode, NoCallInfo, BasicBlock, StmtRange, SSAValue
bb_term(ir, bb) = Compiler.getindex(ir, SSAValue(Compiler.last(ir.cfg.blocks[bb].stmts)))[:stmt]

function each_stmt_a_bb(stmts, preds, succs)
    ir = IRCode()
    empty!(ir.stmts.stmt)
    append!(ir.stmts.stmt, stmts)
    empty!(ir.stmts.type); append!(ir.stmts.type, [Any for _ = 1:length(stmts)])
    empty!(ir.stmts.flag); append!(ir.stmts.flag, [0x0 for _ = 1:length(stmts)])
    empty!(ir.stmts.line); append!(ir.stmts.line, [Int32(0) for _ = 1:3length(stmts)])
    empty!(ir.stmts.info); append!(ir.stmts.info, [NoCallInfo() for _ = 1:length(stmts)])
    empty!(ir.cfg.blocks); append!(ir.cfg.blocks, [BasicBlock(StmtRange(i, i), preds[i], succs[i]) for i = 1:length(stmts)])
    empty!(ir.cfg.index);  append!(ir.cfg.index,  [i for i = 2:length(stmts)])
    Compiler.verify_ir(ir)
    return ir
end

for gotoifnot in (false, true)
    stmts = [
        # BB 1
        GotoIfNot(Argument(1), 8),
        # BB 2
        GotoIfNot(Argument(2), 4),
        # BB 3
        GotoNode(9),
        # BB 4
        GotoIfNot(Argument(3), 10),
        # BB 5
        GotoIfNot(Argument(4), 11),
        # BB 6
        GotoIfNot(Argument(5), 12),
        # BB 7
        GotoNode(13),
        # BB 8
        ReturnNode(1),
        # BB 9
        nothing,
        # BB 10
        nothing,
        # BB 11
        gotoifnot ? GotoIfNot(Argument(6), 13) : GotoNode(13),
        # BB 12
        ReturnNode(2),
        # BB 13
        ReturnNode(3),
    ]
    preds = Vector{Int}[Int[], [1], [2], [2], [4], [5], [6], [1], [3], [4, 9], [5, 10], gotoifnot ? [6,11] : [6], [7, 11]]
    succs = Vector{Int}[[2, 8], [3, 4], [9], [5, 10], [6, 11], [7, 12], [13], Int[], [10], [11], gotoifnot ? [12, 13] : [13], Int[], Int[]]
    ir = each_stmt_a_bb(stmts, preds, succs)
    ir = Compiler.cfg_simplify!(ir)
    Compiler.verify_ir(ir)

    if gotoifnot
        let term4 = bb_term(ir, 4), term5 = bb_term(ir, 5)
            @test isa(term4, GotoIfNot) && bb_term(ir, term4.dest).val == 3
            @test isa(term5, ReturnNode) && term5.val == 2
        end
    else
        @test length(ir.cfg.blocks) == 10
        let term = bb_term(ir, 3)
            @test isa(term, GotoNode) && bb_term(ir, term.label).val == 3
        end
    end
end

let stmts = [
        # BB 1
        GotoIfNot(Argument(1), 4),
        # BB 2
        GotoIfNot(Argument(2), 5),
        # BB 3
        GotoNode(5),
        # BB 4
        ReturnNode(1),
        # BB 5
        ReturnNode(2)
    ]
    preds = Vector{Int}[Int[], [1], [2], [1], [2, 3]]
    succs = Vector{Int}[[2, 4], [3, 5], [5], Int[], Int[]]
    ir = each_stmt_a_bb(stmts, preds, succs)
    ir = Compiler.cfg_simplify!(ir)
    Compiler.verify_ir(ir)

    @test length(ir.cfg.blocks) == 4
    terms = map(i->bb_term(ir, i), 1:length(ir.cfg.blocks))
    @test Set(term.val for term in terms if isa(term, ReturnNode)) == Set([1,2])
end

let # Test that CFG simplify doesn't mess up when chaining past return blocks
    code = Any[
        Compiler.GotoIfNot(Compiler.Argument(2), 3),
        Compiler.GotoNode(4),
        ReturnNode(1),
        Compiler.GotoNode(5),
        Compiler.GotoIfNot(Compiler.Argument(2), 7),
        # This fall through block of the previous GotoIfNot
        # must be moved up along with it, when we merge it
        # into the goto 4 block.
        ReturnNode(2),
        ReturnNode(3)
    ]
    ir = make_ircode(code)
    ir = Compiler.cfg_simplify!(ir)
    Compiler.verify_ir(ir)
    @test length(ir.cfg.blocks) == 5
    ret_2 = ir.stmts.stmt[ir.cfg.blocks[3].stmts[end]]
    @test isa(ret_2, Compiler.ReturnNode) && ret_2.val == 2
end

let # Test that CFG simplify doesn't try to merge every block in a loop into
    # its predecessor
    code = Any[
        # Block 1
        Compiler.GotoNode(2),
        # Block 2
        Compiler.GotoNode(3),
        # Block 3
        Compiler.GotoNode(1)
    ]
    ir = make_ircode(code)
    ir = Compiler.cfg_simplify!(ir)
    Compiler.verify_ir(ir)
    @test length(ir.cfg.blocks) == 1
end

# `cfg_simplify!` shouldn't error in a presence of `try/catch` block
let ir = Base.code_ircode(; optimize_until="slot2ssa") do
        v = try
        catch
        end
        v
    end |> only |> first
    Compiler.verify_ir(ir)
    nb = length(ir.cfg.blocks)
    ir = Compiler.cfg_simplify!(ir)
    Compiler.verify_ir(ir)
    na = length(ir.cfg.blocks)
    @test na < nb
end

# Issue #29213
function f_29213()
    while true
        try
            break
        finally
        end
    end

    while 1==1
        try
            ed = (_not_defined,)
        finally
            break
        end
    end

    ed = string(ed)
end

@test_throws UndefVarError f_29213()

function test_29253(K)
    if true
        try
            error()
        catch e
        end
    end
    size(K,1)
end
let K = rand(2,2)
    @test test_29253(K) == 2
end

function no_op_refint(r)
    r[]
    return
end
@test fully_eliminated(no_op_refint,Tuple{Base.RefValue{Int}}; retval=nothing)

# check getfield elim handling of GlobalRef
const _some_coeffs = (1,[2],3,4)
splat_from_globalref(x) = (x, _some_coeffs...,)
@test splat_from_globalref(0) == (0, 1, [2], 3, 4)

function pi_on_argument(x)
    if isa(x, Core.Argument)
        return x.n
    end
    return -2
end
let code = code_typed(pi_on_argument, Tuple{Any})[1].first.code,
    nisa = 0, found_pi = false
    for stmt in code
        if Meta.isexpr(stmt, :call)
            callee = stmt.args[1]
            if (callee === isa || callee === :isa || (isa(callee, GlobalRef) &&
                                                      callee.name === :isa))
                nisa += 1
            end
        elseif stmt === Core.PiNode(Core.Argument(2), Core.Argument)
            found_pi = true
        end
    end
    @test nisa == 1
    @test found_pi
end

# issue #38936
# check that getfield elim can handle unions of tuple types
mutable struct S38936{T} content::T end
struct PrintAll{T} <: Function
    parts::T
end
function (f::PrintAll)(io::IO)
    for x in f.parts
        print(io, x)
    end
end
let f = PrintAll((S38936("<span>"), "data", S38936("</span")))
    @test !any(code_typed(f, (IOBuffer,))[1][1].code) do stmt
        stmt isa Expr && stmt.head === :call && stmt.args[1] === GlobalRef(Core, :tuple)
    end
end

exc39508 = ErrorException("expected")
@noinline function test39508()
    local err
    try
        err = exc39508::Exception
        throw(err)
        false
    catch ex
        @test ex === err
    end
    return err
end
@test test39508() === exc39508

let # `typeassert` elimination after SROA
    # NOTE we can remove this optimization once inference is able to reason about memory-effects
    src = @eval Module() begin
        mutable struct Foo; x; end

        code_typed((Int,)) do a
            x1 = Foo(a)
            x2 = Foo(x1)
            return typeassert(x2.x, Foo).x
        end |> only |> first
    end
    # eliminate `typeassert(x2.x, Foo)`
    @test count(iscall((src, typeassert)), src.code) == 0
end

let # Test for https://github.com/JuliaLang/julia/issues/43402
    # Ensure that structs required not used outside of the ccall,
    # still get listed in the ccall_preserves

    src = @eval Module() begin
        @inline function effectful()
            s1 = Ref{Csize_t}()
            s2 = Ref{Csize_t}()
            ccall(:some_ccall, Cvoid,
                  (Ref{Csize_t},Ref{Csize_t}),
                  s1, s2)
            return s1[], s2[]
        end

        code_typed() do
            s1, s2 = effectful()
            return s1
        end |> only |> first
    end

    refs = map(Core.SSAValue, findall(@nospecialize(x)->Meta.isexpr(x, :new), src.code))
    some_ccall = findfirst(@nospecialize(x) -> Meta.isexpr(x, :foreigncall) && x.args[1] == :(:some_ccall), src.code)
    @assert some_ccall !== nothing
    stmt = src.code[some_ccall]
    nccallargs = length(stmt.args[3]::Core.SimpleVector)
    preserves = stmt.args[6+nccallargs:end]
    @test length(refs) == 2
    @test length(preserves) == 2
    @test all(alloc -> alloc in preserves, refs)
end

# test `flags_for_effects` and DCE
# ================================

@testset "effect-freeness computation for array allocation" begin

    # should eliminate dead allocations
    good_dims = [1, 2, 3, 4, 10]
    Ns = [1, 2, 3, 4, 10]
    Ts = Any[Int, Union{Missing,Nothing}, Nothing, Any]
    @testset "$dim, $N" for dim in good_dims, N in Ns
        Int64(dim)^N > typemax(Int) && continue
        dims = ntuple(i->dim, N)
        @test @eval fully_eliminated() do
            Array{Int,$N}(undef, $(dims...))
            nothing
        end
    end

    # shouldn't eliminate erroneous dead allocations
    bad_dims = [-1, typemax(Int)]
    @testset "$dim, $N, $T" for dim in bad_dims, N in Ns, T in Ts
        dims = ntuple(i->dim, N)
        @test @eval !fully_eliminated() do
            Array{$T,$N}(undef, $(dims...))
            nothing
        end
        @test_throws "invalid " @eval let
            Array{$T,$N}(undef, $(dims...))
            nothing
        end
    end

    # some high-level examples
    @test fully_eliminated() do
        Int[]
        nothing
    end
    @test fully_eliminated() do
        Matrix{Tuple{String,String}}(undef, 4, 4)
        nothing
    end
    @test fully_eliminated() do
        IdDict{Any,Any}()
        nothing
    end
end

# allow branch folding to look at type information
let ci = code_typed1(optimize=false) do
        cond = 1 + 1 == 2
        if !cond
            gcd(24, 36)
        else
            gcd(64, 128)
        end
    end
    ir = Compiler.inflate_ir(ci)
    @test any(@nospecialize(stmt)->isa(stmt, Core.GotoIfNot), ir.stmts.stmt)
    ir = Compiler.compact!(ir, true)
    @test !any(@nospecialize(stmt)->isa(stmt, Core.GotoIfNot), ir.stmts.stmt)
end

# Test that adce_pass! can drop phi node uses that can be concluded unused
# from PiNode analysis.
let src = @eval Module() begin
        @noinline mkfloat() = rand(Float64)
        @noinline use(a::Float64) = ccall(:jl_, Cvoid, (Any,), a)
        dispatch(a::Float64) = use(a)
        dispatch(a::Tuple) = nothing
        function foo(b)
            a = mkfloat()
            a = b ? (a, 2.0) : a
            dispatch(a)
        end
        code_typed(foo, Tuple{Bool})[1][1]
    end
    @test count(iscall((src, Core.tuple)), src.code) == 0
end

# Test that cfg_simplify can converging control flow through empty blocks
function foo_cfg_empty(b)
    if b
        @goto x
    end
    @label x
    return b
end
let ci = code_typed(foo_cfg_empty, Tuple{Bool}, optimize=true)[1][1]
    ir = Compiler.inflate_ir(ci)
    @test length(ir.stmts) == 3
    @test length(ir.cfg.blocks) == 3
    Compiler.verify_ir(ir)
    ir = Compiler.cfg_simplify!(ir)
    Compiler.verify_ir(ir)
    @test length(ir.cfg.blocks) <= 2
    @test isa(ir.stmts[length(ir.stmts)][:stmt], ReturnNode)
end

@test Compiler.is_effect_free(Base.infer_effects(getfield, (Complex{Int}, Symbol)))
@test Compiler.is_effect_free(Base.infer_effects(getglobal, (Module, Symbol)))

# Test that UseRefIterator gets SROA'd inside of new_to_regular (#44557)
# expression and new_to_regular offset are arbitrary here, we just want to see the UseRefIterator erased
let e = Expr(:call, Core.GlobalRef(Base, :arrayset), false, Core.SSAValue(4), Core.SSAValue(9), Core.SSAValue(8))
    new_to_reg(expr) = Compiler.new_to_regular(expr, 1)
    @allocated new_to_reg(e) # warmup call
    @test (@allocated new_to_reg(e)) == 0
end

# Test that SROA doesn't try to forward a previous iteration's SSA value
let sroa_no_forward() = begin
    res = (0, 0)
    for i in 1:5
        a = first(res)
        a == 5 && error()
        if i == 1
            res = (i, 2.0)
        end
    end
    return res
    end
    @test sroa_no_forward() == (1, 2.0)
end

@noinline function foo_defined_last_iter(n::Int)
    local x
    for i = 1:n
        if i == 5
            x = 1
        end
    end
    if n > 2
        return x + n
    end
    return 0
end
const_call_defined_last_iter() = foo_defined_last_iter(3)
@test foo_defined_last_iter(2) == 0
@test_throws UndefVarError foo_defined_last_iter(3)
@test_throws UndefVarError const_call_defined_last_iter()
@test foo_defined_last_iter(6) == 7

let src = code_typed1(foo_defined_last_iter, Tuple{Int})
    for i = 1:length(src.code)
        e = src.code[i]
        if isexpr(e, :throw_undef_if_not)
            @assert !isa(e.args[2], Bool)
        end
    end
end

# Issue #47180, incorrect phi counts in CmdRedirect
function a47180(b; stdout )
    c = setenv(b, b.env)
    if true
        c = pipeline(c, stdout)
    end
    c
end
@test isa(a47180(``; stdout), Base.AbstractCmd)

# Test that _compute_sparams can be eliminated for NamedTuple
named_tuple_elim(name::Symbol, result) = NamedTuple{(name,)}(result)
let src = code_typed1(named_tuple_elim, Tuple{Symbol, Tuple})
    @test count(iscall((src, Core._compute_sparams)), src.code) == 0 &&
          count(iscall((src, Core._svec_ref)), src.code) == 0 &&
          count(iscall(x->!isa(argextype(x, src).val, Core.Builtin)), src.code) == 0
end

# Test that sroa works if the struct type is a PartialStruct
mutable struct OneConstField
    const a::Int
    b::Int
end

@eval function one_const_field_partial()
    # Use explicit :new here to avoid inlining messing with the type
    strct = $(Expr(:new, OneConstField, 1, 2))
    strct.b = 4
    strct.b = 5
    return strct.b
end
@test fully_eliminated(one_const_field_partial; retval=5)

# Test that SROA updates the type of intermediate phi nodes (#50285)
struct Immut50285
    x::Any
end

function immut50285(b, x, y)
    if b
       z = Immut50285(x)
    else
       z = Immut50285(y)
    end
    z.x::Union{Float64, Int}
end

let src = code_typed1(immut50285, Tuple{Bool, Int, Float64})
    @test count(isnew, src.code) == 0
    @test count(iscall((src, typeassert)), src.code) == 0
end

function mut50285(b, x, y)
    z = Ref{Any}()
    if b
       z[] = x
    else
       z[] = y
    end
    z[]::Union{Float64, Int}
end

let src = code_typed1(mut50285, Tuple{Bool, Int, Float64})
    @test count(isnew, src.code) == 0
    @test count(iscall((src, typeassert)), src.code) == 0
end

# Test that we can eliminate new{typeof(x)}(x)
struct TParamTypeofTest1{T}
    x::T
    @eval TParamTypeofTest1(x) = $(Expr(:new, :(TParamTypeofTest1{typeof(x)}), :x))
end
tparam_typeof_test_elim1(x) = TParamTypeofTest1(x).x
@test fully_eliminated(tparam_typeof_test_elim1, Tuple{Any})

struct TParamTypeofTest2{S,T}
    x::S
    y::T
    @eval TParamTypeofTest2(x, y) = $(Expr(:new, :(TParamTypeofTest2{typeof(x),typeof(y)}), :x, :y))
end
tparam_typeof_test_elim2(x, y) = TParamTypeofTest2(x, y).x
@test fully_eliminated(tparam_typeof_test_elim2, Tuple{Any,Any})

# Test that sroa doesn't get confused by free type parameters in struct types
struct Wrap1{T}
    x::T
    @eval @inline (T::Type{Wrap1{X}} where X)(x) = $(Expr(:new, :T, :x))
end
Wrap1(x) = Wrap1{typeof(x)}(x)

function wrap1_wrap1_ifelse(b, x, w1)
    w2 = Wrap1(Wrap1(x))
    w3 = Wrap1(typeof(w1)(w1.x))
    Core.ifelse(b, w3, w2).x.x
end
function wrap1_wrap1_wrapper(b, x, y)
    w1 = Base.inferencebarrier(Wrap1(y))::Wrap1{<:Union{Int, Float64}}
    wrap1_wrap1_ifelse(b, x, w1)
end
@test wrap1_wrap1_wrapper(true, 1, 1.0) === 1.0
@test wrap1_wrap1_wrapper(false, 1, 1.0) === 1

# Test unswitching-union optimization within SRO Apass
function sroaunswitchuniontuple(c, x1, x2)
    t = c ? (x1,) : (x2,)
    return getfield(t, 1)
end
struct SROAUnswitchUnion1{T}
    x::T
end
struct SROAUnswitchUnion2{S,T}
    x::T
    @inline SROAUnswitchUnion2{S}(x::T) where {S,T} = new{S,T}(x)
end
function sroaunswitchunionstruct1(c, x1, x2)
    x = c ? SROAUnswitchUnion1(x1) : SROAUnswitchUnion1(x2)
    return getfield(x, :x)
end
function sroaunswitchunionstruct2(c, x1, x2)
    x = c ? SROAUnswitchUnion2{:a}(x1) : SROAUnswitchUnion2{:a}(x2)
    return getfield(x, :x)
end
let src = code_typed1(sroaunswitchuniontuple, Tuple{Bool, Int, Float64})
    @test count(isnew, src.code) == 0
    @test count(iscall((src, getfield)), src.code) == 0
end
let src = code_typed1(sroaunswitchunionstruct1, Tuple{Bool, Int, Float64})
    @test count(isnew, src.code) == 0
    @test count(iscall((src, getfield)), src.code) == 0
end
@test sroaunswitchunionstruct2(true, 1, 1.0) === 1
@test sroaunswitchunionstruct2(false, 1, 1.0) === 1.0

# Test SROA of union into getfield
struct SingleFieldStruct1
    x::Int
end
struct SingleFieldStruct2
    x::Int
end
function foo(b, x)
    if b
        f = SingleFieldStruct1(x)
    else
        f = SingleFieldStruct2(x)
    end
    getfield(f, :x) + 1
end
@test foo(true, 1) == 2

# ifelse folding
@test Compiler.is_removable_if_unused(Base.infer_effects(exp, (Float64,)))
@test !Compiler.is_inlineable(code_typed1(exp, (Float64,)))
@test fully_eliminated(; retval=Core.Argument(2)) do x::Float64
    return Core.ifelse(true, x, exp(x))
end
@test fully_eliminated(; retval=Core.Argument(2)) do x::Float64
    return ifelse(true, x, exp(x)) # the optimization should be applied to post-inlining IR too
end
@test fully_eliminated(; retval=Core.Argument(2)) do x::Float64
    return ifelse(isa(x, Float64), x, exp(x))
end
func_coreifelse(c, x) = Core.ifelse(c, x, x)
func_ifelse(c, x) = ifelse(c, x, x)
@test fully_eliminated(func_coreifelse, (Bool,Float64); retval=Core.Argument(3))
@test !fully_eliminated(func_coreifelse, (Any,Float64))
@test fully_eliminated(func_ifelse, (Bool,Float64); retval=Core.Argument(3))
@test !fully_eliminated(func_ifelse, (Any,Float64))

# PhiC fixup of compact! with cfg modification
@inline function big_dead_throw_catch()
    x = 1
    try
        x = 2
        if Ref{Bool}(false)[]
            Base.donotdelete(x)
            Base.donotdelete(x)
            Base.donotdelete(x)
            Base.donotdelete(x)
            Base.donotdelete(x)
            Base.donotdelete(x)
            Base.donotdelete(x)
            Base.donotdelete(x)
            Base.donotdelete(x)
            Base.donotdelete(x)
            Base.donotdelete(x)
            Base.donotdelete(x)
            Base.donotdelete(x)
            Base.donotdelete(x)
            Base.donotdelete(x)
            Base.donotdelete(x)
            Base.donotdelete(x)
            Base.donotdelete(x)
            Base.donotdelete(x)
            x = 3
        end
    catch
        return x
    end
end

function call_big_dead_throw_catch()
    if Ref{Bool}(false)[]
        return big_dead_throw_catch()
    end
    return 4
end

# Issue #51159 - Unreachable reached in try-catch block
function f_with_early_try_catch_exit()
    result = false
    for i in 3
        x = try
        catch
            # This introduces an early Expr(:leave) that we must respect when building
            # φᶜ-nodes in slot2ssa. In particular, we have to ignore the `result = x`
            # assignment that occurs outside of this try-catch block
            continue
        end
        result = x
    end
    result
end

let ir = first(only(Base.code_ircode(f_with_early_try_catch_exit, (); optimize_until="compact")))
    for i = 1:length(ir.stmts)
        expr = ir.stmts[i][:stmt]
        if isa(expr, PhiCNode)
            # The φᶜ should only observe the value of `result` at the try-catch :enter
            # (from the `result = false` assignment), since `result = x` assignment is
            # dominated by an Expr(:leave).
            @test length(expr.values) == 1
        end
    end
end

@test isnothing(f_with_early_try_catch_exit())

# Issue #51144 - UndefRefError during compaction
let code = Any[
        # block 1  → 2, 3
        #=  %1: =# Expr(:(=), Core.SlotNumber(4), Core.Argument(2)),
        #=  %2: =# Expr(:call, :(===), Core.SlotNumber(4), nothing),
        #=  %3: =# GotoIfNot(Core.SSAValue(1), 5),
        # block 2
        #=  %4: =# ReturnNode(nothing),
        # block 3  → 4, 5
        #=  %5: =# Expr(:(=), Core.SlotNumber(4), false),
        #=  %6: =# GotoIfNot(Core.Argument(2), 8),
        # block 4  → 5
        #=  %7: =# Expr(:(=), Core.SlotNumber(4), true),
        # block 5
        #=  %8: =# ReturnNode(nothing), # Must not insert a π-node here
    ]
    slottypes = Any[Any, Union{Bool, Nothing}, Bool, Union{Bool, Nothing}]
    src = make_codeinfo(code; slottypes)

    mi = ccall(:jl_new_method_instance_uninit, Ref{Core.MethodInstance}, ());
    mi.specTypes = Tuple{}
    mi.def = Module()

    # Simulate the important results from inference
    interp = Compiler.NativeInterpreter()
    sv = Compiler.OptimizationState(mi, src, interp)
    slot_id = 4
    for block_id = 3:5
        # (_4 !== nothing) conditional narrows the type, triggering PiNodes
        sv.bb_vartables[block_id][slot_id] = VarState(Bool, #= maybe_undef =# false)
    end

    ir = Compiler.convert_to_ircode(src, sv)
    ir = Compiler.slot2reg(ir, src, sv)
    ir = Compiler.compact!(ir)

    Compiler.verify_ir(ir)
end

function f_with_merge_to_entry_block()
    while true
        i = @noinline rand(Int)
        if @noinline isodd(i)
            return i
        end
    end
end

let (ir, _) = only(Base.code_ircode(f_with_merge_to_entry_block))
    Compiler.verify_ir(ir)
    ir = Compiler.cfg_simplify!(ir)
    Compiler.verify_ir(ir)
end

# Test that CFG simplify doesn't leave an un-renamed SSA Value
let # Test that CFG simplify doesn't try to merge every block in a loop into
    # its predecessor
    code = Any[
        # Block 1
        GotoIfNot(Argument(1), 3),
        # Block 2
        GotoNode(5),
        # Block 3
        Expr(:call, Base.inferencebarrier, 1),
        GotoNode(6),
        # Block 4
        Expr(:call, Base.inferencebarrier, 2), # fallthrough
        # Block 5
        PhiNode(Int32[4, 5], Any[SSAValue(3), SSAValue(5)]),
        ReturnNode(1)
    ]
    ir = make_ircode(code)
    ir = Compiler.cfg_simplify!(ir)
    Compiler.verify_ir(ir)
    @test length(ir.cfg.blocks) == 4
end

# JET.test_opt(Compiler.cfg_simplify!, (Compiler.IRCode,))

# Test support for Core.OptimizedGenerics.KeyValue protocol
function persistent_dict_elim()
    a = Base.PersistentDict(:a => 1)
    return a[:a]
end

# Ideally we would be able to fully eliminate this,
# but currently this would require an extra round of constprop
@test_broken fully_eliminated(persistent_dict_elim)
@test code_typed(persistent_dict_elim)[1][1].code[end] == Core.ReturnNode(1)

function persistent_dict_elim_multiple()
    a = Base.PersistentDict(:a => 1)
    b = Base.PersistentDict(a, :b => 2)
    return b[:a]
end
@test_broken fully_eliminated(persistent_dict_elim_multiple)
let code = code_typed(persistent_dict_elim_multiple)[1][1].code
    @test count(x->isexpr(x, :invoke), code) == 0
    @test code[end] == Core.ReturnNode(1)
end

function persistent_dict_elim_multiple_phi(c::Bool)
    if c
        a = Base.PersistentDict(:a => 1)
    else
        a = Base.PersistentDict(:a => 1)
    end
    b = Base.PersistentDict(a, :b => 2)
    return b[:a]
end
@test_broken fully_eliminated(persistent_dict_elim_multiple_phi)
@test code_typed(persistent_dict_elim_multiple_phi)[1][1].code[end] == Core.ReturnNode(1)

function persistent_dict_elim_multiple_phi2(c::Bool)
    z = Base.inferencebarrier(1)::Int
    if c
        a = Base.PersistentDict(:a => z)
    else
        a = Base.PersistentDict(:a => z)
    end
    b = Base.PersistentDict(a, :b => 2)
    return b[:a]
end
@test persistent_dict_elim_multiple_phi2(true) == 1

# Test CFG simplify with try/catch blocks
let code = Any[
        # Block 1
        GotoIfNot(Argument(1), 5),
        # Block 2
        EnterNode(4),
        # Block 3
        Expr(:leave, SSAValue(2)),
        # Block 4
        GotoNode(5),
        # Block 5
        ReturnNode(1)
    ]
    ir = make_ircode(code)
    ir = Compiler.cfg_simplify!(ir)
    Compiler.verify_ir(ir)
    @test length(ir.cfg.blocks) <= 5
end

# Test CFG simplify with single predecessor phi node
let code = Any[
        # Block 1
        GotoNode(3),
        # Block 2
        nothing,
        # Block 3
        Expr(:call, Base.inferencebarrier, 1),
        GotoNode(5),
        # Block 4
        PhiNode(Int32[4], Any[SSAValue(3)]),
        ReturnNode(SSAValue(5))
    ]
    ir = make_ircode(code)
    ir = Compiler.cfg_simplify!(ir)
    Compiler.verify_ir(ir)
    @test length(ir.cfg.blocks) <= 2
    ir = Compiler.compact!(ir)
    @test length(ir.stmts) <= 3
    @test (ir[SSAValue(length(ir.stmts))][:stmt]::ReturnNode).val !== nothing
end

let code = Any[
    Expr(:call, Base.inferencebarrier, Argument(1)), # ::Bool
    Expr(:call, Core.tuple, 1), # ::Tuple{Int}
    Expr(:call, Core.tuple, 1.0), # ::Tuple{Float64}
    Expr(:call, Core.ifelse, SSAValue(1), SSAValue(2), SSAValue(3)), # ::Tuple{Int} (e.g. from inlining)
    Expr(:call, Core.getfield, SSAValue(4), 1), # ::Int
    ReturnNode(SSAValue(5))
]
    try
        argtypes = Any[Bool]
        ssavaluetypes = Any[Bool, Tuple{Int}, Tuple{Float64}, Tuple{Int}, Int, Any]
        ir = make_ircode(code; slottypes=argtypes, ssavaluetypes)
        Compiler.verify_ir(ir)
        Compiler.__set_check_ssa_counts(true)
        ir = Compiler.sroa_pass!(ir)
        Compiler.verify_ir(ir)
    finally
        Compiler.__set_check_ssa_counts(false)
    end
end

# Test SROA all_same on NewNode
let code = Any[
    # Block 1
    Expr(:call, tuple, Argument(1)),
    GotoIfNot(Argument(4), 5),
    # Block 2
    Expr(:call, tuple, Argument(2)),
    GotoIfNot(Argument(4), 9),
    # Block 3
    PhiNode(Int32[2, 4], Any[SSAValue(1), SSAValue(3)]),
    Expr(:call, getfield, SSAValue(5), 1),
    Expr(:call, tuple, SSAValue(6), Argument(2)), # ::Tuple{Int, Int}
    Expr(:call, tuple, SSAValue(7), Argument(3)), # ::Tuple{Tuple{Int, Int}, Int}
    # Block 4
    PhiNode(Int32[4, 8], Any[nothing, SSAValue(8)]),
    Expr(:call, Core.Intrinsics.not_int, Argument(4)),
    GotoIfNot(SSAValue(10), 13),
    # Block 5
    ReturnNode(1),
    # Block 6
    PiNode(SSAValue(9), Tuple{Tuple{Int, Int}, Int}),
    Expr(:call, getfield, SSAValue(13), 1),
    Expr(:call, getfield, SSAValue(14), 1),
    ReturnNode(SSAValue(15))
]

    argtypes = Any[Int, Int, Int, Bool]
    ssavaluetypes = Any[Tuple{Int}, Any, Tuple{Int}, Any, Tuple{Int}, Int, Tuple{Int, Int}, Tuple{Tuple{Int, Int}, Int},
                        Union{Nothing, Tuple{Tuple{Int, Int}, Int}}, Bool, Any, Any,
                        Tuple{Tuple{Int, Int}, Int},
                        Tuple{Int, Int}, Int, Any]
    ir = make_ircode(code; slottypes=argtypes, ssavaluetypes)
    Compiler.verify_ir(ir)
    ir = Compiler.sroa_pass!(ir)
    Compiler.verify_ir(ir)
    ir = Compiler.compact!(ir)
    Compiler.verify_ir(ir)
end

# Test correctness of current_scope folding
@eval function scope_folding()
    $(Expr(:tryfinally,
        Expr(:block,
            Expr(:tryfinally, :(), :(), 2),
            :(return Core.current_scope())),
    :(), 1))
end

@eval function scope_folding_opt()
    $(Expr(:tryfinally,
        Expr(:block,
            Expr(:tryfinally, :(), :(), :(Base.inferencebarrier(2))),
            :(return Core.current_scope())),
    :(), :(Base.inferencebarrier(1))))
end

@test scope_folding() == 1
@test scope_folding_opt() == 1
@test_broken fully_eliminated(scope_folding)
@test_broken fully_eliminated(scope_folding_opt)
let ir = first(only(Base.code_ircode(scope_folding, ())))
    @test Compiler.compute_trycatch(ir) isa Compiler.HandlerInfo
end
let ir = first(only(Base.code_ircode(scope_folding_opt, ())))
    @test Compiler.compute_trycatch(ir) isa Compiler.HandlerInfo
end

# Function that happened to have lots of sroa that
# happened to trigger a bad case in the renamer. We
# just want to check this doesn't crash in inference.
function f52610()
    slots_dict = IdDict()
    for () in Base.inferencebarrier(1)
       for x in 1
           if Base.inferencebarrier(true)
               slots_dict[x] = 0
           end
       end
    end
    return nothing
end
@test code_typed(f52610)[1][2] === Nothing

# Issue #52703
@eval function f52703()
    try
        $(Expr(:tryfinally,
            Expr(:block,
                Expr(:tryfinally, :(), :(), 2),
                :(return Base.inferencebarrier(Core.current_scope)()::Int)),
        :(), 1))
    catch
        return 1
    end
    return 0
end
@test code_typed(f52703)[1][2] === Int

# Issue #52858 - compaction gets confused by pending node
let code = Any[
    # Block 1
    GotoIfNot(true, 6),
    # Block 2
    Expr(:call, println, 1),
    Expr(:call, Base.inferencebarrier, true),
    GotoIfNot(SSAValue(3), 6),
    # Block 3
    nothing,
    # Block 4
    PhiNode(Int32[1, 4, 5], Any[1, 2, 3]),
    ReturnNode(SSAValue(6))
]
    ir = make_ircode(code)
    Compiler.insert_node!(ir, SSAValue(5),
        Compiler.NewInstruction(
            Expr(:call, println, 2), Nothing, Int32(1)),
            #= attach_after = =# true)
    ir = Compiler.compact!(ir, true)
    @test Compiler.verify_ir(ir) === nothing
    @test count(x->isa(x, GotoIfNot), ir.stmts.stmt) == 1
end

# Issue #52857 - Affinity of sroa definedness check
let code = Any[
    Expr(:new, ImmutableRef{Any}),
    GotoIfNot(Argument(1), 4),
    Expr(:call, GlobalRef(Base, :getfield), SSAValue(1), 1), # Will throw
    ReturnNode(1)
]
    ir = make_ircode(code; ssavaluetypes = Any[ImmutableRef{Any}, Any, Any, Any], slottypes=Any[Bool], verify=true)
    ir = Compiler.sroa_pass!(ir)
    @test Compiler.verify_ir(ir) === nothing
    @test !any(iscall((ir, getfield)), ir.stmts.stmt)
    @test length(ir.cfg.blocks[end].stmts) == 1
end

# https://github.com/JuliaLang/julia/issues/47065
# `Compiler.sort!` should be able to handle a big list
let n = 1000
    ex = :(return 1)
    for _ in 1:n
        ex = :(rand() < .1 && $(ex))
    end
    @eval global function f_1000_blocks()
        $ex
        return 0
    end
end
@test f_1000_blocks() == 0

# https://github.com/JuliaLang/julia/issues/53521
# Incorrect scope counting in :leave
using Base.ScopedValues
function f53521()
    VALUE = ScopedValue(1)
    @with VALUE => 2 begin
        for i = 1
            @with VALUE => 3 begin
                try
                    foo()
                catch
                    nothing
                end
            end
        end
    end
end
let (ir,rt) = only(Base.code_ircode(f53521, ()))
    @test rt == Nothing
    Compiler.verify_ir(ir)
    Compiler.cfg_simplify!(ir)
    Compiler.verify_ir(ir)
end

Base.@assume_effects :foldable Base.@constprop :aggressive function f53521(x::Int, ::Int)
    VALUE = ScopedValue(x)
    @with VALUE => 2 begin
        for i = 1
            @with VALUE => 3 begin
                local v
                try
                    v = sin(VALUE[])
                catch
                    v = nothing
                end
                return v
            end
        end
    end
end
let (ir,rt) = only(Base.code_ircode((Int,)) do y
        f53521(1, y)
    end)
    @test rt == Union{Nothing,Float64}
end

# Test that adce_pass! sets Refined on PhiNode values
let code = Any[
    # Basic Block 1
    GotoIfNot(false, 3)
    # Basic Block 2
    nothing
    # Basic Block 3
    PhiNode(Int32[1, 2], Any[1.0, 1])
    ReturnNode(Core.SSAValue(3))
]
    ir = make_ircode(code; ssavaluetypes=Any[Any, Nothing, Union{Int64, Float64}, Any])
    (ir, made_changes) = Compiler.adce_pass!(ir)
    @test made_changes
    @test (ir[Core.SSAValue(length(ir.stmts))][:flag] & Compiler.IR_FLAG_REFINED) != 0
end

# JuliaLang/julia#52991: statements that may not :terminate should not be deleted
@noinline Base.@assume_effects :effect_free :nothrow function issue52991(n)
    local s = 0
    try
        while true
            yield()
            if n - rand(1:10) > 0
                s += 1
            else
                break
            end
        end
    catch
    end
    return s
end
@test !Compiler.is_removable_if_unused(Base.infer_effects(issue52991, (Int,)))
let src = code_typed1((Int,)) do x
        issue52991(x)
        nothing
    end
    @test count(isinvoke(:issue52991), src.code) == 1
end
let t = @async begin
        issue52991(11) # this call never terminates
        nothing
    end
    sleep(1)
    if istaskdone(t)
        ok = false
    else
        ok = true
        schedule(t, InterruptException(); error=true)
    end
    @test ok
end

# JuliaLang/julia47664
@test !fully_eliminated() do
    any(isone, Iterators.repeated(0))
end
@test !fully_eliminated() do
    all(iszero, Iterators.repeated(0))
end

## Test that cfg_simplify respects implicit `unreachable` terminators
let code = Any[
        # block 1
        GotoIfNot(Core.Argument(2), 4),
        # block 2
        Expr(:call, Base.throw, "error"), # an implicit `unreachable` terminator
        # block 3
        Expr(:call, :opaque),
        # block 4
        ReturnNode(nothing),
    ]
    ir = make_ircode(code; ssavaluetypes=Any[Any, Union{}, Any, Union{}])

    # Unfortunately `compute_basic_blocks` does not notice the `throw()` so it gives us
    # a slightly imprecise CFG. Instead manually construct the CFG we need for this test:
    empty!(ir.cfg.blocks)
    push!(ir.cfg.blocks, BasicBlock(StmtRange(1,1), [], [2,4]))
    push!(ir.cfg.blocks, BasicBlock(StmtRange(2,2), [1], []))
    push!(ir.cfg.blocks, BasicBlock(StmtRange(3,3), [], []))
    push!(ir.cfg.blocks, BasicBlock(StmtRange(4,4), [1], []))
    empty!(ir.cfg.index)
    append!(ir.cfg.index, Int[2,3,4])
    ir.stmts.stmt[1] = GotoIfNot(Core.Argument(2), 4)

    Compiler.verify_ir(ir)
    ir = Compiler.cfg_simplify!(ir)
    Compiler.verify_ir(ir)
    @test length(ir.cfg.blocks) == 3 # should have removed block 3
end

let code = Any[
        # block 1
        EnterNode(4, 1),
        # block 2
        GotoNode(3), # will be turned into nothing
        # block 3
        GotoNode(5),
        # block 4
        ReturnNode(),
        # block 5
        Expr(:leave, SSAValue(1)),
        # block 6
        GotoIfNot(Core.Argument(1), 8),
        # block 7
        ReturnNode(1),
        # block 8
        ReturnNode(2),
    ]
    ir = make_ircode(code; ssavaluetypes=Any[Any, Any, Any, Any, Any, Any, Union{}, Union{}])
    @test length(ir.cfg.blocks) == 8
    Compiler.verify_ir(ir)

    # Union typed deletion marker in basic block 2
    Compiler.setindex!(ir, nothing, SSAValue(2))

    # Test cfg_simplify
    Compiler.verify_ir(ir)
    ir = Compiler.cfg_simplify!(ir)
    Compiler.verify_ir(ir)
    @test length(ir.cfg.blocks) == 6
    gotoifnot = Compiler.last(ir.cfg.blocks[3].stmts)
    inst = ir[SSAValue(gotoifnot)]
    @test isa(inst[:stmt], GotoIfNot)
    # Make sure we didn't accidentally schedule the unreachable block as
    # fallthrough
    @test isdefined(ir[SSAValue(gotoifnot+1)][:inst]::ReturnNode, :val)
end

# https://github.com/JuliaLang/julia/issues/54596
# finalized object's uses have no postdominator
let f = (x)->nothing, mi = Base.method_instance(f, (Base.RefValue{Nothing},)), code = Any[
   # Basic Block 1
   Expr(:new, Base.RefValue{Nothing}, nothing)
   Expr(:call, Core.finalizer, f, SSAValue(1), true, mi)
   GotoIfNot(false, 6)
   # Basic Block 2
   Expr(:call, Base.getfield, SSAValue(1), :x)
   ReturnNode(SSAValue(4))
   # Basic Block 3
   Expr(:call, Base.getfield, SSAValue(1), :x)
   ReturnNode(SSAValue(6))
]
   ir = make_ircode(code; ssavaluetypes=Any[Base.RefValue{Nothing}, Nothing, Any, Nothing, Any, Nothing, Any])
   inlining = Compiler.InliningState(Compiler.NativeInterpreter())
   Compiler.verify_ir(ir)
   ir = Compiler.sroa_pass!(ir, inlining)
   Compiler.verify_ir(ir)
end

let code = Any[
        # block 1
        GotoNode(4), # skip
        # block 2
        Expr(:leave, SSAValue(1)), # not domsorted - make sure we move it correctly
        # block 3
        ReturnNode(2),
        # block 4
        EnterNode(7),
        # block 5
        GotoIfNot(Argument(1), 2),
        # block 6
        Expr(:leave, SSAValue(1)),
        # block 7
        ReturnNode(1),
        # block 8
        ReturnNode(nothing),
    ]
    ir = make_ircode(code; ssavaluetypes=Any[Any, Any, Union{}, Any, Any, Any, Union{}, Union{}])
    @test length(ir.cfg.blocks) == 8
    Compiler.verify_ir(ir)

    # The IR should remain valid after domsorting
    # (esp. including the insertion of new BasicBlocks for any fix-ups)
    domtree = Compiler.construct_domtree(ir)
    ir = Compiler.domsort_ssa!(ir, domtree)
    Compiler.verify_ir(ir)
end

# https://github.com/JuliaLang/julia/issues/57141
# don't eliminate `setfield!` when the field is to be used
let src = code_typed1(()) do
        ref = Ref{Any}()
        ref[] = 0
        @assert isdefined(ref, :x)
        inner() = ref[] + 1
        (inner(), ref[])
    end
    @test count(iscall((src, setfield!)), src.code) == 1
end

<<<<<<< HEAD
module _Partials_irpasses
    mutable struct Partial
        x::String
        y::Integer
        z::Any
        Partial() = new()
    end
end

# once `isdefined(p, name)` holds, this information should be kept
# as a `PartialStruct` over `p` for subsequent constant propagation.
let src = code_typed1(()) do
        p = _Partials_irpasses.Partial()
        invokelatest(identity, p)
        isdefined(p, :z) && isdefined(p, :x) || return nothing
        isdefined(p, :x) & isdefined(p, :z)
    end
    @test count(iscall((src, isdefined)), src.code) == 2
=======
# optimize `isdefined` away in the presence of a dominating `setfield!`
let src = code_typed1(()) do
        a = Ref{Any}()
        setfield!(a, :x, 2)
        invokelatest(identity, a)
        isdefined(a, :x) && return 1.0
        a[]
    end
    @test count(iscall((src, isdefined)), src.code) == 0
>>>>>>> ac79b9f4
end<|MERGE_RESOLUTION|>--- conflicted
+++ resolved
@@ -2043,7 +2043,6 @@
     @test count(iscall((src, setfield!)), src.code) == 1
 end
 
-<<<<<<< HEAD
 module _Partials_irpasses
     mutable struct Partial
         x::String
@@ -2062,7 +2061,8 @@
         isdefined(p, :x) & isdefined(p, :z)
     end
     @test count(iscall((src, isdefined)), src.code) == 2
-=======
+end
+
 # optimize `isdefined` away in the presence of a dominating `setfield!`
 let src = code_typed1(()) do
         a = Ref{Any}()
@@ -2072,5 +2072,4 @@
         a[]
     end
     @test count(iscall((src, isdefined)), src.code) == 0
->>>>>>> ac79b9f4
 end