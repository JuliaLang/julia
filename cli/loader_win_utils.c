--- conflicted
+++ resolved
@@ -15,22 +15,11 @@
 int loader_fwrite(const char *str, size_t nchars, FILE *out) {
     DWORD written;
     if (out->isconsole) {
-<<<<<<< HEAD
-        // Windows consoles do not support UTF8, only UTF16.
+        // Windows consoles do not support UTF-8 (for reading input, though new Windows Terminal does for writing), only UTF-16.
         wchar_t* wstr = utf8_to_wchar(str);
         if (!wstr)
             return -1;
-        if (WriteConsole(out->fd, str, wcslen(wstr), &written, NULL)) {
-=======
-        // Windows consoles do not support UTF-8 (for reading input, though new Windows Terminal does for writing), only UTF-16.
-        size_t wbufsz = nchars * 2 + 2;
-        wchar_t* wstr = (wchar_t*)loader_malloc(wbufsz);
-        if (!utf8_to_wchar(str, wstr, wbufsz)) {
-            loader_free(wstr);
-            return -1;
-        }
         if (WriteConsoleW(out->fd, wstr, wcslen(wstr), &written, NULL)) {
->>>>>>> 3510eeb4
             loader_free(wstr);
             return written;
         }
